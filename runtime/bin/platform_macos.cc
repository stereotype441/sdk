--- conflicted
+++ resolved
@@ -12,15 +12,9 @@
 #include "bin/file.h"
 #include "bin/platform.h"
 
-<<<<<<< HEAD
-#if !defined(TARGET_OS_IOS)
-#include <crt_externs.h>  // NOLINT
-#endif  // !defined(TARGET_OS_IOS)
-=======
 #if !TARGET_OS_IOS
 #include <crt_externs.h>  // NOLINT
 #endif  // !TARGET_OS_IOS
->>>>>>> 71b3d5ab
 #include <signal.h>  // NOLINT
 #include <string.h>  // NOLINT
 #include <unistd.h>  // NOLINT
