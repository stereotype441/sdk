// Copyright (c) 2013, the Dart project authors.  Please see the AUTHORS file
// for details. All rights reserved. Use of this source code is governed by a
// BSD-style license that can be found in the LICENSE file.

// Generate a snapshot file after loading all the scripts specified on the
// command line.

#include <stdio.h>
#include <stdlib.h>
#include <string.h>

#include <cstdarg>

#include "bin/builtin.h"
#include "bin/dartutils.h"
#include "bin/eventhandler.h"
#include "bin/file.h"
#include "bin/loader.h"
#include "bin/log.h"
#include "bin/thread.h"
#include "bin/utils.h"
#include "bin/vmservice_impl.h"

#include "include/dart_api.h"
#include "include/dart_tools_api.h"

#include "platform/hashmap.h"
#include "platform/globals.h"
#include "platform/growable_array.h"

namespace dart {
namespace bin {

// Exit code indicating an API error.
static const int kApiErrorExitCode = 253;
// Exit code indicating a compilation error.
static const int kCompilationErrorExitCode = 254;
// Exit code indicating an unhandled error that is not a compilation error.
static const int kErrorExitCode = 255;
// Exit code indicating a vm restart request.  Never returned to the user.
static const int kRestartRequestExitCode = 1000;

#define CHECK_RESULT(result)                                                   \
  if (Dart_IsError(result)) {                                                  \
    intptr_t exit_code = 0;                                                    \
    Log::PrintErr("Error: %s\n", Dart_GetError(result));                       \
    if (Dart_IsCompilationError(result)) {                                     \
      exit_code = kCompilationErrorExitCode;                                   \
    } else if (Dart_IsApiError(result)) {                                      \
      exit_code = kApiErrorExitCode;                                           \
    } else if (Dart_IsVMRestartRequest(result)) {                              \
      exit_code = kRestartRequestExitCode;                                     \
    } else {                                                                   \
      exit_code = kErrorExitCode;                                              \
    }                                                                          \
    Dart_ExitScope();                                                          \
    Dart_ShutdownIsolate();                                                    \
    exit(exit_code);                                                           \
  }


// The core snapshot to use when creating isolates. Normally NULL, but loaded
// from a file when creating script snapshots.
const uint8_t* isolate_snapshot_data = NULL;


// Global state that indicates whether a snapshot is to be created and
// if so which file to write the snapshot into.
enum SnapshotKind {
  kCore,
  kScript,
  kAppAOTBlobs,
  kAppAOTAssembly,
};
static SnapshotKind snapshot_kind = kCore;
static const char* vm_snapshot_data_filename = NULL;
static const char* vm_snapshot_instructions_filename = NULL;
static const char* isolate_snapshot_data_filename = NULL;
static const char* isolate_snapshot_instructions_filename = NULL;
static const char* assembly_filename = NULL;
static const char* script_snapshot_filename = NULL;
static bool dependencies_only = false;
<<<<<<< HEAD
=======
static bool print_dependencies = false;
>>>>>>> 7fe4c099
static const char* dependencies_filename = NULL;


// Value of the --package-root flag.
// (This pointer points into an argv buffer and does not need to be
// free'd.)
static const char* commandline_package_root = NULL;

// Value of the --packages flag.
// (This pointer points into an argv buffer and does not need to be
// free'd.)
static const char* commandline_packages_file = NULL;


// Global state which contains a pointer to the script name for which
// a snapshot needs to be created (NULL would result in the creation
// of a generic snapshot that contains only the corelibs).
static char* app_script_name = NULL;

// Global state that captures the entry point manifest files specified on the
// command line.
static CommandLineOptions* entry_points_files = NULL;

static bool IsValidFlag(const char* name,
                        const char* prefix,
                        intptr_t prefix_length) {
  intptr_t name_length = strlen(name);
  return ((name_length > prefix_length) &&
          (strncmp(name, prefix, prefix_length) == 0));
}


// The environment provided through the command line using -D options.
static dart::HashMap* environment = NULL;

static void* GetHashmapKeyFromString(char* key) {
  return reinterpret_cast<void*>(key);
}

static bool ProcessEnvironmentOption(const char* arg) {
  ASSERT(arg != NULL);
  if (*arg == '\0') {
    return false;
  }
  if (*arg != '-') {
    return false;
  }
  if (*(arg + 1) != 'D') {
    return false;
  }
  arg = arg + 2;
  if (*arg == '\0') {
    return true;
  }
  if (environment == NULL) {
    environment = new HashMap(&HashMap::SameStringValue, 4);
  }
  // Split the name=value part of the -Dname=value argument.
  char* name;
  char* value = NULL;
  const char* equals_pos = strchr(arg, '=');
  if (equals_pos == NULL) {
    // No equal sign (name without value) currently not supported.
    Log::PrintErr("No value given to -D option\n");
    return false;
  } else {
    int name_len = equals_pos - arg;
    if (name_len == 0) {
      Log::PrintErr("No name given to -D option\n");
      return false;
    }
    // Split name=value into name and value.
    name = reinterpret_cast<char*>(malloc(name_len + 1));
    strncpy(name, arg, name_len);
    name[name_len] = '\0';
    value = strdup(equals_pos + 1);
  }
  HashMap::Entry* entry = environment->Lookup(GetHashmapKeyFromString(name),
                                              HashMap::StringHash(name), true);
  ASSERT(entry != NULL);  // Lookup adds an entry if key not found.
  entry->value = value;
  return true;
}


static Dart_Handle EnvironmentCallback(Dart_Handle name) {
  uint8_t* utf8_array;
  intptr_t utf8_len;
  Dart_Handle result = Dart_Null();
  Dart_Handle handle = Dart_StringToUTF8(name, &utf8_array, &utf8_len);
  if (Dart_IsError(handle)) {
    handle = Dart_ThrowException(
        DartUtils::NewDartArgumentError(Dart_GetError(handle)));
  } else {
    char* name_chars = reinterpret_cast<char*>(malloc(utf8_len + 1));
    memmove(name_chars, utf8_array, utf8_len);
    name_chars[utf8_len] = '\0';
    const char* value = NULL;
    if (environment != NULL) {
      HashMap::Entry* entry =
          environment->Lookup(GetHashmapKeyFromString(name_chars),
                              HashMap::StringHash(name_chars), false);
      if (entry != NULL) {
        value = reinterpret_cast<char*>(entry->value);
      }
    }
    if (value != NULL) {
      result = Dart_NewStringFromUTF8(reinterpret_cast<const uint8_t*>(value),
                                      strlen(value));
    }
    free(name_chars);
  }
  return result;
}


static const char* ProcessOption(const char* option, const char* name) {
  const intptr_t length = strlen(name);
  if (strncmp(option, name, length) == 0) {
    return (option + length);
  }
  return NULL;
}


static bool ProcessSnapshotKindOption(const char* option) {
  const char* kind = ProcessOption(option, "--snapshot_kind=");
  if (kind == NULL) {
    kind = ProcessOption(option, "--snapshot-kind=");
  }
  if (kind == NULL) {
    return false;
  }
  if (strcmp(kind, "core") == 0) {
    snapshot_kind = kCore;
    return true;
  } else if (strcmp(kind, "script") == 0) {
    snapshot_kind = kScript;
    return true;
  } else if (strcmp(kind, "app-aot-blobs") == 0) {
    snapshot_kind = kAppAOTBlobs;
    return true;
  } else if (strcmp(kind, "app-aot-assembly") == 0) {
    snapshot_kind = kAppAOTAssembly;
    return true;
  }
  Log::PrintErr(
      "Unrecognized snapshot kind: '%s'\nValid kinds are: "
      "core, script, app-aot-blobs, app-aot-assembly\n",
      kind);
  return false;
}


static bool ProcessVmSnapshotDataOption(const char* option) {
  const char* name = ProcessOption(option, "--vm_snapshot_data=");
  if (name == NULL) {
    name = ProcessOption(option, "--vm-snapshot-data=");
  }
  if (name != NULL) {
    vm_snapshot_data_filename = name;
    return true;
  }
  return false;
}


static bool ProcessVmSnapshotInstructionsOption(const char* option) {
  const char* name = ProcessOption(option, "--vm_snapshot_instructions=");
  if (name == NULL) {
    name = ProcessOption(option, "--vm-snapshot-instructions=");
  }
  if (name != NULL) {
    vm_snapshot_instructions_filename = name;
    return true;
  }
  return false;
}


static bool ProcessIsolateSnapshotDataOption(const char* option) {
  const char* name = ProcessOption(option, "--isolate_snapshot_data=");
  if (name == NULL) {
    name = ProcessOption(option, "--isolate-snapshot-data=");
  }
  if (name != NULL) {
    isolate_snapshot_data_filename = name;
    return true;
  }
  return false;
}


static bool ProcessIsolateSnapshotInstructionsOption(const char* option) {
  const char* name = ProcessOption(option, "--isolate_snapshot_instructions=");
  if (name == NULL) {
    name = ProcessOption(option, "--isolate-snapshot-instructions=");
  }
  if (name != NULL) {
    isolate_snapshot_instructions_filename = name;
    return true;
  }
  return false;
}


static bool ProcessAssemblyOption(const char* option) {
  const char* name = ProcessOption(option, "--assembly=");
  if (name != NULL) {
    assembly_filename = name;
    return true;
  }
  return false;
}


static bool ProcessScriptSnapshotOption(const char* option) {
  const char* name = ProcessOption(option, "--script_snapshot=");
  if (name == NULL) {
    name = ProcessOption(option, "--script-snapshot=");
  }
  if (name != NULL) {
    script_snapshot_filename = name;
    return true;
  }
  return false;
}


static bool ProcessDependenciesOption(const char* option) {
  const char* name = ProcessOption(option, "--dependencies=");
  if (name != NULL) {
    dependencies_filename = name;
    return true;
  }
  return false;
}


static bool ProcessDependenciesOnlyOption(const char* option) {
  const char* name = ProcessOption(option, "--dependencies_only");
  if (name == NULL) {
    name = ProcessOption(option, "--dependencies-only");
  }
  if (name != NULL) {
    dependencies_only = true;
    return true;
  }
  return false;
}

static bool ProcessPrintDependenciesOption(const char* option) {
  const char* name = ProcessOption(option, "--print_dependencies");
  if (name == NULL) {
    name = ProcessOption(option, "--print-dependencies");
  }
  if (name != NULL) {
    print_dependencies = true;
    return true;
  }
  return false;
}

static bool ProcessEmbedderEntryPointsManifestOption(const char* option) {
  const char* name = ProcessOption(option, "--embedder_entry_points_manifest=");
  if (name != NULL) {
    entry_points_files->AddArgument(name);
    return true;
  }
  return false;
}


static bool ProcessPackageRootOption(const char* option) {
  const char* name = ProcessOption(option, "--package_root=");
  if (name == NULL) {
    name = ProcessOption(option, "--package-root=");
  }
<<<<<<< HEAD
  if (name != NULL) {
    commandline_package_root = name;
    return true;
  }
  return false;
}


static bool ProcessPackagesOption(const char* option) {
  const char* name = ProcessOption(option, "--packages=");
  if (name != NULL) {
=======
  if (name != NULL) {
    commandline_package_root = name;
    return true;
  }
  return false;
}


static bool ProcessPackagesOption(const char* option) {
  const char* name = ProcessOption(option, "--packages=");
  if (name != NULL) {
>>>>>>> 7fe4c099
    commandline_packages_file = name;
    return true;
  }
  return false;
}


static bool ProcessURLmappingOption(const char* option) {
  const char* mapping = ProcessOption(option, "--url_mapping=");
  if (mapping == NULL) {
    mapping = ProcessOption(option, "--url-mapping=");
  }
  if (mapping != NULL) {
    DartUtils::url_mapping->AddArgument(mapping);
    return true;
  }
  return false;
}


static bool IsSnapshottingForPrecompilation() {
  return (snapshot_kind == kAppAOTBlobs) || (snapshot_kind == kAppAOTAssembly);
}


// Parse out the command line arguments. Returns -1 if the arguments
// are incorrect, 0 otherwise.
static int ParseArguments(int argc,
                          char** argv,
                          CommandLineOptions* vm_options,
                          char** script_name) {
  const char* kPrefix = "-";
  const intptr_t kPrefixLen = strlen(kPrefix);

  // Skip the binary name.
  int i = 1;

  // Parse out the vm options.
  while ((i < argc) && IsValidFlag(argv[i], kPrefix, kPrefixLen)) {
    if (ProcessSnapshotKindOption(argv[i]) ||
        ProcessVmSnapshotDataOption(argv[i]) ||
        ProcessVmSnapshotInstructionsOption(argv[i]) ||
        ProcessIsolateSnapshotDataOption(argv[i]) ||
        ProcessIsolateSnapshotInstructionsOption(argv[i]) ||
        ProcessAssemblyOption(argv[i]) ||
        ProcessScriptSnapshotOption(argv[i]) ||
        ProcessDependenciesOption(argv[i]) ||
        ProcessDependenciesOnlyOption(argv[i]) ||
<<<<<<< HEAD
=======
        ProcessPrintDependenciesOption(argv[i]) ||
>>>>>>> 7fe4c099
        ProcessEmbedderEntryPointsManifestOption(argv[i]) ||
        ProcessURLmappingOption(argv[i]) || ProcessPackageRootOption(argv[i]) ||
        ProcessPackagesOption(argv[i]) || ProcessEnvironmentOption(argv[i])) {
      i += 1;
      continue;
    }
    vm_options->AddArgument(argv[i]);
    i += 1;
  }

  // Get the script name.
  if (i < argc) {
    *script_name = argv[i];
    i += 1;
  } else {
    *script_name = NULL;
  }

  // Verify consistency of arguments.
  if ((commandline_package_root != NULL) &&
      (commandline_packages_file != NULL)) {
    Log::PrintErr(
        "Specifying both a packages directory and a packages "
        "file is invalid.\n\n");
    return -1;
  }

  switch (snapshot_kind) {
    case kCore: {
      if ((vm_snapshot_data_filename == NULL) ||
          (isolate_snapshot_data_filename == NULL)) {
        Log::PrintErr(
            "Building a core snapshot requires specifying output files for "
            "--vm_snapshot_data and --isolate_snapshot_data.\n\n");
        return -1;
      }
      break;
    }
    case kScript: {
      if ((vm_snapshot_data_filename == NULL) ||
          (isolate_snapshot_data_filename == NULL) ||
          (script_snapshot_filename == NULL) || (*script_name == NULL)) {
        Log::PrintErr(
            "Building a script snapshot requires specifying input files for "
            "--vm_snapshot_data and --isolate_snapshot_data, an output file "
            "for --script_snapshot, and a Dart script.\n\n");
        return -1;
      }
      break;
    }
    case kAppAOTBlobs: {
      if ((vm_snapshot_data_filename == NULL) ||
          (vm_snapshot_instructions_filename == NULL) ||
          (isolate_snapshot_data_filename == NULL) ||
          (isolate_snapshot_instructions_filename == NULL) ||
          (*script_name == NULL)) {
        Log::PrintErr(
            "Building an AOT snapshot as blobs requires specifying output "
            "files for --vm_snapshot_data, --vm_snapshot_instructions, "
            "--isolate_snapshot_data and --isolate_snapshot_instructions and a "
            "Dart script.\n\n");
        return -1;
      }
      break;
    }
    case kAppAOTAssembly: {
      if ((assembly_filename == NULL) || (*script_name == NULL)) {
        Log::PrintErr(
            "Building an AOT snapshot as assembly requires specifying "
            "an output file for --assembly and a Dart script.\n\n");
        return -1;
      }
      break;
    }
  }

  if (IsSnapshottingForPrecompilation() && (entry_points_files->count() == 0)) {
    Log::PrintErr(
        "Building an AOT snapshot requires at least one embedder "
        "entry points manifest.\n\n");
    return -1;
  }

  return 0;
}


static void WriteSnapshotFile(const char* filename,
                              const uint8_t* buffer,
                              const intptr_t size,
                              bool write_magic_number = false) {
  File* file = File::Open(filename, File::kWriteTruncate);
  if (file == NULL) {
    Log::PrintErr("Error: Unable to write snapshot file: %s\n\n", filename);
    Dart_ExitScope();
    Dart_ShutdownIsolate();
    exit(kErrorExitCode);
  }
  if (write_magic_number) {
    // Write the magic number to indicate file is a script snapshot.
    DartUtils::WriteMagicNumber(file);
  }
  if (!file->WriteFully(buffer, size)) {
    Log::PrintErr("Error: Unable to write snapshot file: %s\n\n", filename);
    Dart_ExitScope();
    Dart_ShutdownIsolate();
    exit(kErrorExitCode);
  }
  file->Release();
}


class UriResolverIsolateScope {
 public:
  UriResolverIsolateScope() {
    ASSERT(isolate != NULL);
    snapshotted_isolate_ = Dart_CurrentIsolate();
    Dart_ExitIsolate();
    Dart_EnterIsolate(isolate);
    Dart_EnterScope();
  }

  ~UriResolverIsolateScope() {
    ASSERT(snapshotted_isolate_ != NULL);
    Dart_ExitScope();
    Dart_ExitIsolate();
    Dart_EnterIsolate(snapshotted_isolate_);
  }

  static Dart_Isolate isolate;

 private:
  Dart_Isolate snapshotted_isolate_;

  DISALLOW_COPY_AND_ASSIGN(UriResolverIsolateScope);
};


Dart_Isolate UriResolverIsolateScope::isolate = NULL;


static char* ResolveAsFilePath(const char* uri_string) {
  UriResolverIsolateScope scope;
  uint8_t* scoped_file_path = NULL;
  intptr_t scoped_file_path_length = -1;
  Dart_Handle uri = Dart_NewStringFromCString(uri_string);
  ASSERT(!Dart_IsError(uri));
  Dart_Handle result = Loader::ResolveAsFilePath(uri, &scoped_file_path,
                                                 &scoped_file_path_length);
  if (Dart_IsError(result)) {
    Log::Print("Error resolving dependency: %s\n", Dart_GetError(result));
    exit(kErrorExitCode);
  }
  return StringUtils::StrNDup(reinterpret_cast<const char*>(scoped_file_path),
                              scoped_file_path_length);
}


static void AddDependency(const char* uri_string) {
  IsolateData* isolate_data =
      reinterpret_cast<IsolateData*>(Dart_CurrentIsolateData());
  MallocGrowableArray<char*>* dependencies = isolate_data->dependencies();
  if (dependencies != NULL) {
    dependencies->Add(ResolveAsFilePath(uri_string));
  }
}


static Dart_Handle LoadUrlContents(const char* uri_string) {
  bool failed = false;
  char* error_string = NULL;
  uint8_t* payload = NULL;
  intptr_t payload_length = 0;
  // Switch to the UriResolver Isolate and load the script.
  {
    UriResolverIsolateScope scope;

    Dart_Handle resolved_uri = Dart_NewStringFromCString(uri_string);
    Dart_Handle result =
        Loader::LoadUrlContents(resolved_uri, &payload, &payload_length);
    if (Dart_IsError(result)) {
      failed = true;
      error_string = strdup(Dart_GetError(result));
    }
  }
  AddDependency(uri_string);
  // Switch back to the isolate from which we generate the snapshot and
  // create the source string for the specified uri.
  Dart_Handle result;
  if (!failed) {
    result = Dart_NewStringFromUTF8(payload, payload_length);
    free(payload);
  } else {
    result = Dart_NewApiError(error_string);
    free(error_string);
  }
  return result;
}


static Dart_Handle ResolveUriInWorkingDirectory(const char* script_uri) {
  bool failed = false;
  char* result_string = NULL;

  {
    UriResolverIsolateScope scope;

    // Run DartUtils::ResolveUriInWorkingDirectory in context of uri resolver
    // isolate.
    Dart_Handle result = DartUtils::ResolveUriInWorkingDirectory(
        DartUtils::NewString(script_uri));
    if (Dart_IsError(result)) {
      failed = true;
      result_string = strdup(Dart_GetError(result));
    } else {
      result_string = strdup(DartUtils::GetStringValue(result));
    }
  }

  Dart_Handle result = failed ? Dart_NewApiError(result_string)
                              : DartUtils::NewString(result_string);
  free(result_string);
  return result;
}


static Dart_Handle LoadSnapshotCreationScript(const char* script_name) {
  // First resolve the specified script uri with respect to the original
  // working directory.
  Dart_Handle resolved_uri = ResolveUriInWorkingDirectory(script_name);
  if (Dart_IsError(resolved_uri)) {
    return resolved_uri;
  }
  // Now load the contents of the specified uri.
  const char* resolved_uri_string = DartUtils::GetStringValue(resolved_uri);
  Dart_Handle source = LoadUrlContents(resolved_uri_string);

  if (Dart_IsError(source)) {
    return source;
  }
  if (snapshot_kind == kCore) {
    return Dart_LoadLibrary(resolved_uri, Dart_Null(), source, 0, 0);
  } else {
    return Dart_LoadScript(resolved_uri, Dart_Null(), source, 0, 0);
  }
}


static Builtin::BuiltinLibraryId BuiltinId(const char* url) {
  if (DartUtils::IsDartBuiltinLibURL(url)) {
    return Builtin::kBuiltinLibrary;
  }
  if (DartUtils::IsDartIOLibURL(url)) {
    return Builtin::kIOLibrary;
  }
  return Builtin::kInvalidLibrary;
}


static void CreateAndWriteDependenciesFile() {
  IsolateData* isolate_data =
      reinterpret_cast<IsolateData*>(Dart_CurrentIsolateData());
  MallocGrowableArray<char*>* dependencies = isolate_data->dependencies();
  if (dependencies == NULL) {
    return;
  }

<<<<<<< HEAD
  ASSERT(dependencies_filename != NULL);
  File* file = File::Open(dependencies_filename, File::kWriteTruncate);
  if (file == NULL) {
    Log::PrintErr("Error: Unable to open dependencies file: %s\n\n",
                  dependencies_filename);
    exit(kErrorExitCode);
  }
  bool success = true;

  // Targets:
  switch (snapshot_kind) {
    case kCore:
      success &= file->Print("%s ", vm_snapshot_data_filename);
      success &= file->Print("%s ", isolate_snapshot_data_filename);
      break;
    case kScript:
      success &= file->Print("%s ", script_snapshot_filename);
      break;
    case kAppAOTAssembly:
      success &= file->Print("%s ", assembly_filename);
      break;
    case kAppAOTBlobs:
      success &= file->Print("%s ", vm_snapshot_data_filename);
      success &= file->Print("%s ", vm_snapshot_instructions_filename);
      success &= file->Print("%s ", isolate_snapshot_data_filename);
      success &= file->Print("%s ", isolate_snapshot_instructions_filename);
      break;
  }

  success &= file->Print(": ");

  // Sources:
  if (snapshot_kind == kScript) {
    success &= file->Print("%s ", vm_snapshot_data_filename);
    success &= file->Print("%s ", isolate_snapshot_data_filename);
  }
  for (intptr_t i = 0; i < dependencies->length(); i++) {
    char* dep = dependencies->At(i);
    success &= file->Print("%s ", dep);
    free(dep);
  }
  success &= file->Print("\n");

  if (!success) {
    Log::PrintErr("Error: Unable to write dependencies file: %s\n\n",
                  dependencies_filename);
    exit(kErrorExitCode);
  }
  file->Release();
=======
  ASSERT((dependencies_filename != NULL) || print_dependencies);
  bool success = true;
  File* file = NULL;
  if (dependencies_filename != NULL) {
    file = File::Open(dependencies_filename, File::kWriteTruncate);
    if (file == NULL) {
      Log::PrintErr("Error: Unable to open dependencies file: %s\n\n",
                    dependencies_filename);
      exit(kErrorExitCode);
    }

    // Targets:
    switch (snapshot_kind) {
      case kCore:
        success &= file->Print("%s ", vm_snapshot_data_filename);
        success &= file->Print("%s ", isolate_snapshot_data_filename);
        break;
      case kScript:
        success &= file->Print("%s ", script_snapshot_filename);
        break;
      case kAppAOTAssembly:
        success &= file->Print("%s ", assembly_filename);
        break;
      case kAppAOTBlobs:
        success &= file->Print("%s ", vm_snapshot_data_filename);
        success &= file->Print("%s ", vm_snapshot_instructions_filename);
        success &= file->Print("%s ", isolate_snapshot_data_filename);
        success &= file->Print("%s ", isolate_snapshot_instructions_filename);
        break;
    }

    success &= file->Print(": ");
  }

  // Sources:
  if (snapshot_kind == kScript) {
    if (dependencies_filename != NULL) {
      success &= file->Print("%s ", vm_snapshot_data_filename);
      success &= file->Print("%s ", isolate_snapshot_data_filename);
    }
    if (print_dependencies) {
      Log::Print("%s\n", vm_snapshot_data_filename);
      Log::Print("%s\n", isolate_snapshot_data_filename);
    }
  }
  for (intptr_t i = 0; i < dependencies->length(); i++) {
    char* dep = dependencies->At(i);
    if (dependencies_filename != NULL) {
      success &= file->Print("%s ", dep);
    }
    if (print_dependencies) {
      Log::Print("%s\n", dep);
    }
    free(dep);
  }

  if (dependencies_filename != NULL) {
    success &= file->Print("\n");

    if (!success) {
      Log::PrintErr("Error: Unable to write dependencies file: %s\n\n",
                    dependencies_filename);
      exit(kErrorExitCode);
    }
    file->Release();
  }
>>>>>>> 7fe4c099
  delete dependencies;
  isolate_data->set_dependencies(NULL);
}


static Dart_Handle CreateSnapshotLibraryTagHandler(Dart_LibraryTag tag,
                                                   Dart_Handle library,
                                                   Dart_Handle url) {
  if (!Dart_IsLibrary(library)) {
    return Dart_NewApiError("not a library");
  }
  Dart_Handle library_url = Dart_LibraryUrl(library);
  if (Dart_IsError(library_url)) {
    return Dart_NewApiError("accessing library url failed");
  }
  const char* library_url_string = DartUtils::GetStringValue(library_url);
  const char* mapped_library_url_string =
      DartUtils::MapLibraryUrl(library_url_string);
  if (mapped_library_url_string != NULL) {
    library_url = ResolveUriInWorkingDirectory(mapped_library_url_string);
    library_url_string = DartUtils::GetStringValue(library_url);
  }

  if (!Dart_IsString(url)) {
    return Dart_NewApiError("url is not a string");
  }
  const char* url_string = DartUtils::GetStringValue(url);
  const char* mapped_url_string = DartUtils::MapLibraryUrl(url_string);

  Builtin::BuiltinLibraryId libraryBuiltinId = BuiltinId(library_url_string);
  if (tag == Dart_kCanonicalizeUrl) {
    if (mapped_url_string) {
      return url;
    }
    // Parts of internal libraries are handled internally.
    if (libraryBuiltinId != Builtin::kInvalidLibrary) {
      return url;
    }
    return Dart_DefaultCanonicalizeUrl(library_url, url);
  }

  Builtin::BuiltinLibraryId builtinId = BuiltinId(url_string);
  if ((builtinId != Builtin::kInvalidLibrary) && (mapped_url_string == NULL)) {
    // Special case for importing a builtin library that isn't remapped.
    if (tag == Dart_kImportTag) {
      return Builtin::LoadLibrary(url, builtinId);
    }
    ASSERT(tag == Dart_kSourceTag);
    return DartUtils::NewError("Unable to part '%s' ", url_string);
  }

  if (libraryBuiltinId != Builtin::kInvalidLibrary) {
    // Special case for parting sources of a builtin library.
    if (tag == Dart_kSourceTag) {
      return Dart_LoadSource(library, url, Dart_Null(),
                             Builtin::PartSource(libraryBuiltinId, url_string),
                             0, 0);
    }
    ASSERT(tag == Dart_kImportTag);
    return DartUtils::NewError("Unable to import '%s' ", url_string);
  }

  Dart_Handle resolved_url = url;
  if (mapped_url_string != NULL) {
    // Mapped urls are relative to working directory.
    resolved_url = ResolveUriInWorkingDirectory(mapped_url_string);
    if (Dart_IsError(resolved_url)) {
      return resolved_url;
    }
  }
  const char* resolved_uri_string = DartUtils::GetStringValue(resolved_url);
  Dart_Handle source = LoadUrlContents(resolved_uri_string);
  if (Dart_IsError(source)) {
    return source;
  }
  if (tag == Dart_kImportTag) {
    return Dart_LoadLibrary(url, Dart_Null(), source, 0, 0);
  } else {
    ASSERT(tag == Dart_kSourceTag);
    return Dart_LoadSource(library, url, Dart_Null(), source, 0, 0);
  }
}


static Dart_Handle LoadGenericSnapshotCreationScript(
    Builtin::BuiltinLibraryId id) {
  Dart_Handle source = Builtin::Source(id);
  if (Dart_IsError(source)) {
    return source;  // source contains the error string.
  }
  Dart_Handle lib;
  // Load the builtin library to make it available in the snapshot
  // for importing.
  lib = Builtin::LoadAndCheckLibrary(id);
  ASSERT(!Dart_IsError(lib));
  return lib;
}


// clang-format off
static void PrintUsage() {
  Log::PrintErr(
"Usage:                                                                      \n"
" gen_snapshot [<vm-flags>] [<options>] [<dart-script-file>]                 \n"
"                                                                            \n"
" Global options:                                                            \n"
"   --package_root=<path>         Where to find packages, that is,           \n"
"                                 package:...  imports.                      \n"
<<<<<<< HEAD
"                                                                            \n"
"   --packages=<packages_file>    Where to find a package spec file          \n"
"                                                                            \n"
"   --url_mapping=<mapping>       Uses the URL mapping(s) specified on       \n"
"                                 the command line to load the               \n"
"                                 libraries.                                 \n"
"   --dependencies=<output-file>  Generates a Makefile with snapshot output  \n"
"                                 files as targets and all transitive imports\n"
"                                 as sources.                                \n"
"   --dependencies_only           Don't create and output the snapshot.      \n"
"                                                                            \n"
" To create a core snapshot:                                                 \n"
"   --snapshot_kind=core                                                     \n"
"   --vm_snapshot_data=<output-file>                                         \n"
"   --isolate_snapshot_data=<output-file>                                    \n"
"   [<dart-script-file>]                                                     \n"
"                                                                            \n"
" Writes a snapshot of <dart-script-file> to the specified snapshot files.   \n"
" If no <dart-script-file> is passed, a generic snapshot of all the corelibs \n"
" is created.                                                                \n"
"                                                                            \n"
" To create a script snapshot with respect to a given core snapshot:         \n"
"   --snapshot_kind=script                                                   \n"
"   --vm_snapshot_data=<intput-file>                                         \n"
"   --isolate_snapshot_data=<intput-file>                                    \n"
"   --script_snapshot=<output-file>                                          \n"
"   <dart-script-file>                                                       \n"
"                                                                            \n"
"  Writes a snapshot of <dart-script-file> to the specified snapshot files.  \n"
"  If no <dart-script-file> is passed, a generic snapshot of all the corelibs\n"
"  is created.                                                               \n"
"                                                                            \n"
" To create an AOT application snapshot as blobs suitable for loading with   \n"
" mmap:                                                                      \n"
"   --snapshot_kind=app-aot-blobs                                            \n"
"   --vm_snapshot_data=<output-file>                                         \n"
"   --vm_snapshot_instructions=<output-file>                                 \n"
"   --isolate_snapshot_data=<output-file>                                    \n"
"   --isolate_snapshot_instructions=<output-file>                            \n"
"   {--embedder_entry_points_manifest=<input-file>}                          \n"
"   <dart-script-file>                                                       \n"
"                                                                            \n"
=======
"                                                                            \n"
"   --packages=<packages_file>    Where to find a package spec file          \n"
"                                                                            \n"
"   --url_mapping=<mapping>       Uses the URL mapping(s) specified on       \n"
"                                 the command line to load the               \n"
"                                 libraries.                                 \n"
"   --dependencies=<output-file>  Generates a Makefile with snapshot output  \n"
"                                 files as targets and all transitive imports\n"
"                                 as sources.                                \n"
"   --print_dependencies          Prints all transitive imports to stdout.   \n"
"   --dependencies_only           Don't create and output the snapshot.      \n"
"                                                                            \n"
" To create a core snapshot:                                                 \n"
"   --snapshot_kind=core                                                     \n"
"   --vm_snapshot_data=<output-file>                                         \n"
"   --isolate_snapshot_data=<output-file>                                    \n"
"   [<dart-script-file>]                                                     \n"
"                                                                            \n"
" Writes a snapshot of <dart-script-file> to the specified snapshot files.   \n"
" If no <dart-script-file> is passed, a generic snapshot of all the corelibs \n"
" is created.                                                                \n"
"                                                                            \n"
" To create a script snapshot with respect to a given core snapshot:         \n"
"   --snapshot_kind=script                                                   \n"
"   --vm_snapshot_data=<intput-file>                                         \n"
"   --isolate_snapshot_data=<intput-file>                                    \n"
"   --script_snapshot=<output-file>                                          \n"
"   <dart-script-file>                                                       \n"
"                                                                            \n"
"  Writes a snapshot of <dart-script-file> to the specified snapshot files.  \n"
"  If no <dart-script-file> is passed, a generic snapshot of all the corelibs\n"
"  is created.                                                               \n"
"                                                                            \n"
" To create an AOT application snapshot as blobs suitable for loading with   \n"
" mmap:                                                                      \n"
"   --snapshot_kind=app-aot-blobs                                            \n"
"   --vm_snapshot_data=<output-file>                                         \n"
"   --vm_snapshot_instructions=<output-file>                                 \n"
"   --isolate_snapshot_data=<output-file>                                    \n"
"   --isolate_snapshot_instructions=<output-file>                            \n"
"   {--embedder_entry_points_manifest=<input-file>}                          \n"
"   <dart-script-file>                                                       \n"
"                                                                            \n"
>>>>>>> 7fe4c099
" To create an AOT application snapshot as assembly suitable for compilation \n"
" as a static or dynamic library:                                            \n"
" mmap:                                                                      \n"
"   --snapshot_kind=app-aot-blobs                                            \n"
"   --assembly=<output-file>                                                 \n"
"   {--embedder_entry_points_manifest=<input-file>}                          \n"
"   <dart-script-file>                                                       \n"
"                                                                            \n"
" AOT snapshots require entry points manifest files, which list the places   \n"
" in the Dart program the embedder calls from the C API (Dart_Invoke, etc).  \n"
" Not specifying these may cause the tree shaker to remove them from the     \n"
" program. The format of this manifest is as follows. Each line in the       \n"
" manifest is a comma separated list of three elements. The first entry is   \n"
" the library URI, the second entry is the class name and the final entry    \n"
" the function name. The file must be terminated with a newline charater.    \n"
"                                                                            \n"
"   Example:                                                                 \n"
"     dart:something,SomeClass,doSomething                                   \n"
"\n");
}
// clang-format on


static const char StubNativeFunctionName[] = "StubNativeFunction";


void StubNativeFunction(Dart_NativeArguments arguments) {
  // This is a stub function for the resolver
  Dart_SetReturnValue(
      arguments, Dart_NewApiError("<EMBEDDER DID NOT SETUP NATIVE RESOLVER>"));
}


static Dart_NativeFunction StubNativeLookup(Dart_Handle name,
                                            int argument_count,
                                            bool* auto_setup_scope) {
  return &StubNativeFunction;
}


static const uint8_t* StubNativeSymbol(Dart_NativeFunction nf) {
  return reinterpret_cast<const uint8_t*>(StubNativeFunctionName);
}


static void SetupStubNativeResolver(size_t lib_index,
                                    const Dart_QualifiedFunctionName* entry) {
  // TODO(24686): Remove this.
  Dart_Handle library_string = Dart_NewStringFromCString(entry->library_uri);
  DART_CHECK_VALID(library_string);
  Dart_Handle library = Dart_LookupLibrary(library_string);
  // Embedder entry points may be setup in libraries that have not been
  // explicitly loaded by the application script. In such cases, library lookup
  // will fail. Manually load those libraries.
  if (Dart_IsError(library)) {
    static const uint32_t kLoadBufferMaxSize = 128;
    char* load_buffer =
        reinterpret_cast<char*>(calloc(kLoadBufferMaxSize, sizeof(char)));
    snprintf(load_buffer, kLoadBufferMaxSize, "import '%s';",
             DartUtils::GetStringValue(library_string));
    Dart_Handle script_handle = Dart_NewStringFromCString(load_buffer);
    memset(load_buffer, 0, kLoadBufferMaxSize);
    snprintf(load_buffer, kLoadBufferMaxSize, "dart:_snapshot_%zu", lib_index);
    Dart_Handle script_url = Dart_NewStringFromCString(load_buffer);
    free(load_buffer);
    Dart_Handle loaded =
        Dart_LoadLibrary(script_url, Dart_Null(), script_handle, 0, 0);
    DART_CHECK_VALID(loaded);

    // Do a fresh lookup
    library = Dart_LookupLibrary(library_string);
  }

  DART_CHECK_VALID(library);
  Dart_Handle result =
      Dart_SetNativeResolver(library, &StubNativeLookup, &StubNativeSymbol);
  DART_CHECK_VALID(result);
}


// Iterate over all libraries and setup the stub native lookup. This must be
// run after |SetupStubNativeResolversForPrecompilation| because the former
// loads some libraries.
static void SetupStubNativeResolvers() {
  Dart_Handle libraries = Dart_GetLoadedLibraries();
  intptr_t libraries_length;
  Dart_ListLength(libraries, &libraries_length);
  for (intptr_t i = 0; i < libraries_length; i++) {
    Dart_Handle library = Dart_ListGetAt(libraries, i);
    DART_CHECK_VALID(library);
    Dart_NativeEntryResolver old_resolver = NULL;
    Dart_GetNativeResolver(library, &old_resolver);
    if (old_resolver == NULL) {
      Dart_Handle result =
          Dart_SetNativeResolver(library, &StubNativeLookup, &StubNativeSymbol);
      DART_CHECK_VALID(result);
    }
  }
}


static void ImportNativeEntryPointLibrariesIntoRoot(
    const Dart_QualifiedFunctionName* entries) {
  if (entries == NULL) {
    return;
  }

  size_t index = 0;
  while (true) {
    Dart_QualifiedFunctionName entry = entries[index++];
    if (entry.library_uri == NULL) {
      // The termination sentinel has null members.
      break;
    }
    Dart_Handle entry_library =
        Dart_LookupLibrary(Dart_NewStringFromCString(entry.library_uri));
    DART_CHECK_VALID(entry_library);
    Dart_Handle import_result = Dart_LibraryImportLibrary(
        entry_library, Dart_RootLibrary(), Dart_EmptyString());
    DART_CHECK_VALID(import_result);
  }
}


static void SetupStubNativeResolversForPrecompilation(
    const Dart_QualifiedFunctionName* entries) {
  if (entries == NULL) {
    return;
  }

  // Setup native resolvers for all libraries found in the manifest.
  size_t index = 0;
  while (true) {
    Dart_QualifiedFunctionName entry = entries[index++];
    if (entry.library_uri == NULL) {
      // The termination sentinel has null members.
      break;
    }
    // Setup stub resolvers on loaded libraries
    SetupStubNativeResolver(index, &entry);
  }
}


static void CleanupEntryPointItem(const Dart_QualifiedFunctionName* entry) {
  if (entry == NULL) {
    return;
  }
  // The allocation used for these entries is zero'ed. So even in error cases,
  // references to some entries will be null. Calling this on an already cleaned
  // up entry is programmer error.
  free(const_cast<char*>(entry->library_uri));
  free(const_cast<char*>(entry->class_name));
  free(const_cast<char*>(entry->function_name));
}


static void CleanupEntryPointsCollection(Dart_QualifiedFunctionName* entries) {
  if (entries == NULL) {
    return;
  }

  size_t index = 0;
  while (true) {
    Dart_QualifiedFunctionName entry = entries[index++];
    if (entry.library_uri == NULL) {
      break;
    }
    CleanupEntryPointItem(&entry);
  }
  free(entries);
}


char* ParserErrorStringCreate(const char* format, ...) {
  static const size_t kErrorBufferSize = 256;

  char* error_buffer =
      reinterpret_cast<char*>(calloc(kErrorBufferSize, sizeof(char)));
  va_list args;
  va_start(args, format);
  vsnprintf(error_buffer, kErrorBufferSize, format, args);
  va_end(args);

  // In case of error, the buffer is released by the caller
  return error_buffer;
}


const char* ParseEntryNameForIndex(uint8_t index) {
  switch (index) {
    case 0:
      return "Library";
    case 1:
      return "Class";
    case 2:
      return "Function";
    default:
      return "Unknown";
  }
  return NULL;
}


static bool ParseEntryPointsManifestSingleLine(
    const char* line,
    Dart_QualifiedFunctionName* entry,
    char** error) {
  bool success = true;
  size_t offset = 0;
  for (uint8_t i = 0; i < 3; i++) {
    const char* component = strchr(line + offset, i == 2 ? '\n' : ',');
    if (component == NULL) {
      success = false;
      *error = ParserErrorStringCreate(
          "Manifest entries must be comma separated and newline terminated. "
          "Could not parse '%s' on line '%s'",
          ParseEntryNameForIndex(i), line);
      break;
    }

    int64_t chars_read = component - (line + offset);
    if (chars_read <= 0) {
      success = false;
      *error =
          ParserErrorStringCreate("There is no '%s' specified on line '%s'",
                                  ParseEntryNameForIndex(i), line);
      break;
    }

    if (entry != NULL) {
      // These allocations are collected in |CleanupEntryPointsCollection|.
      char* entry_item =
          reinterpret_cast<char*>(calloc(chars_read + 1, sizeof(char)));
      memmove(entry_item, line + offset, chars_read);

      switch (i) {
        case 0:  // library
          entry->library_uri = entry_item;
          break;
        case 1:  // class
          entry->class_name = entry_item;
          break;
        case 2:  // function
          entry->function_name = entry_item;
          break;
        default:
          free(entry_item);
          success = false;
          *error = ParserErrorStringCreate("Internal parser error\n");
          break;
      }
    }

    offset += chars_read + 1;
  }
  return success;
}


int64_t ParseEntryPointsManifestLines(FILE* file,
                                      Dart_QualifiedFunctionName* collection) {
  int64_t entries = 0;

  static const int kManifestMaxLineLength = 1024;
  char* line = reinterpret_cast<char*>(malloc(kManifestMaxLineLength));
  size_t line_number = 0;
  while (true) {
    line_number++;
    char* read_line = fgets(line, kManifestMaxLineLength, file);

    if (read_line == NULL) {
      if ((feof(file) != 0) && (ferror(file) != 0)) {
        Log::PrintErr(
            "Error while reading line number %zu. The manifest must be "
            "terminated by a newline\n",
            line_number);
        entries = -1;
      }
      break;
    }

    Dart_QualifiedFunctionName* entry =
        collection != NULL ? collection + entries : NULL;

    char* error_buffer = NULL;
    if (!ParseEntryPointsManifestSingleLine(read_line, entry, &error_buffer)) {
      CleanupEntryPointItem(entry);
      Log::PrintErr("Parser error on line %zu: %s\n", line_number,
                    error_buffer);
      free(error_buffer);
      entries = -1;
      break;
    }

    entries++;
  }

  free(line);

  return entries;
}


static Dart_QualifiedFunctionName* ParseEntryPointsManifestFiles() {
  // Total number of entries across all manifest files.
  int64_t entry_count = 0;

  // Parse the files once but don't store the results. This is done to first
  // determine the number of entries in the manifest
  for (intptr_t i = 0; i < entry_points_files->count(); i++) {
    const char* path = entry_points_files->GetArgument(i);

    FILE* file = fopen(path, "r");

    if (file == NULL) {
      Log::PrintErr("Could not open entry points manifest file `%s`\n", path);
      return NULL;
    }

    int64_t entries = ParseEntryPointsManifestLines(file, NULL);
    fclose(file);

    if (entries <= 0) {
      Log::PrintErr(
          "Manifest file `%s` specified is invalid or contained no entries\n",
          path);
      return NULL;
    }

    entry_count += entries;
  }

  // Allocate enough storage for the entries in the file plus a termination
  // sentinel and parse it again to populate the allocation
  Dart_QualifiedFunctionName* entries =
      reinterpret_cast<Dart_QualifiedFunctionName*>(
          calloc(entry_count + 1, sizeof(Dart_QualifiedFunctionName)));

  int64_t parsed_entry_count = 0;
  for (intptr_t i = 0; i < entry_points_files->count(); i++) {
    const char* path = entry_points_files->GetArgument(i);
    FILE* file = fopen(path, "r");
    parsed_entry_count +=
        ParseEntryPointsManifestLines(file, &entries[parsed_entry_count]);
    fclose(file);
  }

  ASSERT(parsed_entry_count == entry_count);

  // The entries allocation must be explicitly cleaned up via
  // |CleanupEntryPointsCollection|
  return entries;
}


static Dart_QualifiedFunctionName* ParseEntryPointsManifestIfPresent() {
  Dart_QualifiedFunctionName* entries = ParseEntryPointsManifestFiles();
  if ((entries == NULL) && IsSnapshottingForPrecompilation()) {
    Log::PrintErr(
        "Could not find native embedder entry points during precompilation\n");
    exit(kErrorExitCode);
  }
  return entries;
}


static void CreateAndWriteCoreSnapshot() {
  ASSERT(snapshot_kind == kCore);
  ASSERT(vm_snapshot_data_filename != NULL);
  ASSERT(isolate_snapshot_data_filename != NULL);

  Dart_Handle result;
  uint8_t* vm_snapshot_data_buffer = NULL;
  intptr_t vm_snapshot_data_size = 0;
  uint8_t* isolate_snapshot_data_buffer = NULL;
  intptr_t isolate_snapshot_data_size = 0;

  // First create a snapshot.
  result = Dart_CreateSnapshot(&vm_snapshot_data_buffer, &vm_snapshot_data_size,
                               &isolate_snapshot_data_buffer,
                               &isolate_snapshot_data_size);
  CHECK_RESULT(result);

  // Now write the vm isolate and isolate snapshots out to the
  // specified file and exit.
  WriteSnapshotFile(vm_snapshot_data_filename, vm_snapshot_data_buffer,
                    vm_snapshot_data_size);
  WriteSnapshotFile(isolate_snapshot_data_filename,
                    isolate_snapshot_data_buffer, isolate_snapshot_data_size);
}
<<<<<<< HEAD


=======


>>>>>>> 7fe4c099
static void CreateAndWriteScriptSnapshot() {
  ASSERT(snapshot_kind == kScript);
  ASSERT(script_snapshot_filename != NULL);

  // First create a snapshot.
  uint8_t* buffer = NULL;
  intptr_t size = 0;
  Dart_Handle result = Dart_CreateScriptSnapshot(&buffer, &size);
  CHECK_RESULT(result);

  // Now write it out to the specified file.
  WriteSnapshotFile(script_snapshot_filename, buffer, size, false);
}


static void CreateAndWritePrecompiledSnapshot(
    Dart_QualifiedFunctionName* standalone_entry_points) {
  ASSERT(IsSnapshottingForPrecompilation());
  Dart_Handle result;

  // Precompile with specified embedder entry points
  result = Dart_Precompile(standalone_entry_points, NULL, 0);
  CHECK_RESULT(result);

  // Create a precompiled snapshot.
  bool as_assembly = assembly_filename != NULL;
  if (as_assembly) {
    ASSERT(snapshot_kind == kAppAOTAssembly);

    uint8_t* assembly_buffer = NULL;
    intptr_t assembly_size = 0;
    result =
        Dart_CreateAppAOTSnapshotAsAssembly(&assembly_buffer, &assembly_size);
    CHECK_RESULT(result);

    WriteSnapshotFile(assembly_filename, assembly_buffer, assembly_size);
  } else {
    ASSERT(snapshot_kind == kAppAOTBlobs);

    uint8_t* vm_snapshot_data_buffer = NULL;
    intptr_t vm_snapshot_data_size = 0;
    uint8_t* vm_snapshot_instructions_buffer = NULL;
    intptr_t vm_snapshot_instructions_size = 0;
    uint8_t* isolate_snapshot_data_buffer = NULL;
    intptr_t isolate_snapshot_data_size = 0;
    uint8_t* isolate_snapshot_instructions_buffer = NULL;
    intptr_t isolate_snapshot_instructions_size = 0;
    result = Dart_CreateAppAOTSnapshotAsBlobs(
        &vm_snapshot_data_buffer, &vm_snapshot_data_size,
        &vm_snapshot_instructions_buffer, &vm_snapshot_instructions_size,
        &isolate_snapshot_data_buffer, &isolate_snapshot_data_size,
        &isolate_snapshot_instructions_buffer,
        &isolate_snapshot_instructions_size);
    CHECK_RESULT(result);

    WriteSnapshotFile(vm_snapshot_data_filename, vm_snapshot_data_buffer,
                      vm_snapshot_data_size);
    WriteSnapshotFile(vm_snapshot_instructions_filename,
                      vm_snapshot_instructions_buffer,
                      vm_snapshot_instructions_size);
    WriteSnapshotFile(isolate_snapshot_data_filename,
                      isolate_snapshot_data_buffer, isolate_snapshot_data_size);
    WriteSnapshotFile(isolate_snapshot_instructions_filename,
                      isolate_snapshot_instructions_buffer,
                      isolate_snapshot_instructions_size);
  }
}


static void SetupForUriResolution() {
  // Set up the library tag handler for this isolate.
  Dart_Handle result = Dart_SetLibraryTagHandler(Loader::LibraryTagHandler);
  if (Dart_IsError(result)) {
    Log::PrintErr("%s\n", Dart_GetError(result));
    Dart_ExitScope();
    Dart_ShutdownIsolate();
    exit(kErrorExitCode);
  }
  // This is a generic dart snapshot which needs builtin library setup.
  Dart_Handle library =
      LoadGenericSnapshotCreationScript(Builtin::kBuiltinLibrary);
  CHECK_RESULT(library);
}


static void SetupForGenericSnapshotCreation() {
  SetupForUriResolution();

  Dart_Handle library = LoadGenericSnapshotCreationScript(Builtin::kIOLibrary);
  CHECK_RESULT(library);
  Dart_Handle result = Dart_FinalizeLoading(false);
  if (Dart_IsError(result)) {
    const char* err_msg = Dart_GetError(library);
    Log::PrintErr("Errors encountered while loading: %s\n", err_msg);
    Dart_ExitScope();
    Dart_ShutdownIsolate();
    exit(kErrorExitCode);
  }
}


static Dart_Isolate CreateServiceIsolate(const char* script_uri,
                                         const char* main,
                                         const char* package_root,
                                         const char* package_config,
                                         Dart_IsolateFlags* flags,
                                         void* data,
                                         char** error) {
  IsolateData* isolate_data =
      new IsolateData(script_uri, package_root, package_config, NULL);
  Dart_Isolate isolate = NULL;
  isolate = Dart_CreateIsolate(script_uri, main, isolate_snapshot_data, NULL,
                               NULL, isolate_data, error);

  if (isolate == NULL) {
    Log::PrintErr("Error: Could not create service isolate\n");
    return NULL;
  }

  Dart_EnterScope();
  if (!Dart_IsServiceIsolate(isolate)) {
    Log::PrintErr("Error: We only expect to create the service isolate\n");
    return NULL;
  }
  Dart_Handle result = Dart_SetLibraryTagHandler(Loader::LibraryTagHandler);
  if (Dart_IsError(result)) {
    Log::PrintErr("Error: Could not set tag handler for service isolate\n");
    return NULL;
  }
  // Setup the native resolver.
  Builtin::LoadAndCheckLibrary(Builtin::kBuiltinLibrary);
  Builtin::LoadAndCheckLibrary(Builtin::kIOLibrary);

  ASSERT(Dart_IsServiceIsolate(isolate));
  // Load embedder specific bits and return. Will not start http server.
  if (!VmService::Setup("127.0.0.1", -1, false /* running_precompiled */,
                        false /* server dev mode */)) {
    *error = strdup(VmService::GetErrorMessage());
    return NULL;
  }
  Dart_ExitScope();
  Dart_ExitIsolate();
  return isolate;
}


int main(int argc, char** argv) {
  const int EXTRA_VM_ARGUMENTS = 2;
  CommandLineOptions vm_options(argc + EXTRA_VM_ARGUMENTS);

  // Initialize the URL mapping array.
  CommandLineOptions cmdline_url_mapping(argc);
  DartUtils::url_mapping = &cmdline_url_mapping;

  // Initialize the entrypoints array.
  CommandLineOptions entry_points_files_array(argc);
  entry_points_files = &entry_points_files_array;

  // Parse command line arguments.
  if (ParseArguments(argc, argv, &vm_options, &app_script_name) < 0) {
    PrintUsage();
    return kErrorExitCode;
  }

  Thread::InitOnce();
  Loader::InitOnce();
  DartUtils::SetOriginalWorkingDirectory();
  // Start event handler.
  TimerUtils::InitOnce();
  EventHandler::Start();

#if !defined(PRODUCT)
  // Constant true in PRODUCT mode.
  vm_options.AddArgument("--load_deferred_eagerly");
#endif

  if (IsSnapshottingForPrecompilation()) {
    vm_options.AddArgument("--precompilation");
    vm_options.AddArgument("--print_snapshot_sizes");
#if TARGET_ARCH_ARM
    // This is for the iPod Touch 5th Generation (and maybe other older devices)
    vm_options.AddArgument("--no-use_integer_division");
#endif
  }

  Dart_SetVMFlags(vm_options.count(), vm_options.arguments());

  // Initialize the Dart VM.
  // Note: We don't expect isolates to be created from dart code during
  // core library snapshot generation. However for the case when a full
  // snasphot is generated from a script (app_script_name != NULL) we will
  // need the service isolate to resolve URI and load code.

  Dart_InitializeParams init_params;
  memset(&init_params, 0, sizeof(init_params));
  init_params.version = DART_INITIALIZE_PARAMS_CURRENT_VERSION;
  if (app_script_name != NULL) {
    init_params.create = CreateServiceIsolate;
  }
  init_params.file_open = DartUtils::OpenFile;
  init_params.file_read = DartUtils::ReadFile;
  init_params.file_write = DartUtils::WriteFile;
  init_params.file_close = DartUtils::CloseFile;
  init_params.entropy_source = DartUtils::EntropySource;

  MappedMemory* mapped_vm_snapshot_data = NULL;
  MappedMemory* mapped_isolate_snapshot_data = NULL;
  if (snapshot_kind == kScript) {
    File* file = File::Open(vm_snapshot_data_filename, File::kRead);
    if (file == NULL) {
      Log::PrintErr("Failed to open: %s\n", vm_snapshot_data_filename);
      return kErrorExitCode;
    }
    mapped_vm_snapshot_data = file->Map(File::kReadOnly, 0, file->Length());
    if (mapped_vm_snapshot_data == NULL) {
      Log::PrintErr("Failed to read: %s\n", vm_snapshot_data_filename);
      return kErrorExitCode;
    }
    file->Release();
    init_params.vm_snapshot_data =
        reinterpret_cast<const uint8_t*>(mapped_vm_snapshot_data->address());

    file = File::Open(isolate_snapshot_data_filename, File::kRead);
    if (file == NULL) {
      Log::PrintErr("Failed to open: %s\n", isolate_snapshot_data_filename);
      return kErrorExitCode;
    }
    mapped_isolate_snapshot_data =
        file->Map(File::kReadOnly, 0, file->Length());
    if (mapped_isolate_snapshot_data == NULL) {
      Log::PrintErr("Failed to read: %s\n", isolate_snapshot_data_filename);
      return kErrorExitCode;
    }
    file->Release();
    isolate_snapshot_data = reinterpret_cast<const uint8_t*>(
        mapped_isolate_snapshot_data->address());
  }

  char* error = Dart_Initialize(&init_params);
  if (error != NULL) {
    Log::PrintErr("VM initialization failed: %s\n", error);
    free(error);
    return kErrorExitCode;
  }

  IsolateData* isolate_data = new IsolateData(NULL, commandline_package_root,
                                              commandline_packages_file, NULL);
  Dart_Isolate isolate = Dart_CreateIsolate(NULL, NULL, isolate_snapshot_data,
                                            NULL, NULL, isolate_data, &error);
  if (isolate == NULL) {
    Log::PrintErr("Error: %s\n", error);
    free(error);
    exit(kErrorExitCode);
  }

  Dart_Handle result;
  Dart_Handle library;
  Dart_EnterScope();

  result = Dart_SetEnvironmentCallback(EnvironmentCallback);
  CHECK_RESULT(result);

  ASSERT(vm_snapshot_data_filename != NULL);
  ASSERT(isolate_snapshot_data_filename != NULL);
  // Load up the script before a snapshot is created.
  if (app_script_name != NULL) {
    // This is the case of a custom embedder (e.g: dartium) trying to
    // create a full snapshot. The current isolate is set up so that we can
    // invoke the dart uri resolution code like _resolveURI. App script is
    // loaded into a separate isolate.
    SetupForUriResolution();

    // Prepare builtin and its dependent libraries for use to resolve URIs.
    // Set up various closures, e.g: printing, timers etc.
    // Set up 'package root' for URI resolution.
    result = DartUtils::PrepareForScriptLoading(false, false);
    CHECK_RESULT(result);

    // Set up the load port provided by the service isolate so that we can
    // load scripts.
    result = DartUtils::SetupServiceLoadPort();
    CHECK_RESULT(result);

    // Setup package root if specified.
    result = DartUtils::SetupPackageRoot(commandline_package_root,
                                         commandline_packages_file);
    CHECK_RESULT(result);

    UriResolverIsolateScope::isolate = isolate;
    Dart_ExitScope();
    Dart_ExitIsolate();

    // Now we create an isolate into which we load all the code that needs to
    // be in the snapshot.
    isolate_data = new IsolateData(NULL, NULL, NULL, NULL);
    const uint8_t* kernel = NULL;
    intptr_t kernel_length = 0;
    const bool is_kernel_file =
        TryReadKernel(app_script_name, &kernel, &kernel_length);

<<<<<<< HEAD
    if (dependencies_filename != NULL) {
=======
    if ((dependencies_filename != NULL) || print_dependencies) {
>>>>>>> 7fe4c099
      isolate_data->set_dependencies(new MallocGrowableArray<char*>());
    }

    void* kernel_program = NULL;
    if (is_kernel_file) {
      kernel_program = Dart_ReadKernelBinary(kernel, kernel_length);
      free(const_cast<uint8_t*>(kernel));
    }

    Dart_Isolate isolate =
        is_kernel_file
            ? Dart_CreateIsolateFromKernel(NULL, NULL, kernel_program, NULL,
                                           isolate_data, &error)
            : Dart_CreateIsolate(NULL, NULL, isolate_snapshot_data, NULL, NULL,
                                 isolate_data, &error);
    if (isolate == NULL) {
      Log::PrintErr("%s\n", error);
      free(error);
      exit(kErrorExitCode);
    }
    Dart_EnterScope();
    result = Dart_SetEnvironmentCallback(EnvironmentCallback);
    CHECK_RESULT(result);

    // Set up the library tag handler in such a manner that it will use the
    // URL mapping specified on the command line to load the libraries.
    result = Dart_SetLibraryTagHandler(CreateSnapshotLibraryTagHandler);
    CHECK_RESULT(result);

    if (commandline_packages_file != NULL) {
      AddDependency(commandline_packages_file);
    }

    Dart_QualifiedFunctionName* entry_points =
        ParseEntryPointsManifestIfPresent();

    if (is_kernel_file) {
      Dart_Handle library = Dart_LoadKernel(kernel_program);
      if (Dart_IsError(library)) FATAL("Failed to load app from Kernel IR");
    } else {
      // Set up the library tag handler in such a manner that it will use the
      // URL mapping specified on the command line to load the libraries.
      result = Dart_SetLibraryTagHandler(CreateSnapshotLibraryTagHandler);
      CHECK_RESULT(result);
    }

    SetupStubNativeResolversForPrecompilation(entry_points);

    SetupStubNativeResolvers();
<<<<<<< HEAD

    if (!is_kernel_file) {
      // Load the specified script.
      library = LoadSnapshotCreationScript(app_script_name);
      CHECK_RESULT(library);

=======

    if (!is_kernel_file) {
      // Load the specified script.
      library = LoadSnapshotCreationScript(app_script_name);
      CHECK_RESULT(library);

>>>>>>> 7fe4c099
      ImportNativeEntryPointLibrariesIntoRoot(entry_points);
    }

    // Ensure that we mark all libraries as loaded.
    result = Dart_FinalizeLoading(false);
    CHECK_RESULT(result);

    if (!dependencies_only) {
      switch (snapshot_kind) {
        case kCore:
          CreateAndWriteCoreSnapshot();
          break;
        case kScript:
          CreateAndWriteScriptSnapshot();
          break;
        case kAppAOTBlobs:
        case kAppAOTAssembly:
          CreateAndWritePrecompiledSnapshot(entry_points);
          break;
        default:
          UNREACHABLE();
      }
    }

    CreateAndWriteDependenciesFile();

    Dart_ExitScope();
    Dart_ShutdownIsolate();

    CleanupEntryPointsCollection(entry_points);

    Dart_EnterIsolate(UriResolverIsolateScope::isolate);
    Dart_ShutdownIsolate();
  } else {
    SetupForGenericSnapshotCreation();
    CreateAndWriteCoreSnapshot();

    Dart_ExitScope();
    Dart_ShutdownIsolate();
  }
  error = Dart_Cleanup();
  if (error != NULL) {
    Log::PrintErr("VM cleanup failed: %s\n", error);
    free(error);
  }
  EventHandler::Stop();
  delete mapped_vm_snapshot_data;
  delete mapped_isolate_snapshot_data;
  return 0;
}

}  // namespace bin
}  // namespace dart

int main(int argc, char** argv) {
  return dart::bin::main(argc, argv);
}<|MERGE_RESOLUTION|>--- conflicted
+++ resolved
@@ -80,10 +80,7 @@
 static const char* assembly_filename = NULL;
 static const char* script_snapshot_filename = NULL;
 static bool dependencies_only = false;
-<<<<<<< HEAD
-=======
 static bool print_dependencies = false;
->>>>>>> 7fe4c099
 static const char* dependencies_filename = NULL;
 
 
@@ -362,7 +359,6 @@
   if (name == NULL) {
     name = ProcessOption(option, "--package-root=");
   }
-<<<<<<< HEAD
   if (name != NULL) {
     commandline_package_root = name;
     return true;
@@ -374,19 +370,6 @@
 static bool ProcessPackagesOption(const char* option) {
   const char* name = ProcessOption(option, "--packages=");
   if (name != NULL) {
-=======
-  if (name != NULL) {
-    commandline_package_root = name;
-    return true;
-  }
-  return false;
-}
-
-
-static bool ProcessPackagesOption(const char* option) {
-  const char* name = ProcessOption(option, "--packages=");
-  if (name != NULL) {
->>>>>>> 7fe4c099
     commandline_packages_file = name;
     return true;
   }
@@ -435,10 +418,7 @@
         ProcessScriptSnapshotOption(argv[i]) ||
         ProcessDependenciesOption(argv[i]) ||
         ProcessDependenciesOnlyOption(argv[i]) ||
-<<<<<<< HEAD
-=======
         ProcessPrintDependenciesOption(argv[i]) ||
->>>>>>> 7fe4c099
         ProcessEmbedderEntryPointsManifestOption(argv[i]) ||
         ProcessURLmappingOption(argv[i]) || ProcessPackageRootOption(argv[i]) ||
         ProcessPackagesOption(argv[i]) || ProcessEnvironmentOption(argv[i])) {
@@ -706,57 +686,6 @@
     return;
   }
 
-<<<<<<< HEAD
-  ASSERT(dependencies_filename != NULL);
-  File* file = File::Open(dependencies_filename, File::kWriteTruncate);
-  if (file == NULL) {
-    Log::PrintErr("Error: Unable to open dependencies file: %s\n\n",
-                  dependencies_filename);
-    exit(kErrorExitCode);
-  }
-  bool success = true;
-
-  // Targets:
-  switch (snapshot_kind) {
-    case kCore:
-      success &= file->Print("%s ", vm_snapshot_data_filename);
-      success &= file->Print("%s ", isolate_snapshot_data_filename);
-      break;
-    case kScript:
-      success &= file->Print("%s ", script_snapshot_filename);
-      break;
-    case kAppAOTAssembly:
-      success &= file->Print("%s ", assembly_filename);
-      break;
-    case kAppAOTBlobs:
-      success &= file->Print("%s ", vm_snapshot_data_filename);
-      success &= file->Print("%s ", vm_snapshot_instructions_filename);
-      success &= file->Print("%s ", isolate_snapshot_data_filename);
-      success &= file->Print("%s ", isolate_snapshot_instructions_filename);
-      break;
-  }
-
-  success &= file->Print(": ");
-
-  // Sources:
-  if (snapshot_kind == kScript) {
-    success &= file->Print("%s ", vm_snapshot_data_filename);
-    success &= file->Print("%s ", isolate_snapshot_data_filename);
-  }
-  for (intptr_t i = 0; i < dependencies->length(); i++) {
-    char* dep = dependencies->At(i);
-    success &= file->Print("%s ", dep);
-    free(dep);
-  }
-  success &= file->Print("\n");
-
-  if (!success) {
-    Log::PrintErr("Error: Unable to write dependencies file: %s\n\n",
-                  dependencies_filename);
-    exit(kErrorExitCode);
-  }
-  file->Release();
-=======
   ASSERT((dependencies_filename != NULL) || print_dependencies);
   bool success = true;
   File* file = NULL;
@@ -823,7 +752,6 @@
     }
     file->Release();
   }
->>>>>>> 7fe4c099
   delete dependencies;
   isolate_data->set_dependencies(NULL);
 }
@@ -932,50 +860,6 @@
 " Global options:                                                            \n"
 "   --package_root=<path>         Where to find packages, that is,           \n"
 "                                 package:...  imports.                      \n"
-<<<<<<< HEAD
-"                                                                            \n"
-"   --packages=<packages_file>    Where to find a package spec file          \n"
-"                                                                            \n"
-"   --url_mapping=<mapping>       Uses the URL mapping(s) specified on       \n"
-"                                 the command line to load the               \n"
-"                                 libraries.                                 \n"
-"   --dependencies=<output-file>  Generates a Makefile with snapshot output  \n"
-"                                 files as targets and all transitive imports\n"
-"                                 as sources.                                \n"
-"   --dependencies_only           Don't create and output the snapshot.      \n"
-"                                                                            \n"
-" To create a core snapshot:                                                 \n"
-"   --snapshot_kind=core                                                     \n"
-"   --vm_snapshot_data=<output-file>                                         \n"
-"   --isolate_snapshot_data=<output-file>                                    \n"
-"   [<dart-script-file>]                                                     \n"
-"                                                                            \n"
-" Writes a snapshot of <dart-script-file> to the specified snapshot files.   \n"
-" If no <dart-script-file> is passed, a generic snapshot of all the corelibs \n"
-" is created.                                                                \n"
-"                                                                            \n"
-" To create a script snapshot with respect to a given core snapshot:         \n"
-"   --snapshot_kind=script                                                   \n"
-"   --vm_snapshot_data=<intput-file>                                         \n"
-"   --isolate_snapshot_data=<intput-file>                                    \n"
-"   --script_snapshot=<output-file>                                          \n"
-"   <dart-script-file>                                                       \n"
-"                                                                            \n"
-"  Writes a snapshot of <dart-script-file> to the specified snapshot files.  \n"
-"  If no <dart-script-file> is passed, a generic snapshot of all the corelibs\n"
-"  is created.                                                               \n"
-"                                                                            \n"
-" To create an AOT application snapshot as blobs suitable for loading with   \n"
-" mmap:                                                                      \n"
-"   --snapshot_kind=app-aot-blobs                                            \n"
-"   --vm_snapshot_data=<output-file>                                         \n"
-"   --vm_snapshot_instructions=<output-file>                                 \n"
-"   --isolate_snapshot_data=<output-file>                                    \n"
-"   --isolate_snapshot_instructions=<output-file>                            \n"
-"   {--embedder_entry_points_manifest=<input-file>}                          \n"
-"   <dart-script-file>                                                       \n"
-"                                                                            \n"
-=======
 "                                                                            \n"
 "   --packages=<packages_file>    Where to find a package spec file          \n"
 "                                                                            \n"
@@ -1019,7 +903,6 @@
 "   {--embedder_entry_points_manifest=<input-file>}                          \n"
 "   <dart-script-file>                                                       \n"
 "                                                                            \n"
->>>>>>> 7fe4c099
 " To create an AOT application snapshot as assembly suitable for compilation \n"
 " as a static or dynamic library:                                            \n"
 " mmap:                                                                      \n"
@@ -1411,13 +1294,8 @@
   WriteSnapshotFile(isolate_snapshot_data_filename,
                     isolate_snapshot_data_buffer, isolate_snapshot_data_size);
 }
-<<<<<<< HEAD
-
-
-=======
-
-
->>>>>>> 7fe4c099
+
+
 static void CreateAndWriteScriptSnapshot() {
   ASSERT(snapshot_kind == kScript);
   ASSERT(script_snapshot_filename != NULL);
@@ -1718,11 +1596,7 @@
     const bool is_kernel_file =
         TryReadKernel(app_script_name, &kernel, &kernel_length);
 
-<<<<<<< HEAD
-    if (dependencies_filename != NULL) {
-=======
     if ((dependencies_filename != NULL) || print_dependencies) {
->>>>>>> 7fe4c099
       isolate_data->set_dependencies(new MallocGrowableArray<char*>());
     }
 
@@ -1772,21 +1646,12 @@
     SetupStubNativeResolversForPrecompilation(entry_points);
 
     SetupStubNativeResolvers();
-<<<<<<< HEAD
 
     if (!is_kernel_file) {
       // Load the specified script.
       library = LoadSnapshotCreationScript(app_script_name);
       CHECK_RESULT(library);
 
-=======
-
-    if (!is_kernel_file) {
-      // Load the specified script.
-      library = LoadSnapshotCreationScript(app_script_name);
-      CHECK_RESULT(library);
-
->>>>>>> 7fe4c099
       ImportNativeEntryPointLibrariesIntoRoot(entry_points);
     }
 
