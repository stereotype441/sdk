--- conflicted
+++ resolved
@@ -365,150 +365,17 @@
   }
 #endif  // !defined(DART_PRECOMPILED_RUNTIME)
 
-<<<<<<< HEAD
-  // Identity reload.
-  vm_options->AddArgument("--identity_reload");
-  // Start reloading quickly.
-  vm_options->AddArgument("--reload_every=4");
-  // Reload from optimized and unoptimized code.
-  vm_options->AddArgument("--reload_every_optimized=false");
-  // Reload less frequently as time goes on.
-  vm_options->AddArgument("--reload_every_back_off");
-  // Ensure that every isolate has reloaded once before exiting.
-  vm_options->AddArgument("--check_reloaded");
-
-  return true;
-}
-
-
-static bool ProcessHotReloadRollbackTestModeOption(
-    const char* arg,
-    CommandLineOptions* vm_options) {
-  // Identity reload.
-  vm_options->AddArgument("--identity_reload");
-  // Start reloading quickly.
-  vm_options->AddArgument("--reload_every=4");
-  // Reload from optimized and unoptimized code.
-  vm_options->AddArgument("--reload_every_optimized=false");
-  // Reload less frequently as time goes on.
-  vm_options->AddArgument("--reload_every_back_off");
-  // Ensure that every isolate has reloaded once before exiting.
-  vm_options->AddArgument("--check_reloaded");
-  // Force all reloads to fail and execute the rollback code.
-  vm_options->AddArgument("--reload_force_rollback");
-
-  return true;
-}
-
-
-extern bool short_socket_read;
-
-extern bool short_socket_write;
-
-static bool ProcessShortSocketReadOption(const char* arg,
-                                         CommandLineOptions* vm_options) {
-  short_socket_read = true;
-  return true;
-}
-
-
-static bool ProcessShortSocketWriteOption(const char* arg,
-                                          CommandLineOptions* vm_options) {
-  short_socket_write = true;
-  return true;
-}
-
-
-extern const char* commandline_root_certs_file;
-extern const char* commandline_root_certs_cache;
-
-static bool ProcessRootCertsFileOption(const char* arg,
-                                       CommandLineOptions* vm_options) {
-  ASSERT(arg != NULL);
-  if (*arg == '-') {
-    return false;
-=======
   if (set_native_resolvers) {
     // Setup the native resolver as the snapshot does not carry it.
     Builtin::SetNativeResolver(Builtin::kBuiltinLibrary);
     Builtin::SetNativeResolver(Builtin::kIOLibrary);
     Builtin::SetNativeResolver(Builtin::kCLILibrary);
->>>>>>> 95919cec
   }
   if (isolate_run_app_snapshot) {
     Dart_Handle result = Loader::ReloadNativeExtensions();
     CHECK_RESULT(result);
   }
 
-<<<<<<< HEAD
-
-static bool ProcessRootCertsCacheOption(const char* arg,
-                                        CommandLineOptions* vm_options) {
-  ASSERT(arg != NULL);
-  if (*arg == '-') {
-    return false;
-  }
-  if (commandline_root_certs_file != NULL) {
-    Log::PrintErr(
-        "Only one of --root-certs-file and --root-certs-cache "
-        "may be specified");
-    return false;
-  }
-  commandline_root_certs_cache = arg;
-  return true;
-}
-
-
-static struct {
-  const char* option_name;
-  bool (*process)(const char* option, CommandLineOptions* vm_options);
-} main_options[] = {
-    // Standard options shared with dart2js.
-    {"-D", ProcessEnvironmentOption},
-    {"-h", ProcessHelpOption},
-    {"--help", ProcessHelpOption},
-    {"--packages=", ProcessPackagesOption},
-    {"--package-root=", ProcessPackageRootOption},
-    {"-v", ProcessVerboseOption},
-    {"--verbose", ProcessVerboseOption},
-    {"--version", ProcessVersionOption},
-
-    // VM specific options to the standalone dart program.
-    {"--compile_all", ProcessCompileAllOption},
-    {"--parse_all", ProcessParseAllOption},
-    {"--dfe=", ProcessFrontendOption},
-    {"--platform=", ProcessPlatformOption},
-    {"--enable-vm-service", ProcessEnableVmServiceOption},
-    {"--disable-service-origin-check", ProcessDisableServiceOriginCheckOption},
-    {"--observe", ProcessObserveOption},
-    {"--snapshot=", ProcessSnapshotFilenameOption},
-    {"--snapshot-kind=", ProcessSnapshotKindOption},
-    {"--snapshot-depfile=", ProcessSnapshotDepsFilenameOption},
-    {"--use-blobs", ProcessUseBlobsOption},
-    {"--save-feedback=", ProcessSaveFeedbackOption},
-    {"--load-feedback=", ProcessLoadFeedbackOption},
-    {"--trace-loading", ProcessTraceLoadingOption},
-    {"--hot-reload-test-mode", ProcessHotReloadTestModeOption},
-    {"--hot-reload-rollback-test-mode", ProcessHotReloadRollbackTestModeOption},
-    {"--short_socket_read", ProcessShortSocketReadOption},
-    {"--short_socket_write", ProcessShortSocketWriteOption},
-    {"--root-certs-file=", ProcessRootCertsFileOption},
-    {"--root-certs-cache=", ProcessRootCertsCacheOption},
-    {NULL, NULL}};
-
-
-static bool ProcessMainOptions(const char* option,
-                               CommandLineOptions* vm_options) {
-  int i = 0;
-  const char* name = main_options[0].option_name;
-  int option_length = strlen(option);
-  while (name != NULL) {
-    int length = strlen(name);
-    if ((option_length >= length) && (strncmp(option, name, length) == 0)) {
-      if (main_options[i].process(option + length, vm_options)) {
-        return true;
-      }
-=======
   const char* namespc =
       Dart_IsKernelIsolate(isolate) ? NULL : Options::namespc();
   if (isolate_run_app_snapshot) {
@@ -517,7 +384,6 @@
     CHECK_RESULT(result);
     if (FLAG_support_service || !kDartPrecompiledRuntime) {
       Loader::InitForSnapshot(script_uri);
->>>>>>> 95919cec
     }
 #if !defined(DART_PRECOMPILED_RUNTIME)
     if (is_main_isolate) {
