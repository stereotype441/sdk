--- conflicted
+++ resolved
@@ -245,11 +245,6 @@
     // before shutting down the thread pool.
     WaitForIsolateShutdown();
 
-<<<<<<< HEAD
-  TargetCPUFeatures::Cleanup();
-  StoreBuffer::ShutDown();
-#endif
-=======
     // Shutdown the thread pool. On return, all thread pool threads have exited.
     delete thread_pool_;
     thread_pool_ = NULL;
@@ -270,7 +265,6 @@
     // Shutdown the service isolate.
     ServiceIsolate::Shutdown();
   }
->>>>>>> 71b3d5ab
 
   CodeObservers::DeleteAll();
   Timeline::Shutdown();
