--- conflicted
+++ resolved
@@ -669,17 +669,6 @@
 
   if (Snapshot::IncludesCode(kind)) {
     // Checked mode affects deopt ids.
-<<<<<<< HEAD
-    const bool asserts =
-        (isolate != NULL) ? isolate->asserts() : FLAG_enable_asserts;
-    const bool type_checks =
-        (isolate != NULL) ? isolate->type_checks() : FLAG_enable_type_checks;
-    const bool field_guards =
-        (isolate != NULL) ? isolate->use_field_guards() : FLAG_use_field_guards;
-    buffer.AddString(asserts ? " asserts" : " no-asserts");
-    buffer.AddString(type_checks ? " type-checks" : " no-type-checks");
-    buffer.AddString(field_guards ? "field-guards" : "no-field-guards");
-=======
 #define ADD_FLAG(name, isolate_flag, flag)                                     \
   do {                                                                         \
     const bool name = (isolate != NULL) ? isolate->name() : flag;              \
@@ -687,7 +676,6 @@
   } while (0);
     ISOLATE_FLAG_LIST(ADD_FLAG);
 #undef ADD_FLAG
->>>>>>> 7fe4c099
 
 // Generated code must match the host architecture and ABI.
 #if defined(TARGET_ARCH_ARM)
