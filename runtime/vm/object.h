// Copyright (c) 2012, the Dart project authors.  Please see the AUTHORS file
// for details. All rights reserved. Use of this source code is governed by a
// BSD-style license that can be found in the LICENSE file.

#ifndef VM_OBJECT_H_
#define VM_OBJECT_H_

#include <limits>
#include "include/dart_api.h"
#include "platform/assert.h"
#include "platform/utils.h"
#include "vm/json_stream.h"
#include "vm/bitmap.h"
#include "vm/dart.h"
#include "vm/globals.h"
#include "vm/handles.h"
#include "vm/heap.h"
#include "vm/isolate.h"
#include "vm/os.h"
#include "vm/raw_object.h"
#include "vm/report.h"
#include "vm/scanner.h"
#include "vm/tags.h"

namespace dart {

// Forward declarations.
#define DEFINE_FORWARD_DECLARATION(clazz)                                      \
  class clazz;
CLASS_LIST(DEFINE_FORWARD_DECLARATION)
#undef DEFINE_FORWARD_DECLARATION
class Api;
class ArgumentsDescriptor;
class Assembler;
class Closure;
class Code;
class DisassemblyFormatter;
class DeoptInstr;
class FinalizablePersistentHandle;
class LocalScope;

#define REUSABLE_FORWARD_DECLARATION(name)                                     \
  class Reusable##name##HandleScope;
REUSABLE_HANDLE_LIST(REUSABLE_FORWARD_DECLARATION)
#undef REUSABLE_FORWARD_DECLARATION

class Symbols;

#if defined(DEBUG)
#define CHECK_HANDLE() CheckHandle();
#else
#define CHECK_HANDLE()
#endif

#define BASE_OBJECT_IMPLEMENTATION(object, super)                              \
 public:  /* NOLINT */                                                         \
  Raw##object* raw() const { return reinterpret_cast<Raw##object*>(raw_); }    \
  bool Is##object() const { return true; }                                     \
  static object& Handle(Isolate* isolate, Raw##object* raw_ptr) {              \
    object* obj =                                                              \
        reinterpret_cast<object*>(VMHandles::AllocateHandle(isolate));         \
    initializeHandle(obj, raw_ptr);                                            \
    return *obj;                                                               \
  }                                                                            \
  static object& Handle() {                                                    \
    return Handle(Isolate::Current(), object::null());                         \
  }                                                                            \
  static object& Handle(Isolate* isolate) {                                    \
    return Handle(isolate, object::null());                                    \
  }                                                                            \
  static object& Handle(Raw##object* raw_ptr) {                                \
    return Handle(Isolate::Current(), raw_ptr);                                \
  }                                                                            \
  static object& CheckedHandle(Isolate* isolate, RawObject* raw_ptr) {         \
    object* obj =                                                              \
        reinterpret_cast<object*>(VMHandles::AllocateHandle(isolate));         \
    initializeHandle(obj, raw_ptr);                                            \
    if (!obj->Is##object()) {                                                  \
      FATAL2("Handle check failed: saw %s expected %s",                        \
             obj->ToCString(), #object);                                       \
    }                                                                          \
    return *obj;                                                               \
  }                                                                            \
  static object& CheckedHandle(RawObject* raw_ptr) {                           \
    return CheckedHandle(Isolate::Current(), raw_ptr);                         \
  }                                                                            \
  static object& ZoneHandle(Isolate* isolate, Raw##object* raw_ptr) {          \
    object* obj = reinterpret_cast<object*>(                                   \
        VMHandles::AllocateZoneHandle(isolate));                               \
    initializeHandle(obj, raw_ptr);                                            \
    return *obj;                                                               \
  }                                                                            \
  static object* ReadOnlyHandle() {                                            \
    object* obj = reinterpret_cast<object*>(                                   \
        Dart::AllocateReadOnlyHandle());                                       \
    initializeHandle(obj, object::null());                                     \
    return obj;                                                                \
  }                                                                            \
  static object& ZoneHandle(Isolate* isolate) {                                \
    return ZoneHandle(isolate, object::null());                                \
  }                                                                            \
  static object& ZoneHandle() {                                                \
    return ZoneHandle(Isolate::Current(), object::null());                     \
  }                                                                            \
  static object& ZoneHandle(Raw##object* raw_ptr) {                            \
    return ZoneHandle(Isolate::Current(), raw_ptr);                            \
  }                                                                            \
  static object& CheckedZoneHandle(Isolate* isolate, RawObject* raw_ptr) {     \
    object* obj = reinterpret_cast<object*>(                                   \
        VMHandles::AllocateZoneHandle(isolate));                               \
    initializeHandle(obj, raw_ptr);                                            \
    if (!obj->Is##object()) {                                                  \
      FATAL2("Handle check failed: saw %s expected %s",                        \
             obj->ToCString(), #object);                                       \
    }                                                                          \
    return *obj;                                                               \
  }                                                                            \
  static object& CheckedZoneHandle(RawObject* raw_ptr) {                       \
    return CheckedZoneHandle(Isolate::Current(), raw_ptr);                     \
  }                                                                            \
  /* T::Cast cannot be applied to a null Object, because the object vtable */  \
  /* is not setup for type T, although some methods are supposed to work   */  \
  /* with null, for example Instance::Equals().                            */  \
  static const object& Cast(const Object& obj) {                               \
    ASSERT(obj.Is##object());                                                  \
    return reinterpret_cast<const object&>(obj);                               \
  }                                                                            \
  static Raw##object* RawCast(RawObject* raw) {                                \
    ASSERT(Object::Handle(raw).Is##object());                                  \
    return reinterpret_cast<Raw##object*>(raw);                                \
  }                                                                            \
  static Raw##object* null() {                                                 \
    return reinterpret_cast<Raw##object*>(Object::null());                     \
  }                                                                            \
  virtual const char* ToCString() const;                                       \
  /* Object is printed as JSON into stream. If ref is true only a header */    \
  /* with an object id is printed. If ref is false the object is fully   */    \
  /* printed.                                                            */    \
  virtual const char* JSONType(bool ref) const {                               \
    return ref ? "@"#object : ""#object;                                       \
  }                                                                            \
  static const ClassId kClassId = k##object##Cid;                              \
 protected:  /* NOLINT */                                                      \
  virtual void PrintJSONImpl(JSONStream* stream, bool ref) const;              \
 private:  /* NOLINT */                                                        \
  /* Initialize the handle based on the raw_ptr in the presence of null. */    \
  static void initializeHandle(object* obj, RawObject* raw_ptr) {              \
    if (raw_ptr != Object::null()) {                                           \
      obj->SetRaw(raw_ptr);                                                    \
    } else {                                                                   \
      obj->raw_ = Object::null();                                              \
      object fake_object;                                                      \
      obj->set_vtable(fake_object.vtable());                                   \
    }                                                                          \
  }                                                                            \
  /* Disallow allocation, copy constructors and override super assignment. */  \
 public:  /* NOLINT */                                                         \
  void operator delete(void* pointer) {                                        \
    UNREACHABLE();                                                             \
  }                                                                            \
 private:  /* NOLINT */                                                        \
  void* operator new(size_t size);                                             \
  object(const object& value);                                                 \
  void operator=(Raw##super* value);                                           \
  void operator=(const object& value);                                         \
  void operator=(const super& value);                                          \

#define SNAPSHOT_READER_SUPPORT(object)                                        \
  static Raw##object* ReadFrom(SnapshotReader* reader,                         \
                               intptr_t object_id,                             \
                               intptr_t tags,                                  \
                               Snapshot::Kind);                                \
  friend class SnapshotReader;                                                 \

#define OBJECT_IMPLEMENTATION(object, super)                                   \
 public:  /* NOLINT */                                                         \
  void operator=(Raw##object* value) {                                         \
    initializeHandle(this, value);                                             \
  }                                                                            \
  void operator^=(RawObject* value) {                                          \
    initializeHandle(this, value);                                             \
    ASSERT(IsNull() || Is##object());                                          \
  }                                                                            \
 protected:  /* NOLINT */                                                      \
  object() : super() {}                                                        \
  BASE_OBJECT_IMPLEMENTATION(object, super)                                    \

#define HEAP_OBJECT_IMPLEMENTATION(object, super)                              \
  OBJECT_IMPLEMENTATION(object, super);                                        \
  Raw##object* raw_ptr() const {                                               \
    ASSERT(raw() != null());                                                   \
    return raw()->ptr();                                                       \
  }                                                                            \
  SNAPSHOT_READER_SUPPORT(object)                                              \
  friend class Isolate;                                                        \
  friend class StackFrame;                                                     \

// This macro is used to denote types that do not have a sub-type.
#define FINAL_HEAP_OBJECT_IMPLEMENTATION(object, super)                        \
 public:  /* NOLINT */                                                         \
  void operator=(Raw##object* value) {                                         \
    raw_ = value;                                                              \
    CHECK_HANDLE();                                                            \
  }                                                                            \
  void operator^=(RawObject* value) {                                          \
    raw_ = value;                                                              \
    CHECK_HANDLE();                                                            \
  }                                                                            \
 private:  /* NOLINT */                                                        \
  object() : super() {}                                                        \
  BASE_OBJECT_IMPLEMENTATION(object, super)                                    \
  Raw##object* raw_ptr() const {                                               \
    ASSERT(raw() != null());                                                   \
    return raw()->ptr();                                                       \
  }                                                                            \
  static intptr_t NextFieldOffset() {                                          \
    return -kWordSize;                                                         \
  }                                                                            \
  SNAPSHOT_READER_SUPPORT(object)                                              \
  friend class Isolate;                                                        \
  friend class StackFrame;                                                     \

class Object {
 public:
  virtual ~Object() { }

  RawObject* raw() const { return raw_; }
  void operator=(RawObject* value) {
    initializeHandle(this, value);
  }

  void set_tags(intptr_t value) const {
    // TODO(asiva): Remove the capability of setting tags in general. The mask
    // here only allows for canonical and from_snapshot flags to be set.
    ASSERT(!IsNull());
    uword tags = raw()->ptr()->tags_ & ~0x0000000c;
    raw()->ptr()->tags_ = tags | (value & 0x0000000c);
  }
  void SetCreatedFromSnapshot() const {
    ASSERT(!IsNull());
    raw()->SetCreatedFromSnapshot();
  }
  bool IsCanonical() const {
    ASSERT(!IsNull());
    return raw()->IsCanonical();
  }
  void SetCanonical() const {
    ASSERT(!IsNull());
    raw()->SetCanonical();
  }
  intptr_t GetClassId() const {
    return !raw()->IsHeapObject() ?
        static_cast<intptr_t>(kSmiCid) : raw()->GetClassId();
  }
  inline RawClass* clazz() const;
  static intptr_t tags_offset() { return OFFSET_OF(RawObject, tags_); }

  // Class testers.
#define DEFINE_CLASS_TESTER(clazz)                                             \
  virtual bool Is##clazz() const { return false; }
  CLASS_LIST_FOR_HANDLES(DEFINE_CLASS_TESTER);
#undef DEFINE_CLASS_TESTER

  bool IsNull() const { return raw_ == null_; }

  virtual const char* ToCString() const {
    if (IsNull()) {
      return "null";
    } else {
      return "Object";
    }
  }

  void PrintJSON(JSONStream* stream, bool ref = true) const;

  virtual const char* JSONType(bool ref) const {
    return IsNull() ? "null" : "Object";
  }

  // Returns the name that is used to identify an object in the
  // namespace dictionary.
  // Object::DictionaryName() returns String::null(). Only subclasses
  // of Object that need to be entered in the library and library prefix
  // namespaces need to provide an implementation.
  virtual RawString* DictionaryName() const;

  bool IsNew() const { return raw()->IsNewObject(); }
  bool IsOld() const { return raw()->IsOldObject(); }
  bool InVMHeap() const {
#if defined(DEBUG)
    if (raw()->IsVMHeapObject()) {
      Heap* vm_isolate_heap = Dart::vm_isolate()->heap();
      ASSERT(vm_isolate_heap->Contains(RawObject::ToAddr(raw())));
    }
#endif
    return raw()->IsVMHeapObject();
  }

  // Print the object on stdout for debugging.
  void Print() const;

  bool IsZoneHandle() const {
    return VMHandles::IsZoneHandle(reinterpret_cast<uword>(this));
  }

  bool IsReadOnlyHandle() const;

  bool IsNotTemporaryScopedHandle() const;

  static RawObject* Clone(const Object& src, Heap::Space space = Heap::kNew);

  static Object& Handle(Isolate* isolate, RawObject* raw_ptr) {
    Object* obj = reinterpret_cast<Object*>(VMHandles::AllocateHandle(isolate));
    initializeHandle(obj, raw_ptr);
    return *obj;
  }
  static Object* ReadOnlyHandle() {
    Object* obj = reinterpret_cast<Object*>(
        Dart::AllocateReadOnlyHandle());
    initializeHandle(obj, Object::null());
    return obj;
  }

  static Object& Handle() {
    return Handle(Isolate::Current(), null_);
  }

  static Object& Handle(Isolate* isolate) {
    return Handle(isolate, null_);
  }

  static Object& Handle(RawObject* raw_ptr) {
    return Handle(Isolate::Current(), raw_ptr);
  }

  static Object& ZoneHandle(Isolate* isolate, RawObject* raw_ptr) {
    Object* obj = reinterpret_cast<Object*>(
        VMHandles::AllocateZoneHandle(isolate));
    initializeHandle(obj, raw_ptr);
    return *obj;
  }

  static Object& ZoneHandle() {
    return ZoneHandle(Isolate::Current(), null_);
  }

  static Object& ZoneHandle(RawObject* raw_ptr) {
    return ZoneHandle(Isolate::Current(), raw_ptr);
  }

  static RawObject* null() { return null_; }

  static const Object& null_object() {
    ASSERT(null_object_ != NULL);
    return *null_object_;
  }
  static const Array& null_array() {
    ASSERT(null_array_ != NULL);
    return *null_array_;
  }
  static const String& null_string() {
    ASSERT(null_string_ != NULL);
    return *null_string_;
  }
  static const Instance& null_instance() {
    ASSERT(null_instance_ != NULL);
    return *null_instance_;
  }
  static const TypeArguments& null_type_arguments() {
    ASSERT(null_type_arguments_ != NULL);
    return *null_type_arguments_;
  }

  static const Array& empty_array() {
    ASSERT(empty_array_ != NULL);
    return *empty_array_;
  }
  static const Array& zero_array() {
    ASSERT(zero_array_ != NULL);
    return *zero_array_;
  }

  static const PcDescriptors& empty_descriptors() {
    ASSERT(empty_descriptors_ != NULL);
    return *empty_descriptors_;
  }

  // The sentinel is a value that cannot be produced by Dart code.
  // It can be used to mark special values, for example to distinguish
  // "uninitialized" fields.
  static const Instance& sentinel() {
    ASSERT(sentinel_ != NULL);
    return *sentinel_;
  }
  // Value marking that we are transitioning from sentinel, e.g., computing
  // a field value. Used to detect circular initialization.
  static const Instance& transition_sentinel() {
    ASSERT(transition_sentinel_ != NULL);
    return *transition_sentinel_;
  }

  // Compiler's constant propagation constants.
  static const Instance& unknown_constant() {
    ASSERT(unknown_constant_ != NULL);
    return *unknown_constant_;
  }
  static const Instance& non_constant() {
    ASSERT(non_constant_ != NULL);
    return *non_constant_;
  }

  static const Bool& bool_true() {
    ASSERT(bool_true_ != NULL);
    return *bool_true_;
  }
  static const Bool& bool_false() {
    ASSERT(bool_false_ != NULL);
    return *bool_false_;
  }

  static const Smi& smi_illegal_cid() {
    ASSERT(smi_illegal_cid_ != NULL);
    return *smi_illegal_cid_;
  }
  static const LanguageError& snapshot_writer_error() {
    ASSERT(snapshot_writer_error_ != NULL);
    return *snapshot_writer_error_;
  }

  static const LanguageError& branch_offset_error() {
    ASSERT(branch_offset_error_ != NULL);
    return *branch_offset_error_;
  }

  static RawClass* class_class() { return class_class_; }
  static RawClass* dynamic_class() { return dynamic_class_; }
  static RawClass* void_class() { return void_class_; }
  static RawType* dynamic_type() { return dynamic_type_; }
  static RawType* void_type() { return void_type_; }
  static RawClass* unresolved_class_class() { return unresolved_class_class_; }
  static RawClass* type_arguments_class() { return type_arguments_class_; }
  static RawClass* patch_class_class() { return patch_class_class_; }
  static RawClass* function_class() { return function_class_; }
  static RawClass* closure_data_class() { return closure_data_class_; }
  static RawClass* redirection_data_class() { return redirection_data_class_; }
  static RawClass* field_class() { return field_class_; }
  static RawClass* literal_token_class() { return literal_token_class_; }
  static RawClass* token_stream_class() { return token_stream_class_; }
  static RawClass* script_class() { return script_class_; }
  static RawClass* library_class() { return library_class_; }
  static RawClass* namespace_class() { return namespace_class_; }
  static RawClass* code_class() { return code_class_; }
  static RawClass* instructions_class() { return instructions_class_; }
  static RawClass* pc_descriptors_class() { return pc_descriptors_class_; }
  static RawClass* stackmap_class() { return stackmap_class_; }
  static RawClass* var_descriptors_class() { return var_descriptors_class_; }
  static RawClass* exception_handlers_class() {
    return exception_handlers_class_;
  }
  static RawClass* deopt_info_class() { return deopt_info_class_; }
  static RawClass* context_class() { return context_class_; }
  static RawClass* context_scope_class() { return context_scope_class_; }
  static RawClass* api_error_class() { return api_error_class_; }
  static RawClass* language_error_class() { return language_error_class_; }
  static RawClass* unhandled_exception_class() {
    return unhandled_exception_class_;
  }
  static RawClass* unwind_error_class() { return unwind_error_class_; }
  static RawClass* icdata_class() { return icdata_class_; }
  static RawClass* megamorphic_cache_class() {
    return megamorphic_cache_class_;
  }
  static RawClass* subtypetestcache_class() { return subtypetestcache_class_; }

  static RawError* Init(Isolate* isolate);
  static void InitFromSnapshot(Isolate* isolate);
  static void InitOnce();
  static void RegisterSingletonClassNames();
  static void CreateInternalMetaData();
  static void MakeUnusedSpaceTraversable(const Object& obj,
                                         intptr_t original_size,
                                         intptr_t used_size);

  static intptr_t InstanceSize() {
    return RoundedAllocationSize(sizeof(RawObject));
  }

  static void VerifyBuiltinVtables();

  static const ClassId kClassId = kObjectCid;

  // Different kinds of type tests.
  enum TypeTestKind {
    kIsSubtypeOf = 0,
    kIsMoreSpecificThan
  };

  // Different kinds of name visibility.
  enum NameVisibility {
    // Internal names are the true names of classes, fields,
    // etc. inside the vm.  These names include privacy suffixes,
    // getter prefixes, and trailing dots on unnamed constructors.
    //
    // The names of core implementation classes (like _OneByteString)
    // are preserved as well.
    //
    // e.g.
    //   private getter             - get:foo@6be832b
    //   private constructor        - _MyClass@6b3832b.
    //   private named constructor  - _MyClass@6b3832b.named
    //   core impl class name shown - _OneByteString
    kInternalName = 0,

    // Pretty names drop privacy suffixes, getter prefixes, and
    // trailing dots on unnamed constructors.  These names are used in
    // the vm service.
    //
    // e.g.
    //   get:foo@6be832b        -> foo
    //   _MyClass@6b3832b.      -> _MyClass
    //   _MyClass@6b3832b.named -> _MyClass.named
    //   _OneByteString          -> _OneByteString (not remapped)
    kPrettyName,

    // User visible names are appropriate for reporting type errors
    // directly to programmers.  The names have been "prettied" and
    // the names of core implementation classes are remapped to their
    // public interface names.
    //
    // e.g.
    //   get:foo@6be832b        -> foo
    //   _MyClass@6b3832b.      -> _MyClass
    //   _MyClass@6b3832b.named -> _MyClass.named
    //   _OneByteString          -> String (remapped)
    kUserVisibleName
  };

 protected:
  // Used for extracting the C++ vtable during bringup.
  Object() : raw_(null_) {}

  uword raw_value() const {
    return reinterpret_cast<uword>(raw());
  }

  inline void SetRaw(RawObject* value);
  void CheckHandle() const;

  cpp_vtable vtable() const { return bit_copy<cpp_vtable>(*this); }
  void set_vtable(cpp_vtable value) { *vtable_address() = value; }

  static RawObject* Allocate(intptr_t cls_id,
                             intptr_t size,
                             Heap::Space space);

  static intptr_t RoundedAllocationSize(intptr_t size) {
    return Utils::RoundUp(size, kObjectAlignment);
  }

  bool Contains(uword addr) const {
    intptr_t this_size = raw()->Size();
    uword this_addr = RawObject::ToAddr(raw());
    return (addr >= this_addr) && (addr < (this_addr + this_size));
  }

  template<typename type> void StorePointer(type* addr, type value) const {
    // Ensure that this object contains the addr.
    ASSERT(Contains(reinterpret_cast<uword>(addr)));
    *addr = value;
    // Filter stores based on source and target.
    if (!value->IsHeapObject()) return;
    if (value->IsNewObject() && raw()->IsOldObject() &&
        !raw()->IsRemembered()) {
      raw()->SetRememberedBit();
      Isolate::Current()->store_buffer()->AddObject(raw());
    }
  }

  RawObject* raw_;  // The raw object reference.

 protected:
  virtual void PrintJSONImpl(JSONStream* stream, bool ref) const;

 private:
  static intptr_t NextFieldOffset() {
    // Indicates this class cannot be extended by dart code.
    return -kWordSize;
  }

  static void InitializeObject(uword address, intptr_t id, intptr_t size);

  static void RegisterClass(const Class& cls,
                            const String& name,
                            const Library& lib);
  static void RegisterPrivateClass(const Class& cls,
                                   const String& name,
                                   const Library& lib);

  /* Initialize the handle based on the raw_ptr in the presence of null. */
  static void initializeHandle(Object* obj, RawObject* raw_ptr) {
    if (raw_ptr != Object::null()) {
      obj->SetRaw(raw_ptr);
    } else {
      obj->raw_ = Object::null();
      Object fake_object;
      obj->set_vtable(fake_object.vtable());
    }
  }

  cpp_vtable* vtable_address() const {
    uword vtable_addr = reinterpret_cast<uword>(this);
    return reinterpret_cast<cpp_vtable*>(vtable_addr);
  }

  static cpp_vtable handle_vtable_;
  static cpp_vtable builtin_vtables_[kNumPredefinedCids];

  // The static values below are singletons shared between the different
  // isolates. They are all allocated in the non-GC'd Dart::vm_isolate_.
  static RawObject* null_;

  static RawClass* class_class_;  // Class of the Class vm object.
  static RawClass* dynamic_class_;  // Class of the 'dynamic' type.
  static RawClass* void_class_;  // Class of the 'void' type.
  static RawType* dynamic_type_;  // Class of the 'dynamic' type.
  static RawType* void_type_;  // Class of the 'void' type.
  static RawClass* unresolved_class_class_;  // Class of UnresolvedClass.
  static RawClass* type_arguments_class_;  // Class of TypeArguments vm object.
  static RawClass* patch_class_class_;  // Class of the PatchClass vm object.
  static RawClass* function_class_;  // Class of the Function vm object.
  static RawClass* closure_data_class_;  // Class of ClosureData vm obj.
  static RawClass* redirection_data_class_;  // Class of RedirectionData vm obj.
  static RawClass* field_class_;  // Class of the Field vm object.
  static RawClass* literal_token_class_;  // Class of LiteralToken vm object.
  static RawClass* token_stream_class_;  // Class of the TokenStream vm object.
  static RawClass* script_class_;  // Class of the Script vm object.
  static RawClass* library_class_;  // Class of the Library vm object.
  static RawClass* namespace_class_;  // Class of Namespace vm object.
  static RawClass* code_class_;  // Class of the Code vm object.
  static RawClass* instructions_class_;  // Class of the Instructions vm object.
  static RawClass* pc_descriptors_class_;  // Class of PcDescriptors vm object.
  static RawClass* stackmap_class_;  // Class of Stackmap vm object.
  static RawClass* var_descriptors_class_;  // Class of LocalVarDescriptors.
  static RawClass* exception_handlers_class_;  // Class of ExceptionHandlers.
  static RawClass* deopt_info_class_;  // Class of DeoptInfo.
  static RawClass* context_class_;  // Class of the Context vm object.
  static RawClass* context_scope_class_;  // Class of ContextScope vm object.
  static RawClass* icdata_class_;  // Class of ICData.
  static RawClass* megamorphic_cache_class_;  // Class of MegamorphiCache.
  static RawClass* subtypetestcache_class_;  // Class of SubtypeTestCache.
  static RawClass* api_error_class_;  // Class of ApiError.
  static RawClass* language_error_class_;  // Class of LanguageError.
  static RawClass* unhandled_exception_class_;  // Class of UnhandledException.
  static RawClass* unwind_error_class_;  // Class of UnwindError.

  // The static values below are read-only handle pointers for singleton
  // objects that are shared between the different isolates.
  static Object* null_object_;
  static Array* null_array_;
  static String* null_string_;
  static Instance* null_instance_;
  static TypeArguments* null_type_arguments_;
  static Array* empty_array_;
  static Array* zero_array_;
  static PcDescriptors* empty_descriptors_;
  static Instance* sentinel_;
  static Instance* transition_sentinel_;
  static Instance* unknown_constant_;
  static Instance* non_constant_;
  static Bool* bool_true_;
  static Bool* bool_false_;
  static Smi* smi_illegal_cid_;
  static LanguageError* snapshot_writer_error_;
  static LanguageError* branch_offset_error_;

  friend void ClassTable::Register(const Class& cls);
  friend void RawObject::Validate(Isolate* isolate) const;
  friend class Closure;
  friend class SnapshotReader;
  friend class OneByteString;
  friend class TwoByteString;
  friend class ExternalOneByteString;
  friend class ExternalTwoByteString;
  friend class Isolate;
#define REUSABLE_FRIEND_DECLARATION(name)                                      \
  friend class Reusable##name##HandleScope;
REUSABLE_HANDLE_LIST(REUSABLE_FRIEND_DECLARATION)
#undef REUSABLE_FRIEND_DECLARATION

  DISALLOW_ALLOCATION();
  DISALLOW_COPY_AND_ASSIGN(Object);
};


class Class : public Object {
 public:
  intptr_t instance_size() const {
    ASSERT(is_finalized() || is_prefinalized());
    return (raw_ptr()->instance_size_in_words_ * kWordSize);
  }
  void set_instance_size(intptr_t value_in_bytes) const {
    ASSERT(kWordSize != 0);
    set_instance_size_in_words(value_in_bytes / kWordSize);
  }
  void set_instance_size_in_words(intptr_t value) const {
    ASSERT(Utils::IsAligned((value * kWordSize), kObjectAlignment));
    raw_ptr()->instance_size_in_words_ = value;
  }

  intptr_t next_field_offset() const {
    return raw_ptr()->next_field_offset_in_words_ * kWordSize;
  }
  void set_next_field_offset(intptr_t value_in_bytes) const {
    ASSERT(kWordSize != 0);
    set_next_field_offset_in_words(value_in_bytes / kWordSize);
  }
  void set_next_field_offset_in_words(intptr_t value) const {
    ASSERT((value == -1) ||
           (Utils::IsAligned((value * kWordSize), kObjectAlignment) &&
            (value == raw_ptr()->instance_size_in_words_)) ||
           (!Utils::IsAligned((value * kWordSize), kObjectAlignment) &&
            ((value + 1) == raw_ptr()->instance_size_in_words_)));
    raw_ptr()->next_field_offset_in_words_ = value;
  }

  cpp_vtable handle_vtable() const { return raw_ptr()->handle_vtable_; }
  void set_handle_vtable(cpp_vtable value) const {
    raw_ptr()->handle_vtable_ = value;
  }

  static bool is_valid_id(intptr_t value) {
    return RawObject::ClassIdTag::is_valid(value);
  }
  intptr_t id() const { return raw_ptr()->id_; }
  void set_id(intptr_t value) const {
    ASSERT(is_valid_id(value));
    raw_ptr()->id_ = value;
  }

  RawString* Name() const;
  RawString* PrettyName() const;
  RawString* UserVisibleName() const;

  virtual RawString* DictionaryName() const { return Name(); }

  RawScript* script() const { return raw_ptr()->script_; }
  void set_script(const Script& value) const;

  intptr_t token_pos() const { return raw_ptr()->token_pos_; }
  void set_token_pos(intptr_t value) const;

  // This class represents the signature class of a closure function if
  // signature_function() is not null.
  // The associated function may be a closure function (with code) or a
  // signature function (without code) solely describing the result type and
  // parameter types of the signature.
  RawFunction* signature_function() const {
    return raw_ptr()->signature_function_;
  }
  static intptr_t signature_function_offset() {
    return OFFSET_OF(RawClass, signature_function_);
  }

  // Return the signature type of this signature class.
  // For example, if this class represents a signature of the form
  // 'F<T, R>(T, [b: B, c: C]) => R', then its signature type is a parameterized
  // type with this class as the type class and type parameters 'T' and 'R'
  // as its type argument vector.
  // SignatureType is used as the type of formal parameters representing a
  // function.
  RawType* SignatureType() const;

  // Return the Type with type parameters declared by this class filled in with
  // dynamic and type parameters declared in superclasses filled in as declared
  // in superclass clauses.
  RawAbstractType* RareType() const;

  // Return the Type whose arguments are the type parameters declared by this
  // class preceded by the type arguments declared for superclasses, etc.
  // e.g. given
  // class B<T, S>
  // class C<R> extends B<R, int>
  // C.DeclarationType() --> C [R, int, R]
  RawAbstractType* DeclarationType() const;

  RawLibrary* library() const { return raw_ptr()->library_; }
  void set_library(const Library& value) const;

  // The type parameters (and their bounds) are specified as an array of
  // TypeParameter.
  RawTypeArguments* type_parameters() const {
      return raw_ptr()->type_parameters_;
  }
  void set_type_parameters(const TypeArguments& value) const;
  intptr_t NumTypeParameters(Isolate* isolate) const;
  intptr_t NumTypeParameters() const {
    return NumTypeParameters(Isolate::Current());
  }
  static intptr_t type_parameters_offset() {
    return OFFSET_OF(RawClass, type_parameters_);
  }

  // Return a TypeParameter if the type_name is a type parameter of this class.
  // Return null otherwise.
  RawTypeParameter* LookupTypeParameter(const String& type_name) const;

  // The type argument vector is flattened and includes the type arguments of
  // the super class.
  intptr_t NumTypeArguments() const;

  // Return the number of type arguments that are specific to this class, i.e.
  // not overlapping with the type arguments of the super class of this class.
  intptr_t NumOwnTypeArguments() const;

  // If this class is parameterized, each instance has a type_arguments field.
  static const intptr_t kNoTypeArguments = -1;
  intptr_t type_arguments_field_offset() const {
    ASSERT(is_type_finalized() || is_prefinalized());
    if (raw_ptr()->type_arguments_field_offset_in_words_ == kNoTypeArguments) {
      return kNoTypeArguments;
    }
    return raw_ptr()->type_arguments_field_offset_in_words_ * kWordSize;
  }
  void set_type_arguments_field_offset(intptr_t value_in_bytes) const {
    intptr_t value;
    if (value_in_bytes == kNoTypeArguments) {
      value = kNoTypeArguments;
    } else {
      ASSERT(kWordSize != 0);
      value = value_in_bytes / kWordSize;
    }
    set_type_arguments_field_offset_in_words(value);
  }
  void set_type_arguments_field_offset_in_words(intptr_t value) const {
    raw_ptr()->type_arguments_field_offset_in_words_ = value;
  }
  static intptr_t type_arguments_field_offset_in_words_offset() {
    return OFFSET_OF(RawClass, type_arguments_field_offset_in_words_);
  }

  RawType* CanonicalType() const {
    if ((NumTypeArguments() == 0) && !IsSignatureClass()) {
      return reinterpret_cast<RawType*>(raw_ptr()->canonical_types_);
    }
    return reinterpret_cast<RawType*>(Object::null());
  }

  // The super type of this class, Object type if not explicitly specified.
  // Note that the super type may be bounded, as in this example:
  // class C<T> extends S<T> { }; class S<T extends num> { };
  RawAbstractType* super_type() const { return raw_ptr()->super_type_; }
  void set_super_type(const AbstractType& value) const;
  static intptr_t super_type_offset() {
    return OFFSET_OF(RawClass, super_type_);
  }

  // Asserts that the class of the super type has been resolved.
  RawClass* SuperClass() const;

  RawType* mixin() const { return raw_ptr()->mixin_; }
  void set_mixin(const Type& value) const;

  // Note this returns false for mixin application aliases.
  bool IsMixinApplication() const;

  RawClass* patch_class() const {
    return raw_ptr()->patch_class_;
  }
  void set_patch_class(const Class& patch_class) const;

  // Interfaces is an array of Types.
  RawArray* interfaces() const { return raw_ptr()->interfaces_; }
  void set_interfaces(const Array& value) const;
  static intptr_t interfaces_offset() {
    return OFFSET_OF(RawClass, interfaces_);
  }

  // Returns the list of classes having this class as direct superclass.
  RawGrowableObjectArray* direct_subclasses() const {
    return raw_ptr()->direct_subclasses_;
  }
  void AddDirectSubclass(const Class& subclass) const;

  // Check if this class represents the class of null.
  bool IsNullClass() const { return id() == kNullCid; }

  // Check if this class represents the 'dynamic' class.
  bool IsDynamicClass() const { return id() == kDynamicCid; }

  // Check if this class represents the 'void' class.
  bool IsVoidClass() const { return id() == kVoidCid; }

  // Check if this class represents the 'Object' class.
  bool IsObjectClass() const { return id() == kInstanceCid; }

  // Check if this class represents the 'Function' class.
  bool IsFunctionClass() const;

  // Check if this class represents a signature class.
  bool IsSignatureClass() const {
    return signature_function() != Object::null();
  }
  static bool IsSignatureClass(RawClass* cls) {
    return cls->ptr()->signature_function_ != Object::null();
  }

  // Check if this class represents a canonical signature class, i.e. not an
  // alias as defined in a typedef.
  bool IsCanonicalSignatureClass() const;

  // Check the subtype relationship.
  bool IsSubtypeOf(const TypeArguments& type_arguments,
                   const Class& other,
                   const TypeArguments& other_type_arguments,
                   Error* bound_error) const {
    return TypeTest(kIsSubtypeOf,
                    type_arguments,
                    other,
                    other_type_arguments,
                    bound_error);
  }

  // Check the 'more specific' relationship.
  bool IsMoreSpecificThan(const TypeArguments& type_arguments,
                          const Class& other,
                          const TypeArguments& other_type_arguments,
                          Error* bound_error) const {
    return TypeTest(kIsMoreSpecificThan,
                    type_arguments,
                    other,
                    other_type_arguments,
                    bound_error);
  }

  // Check if this is the top level class.
  bool IsTopLevel() const;

  RawArray* fields() const { return raw_ptr()->fields_; }
  void SetFields(const Array& value) const;
  void AddField(const Field& field) const;
  void AddFields(const GrowableObjectArray& fields) const;
  intptr_t FindFieldIndex(const Field& field) const;
  RawField* FieldFromIndex(intptr_t idx) const;

  // Returns an array of all fields of this class and its superclasses indexed
  // by offset in words.
  RawArray* OffsetToFieldMap() const;

  // Returns true if non-static fields are defined.
  bool HasInstanceFields() const;

  RawArray* functions() const { return raw_ptr()->functions_; }
  void SetFunctions(const Array& value) const;
  void AddFunction(const Function& function) const;
  intptr_t FindFunctionIndex(const Function& function) const;
  RawFunction* FunctionFromIndex(intptr_t idx) const;
  intptr_t FindImplicitClosureFunctionIndex(const Function& needle) const;
  RawFunction* ImplicitClosureFunctionFromIndex(intptr_t idx) const;

  RawGrowableObjectArray* closures() const {
    return raw_ptr()->closure_functions_;
  }
  void AddClosureFunction(const Function& function) const;
  RawFunction* LookupClosureFunction(intptr_t token_pos) const;
  intptr_t FindClosureIndex(const Function& function) const;
  RawFunction* ClosureFunctionFromIndex(intptr_t idx) const;

  RawFunction* LookupDynamicFunction(const String& name) const;
  RawFunction* LookupDynamicFunctionAllowPrivate(const String& name) const;
  RawFunction* LookupStaticFunction(const String& name) const;
  RawFunction* LookupStaticFunctionAllowPrivate(const String& name) const;
  RawFunction* LookupConstructor(const String& name) const;
  RawFunction* LookupConstructorAllowPrivate(const String& name) const;
  RawFunction* LookupFactory(const String& name) const;
  RawFunction* LookupFunction(const String& name) const;
  RawFunction* LookupFunctionAllowPrivate(const String& name) const;
  RawFunction* LookupGetterFunction(const String& name) const;
  RawFunction* LookupSetterFunction(const String& name) const;
  RawFunction* LookupFunctionAtToken(intptr_t token_pos) const;
  RawField* LookupInstanceField(const String& name) const;
  RawField* LookupStaticField(const String& name) const;
  RawField* LookupField(const String& name) const;

  RawLibraryPrefix* LookupLibraryPrefix(const String& name) const;

  void InsertCanonicalConstant(intptr_t index, const Instance& constant) const;

  intptr_t NumCanonicalTypes() const;
  intptr_t FindCanonicalTypeIndex(const Type& needle) const;
  RawType* CanonicalTypeFromIndex(intptr_t idx) const;

  static intptr_t InstanceSize() {
    return RoundedAllocationSize(sizeof(RawClass));
  }

  bool is_implemented() const {
    return ImplementedBit::decode(raw_ptr()->state_bits_);
  }
  void set_is_implemented() const;

  bool is_abstract() const {
    return AbstractBit::decode(raw_ptr()->state_bits_);
  }
  void set_is_abstract() const;

  bool is_type_finalized() const {
    return TypeFinalizedBit::decode(raw_ptr()->state_bits_);
  }
  void set_is_type_finalized() const;

  bool is_patch() const {
    return PatchBit::decode(raw_ptr()->state_bits_);
  }
  void set_is_patch() const;

  bool is_synthesized_class() const {
    return SynthesizedClassBit::decode(raw_ptr()->state_bits_);
  }
  void set_is_synthesized_class() const;

  bool is_finalized() const {
    return ClassFinalizedBits::decode(raw_ptr()->state_bits_)
        == RawClass::kFinalized;
  }
  void set_is_finalized() const;

  bool is_prefinalized() const {
    return ClassFinalizedBits::decode(raw_ptr()->state_bits_)
        == RawClass::kPreFinalized;
  }

  void set_is_prefinalized() const;

  bool is_marked_for_parsing() const {
    return MarkedForParsingBit::decode(raw_ptr()->state_bits_);
  }
  void set_is_marked_for_parsing() const;
  void reset_is_marked_for_parsing() const;

  bool is_const() const { return ConstBit::decode(raw_ptr()->state_bits_); }
  void set_is_const() const;

  bool is_mixin_app_alias() const {
    return MixinAppAliasBit::decode(raw_ptr()->state_bits_);
  }
  void set_is_mixin_app_alias() const;

  bool is_mixin_type_applied() const {
    return MixinTypeAppliedBit::decode(raw_ptr()->state_bits_);
  }
  void set_is_mixin_type_applied() const;

  bool is_fields_marked_nullable() const {
    return FieldsMarkedNullableBit::decode(raw_ptr()->state_bits_);
  }
  void set_is_fields_marked_nullable() const;

  bool is_cycle_free() const {
    return CycleFreeBit::decode(raw_ptr()->state_bits_);
  }
  void set_is_cycle_free() const;

  uint16_t num_native_fields() const {
    return raw_ptr()->num_native_fields_;
  }
  void set_num_native_fields(uint16_t value) const {
    raw_ptr()->num_native_fields_ = value;
  }

  RawCode* allocation_stub() const {
    return raw_ptr()->allocation_stub_;
  }
  void set_allocation_stub(const Code& value) const;

  RawArray* constants() const;

  intptr_t FindInvocationDispatcherFunctionIndex(const Function& needle) const;
  RawFunction* InvocationDispatcherFunctionFromIndex(intptr_t idx) const;

  RawFunction* GetInvocationDispatcher(const String& target_name,
                                       const Array& args_desc,
                                       RawFunction::Kind kind) const;

  void Finalize() const;

  // Apply given patch class to this class.
  // Return true on success, or false and error otherwise.
  bool ApplyPatch(const Class& patch, Error* error) const;

  // Evaluate the given expression as if it appeared in a static
  // method of this class and return the resulting value, or an
  // error object if evaluating the expression fails. The method has
  // the formal parameters given in param_names, and is invoked with
  // the argument values given in param_values.
  RawObject* Evaluate(const String& expr,
                      const Array& param_names,
                      const Array& param_values) const;

  RawError* EnsureIsFinalized(Isolate* isolate) const;

  // Allocate a class used for VM internal objects.
  template <class FakeObject> static RawClass* New();

  // Allocate instance classes.
  static RawClass* New(const String& name,
                       const Script& script,
                       intptr_t token_pos);
  static RawClass* NewNativeWrapper(const Library& library,
                                    const String& name,
                                    int num_fields);

  // Allocate the raw string classes.
  static RawClass* NewStringClass(intptr_t class_id);

  // Allocate the raw TypedData classes.
  static RawClass* NewTypedDataClass(intptr_t class_id);

  // Allocate the raw TypedDataView classes.
  static RawClass* NewTypedDataViewClass(intptr_t class_id);

  // Allocate the raw ExternalTypedData classes.
  static RawClass* NewExternalTypedDataClass(intptr_t class_id);

  // Allocate a class representing a function signature described by
  // signature_function, which must be a closure function or a signature
  // function.
  // The class may be type parameterized unless the signature_function is in a
  // static scope. In that case, the type parameters are copied from the owner
  // class of signature_function.
  // A null signature function may be passed in and patched later. See below.
  static RawClass* NewSignatureClass(const String& name,
                                     const Function& signature_function,
                                     const Script& script,
                                     intptr_t token_pos);

  // Patch the signature function of a signature class allocated without it.
  void PatchSignatureFunction(const Function& signature_function) const;

  // Return a class object corresponding to the specified kind. If
  // a canonicalized version of it exists then that object is returned
  // otherwise a new object is allocated and returned.
  static RawClass* GetClass(intptr_t class_id, bool is_signature_class);

  // Register code that has used CHA for optimization.
  // TODO(srdjan): Also register kind of CHA optimization (e.g.: leaf class,
  // leaf method, ...).
  void RegisterCHACode(const Code& code);

  void DisableCHAOptimizedCode();

  RawArray* cha_codes() const { return raw_ptr()->cha_codes_; }
  void set_cha_codes(const Array& value) const;

 private:
  enum MemberKind {
    kAny = 0,
    kStatic,
    kInstance,
    kConstructor,
    kFactory,
  };
  enum StateBits {
    kConstBit = 0,
    kImplementedBit = 1,
    kTypeFinalizedBit = 2,
    kClassFinalizedPos = 3,
    kClassFinalizedSize = 2,
    kAbstractBit = kClassFinalizedPos + kClassFinalizedSize,  // = 5
    kPatchBit = 6,
    kSynthesizedClassBit = 7,
    kMarkedForParsingBit = 8,
    kMixinAppAliasBit = 9,
    kMixinTypeAppliedBit = 10,
    kFieldsMarkedNullableBit = 11,
    kCycleFreeBit = 12,
  };
  class ConstBit : public BitField<bool, kConstBit, 1> {};
  class ImplementedBit : public BitField<bool, kImplementedBit, 1> {};
  class TypeFinalizedBit : public BitField<bool, kTypeFinalizedBit, 1> {};
  class ClassFinalizedBits : public BitField<RawClass::ClassFinalizedState,
      kClassFinalizedPos, kClassFinalizedSize> {};  // NOLINT
  class AbstractBit : public BitField<bool, kAbstractBit, 1> {};
  class PatchBit : public BitField<bool, kPatchBit, 1> {};
  class SynthesizedClassBit : public BitField<bool, kSynthesizedClassBit, 1> {};
  class MarkedForParsingBit : public BitField<bool, kMarkedForParsingBit, 1> {};
  class MixinAppAliasBit : public BitField<bool, kMixinAppAliasBit, 1> {};
  class MixinTypeAppliedBit : public BitField<bool, kMixinTypeAppliedBit, 1> {};
  class FieldsMarkedNullableBit : public BitField<bool,
      kFieldsMarkedNullableBit, 1> {};  // NOLINT
  class CycleFreeBit : public BitField<bool, kCycleFreeBit, 1> {};

  void set_name(const String& value) const;
  void set_pretty_name(const String& value) const;
  void set_user_name(const String& value) const;
  RawString* GeneratePrettyName() const;
  RawString* GenerateUserVisibleName() const;
  void set_signature_function(const Function& value) const;
  void set_signature_type(const AbstractType& value) const;
  void set_state_bits(intptr_t bits) const;

  void set_constants(const Array& value) const;

  void set_canonical_types(const Object& value) const;
  RawObject* canonical_types() const;

  RawArray* invocation_dispatcher_cache() const;
  void set_invocation_dispatcher_cache(const Array& cache) const;
  RawFunction* CreateInvocationDispatcher(const String& target_name,
                                          const Array& args_desc,
                                          RawFunction::Kind kind) const;

  void CalculateFieldOffsets() const;

  // Initial value for the cached number of type arguments.
  static const intptr_t kUnknownNumTypeArguments = -1;

  int16_t num_type_arguments() const {
    return raw_ptr()->num_type_arguments_;
  }
  void set_num_type_arguments(intptr_t value) const;

  int16_t num_own_type_arguments() const {
    return raw_ptr()->num_own_type_arguments_;
  }
  void set_num_own_type_arguments(intptr_t value) const;

  // Assigns empty array to all raw class array fields.
  void InitEmptyFields();

  static RawFunction* CheckFunctionType(const Function& func, MemberKind kind);
  RawFunction* LookupFunction(const String& name, MemberKind kind) const;
  RawFunction* LookupFunctionAllowPrivate(const String& name,
                                          MemberKind kind) const;
  RawField* LookupField(const String& name, MemberKind kind) const;

  RawFunction* LookupAccessorFunction(const char* prefix,
                                      intptr_t prefix_length,
                                      const String& name) const;

  // Allocate an instance class which has a VM implementation.
  template <class FakeInstance> static RawClass* New(intptr_t id);

  // Check the subtype or 'more specific' relationship.
  bool TypeTest(TypeTestKind test_kind,
                const TypeArguments& type_arguments,
                const Class& other,
                const TypeArguments& other_type_arguments,
                Error* bound_error) const;

  static bool TypeTestNonRecursive(
      const Class& cls,
      TypeTestKind test_kind,
      const TypeArguments& type_arguments,
      const Class& other,
      const TypeArguments& other_type_arguments,
      Error* bound_error);

  FINAL_HEAP_OBJECT_IMPLEMENTATION(Class, Object);
  friend class AbstractType;
  friend class Instance;
  friend class Object;
  friend class Type;
};


// Unresolved class is used for storing unresolved names which will be resolved
// to a class after all classes have been loaded and finalized.
class UnresolvedClass : public Object {
 public:
  RawLibraryPrefix* library_prefix() const {
    return raw_ptr()->library_prefix_;
  }
  RawString* ident() const { return raw_ptr()->ident_; }
  intptr_t token_pos() const { return raw_ptr()->token_pos_; }

  RawString* Name() const;

  static intptr_t InstanceSize() {
    return RoundedAllocationSize(sizeof(RawUnresolvedClass));
  }

  static RawUnresolvedClass* New(const LibraryPrefix& library_prefix,
                                 const String& ident,
                                 intptr_t token_pos);

 private:
  void set_library_prefix(const LibraryPrefix& library_prefix) const;
  void set_ident(const String& ident) const;
  void set_token_pos(intptr_t token_pos) const;

  static RawUnresolvedClass* New();

  FINAL_HEAP_OBJECT_IMPLEMENTATION(UnresolvedClass, Object);
  friend class Class;
};


// A TypeArguments is an array of AbstractType.
class TypeArguments : public Object {
 public:
  intptr_t Length() const;
  RawAbstractType* TypeAt(intptr_t index) const;
  static intptr_t type_at_offset(intptr_t index) {
    return OFFSET_OF_RETURNED_VALUE(
        RawTypeArguments, types) + index * kWordSize;
  }
  void SetTypeAt(intptr_t index, const AbstractType& value) const;

  // The name of this type argument vector, e.g. "<T, dynamic, List<T>, Smi>".
  RawString* Name() const {
    return SubvectorName(0, Length(), kInternalName);
  }

  // The name of this type argument vector, e.g. "<T, dynamic, List<T>, Smi>".
  // Names of internal classes are not mapped to their public interfaces.
  RawString* PrettyName() const {
    return SubvectorName(0, Length(), kPrettyName);
  }

  // The name of this type argument vector, e.g. "<T, dynamic, List<T>, int>".
  // Names of internal classes are mapped to their public interfaces.
  RawString* UserVisibleName() const {
    return SubvectorName(0, Length(), kUserVisibleName);
  }

  // Check if the subvector of length 'len' starting at 'from_index' of this
  // type argument vector consists solely of DynamicType.
  bool IsRaw(intptr_t from_index, intptr_t len) const {
    return IsDynamicTypes(false, from_index, len);
  }

  // Check if this type argument vector would consist solely of DynamicType if
  // it was instantiated from a raw (null) instantiator, i.e. consider each type
  // parameter as it would be first instantiated from a vector of dynamic types.
  // Consider only a prefix of length 'len'.
  bool IsRawInstantiatedRaw(intptr_t len) const {
    return IsDynamicTypes(true, 0, len);
  }

  // Check the subtype relationship, considering only a subvector of length
  // 'len' starting at 'from_index'.
  bool IsSubtypeOf(const TypeArguments& other,
                   intptr_t from_index,
                   intptr_t len,
                   Error* bound_error) const {
    return TypeTest(kIsSubtypeOf, other, from_index, len, bound_error);
  }

  // Check the 'more specific' relationship, considering only a subvector of
  // length 'len' starting at 'from_index'.
  bool IsMoreSpecificThan(const TypeArguments& other,
                          intptr_t from_index,
                          intptr_t len,
                          Error* bound_error) const {
    return TypeTest(kIsMoreSpecificThan, other, from_index, len, bound_error);
  }

  // Check if the vectors are equal (they may be null).
  bool Equals(const TypeArguments& other) const {
    return IsSubvectorEquivalent(other, 0, IsNull() ? 0 : Length());
  }

  bool IsEquivalent(const TypeArguments& other,
                    GrowableObjectArray* trail = NULL) const {
    return IsSubvectorEquivalent(other, 0, IsNull() ? 0 : Length(), trail);
  }
  bool IsSubvectorEquivalent(const TypeArguments& other,
                             intptr_t from_index,
                             intptr_t len,
                             GrowableObjectArray* trail = NULL) const;

  // Check if the vector is instantiated (it must not be null).
  bool IsInstantiated(GrowableObjectArray* trail = NULL) const {
    return IsSubvectorInstantiated(0, Length(), trail);
  }
  bool IsSubvectorInstantiated(intptr_t from_index,
                               intptr_t len,
                               GrowableObjectArray* trail = NULL) const;
  bool IsUninstantiatedIdentity() const;
  bool CanShareInstantiatorTypeArguments(const Class& instantiator_class) const;

  // Return true if all types of this vector are respectively, resolved,
  // finalized, or bounded.
  bool IsResolved() const;
  bool IsFinalized() const;
  bool IsBounded() const;

  // Return true if this vector contains a recursive type argument.
  bool IsRecursive() const;

  // Clone this type argument vector and clone all unfinalized type arguments.
  // Finalized type arguments are shared.
  RawTypeArguments* CloneUnfinalized() const;

  // Canonicalize only if instantiated, otherwise returns 'this'.
  RawTypeArguments* Canonicalize(GrowableObjectArray* trail = NULL) const;

  // Return 'this' if this type argument vector is instantiated, i.e. if it does
  // not refer to type parameters. Otherwise, return a new type argument vector
  // where each reference to a type parameter is replaced with the corresponding
  // type of the instantiator type argument vector.
  // If bound_error is not NULL, it may be set to reflect a bound error.
  RawTypeArguments* InstantiateFrom(
      const TypeArguments& instantiator_type_arguments,
      Error* bound_error,
      GrowableObjectArray* trail = NULL) const;

  // Runtime instantiation with canonicalization. Not to be used during type
  // finalization at compile time.
  RawTypeArguments* InstantiateAndCanonicalizeFrom(
      const TypeArguments& instantiator_type_arguments,
      Error* bound_error) const;

  // Return true if this type argument vector has cached instantiations.
  bool HasInstantiations() const;

  // Return the number of cached instantiations for this type argument vector.
  intptr_t NumInstantiations() const;

  static intptr_t instantiations_offset() {
    return OFFSET_OF(RawTypeArguments, instantiations_);
  }

  static const intptr_t kBytesPerElement = kWordSize;
  static const intptr_t kMaxElements = kSmiMax / kBytesPerElement;

  static intptr_t length_offset() {
    return OFFSET_OF(RawTypeArguments, length_);
  }

  static intptr_t InstanceSize() {
    ASSERT(sizeof(RawTypeArguments) ==
           OFFSET_OF_RETURNED_VALUE(RawTypeArguments, types));
    return 0;
  }

  static intptr_t InstanceSize(intptr_t len) {
    // Ensure that the types() is not adding to the object size, which includes
    // 2 fields: instantiations_ and length_.
    ASSERT(sizeof(RawTypeArguments) == (sizeof(RawObject) + (2 * kWordSize)));
    ASSERT(0 <= len && len <= kMaxElements);
    return RoundedAllocationSize(
        sizeof(RawTypeArguments) + (len * kBytesPerElement));
  }

  intptr_t Hash() const;

  static RawTypeArguments* New(intptr_t len, Heap::Space space = Heap::kOld);

 private:
  // Check if the subvector of length 'len' starting at 'from_index' of this
  // type argument vector consists solely of DynamicType.
  // If raw_instantiated is true, consider each type parameter to be first
  // instantiated from a vector of dynamic types.
  bool IsDynamicTypes(bool raw_instantiated,
                      intptr_t from_index,
                      intptr_t len) const;

  // Check the subtype or 'more specific' relationship, considering only a
  // subvector of length 'len' starting at 'from_index'.
  bool TypeTest(TypeTestKind test_kind,
                const TypeArguments& other,
                intptr_t from_index,
                intptr_t len,
                Error* bound_error) const;

  // Return the internal or public name of a subvector of this type argument
  // vector, e.g. "<T, dynamic, List<T>, int>".
  RawString* SubvectorName(intptr_t from_index,
                           intptr_t len,
                           NameVisibility name_visibility) const;

  RawArray* instantiations() const;
  void set_instantiations(const Array& value) const;
  RawAbstractType** TypeAddr(intptr_t index) const;
  void SetLength(intptr_t value) const;

  FINAL_HEAP_OBJECT_IMPLEMENTATION(TypeArguments, Object);
  friend class AbstractType;
  friend class Class;
};


class PatchClass : public Object {
 public:
  RawClass* patched_class() const { return raw_ptr()->patched_class_; }
  RawClass* source_class() const { return raw_ptr()->source_class_; }
  RawScript* Script() const;

  static intptr_t InstanceSize() {
    return RoundedAllocationSize(sizeof(RawPatchClass));
  }

  static RawPatchClass* New(const Class& patched_class,
                            const Class& source_class);

 private:
  void set_patched_class(const Class& value) const;
  void set_source_class(const Class& value) const;

  static RawPatchClass* New();

  FINAL_HEAP_OBJECT_IMPLEMENTATION(PatchClass, Object);
  friend class Class;
};


class Function : public Object {
 public:
  RawString* name() const { return raw_ptr()->name_; }
  RawString* PrettyName() const;
  RawString* UserVisibleName() const;
  RawString* QualifiedPrettyName() const;
  RawString* QualifiedUserVisibleName() const;
  virtual RawString* DictionaryName() const { return name(); }

  RawString* GetSource();

  // Build a string of the form 'C<T, R>(T, {b: B, c: C}) => R' representing the
  // internal signature of the given function. In this example, T and R are
  // type parameters of class C, the owner of the function.
  RawString* Signature() const {
    const bool instantiate = false;
    return BuildSignature(instantiate, kInternalName, TypeArguments::Handle());
  }

  RawString* PrettySignature() const {
    const bool instantiate = false;
    return BuildSignature(
        instantiate, kPrettyName, TypeArguments::Handle());
  }

  // Build a string of the form '(T, {b: B, c: C}) => R' representing the
  // user visible signature of the given function. In this example, T and R are
  // type parameters of class C, the owner of the function.
  // Implicit parameters are hidden, as well as the prefix denoting the
  // signature class and its type parameters.
  RawString* UserVisibleSignature() const {
    const bool instantiate = false;
    return BuildSignature(
        instantiate, kUserVisibleName, TypeArguments::Handle());
  }

  // Build a string of the form '(A, {b: B, c: C}) => D' representing the
  // signature of the given function, where all generic types (e.g. '<T, R>' in
  // 'C<T, R>(T, {b: B, c: C}) => R') are instantiated using the given
  // instantiator type argument vector of a C instance (e.g. '<A, D>').
  RawString* InstantiatedSignatureFrom(const TypeArguments& instantiator,
                                       NameVisibility name_visibility) const {
    const bool instantiate = true;
    return BuildSignature(instantiate, name_visibility, instantiator);
  }

  // Returns true if the signature of this function is instantiated, i.e. if it
  // does not involve generic parameter types or generic result type.
  bool HasInstantiatedSignature() const;

  // Build a string of the form 'T, {b: B, c: C} representing the user
  // visible formal parameters of the function.
  RawString* UserVisibleFormalParameters() const;

  RawClass* Owner() const;
  RawClass* origin() const;
  RawScript* script() const;

  RawAbstractType* result_type() const { return raw_ptr()->result_type_; }
  void set_result_type(const AbstractType& value) const;

  RawAbstractType* ParameterTypeAt(intptr_t index) const;
  void SetParameterTypeAt(intptr_t index, const AbstractType& value) const;
  RawArray* parameter_types() const { return raw_ptr()->parameter_types_; }
  void set_parameter_types(const Array& value) const;

  // Parameter names are valid for all valid parameter indices, and are not
  // limited to named optional parameters.
  RawString* ParameterNameAt(intptr_t index) const;
  void SetParameterNameAt(intptr_t index, const String& value) const;
  RawArray* parameter_names() const { return raw_ptr()->parameter_names_; }
  void set_parameter_names(const Array& value) const;

  // Sets function's code and code's function.
  void AttachCode(const Code& value) const;
  void SetInstructions(const Code& value) const;
  void ClearCode() const;

  // Disables optimized code and switches to unoptimized code.
  void SwitchToUnoptimizedCode() const;

  // Return the most recently compiled and installed code for this function.
  // It is not the only Code object that points to this function.
  RawCode* CurrentCode() const {
    return raw_ptr()->instructions_->ptr()->code_;
  }

  RawCode* unoptimized_code() const { return raw_ptr()->unoptimized_code_; }
  void set_unoptimized_code(const Code& value) const;
  static intptr_t unoptimized_code_offset() {
    return OFFSET_OF(RawFunction, unoptimized_code_);
  }
  bool HasCode() const;

  static intptr_t instructions_offset() {
    return OFFSET_OF(RawFunction, instructions_);
  }

  // Returns true if there is at least one debugger breakpoint
  // set in this function.
  bool HasBreakpoint() const;

  RawContextScope* context_scope() const;
  void set_context_scope(const ContextScope& value) const;

  // Enclosing function of this local function.
  RawFunction* parent_function() const;

  // Signature class of this closure function or signature function.
  RawClass* signature_class() const;
  void set_signature_class(const Class& value) const;

  void set_extracted_method_closure(const Function& function) const;
  RawFunction* extracted_method_closure() const;

  void set_saved_args_desc(const Array& array) const;
  RawArray* saved_args_desc() const;

  void set_saved_static_field(const Field& array) const;
  RawField* saved_static_field() const;

  bool IsMethodExtractor() const {
    return kind() == RawFunction::kMethodExtractor;
  }

  bool IsNoSuchMethodDispatcher() const {
    return kind() == RawFunction::kNoSuchMethodDispatcher;
  }

  bool IsInvokeFieldDispatcher() const {
    return kind() == RawFunction::kInvokeFieldDispatcher;
  }

  // Returns true iff an implicit closure function has been created
  // for this function.
  bool HasImplicitClosureFunction() const {
    return implicit_closure_function() != null();
  }

  // Return the closure function implicitly created for this function.
  // If none exists yet, create one and remember it.
  RawFunction* ImplicitClosureFunction() const;

  // Return the closure implicitly created for this function.
  // If none exists yet, create one and remember it.
  RawInstance* ImplicitStaticClosure() const;

  // Redirection information for a redirecting factory.
  bool IsRedirectingFactory() const;
  RawType* RedirectionType() const;
  void SetRedirectionType(const Type& type) const;
  RawString* RedirectionIdentifier() const;
  void SetRedirectionIdentifier(const String& identifier) const;
  RawFunction* RedirectionTarget() const;
  void SetRedirectionTarget(const Function& target) const;

  RawFunction::Kind kind() const {
    return KindBits::decode(raw_ptr()->kind_tag_);
  }

  static const char* KindToCString(RawFunction::Kind kind);

  bool is_static() const { return StaticBit::decode(raw_ptr()->kind_tag_); }
  bool is_const() const { return ConstBit::decode(raw_ptr()->kind_tag_); }
  bool is_external() const { return ExternalBit::decode(raw_ptr()->kind_tag_); }
  bool IsConstructor() const {
    return (kind() == RawFunction::kConstructor) && !is_static();
  }
  bool IsImplicitConstructor() const;
  bool IsFactory() const {
    return (kind() == RawFunction::kConstructor) && is_static();
  }
  bool IsDynamicFunction() const {
    if (is_static() || is_abstract()) {
      return false;
    }
    switch (kind()) {
      case RawFunction::kRegularFunction:
      case RawFunction::kGetterFunction:
      case RawFunction::kSetterFunction:
      case RawFunction::kImplicitGetter:
      case RawFunction::kImplicitSetter:
      case RawFunction::kMethodExtractor:
      case RawFunction::kNoSuchMethodDispatcher:
      case RawFunction::kInvokeFieldDispatcher:
        return true;
      case RawFunction::kClosureFunction:
      case RawFunction::kConstructor:
      case RawFunction::kImplicitStaticFinalGetter:
      case RawFunction::kStaticInitializer:
        return false;
      default:
        UNREACHABLE();
        return false;
    }
  }
  bool IsStaticFunction() const {
    if (!is_static()) {
      return false;
    }
    switch (kind()) {
      case RawFunction::kRegularFunction:
      case RawFunction::kGetterFunction:
      case RawFunction::kSetterFunction:
      case RawFunction::kImplicitGetter:
      case RawFunction::kImplicitSetter:
      case RawFunction::kImplicitStaticFinalGetter:
      case RawFunction::kStaticInitializer:
        return true;
      case RawFunction::kClosureFunction:
      case RawFunction::kConstructor:
        return false;
      default:
        UNREACHABLE();
        return false;
    }
  }
  bool IsInFactoryScope() const;

  intptr_t token_pos() const { return raw_ptr()->token_pos_; }
  void set_token_pos(intptr_t value) const;

  intptr_t end_token_pos() const { return raw_ptr()->end_token_pos_; }
  void set_end_token_pos(intptr_t value) const {
    raw_ptr()->end_token_pos_ = value;
  }

  intptr_t num_fixed_parameters() const {
    return raw_ptr()->num_fixed_parameters_;
  }
  void set_num_fixed_parameters(intptr_t value) const;

  bool HasOptionalParameters() const {
    return raw_ptr()->num_optional_parameters_ != 0;
  }
  bool HasOptionalPositionalParameters() const {
    return raw_ptr()->num_optional_parameters_ > 0;
  }
  bool HasOptionalNamedParameters() const {
    return raw_ptr()->num_optional_parameters_ < 0;
  }
  intptr_t NumOptionalParameters() const {
    const intptr_t num_opt_params = raw_ptr()->num_optional_parameters_;
    return (num_opt_params >= 0) ? num_opt_params : -num_opt_params;
  }
  void SetNumOptionalParameters(intptr_t num_optional_parameters,
                                bool are_optional_positional) const;

  intptr_t NumOptionalPositionalParameters() const {
    const intptr_t num_opt_params = raw_ptr()->num_optional_parameters_;
    return (num_opt_params > 0) ? num_opt_params : 0;
  }
  intptr_t NumOptionalNamedParameters() const {
    const intptr_t num_opt_params = raw_ptr()->num_optional_parameters_;
    return (num_opt_params < 0) ? -num_opt_params : 0;
  }

  intptr_t NumParameters() const;

  intptr_t NumImplicitParameters() const;

  static intptr_t usage_counter_offset() {
    return OFFSET_OF(RawFunction, usage_counter_);
  }
  intptr_t usage_counter() const {
    return raw_ptr()->usage_counter_;
  }
  void set_usage_counter(intptr_t value) const {
    raw_ptr()->usage_counter_ = value;
  }

  int16_t deoptimization_counter() const {
    return raw_ptr()->deoptimization_counter_;
  }
  void set_deoptimization_counter(int16_t value) const {
    raw_ptr()->deoptimization_counter_ = value;
  }

  static const intptr_t kMaxInstructionCount = (1 << 16) - 1;
  intptr_t optimized_instruction_count() const {
    return raw_ptr()->optimized_instruction_count_;
  }
  void set_optimized_instruction_count(intptr_t value) const {
    ASSERT(value >= 0);
    if (value > kMaxInstructionCount) {
      value = kMaxInstructionCount;
    }
    raw_ptr()->optimized_instruction_count_ = static_cast<uint16_t>(value);
  }

  intptr_t optimized_call_site_count() const {
    return raw_ptr()->optimized_call_site_count_;
  }
  void set_optimized_call_site_count(intptr_t value) const {
    ASSERT(value >= 0);
    if (value > kMaxInstructionCount) {
      value = kMaxInstructionCount;
    }
    raw_ptr()->optimized_call_site_count_ = static_cast<uint16_t>(value);
  }

  bool IsOptimizable() const;
  bool IsNativeAutoSetupScope() const;
  void SetIsOptimizable(bool value) const;
  void SetIsNativeAutoSetupScope(bool value) const;

  bool is_native() const { return NativeBit::decode(raw_ptr()->kind_tag_); }
  void set_is_native(bool value) const;

  bool is_abstract() const { return AbstractBit::decode(raw_ptr()->kind_tag_); }
  void set_is_abstract(bool value) const;

  bool IsInlineable() const;
  void set_is_inlinable(bool value) const;

  bool is_visible() const {
    return VisibleBit::decode(raw_ptr()->kind_tag_);
  }
  void set_is_visible(bool value) const;

  bool is_intrinsic() const {
    return IntrinsicBit::decode(raw_ptr()->kind_tag_);
  }
  void set_is_intrinsic(bool value) const;

  bool is_recognized() const {
    return RecognizedBit::decode(raw_ptr()->kind_tag_);
  }
  void set_is_recognized(bool value) const;

  bool is_redirecting() const {
    return RedirectingBit::decode(raw_ptr()->kind_tag_);
  }
  void set_is_redirecting(bool value) const;

  bool allows_hoisting_check_class() const {
    return AllowsHoistingCheckClassBit::decode(raw_ptr()->kind_tag_);
  }
  void set_allows_hoisting_check_class(bool value) const;

  bool HasOptimizedCode() const;

  // Returns true if the argument counts are valid for calling this function.
  // Otherwise, it returns false and the reason (if error_message is not NULL).
  bool AreValidArgumentCounts(intptr_t num_arguments,
                              intptr_t num_named_arguments,
                              String* error_message) const;

  // Returns true if the total argument count and the names of optional
  // arguments are valid for calling this function.
  // Otherwise, it returns false and the reason (if error_message is not NULL).
  bool AreValidArguments(intptr_t num_arguments,
                         const Array& argument_names,
                         String* error_message) const;
  bool AreValidArguments(const ArgumentsDescriptor& args_desc,
                         String* error_message) const;

  // Fully qualified name uniquely identifying the function under gdb and during
  // ast printing. The special ':' character, if present, is replaced by '_'.
  const char* ToFullyQualifiedCString() const;

  const char* ToQualifiedCString() const;

  // Returns true if this function has parameters that are compatible with the
  // parameters of the other function in order for this function to override the
  // other function.
  bool HasCompatibleParametersWith(const Function& other,
                                   Error* bound_error) const;

  // Returns true if the type of this function is a subtype of the type of
  // the other function.
  bool IsSubtypeOf(const TypeArguments& type_arguments,
                   const Function& other,
                   const TypeArguments& other_type_arguments,
                   Error* bound_error) const {
    return TypeTest(kIsSubtypeOf,
                    type_arguments,
                    other,
                    other_type_arguments,
                    bound_error);
  }

  // Returns true if the type of this function is more specific than the type of
  // the other function.
  bool IsMoreSpecificThan(const TypeArguments& type_arguments,
                          const Function& other,
                          const TypeArguments& other_type_arguments,
                          Error* bound_error) const {
    return TypeTest(kIsMoreSpecificThan,
                    type_arguments,
                    other,
                    other_type_arguments,
                    bound_error);
  }

  // Returns true if this function represents an explicit getter function.
  bool IsGetterFunction() const {
    return kind() == RawFunction::kGetterFunction;
  }

  // Returns true if this function represents an implicit getter function.
  bool IsImplicitGetterFunction() const {
    return kind() == RawFunction::kImplicitGetter;
  }

  // Returns true if this function represents an explicit setter function.
  bool IsSetterFunction() const {
    return kind() == RawFunction::kSetterFunction;
  }

  // Returns true if this function represents an implicit setter function.
  bool IsImplicitSetterFunction() const {
    return kind() == RawFunction::kImplicitSetter;
  }

  // Returns true if this function represents an static initializer function.
  bool IsStaticInitializerFunction() const {
    return kind() == RawFunction::kStaticInitializer;
  }

  // Returns true if this function represents a (possibly implicit) closure
  // function.
  bool IsClosureFunction() const {
    return kind() == RawFunction::kClosureFunction;
  }

  // Returns true if this function represents an implicit closure function.
  bool IsImplicitClosureFunction() const;

  // Returns true if this function represents a non implicit closure function.
  bool IsNonImplicitClosureFunction() const {
    return IsClosureFunction() && !IsImplicitClosureFunction();
  }

  // Returns true if this function represents an implicit static closure
  // function.
  bool IsImplicitStaticClosureFunction() const {
    return is_static() && IsImplicitClosureFunction();
  }

  // Returns true if this function represents an implicit instance closure
  // function.
  bool IsImplicitInstanceClosureFunction() const {
    return !is_static() && IsImplicitClosureFunction();
  }

  // Returns true if this function represents a local function.
  bool IsLocalFunction() const {
    return parent_function() != Function::null();
  }

  // Returns true if this function represents a signature function without code.
  bool IsSignatureFunction() const {
    return kind() == RawFunction::kSignatureFunction;
  }

  static intptr_t InstanceSize() {
    return RoundedAllocationSize(sizeof(RawFunction));
  }

  static RawFunction* New(const String& name,
                          RawFunction::Kind kind,
                          bool is_static,
                          bool is_const,
                          bool is_abstract,
                          bool is_external,
                          bool is_native,
                          const Object& owner,
                          intptr_t token_pos);

  // Allocates a new Function object representing a closure function, as well as
  // a new associated Class object representing the signature class of the
  // function.
  // The function and the class share the same given name.
  static RawFunction* NewClosureFunction(const String& name,
                                         const Function& parent,
                                         intptr_t token_pos);

  // Creates a new static initializer function which is invoked in the implicit
  // static getter function.
  static RawFunction* NewStaticInitializer(const Field& field);

  // Allocate new function object, clone values from this function. The
  // owner of the clone is new_owner.
  RawFunction* Clone(const Class& new_owner) const;

  // Slow function, use in asserts to track changes in important library
  // functions.
  int32_t SourceFingerprint() const;

  // Return false and report an error if the fingerprint does not match.
  bool CheckSourceFingerprint(int32_t fp) const;

  // Works with map [deopt-id] -> ICData.
  void SaveICDataMap(
      const ZoneGrowableArray<const ICData*>& deopt_id_to_ic_data) const;
  void RestoreICDataMap(
      ZoneGrowableArray<const ICData*>* deopt_id_to_ic_data) const;

  RawArray* ic_data_array() const;
  void ClearICData() const;

  static const int kCtorPhaseInit = 1 << 0;
  static const int kCtorPhaseBody = 1 << 1;
  static const int kCtorPhaseAll = (kCtorPhaseInit | kCtorPhaseBody);

 private:
  void set_ic_data_array(const Array& value) const;

  enum KindTagBits {
    kKindTagPos = 0,
    kKindTagSize = 4,
    kStaticBit = kKindTagPos + kKindTagSize,  // = 4
    kConstBit = 5,
    kAbstractBit = 6,
    kVisibleBit = 7,
    kOptimizableBit = 8,
    kInlinableBit = 9,
    kIntrinsicBit = 10,
    kRecognizedBit = 11,
    kNativeBit = 12,
    kRedirectingBit = 13,
    kExternalBit = 14,
    kAllowsHoistingCheckClassBit = 15,
  };
  class KindBits :
    public BitField<RawFunction::Kind, kKindTagPos, kKindTagSize> {};  // NOLINT
  class StaticBit : public BitField<bool, kStaticBit, 1> {};
  class ConstBit : public BitField<bool, kConstBit, 1> {};
  class AbstractBit : public BitField<bool, kAbstractBit, 1> {};
  class VisibleBit : public BitField<bool, kVisibleBit, 1> {};
  class OptimizableBit : public BitField<bool, kOptimizableBit, 1> {};
  class InlinableBit : public BitField<bool, kInlinableBit, 1> {};
  class IntrinsicBit : public BitField<bool, kIntrinsicBit, 1> {};
  class RecognizedBit : public BitField<bool, kRecognizedBit, 1> {};
  class NativeBit : public BitField<bool, kNativeBit, 1> {};
  class ExternalBit : public BitField<bool, kExternalBit, 1> {};
  class RedirectingBit : public BitField<bool, kRedirectingBit, 1> {};
  class AllowsHoistingCheckClassBit :
      public BitField<bool, kAllowsHoistingCheckClassBit, 1> {};  // NOLINT

  void set_name(const String& value) const;
  void set_kind(RawFunction::Kind value) const;
  void set_is_static(bool value) const;
  void set_is_const(bool value) const;
  void set_is_external(bool value) const;
  void set_parent_function(const Function& value) const;
  void set_owner(const Object& value) const;
  RawFunction* implicit_closure_function() const;
  void set_implicit_closure_function(const Function& value) const;
  RawInstance* implicit_static_closure() const;
  void set_implicit_static_closure(const Instance& closure) const;
  void set_num_optional_parameters(intptr_t value) const;  // Encoded value.
  void set_kind_tag(intptr_t value) const;
  void set_data(const Object& value) const;
  bool is_optimizable() const {
    return OptimizableBit::decode(raw_ptr()->kind_tag_);
  }
  void set_is_optimizable(bool value) const;

  static RawFunction* New();

  void BuildSignatureParameters(bool instantiate,
                                NameVisibility name_visibility,
                                const TypeArguments& instantiator,
                                const GrowableObjectArray& pieces) const;
  RawString* BuildSignature(bool instantiate,
                            NameVisibility name_visibility,
                            const TypeArguments& instantiator) const;

  // Check the subtype or 'more specific' relationship.
  bool TypeTest(TypeTestKind test_kind,
                const TypeArguments& type_arguments,
                const Function& other,
                const TypeArguments& other_type_arguments,
                Error* bound_error) const;

  // Checks the type of the formal parameter at the given position for
  // subtyping or 'more specific' relationship between the type of this function
  // and the type of the other function.
  bool TestParameterType(TypeTestKind test_kind,
                         intptr_t parameter_position,
                         intptr_t other_parameter_position,
                         const TypeArguments& type_arguments,
                         const Function& other,
                         const TypeArguments& other_type_arguments,
                         Error* bound_error) const;

  FINAL_HEAP_OBJECT_IMPLEMENTATION(Function, Object);
  friend class Class;
  // RawFunction::VisitFunctionPointers accesses the private constructor of
  // Function.
  friend class RawFunction;
};


class ClosureData: public Object {
 public:
  static intptr_t InstanceSize() {
    return RoundedAllocationSize(sizeof(RawClosureData));
  }

 private:
  RawContextScope* context_scope() const { return raw_ptr()->context_scope_; }
  void set_context_scope(const ContextScope& value) const;

  // Enclosing function of this local function.
  RawFunction* parent_function() const { return raw_ptr()->parent_function_; }
  void set_parent_function(const Function& value) const;

  // Signature class of this closure function or signature function.
  RawClass* signature_class() const { return raw_ptr()->signature_class_; }
  void set_signature_class(const Class& value) const;

  RawInstance* implicit_static_closure() const {
    return raw_ptr()->closure_;
  }
  void set_implicit_static_closure(const Instance& closure) const;

  static RawClosureData* New();

  FINAL_HEAP_OBJECT_IMPLEMENTATION(ClosureData, Object);
  friend class Class;
  friend class Function;
  friend class HeapProfiler;
};


class RedirectionData: public Object {
 public:
  static intptr_t InstanceSize() {
    return RoundedAllocationSize(sizeof(RawRedirectionData));
  }

 private:
  // The type specifies the class and type arguments of the target constructor.
  RawType* type() const { return raw_ptr()->type_; }
  void set_type(const Type& value) const;

  // The optional identifier specifies a named constructor.
  RawString* identifier() const { return raw_ptr()->identifier_; }
  void set_identifier(const String& value) const;

  // The resolved constructor or factory target of the redirection.
  RawFunction* target() const { return raw_ptr()->target_; }
  void set_target(const Function& value) const;

  static RawRedirectionData* New();

  FINAL_HEAP_OBJECT_IMPLEMENTATION(RedirectionData, Object);
  friend class Class;
  friend class Function;
  friend class HeapProfiler;
};


class Field : public Object {
 public:
  RawString* name() const { return raw_ptr()->name_; }
  RawString* PrettyName() const;
  RawString* UserVisibleName() const;
  virtual RawString* DictionaryName() const { return name(); }

  bool is_static() const { return StaticBit::decode(raw_ptr()->kind_bits_); }
  bool is_final() const { return FinalBit::decode(raw_ptr()->kind_bits_); }
  bool is_const() const { return ConstBit::decode(raw_ptr()->kind_bits_); }

  inline intptr_t Offset() const;
  inline void SetOffset(intptr_t value_in_bytes) const;

  RawInstance* value() const;
  void set_value(const Instance& value) const;

  RawClass* owner() const;
  RawClass* origin() const;  // Either mixin class, or same as owner().

  RawAbstractType* type() const  { return raw_ptr()->type_; }
  void set_type(const AbstractType& value) const;

  static intptr_t InstanceSize() {
    return RoundedAllocationSize(sizeof(RawField));
  }

  static RawField* New(const String& name,
                       bool is_static,
                       bool is_final,
                       bool is_const,
                       const Class& owner,
                       intptr_t token_pos);

  // Allocate new field object, clone values from this field. The
  // owner of the clone is new_owner.
  RawField* Clone(const Class& new_owner) const;

  static intptr_t value_offset() { return OFFSET_OF(RawField, value_); }

  static intptr_t kind_bits_offset() { return OFFSET_OF(RawField, kind_bits_); }

  intptr_t token_pos() const { return raw_ptr()->token_pos_; }

  bool has_initializer() const {
    return HasInitializerBit::decode(raw_ptr()->kind_bits_);
  }
  void set_has_initializer(bool has_initializer) const {
    set_kind_bits(HasInitializerBit::update(has_initializer,
                                            raw_ptr()->kind_bits_));
  }

  // Return class id that any non-null value read from this field is guaranteed
  // to have or kDynamicCid if such class id is not known.
  // Stores to this field must update this information hence the name.
  intptr_t guarded_cid() const { return raw_ptr()->guarded_cid_; }

  void set_guarded_cid(intptr_t cid) const {
    raw_ptr()->guarded_cid_ = cid;
  }
  static intptr_t guarded_cid_offset() {
    return OFFSET_OF(RawField, guarded_cid_);
  }
  // Return the list length that any list stored in this field is guaranteed
  // to have. If length is kUnknownFixedLength the length has not
  // been determined. If length is kNoFixedLength this field has multiple
  // list lengths associated with it and cannot be predicted.
  intptr_t guarded_list_length() const;
  void set_guarded_list_length(intptr_t list_length) const;
  static intptr_t guarded_list_length_offset() {
    return OFFSET_OF(RawField, guarded_list_length_);
  }
  intptr_t guarded_list_length_in_object_offset() const;
  void set_guarded_list_length_in_object_offset(intptr_t offset) const;
  static intptr_t guarded_list_length_in_object_offset_offset() {
    return OFFSET_OF(RawField, guarded_list_length_in_object_offset_);
  }

  bool needs_length_check() const {
    const bool r = guarded_list_length() >= Field::kUnknownFixedLength;
    ASSERT(!r || is_final());
    return r;
  }

  const char* GuardedPropertiesAsCString() const;

  intptr_t UnboxedFieldCid() const {
    ASSERT(IsUnboxedField());
    return guarded_cid();
  }

  bool IsUnboxedField() const;

  bool IsPotentialUnboxedField() const;

  bool is_unboxing_candidate() const {
    return UnboxingCandidateBit::decode(raw_ptr()->kind_bits_);
  }
  void set_is_unboxing_candidate(bool b) const {
    set_kind_bits(UnboxingCandidateBit::update(b, raw_ptr()->kind_bits_));
  }

  static bool IsExternalizableCid(intptr_t cid) {
    return (cid == kOneByteStringCid) || (cid == kTwoByteStringCid);
  }

  enum {
    kUnknownLengthOffset = -1,
    kUnknownFixedLength = -1,
    kNoFixedLength = -2,
  };
  // Returns false if any value read from this field is guaranteed to be
  // not null.
  // Internally we is_nullable_ field contains either kNullCid (nullable) or
  // any other value (non-nullable) instead of boolean. This is done to simplify
  // guarding sequence in the generated code.
  bool is_nullable() const {
    return raw_ptr()->is_nullable_ == kNullCid;
  }
  void set_is_nullable(bool val) const {
    raw_ptr()->is_nullable_ = val ? kNullCid : kIllegalCid;
  }
  static intptr_t is_nullable_offset() {
    return OFFSET_OF(RawField, is_nullable_);
  }

  // Record store of the given value into this field. May trigger
  // deoptimization of dependent optimized code.
  void RecordStore(const Object& value) const;

  void InitializeGuardedListLengthInObjectOffset() const;

  // Return the list of optimized code objects that were optimized under
  // assumptions about guarded class id and nullability of this field.
  // These code objects must be deoptimized when field's properties change.
  // Code objects are held weakly via an indirection through WeakProperty.
  RawArray* dependent_code() const;
  void set_dependent_code(const Array& array) const;

  // Add the given code object to the list of dependent ones.
  void RegisterDependentCode(const Code& code) const;

  // Deoptimize all dependent code objects.
  void DeoptimizeDependentCode() const;

  bool IsUninitialized() const;

  // Constructs getter and setter names for fields and vice versa.
  static RawString* GetterName(const String& field_name);
  static RawString* GetterSymbol(const String& field_name);
  static RawString* SetterName(const String& field_name);
  static RawString* SetterSymbol(const String& field_name);
  static RawString* NameFromGetter(const String& getter_name);
  static RawString* NameFromSetter(const String& setter_name);
  static bool IsGetterName(const String& function_name);
  static bool IsSetterName(const String& function_name);

 private:
  friend class StoreInstanceFieldInstr;  // Generated code access to bit field.

  enum {
    kConstBit = 0,
    kStaticBit,
    kFinalBit,
    kHasInitializerBit,
    kUnboxingCandidateBit
  };
  class ConstBit : public BitField<bool, kConstBit, 1> {};
  class StaticBit : public BitField<bool, kStaticBit, 1> {};
  class FinalBit : public BitField<bool, kFinalBit, 1> {};
  class HasInitializerBit : public BitField<bool, kHasInitializerBit, 1> {};
  class UnboxingCandidateBit : public BitField<bool,
                                               kUnboxingCandidateBit, 1> {
  };

  // Update guarded cid and guarded length for this field. Returns true, if
  // deoptimization of dependent code is required.
  bool UpdateGuardedCidAndLength(const Object& value) const;

  void set_name(const String& value) const;
  void set_is_static(bool is_static) const {
    set_kind_bits(StaticBit::update(is_static, raw_ptr()->kind_bits_));
  }
  void set_is_final(bool is_final) const {
    set_kind_bits(FinalBit::update(is_final, raw_ptr()->kind_bits_));
  }
  void set_is_const(bool value) const {
    set_kind_bits(ConstBit::update(value, raw_ptr()->kind_bits_));
  }
  void set_owner(const Object& value) const {
    StorePointer(&raw_ptr()->owner_, value.raw());
  }
  void set_token_pos(intptr_t token_pos) const {
    raw_ptr()->token_pos_ = token_pos;
  }
  void set_kind_bits(intptr_t value) const {
    raw_ptr()->kind_bits_ = static_cast<uint8_t>(value);
  }

  static RawField* New();

  FINAL_HEAP_OBJECT_IMPLEMENTATION(Field, Object);
  friend class Class;
  friend class HeapProfiler;
};


class LiteralToken : public Object {
 public:
  Token::Kind kind() const { return raw_ptr()->kind_; }
  RawString* literal() const { return raw_ptr()->literal_; }
  RawObject* value() const { return raw_ptr()->value_; }

  static intptr_t InstanceSize() {
    return RoundedAllocationSize(sizeof(RawLiteralToken));
  }

  static RawLiteralToken* New();
  static RawLiteralToken* New(Token::Kind kind, const String& literal);

 private:
  void set_kind(Token::Kind kind) const { raw_ptr()->kind_ = kind; }
  void set_literal(const String& literal) const;
  void set_value(const Object& value) const;

  FINAL_HEAP_OBJECT_IMPLEMENTATION(LiteralToken, Object);
  friend class Class;
};


class TokenStream : public Object {
 public:
  RawArray* TokenObjects() const;
  void SetTokenObjects(const Array& value) const;

  RawExternalTypedData* GetStream() const;
  void SetStream(const ExternalTypedData& stream) const;

  RawString* GenerateSource() const;
  RawString* GenerateSource(intptr_t start, intptr_t end) const;
  intptr_t ComputeSourcePosition(intptr_t tok_pos) const;

  RawString* PrivateKey() const;

  static const intptr_t kBytesPerElement = 1;
  static const intptr_t kMaxElements = kSmiMax / kBytesPerElement;

  static intptr_t InstanceSize() {
    return RoundedAllocationSize(sizeof(RawTokenStream));
  }

  static RawTokenStream* New(intptr_t length);
  static RawTokenStream* New(const Scanner::GrowableTokenStream& tokens,
                             const String& private_key);

  // The class Iterator encapsulates iteration over the tokens
  // in a TokenStream object.
  class Iterator : ValueObject {
   public:
    enum StreamType {
      kNoNewlines,
      kAllTokens
    };

    Iterator(const TokenStream& tokens,
                   intptr_t token_pos,
                   Iterator::StreamType stream_type = kNoNewlines);

    void SetStream(const TokenStream& tokens, intptr_t token_pos);
    bool IsValid() const;

    inline Token::Kind CurrentTokenKind() const {
      return cur_token_kind_;
    }

    Token::Kind LookaheadTokenKind(intptr_t num_tokens);

    intptr_t CurrentPosition() const;
    void SetCurrentPosition(intptr_t value);

    void Advance();

    RawObject* CurrentToken() const;
    RawString* CurrentLiteral() const;
    RawString* MakeLiteralToken(const Object& obj) const;

   private:
    // Read token from the token stream (could be a simple token or an index
    // into the token objects array for IDENT or literal tokens).
    intptr_t ReadToken() {
      int64_t value = stream_.ReadUnsigned();
      ASSERT((value >= 0) && (value <= kIntptrMax));
      return static_cast<intptr_t>(value);
    }

    TokenStream& tokens_;
    ExternalTypedData& data_;
    ReadStream stream_;
    Array& token_objects_;
    Object& obj_;
    intptr_t cur_token_pos_;
    Token::Kind cur_token_kind_;
    intptr_t cur_token_obj_index_;
    Iterator::StreamType stream_type_;
  };

 private:
  void SetPrivateKey(const String& value) const;

  static RawTokenStream* New();
  static void DataFinalizer(void* isolate_callback_data,
                            Dart_WeakPersistentHandle handle,
                            void *peer);

  FINAL_HEAP_OBJECT_IMPLEMENTATION(TokenStream, Object);
  friend class Class;
};


class Script : public Object {
 public:
  RawString* url() const { return raw_ptr()->url_; }
  bool HasSource() const;
  RawString* Source() const;
  RawString* GenerateSource() const;  // Generates source code from Tokenstream.
  RawGrowableObjectArray* GenerateLineNumberArray() const;
  RawScript::Kind kind() const {
    return static_cast<RawScript::Kind>(raw_ptr()->kind_);
  }
  const char* GetKindAsCString() const;
  intptr_t line_offset() const { return raw_ptr()->line_offset_; }
  intptr_t col_offset() const { return raw_ptr()->col_offset_; }

  RawTokenStream* tokens() const { return raw_ptr()->tokens_; }

  void Tokenize(const String& private_key) const;

  RawString* GetLine(intptr_t line_number) const;
  RawString* GetSnippet(intptr_t from_token_pos,
                        intptr_t to_token_pos) const;
  RawString* GetSnippet(intptr_t from_line,
                        intptr_t from_column,
                        intptr_t to_line,
                        intptr_t to_column) const;

  void SetLocationOffset(intptr_t line_offset, intptr_t col_offset) const;

  void GetTokenLocation(intptr_t token_pos,
                        intptr_t* line, intptr_t* column) const;

  // Returns index of first and last token on the given line. Returns both
  // indices < 0 if no token exists on or after the line. If a token exists
  // after, but not on given line, returns in *first_token_index the index of
  // the first token after the line, and a negative value in *last_token_index.
  void TokenRangeAtLine(intptr_t line_number,
                        intptr_t* first_token_index,
                        intptr_t* last_token_index) const;

  RawLibrary* FindLibrary() const;

  static intptr_t InstanceSize() {
    return RoundedAllocationSize(sizeof(RawScript));
  }

  static RawScript* New(const String& url,
                        const String& source,
                        RawScript::Kind kind);

  static RawScript* FindByUrl(const String& url);

 private:
  void set_url(const String& value) const;
  void set_source(const String& value) const;
  void set_kind(RawScript::Kind value) const;
  void set_tokens(const TokenStream& value) const;

  static RawScript* New();

  FINAL_HEAP_OBJECT_IMPLEMENTATION(Script, Object);
  friend class Class;
};


class DictionaryIterator : public ValueObject {
 public:
  explicit DictionaryIterator(const Library& library);

  bool HasNext() const { return next_ix_ < size_; }

  // Returns next non-null raw object.
  RawObject* GetNext();

 private:
  void MoveToNextObject();

  const Array& array_;
  const int size_;  // Number of elements to iterate over.
  int next_ix_;  // Index of next element.

  friend class ClassDictionaryIterator;
  friend class LibraryPrefixIterator;
  DISALLOW_COPY_AND_ASSIGN(DictionaryIterator);
};


class ClassDictionaryIterator : public DictionaryIterator {
 public:
  enum IterationKind {
    kIteratePrivate,
    kNoIteratePrivate
  };

  ClassDictionaryIterator(const Library& library,
                          IterationKind kind = kNoIteratePrivate);

  bool HasNext() const { return (next_ix_ < size_) || (anon_ix_ < anon_size_); }

  // Returns a non-null raw class.
  RawClass* GetNextClass();

 private:
  void MoveToNextClass();

  const Array& anon_array_;
  const int anon_size_;  // Number of anonymous classes to iterate over.
  int anon_ix_;  // Index of next anonymous class.

  DISALLOW_COPY_AND_ASSIGN(ClassDictionaryIterator);
};


class LibraryPrefixIterator : public DictionaryIterator {
 public:
  explicit LibraryPrefixIterator(const Library& library);
  RawLibraryPrefix* GetNext();
 private:
  void Advance();
  DISALLOW_COPY_AND_ASSIGN(LibraryPrefixIterator);
};


class Library : public Object {
 public:
  RawString* name() const { return raw_ptr()->name_; }
  void SetName(const String& name) const;

  RawString* url() const { return raw_ptr()->url_; }
  RawString* private_key() const { return raw_ptr()->private_key_; }
  bool LoadNotStarted() const {
    return raw_ptr()->load_state_ == RawLibrary::kAllocated;
  }
  bool LoadRequested() const {
    return raw_ptr()->load_state_ == RawLibrary::kLoadRequested;
  }
  bool LoadInProgress() const {
    return raw_ptr()->load_state_ == RawLibrary::kLoadInProgress;
  }
  void SetLoadRequested() const;
  void SetLoadInProgress() const;
  bool Loaded() const { return raw_ptr()->load_state_ == RawLibrary::kLoaded; }
  void SetLoaded() const;
  bool LoadError() const {
    return raw_ptr()->load_state_ == RawLibrary::kLoadError;
  }
  void SetLoadError() const;

  static intptr_t InstanceSize() {
    return RoundedAllocationSize(sizeof(RawLibrary));
  }

  static RawLibrary* New(const String& url);

  // Evaluate the given expression as if it appeared in an top-level
  // method of this library and return the resulting value, or an
  // error object if evaluating the expression fails. The method has
  // the formal parameters given in param_names, and is invoked with
  // the argument values given in param_values.
  RawObject* Evaluate(const String& expr,
                      const Array& param_names,
                      const Array& param_values) const;

  // Library scope name dictionary.
  //
  // TODO(turnidge): The Lookup functions are not consistent in how
  // they deal with private names.  Go through and make them a bit
  // more regular.
  void AddClass(const Class& cls) const;
  void AddObject(const Object& obj, const String& name) const;
  void ReplaceObject(const Object& obj, const String& name) const;
  RawObject* LookupReExport(const String& name) const;
  RawObject* LookupObjectAllowPrivate(const String& name) const;
  RawObject* LookupLocalObjectAllowPrivate(const String& name) const;
  RawObject* LookupLocalObject(const String& name) const;
  RawObject* LookupImportedObject(const String& name) const;
  RawClass* LookupClass(const String& name) const;
  RawClass* LookupClassAllowPrivate(const String& name) const;
  RawClass* LookupLocalClass(const String& name) const;
  RawField* LookupFieldAllowPrivate(const String& name) const;
  RawField* LookupLocalField(const String& name) const;
  RawFunction* LookupFunctionAllowPrivate(const String& name) const;
  RawFunction* LookupLocalFunction(const String& name) const;
  RawLibraryPrefix* LookupLocalLibraryPrefix(const String& name) const;
  RawScript* LookupScript(const String& url) const;
  RawArray* LoadedScripts() const;

  // Resolve name in the scope of this library. First check the cache
  // of already resolved names for this library. Then look in the
  // local dictionary for the unmangled name N, the getter name get:N
  // and setter name set:N.
  // If the local dictionary contains no entry for these names,
  // look in the scopes of all libraries that are imported
  // without a library prefix.
  RawObject* ResolveName(const String& name) const;

  void AddAnonymousClass(const Class& cls) const;

  void AddExport(const Namespace& ns) const;

  void AddClassMetadata(const Class& cls,
                        const Class& toplevel_class,
                        intptr_t token_pos) const;
  void AddFieldMetadata(const Field& field, intptr_t token_pos) const;
  void AddFunctionMetadata(const Function& func, intptr_t token_pos) const;
  void AddLibraryMetadata(const Class& cls, intptr_t token_pos) const;
  void AddTypeParameterMetadata(const TypeParameter& param,
                                intptr_t token_pos) const;
  RawObject* GetMetadata(const Object& obj) const;

  intptr_t num_anonymous_classes() const { return raw_ptr()->num_anonymous_; }
  RawArray* anonymous_classes() const { return raw_ptr()->anonymous_classes_; }

  // Library imports.
  RawArray* imports() const { return raw_ptr()->imports_; }
  RawArray* exports() const { return raw_ptr()->exports_; }
  void AddImport(const Namespace& ns) const;
  intptr_t num_imports() const { return raw_ptr()->num_imports_; }
  RawNamespace* ImportAt(intptr_t index) const;
  RawLibrary* ImportLibraryAt(intptr_t index) const;
  bool ImportsCorelib() const;

  RawFunction* LookupFunctionInScript(const Script& script,
                                      intptr_t token_pos) const;

  // Resolving native methods for script loaded in the library.
  Dart_NativeEntryResolver native_entry_resolver() const {
    return raw_ptr()->native_entry_resolver_;
  }
  void set_native_entry_resolver(Dart_NativeEntryResolver value) const {
    raw_ptr()->native_entry_resolver_ = value;
  }
  Dart_NativeEntrySymbol native_entry_symbol_resolver() const {
    return raw_ptr()->native_entry_symbol_resolver_;
  }
  void set_native_entry_symbol_resolver(
      Dart_NativeEntrySymbol native_symbol_resolver) const {
    raw_ptr()->native_entry_symbol_resolver_ = native_symbol_resolver;
  }

  RawError* Patch(const Script& script) const;

  RawString* PrivateName(const String& name) const;

  intptr_t index() const { return raw_ptr()->index_; }
  void set_index(intptr_t value) const {
    raw_ptr()->index_ = value;
  }

  void Register() const;

  bool IsDebuggable() const {
    return raw_ptr()->debuggable_;
  }
  void set_debuggable(bool value) const {
    raw_ptr()->debuggable_ = value;
  }

  bool is_dart_scheme() const {
    return raw_ptr()->is_dart_scheme_;
  }
  void set_is_dart_scheme(bool value) const {
    raw_ptr()->is_dart_scheme_ = value;
  }

  bool IsCoreLibrary() const {
    return raw() == CoreLibrary();
  }

  static RawLibrary* LookupLibrary(const String& url);
  static RawLibrary* GetLibrary(intptr_t index);

  static void InitCoreLibrary(Isolate* isolate);
  static void InitNativeWrappersLibrary(Isolate* isolate);

  static RawLibrary* AsyncLibrary();
  static RawLibrary* CoreLibrary();
  static RawLibrary* CollectionLibrary();
  static RawLibrary* InternalLibrary();
  static RawLibrary* IsolateLibrary();
  static RawLibrary* MathLibrary();
  static RawLibrary* MirrorsLibrary();
  static RawLibrary* NativeWrappersLibrary();
  static RawLibrary* TypedDataLibrary();
  static RawLibrary* ProfilerLibrary();

  // Eagerly compile all classes and functions in the library.
  static RawError* CompileAll();

  // Checks function fingerprints. Prints mismatches and aborts if
  // mismatch found.
  static void CheckFunctionFingerprints();

  static bool IsPrivate(const String& name);
  // Construct the full name of a corelib member.
  static const String& PrivateCoreLibName(const String& member);
  // Lookup class in the core lib which also contains various VM
  // helper methods and classes. Allow look up of private classes.
  static RawClass* LookupCoreClass(const String& class_name);


  // Return Function::null() if function does not exist in libs.
  static RawFunction* GetFunction(const GrowableArray<Library*>& libs,
                                  const char* class_name,
                                  const char* function_name);

  // Character used to indicate a private identifier.
  static const char kPrivateIdentifierStart  = '_';

  // Character used to separate private identifiers from
  // the library-specific key.
  static const char kPrivateKeySeparator = '@';

 private:
  static const int kInitialImportsCapacity = 4;
  static const int kImportsCapacityIncrement = 8;

  static RawLibrary* New();

  void set_num_imports(intptr_t value) const {
    raw_ptr()->num_imports_ = value;
  }
  bool HasExports() const;
  RawArray* loaded_scripts() const { return raw_ptr()->loaded_scripts_; }
  RawGrowableObjectArray* metadata() const { return raw_ptr()->metadata_; }
  RawArray* dictionary() const { return raw_ptr()->dictionary_; }
  void InitClassDictionary() const;

  RawArray* resolved_names() const { return raw_ptr()->resolved_names_; }
  void InitResolvedNamesCache(intptr_t size) const;
  void GrowResolvedNamesCache() const;
  bool LookupResolvedNamesCache(const String& name, Object* obj) const;
  void AddToResolvedNamesCache(const String& name, const Object& obj) const;
  void InvalidateResolvedName(const String& name) const;
  void InvalidateResolvedNamesCache() const;

  void InitImportList() const;
  void GrowDictionary(const Array& dict, intptr_t dict_size) const;
  static RawLibrary* NewLibraryHelper(const String& url,
                                      bool import_core_lib);
  RawObject* LookupEntry(const String& name, intptr_t *index) const;

  static bool IsKeyUsed(intptr_t key);
  void AllocatePrivateKey() const;

  RawString* MakeMetadataName(const Object& obj) const;
  RawField* GetMetadataField(const String& metaname) const;
  void AddMetadata(const Class& cls,
                   const String& name,
                   intptr_t token_pos) const;

  FINAL_HEAP_OBJECT_IMPLEMENTATION(Library, Object);

  friend class Bootstrap;
  friend class Class;
  friend class Debugger;
  friend class DictionaryIterator;
  friend class Namespace;
  friend class Object;
};


// A Namespace contains the names in a library dictionary, filtered by
// the show/hide combinators.
class Namespace : public Object {
 public:
  RawLibrary* library() const { return raw_ptr()->library_; }
  RawArray* show_names() const { return raw_ptr()->show_names_; }
  RawArray* hide_names() const { return raw_ptr()->hide_names_; }

  void AddMetadata(intptr_t token_pos, const Class& owner_class);
  RawObject* GetMetadata() const;

  static intptr_t InstanceSize() {
    return RoundedAllocationSize(sizeof(RawNamespace));
  }

  bool HidesName(const String& name) const;
  RawObject* Lookup(const String& name) const;

  static RawNamespace* New(const Library& library,
                           const Array& show_names,
                           const Array& hide_names);

 private:
  static RawNamespace* New();

  RawField* metadata_field() const { return raw_ptr()->metadata_field_; }
  void set_metadata_field(const Field& value) const;

  FINAL_HEAP_OBJECT_IMPLEMENTATION(Namespace, Object);
  friend class Class;
};


class Instructions : public Object {
 public:
  intptr_t size() const { return raw_ptr()->size_; }  // Excludes HeaderSize().
  RawCode* code() const { return raw_ptr()->code_; }
  static intptr_t code_offset() {
    return OFFSET_OF(RawInstructions, code_);
  }
  RawArray* object_pool() const { return raw_ptr()->object_pool_; }
  static intptr_t object_pool_offset() {
    return OFFSET_OF(RawInstructions, object_pool_);
  }

  uword EntryPoint() const {
    return reinterpret_cast<uword>(raw_ptr()) + HeaderSize();
  }

  static const intptr_t kMaxElements = (kIntptrMax -
                                        (sizeof(RawInstructions) +
                                         sizeof(RawObject) +
                                         (2 * OS::kMaxPreferredCodeAlignment)));

  static intptr_t InstanceSize() {
    ASSERT(sizeof(RawInstructions) ==
           OFFSET_OF_RETURNED_VALUE(RawInstructions, data));
    return 0;
  }

  static intptr_t InstanceSize(intptr_t size) {
    intptr_t instructions_size = Utils::RoundUp(size,
                                                OS::PreferredCodeAlignment());
    intptr_t result = instructions_size + HeaderSize();
    ASSERT(result % OS::PreferredCodeAlignment() == 0);
    return result;
  }

  static intptr_t HeaderSize() {
    intptr_t alignment = OS::PreferredCodeAlignment();
    return Utils::RoundUp(sizeof(RawInstructions), alignment);
  }

  static RawInstructions* FromEntryPoint(uword entry_point) {
    return reinterpret_cast<RawInstructions*>(
        entry_point - HeaderSize() + kHeapObjectTag);
  }

 private:
  void set_size(intptr_t size) const {
    raw_ptr()->size_ = size;
  }
  void set_code(RawCode* code) const {
    raw_ptr()->code_ = code;
  }
  void set_object_pool(RawArray* object_pool) const {
    StorePointer(&raw_ptr()->object_pool_, object_pool);
  }

  // New is a private method as RawInstruction and RawCode objects should
  // only be created using the Code::FinalizeCode method. This method creates
  // the RawInstruction and RawCode objects, sets up the pointer offsets
  // and links the two in a GC safe manner.
  static RawInstructions* New(intptr_t size);

  FINAL_HEAP_OBJECT_IMPLEMENTATION(Instructions, Object);
  friend class Class;
  friend class Code;
};


class LocalVarDescriptors : public Object {
 public:
  intptr_t Length() const;

  RawString* GetName(intptr_t var_index) const;

  void SetVar(intptr_t var_index,
              const String& name,
              RawLocalVarDescriptors::VarInfo* info) const;

  void GetInfo(intptr_t var_index, RawLocalVarDescriptors::VarInfo* info) const;

  static const intptr_t kBytesPerElement =
      sizeof(RawLocalVarDescriptors::VarInfo);
  static const intptr_t kMaxElements = kSmiMax / kBytesPerElement;

  static intptr_t InstanceSize() {
    ASSERT(sizeof(RawLocalVarDescriptors) ==
        OFFSET_OF_RETURNED_VALUE(RawLocalVarDescriptors, data));
    return 0;
  }
  static intptr_t InstanceSize(intptr_t len) {
    ASSERT(0 <= len && len <= kMaxElements);
    return RoundedAllocationSize(
        sizeof(RawLocalVarDescriptors) + (len * kBytesPerElement));
  }

  static RawLocalVarDescriptors* New(intptr_t num_variables);

 private:
  FINAL_HEAP_OBJECT_IMPLEMENTATION(LocalVarDescriptors, Object);
  friend class Class;
};


class PcDescriptors : public Object {
 public:
  enum Kind {
    kDeopt,            // Deoptimization continuation point.
    kIcCall,           // IC call.
    kOptStaticCall,    // Call directly to known target, e.g. static call.
    kUnoptStaticCall,  // Call to a known target via a stub.
    kClosureCall,      // Closure call.
    kRuntimeCall,      // Runtime call.
    kOsrEntry,         // OSR entry point in unoptimized code.
    kOther
  };

  intptr_t Length() const;

  uword PC(intptr_t index) const {
    ASSERT(index < Length());
    return raw_ptr()->data()[index].pc;
  }
  PcDescriptors::Kind DescriptorKind(intptr_t index) const {
    ASSERT(index < Length());
    return static_cast<PcDescriptors::Kind>(raw_ptr()->data()[index].kind);
  }
  intptr_t DeoptId(intptr_t index) const {
    ASSERT(index < Length());
    return raw_ptr()->data()[index].deopt_id;
  }
  intptr_t TokenPos(intptr_t index) const {
    ASSERT(index < Length());
    return raw_ptr()->data()[index].token_pos;
  }
  intptr_t TryIndex(intptr_t index) const {
    ASSERT(index < Length());
    return raw_ptr()->data()[index].try_index;
  }
  const char* KindAsStr(intptr_t index) const;

  void AddDescriptor(intptr_t index,
                     uword pc,
                     PcDescriptors::Kind kind,
                     int64_t deopt_id,
                     int64_t token_pos,  // Or deopt reason.
                     intptr_t try_index) const {  // Or deopt index.
    RawPcDescriptors::PcDescriptorRec* rec = &raw_ptr()->data()[index];
    rec->pc = pc;
    rec->kind = kind;
    ASSERT(Utils::IsInt(32, deopt_id));
    rec->deopt_id = deopt_id;
    ASSERT(Utils::IsInt(32, token_pos));
    rec->token_pos = token_pos;
    ASSERT(Utils::IsInt(16, try_index));
    rec->try_index = try_index;
  }

  static const intptr_t kBytesPerElement =
      sizeof(RawPcDescriptors::PcDescriptorRec);
  static const intptr_t kMaxElements = kSmiMax / kBytesPerElement;

  static intptr_t InstanceSize() {
    ASSERT(sizeof(RawPcDescriptors) ==
           OFFSET_OF_RETURNED_VALUE(RawPcDescriptors, data));
    return 0;
  }
  static intptr_t InstanceSize(intptr_t len) {
    ASSERT(0 <= len && len <= kMaxElements);
    return RoundedAllocationSize(
        sizeof(RawPcDescriptors) + (len * kBytesPerElement));
  }

  static RawPcDescriptors* New(intptr_t num_descriptors);

  // Returns 0 if not found.
  uword GetPcForKind(Kind kind) const;

  // Verify (assert) assumptions about pc descriptors in debug mode.
  void Verify(const Function& function) const;

  static void PrintHeaderString();

  void PrintToJSONObject(JSONObject* jsobj) const;

  // We would have a VisitPointers function here to traverse the
  // pc descriptors table to visit objects if any in the table.

 private:
  void SetLength(intptr_t value) const;

  FINAL_HEAP_OBJECT_IMPLEMENTATION(PcDescriptors, Object);
  friend class Class;
  friend class Object;
};


class Stackmap : public Object {
 public:
  static const intptr_t kNoMaximum = -1;
  static const intptr_t kNoMinimum = -1;

  bool IsObject(intptr_t index) const {
    ASSERT(InRange(index));
    return GetBit(index);
  }

  intptr_t Length() const { return raw_ptr()->length_; }

  uword PC() const { return raw_ptr()->pc_; }
  void SetPC(uword value) const { raw_ptr()->pc_ = value; }

  intptr_t RegisterBitCount() const { return raw_ptr()->register_bit_count_; }
  void SetRegisterBitCount(intptr_t register_bit_count) const {
    raw_ptr()->register_bit_count_ = register_bit_count;
  }

  static const intptr_t kMaxLengthInBytes = kSmiMax;

  static intptr_t InstanceSize() {
    ASSERT(sizeof(RawStackmap) == OFFSET_OF_RETURNED_VALUE(RawStackmap, data));
    return 0;
  }
  static intptr_t InstanceSize(intptr_t length) {
    ASSERT(length >= 0);
    // The stackmap payload is in an array of bytes.
    intptr_t payload_size =
        Utils::RoundUp(length, kBitsPerByte) / kBitsPerByte;
    return RoundedAllocationSize(sizeof(RawStackmap) + payload_size);
  }
  static RawStackmap* New(intptr_t pc_offset,
                          BitmapBuilder* bmap,
                          intptr_t register_bit_count);

 private:
  void SetLength(intptr_t length) const { raw_ptr()->length_ = length; }

  bool InRange(intptr_t index) const { return index < Length(); }

  bool GetBit(intptr_t bit_index) const;
  void SetBit(intptr_t bit_index, bool value) const;

  FINAL_HEAP_OBJECT_IMPLEMENTATION(Stackmap, Object);
  friend class BitmapBuilder;
  friend class Class;
};


class ExceptionHandlers : public Object {
 public:
  intptr_t Length() const;

  void GetHandlerInfo(intptr_t try_index,
                      RawExceptionHandlers::HandlerInfo* info) const;

  intptr_t HandlerPC(intptr_t try_index) const;
  intptr_t OuterTryIndex(intptr_t try_index) const;
  bool NeedsStacktrace(intptr_t try_index) const;

  void SetHandlerInfo(intptr_t try_index,
                      intptr_t outer_try_index,
                      intptr_t handler_pc,
                      bool needs_stacktrace,
                      bool has_catch_all) const;

  RawArray* GetHandledTypes(intptr_t try_index) const;
  void SetHandledTypes(intptr_t try_index, const Array& handled_types) const;
  bool HasCatchAll(intptr_t try_index) const;

  static intptr_t InstanceSize() {
    ASSERT(sizeof(RawExceptionHandlers) ==
           OFFSET_OF_RETURNED_VALUE(RawExceptionHandlers, data));
    return 0;
  }
  static intptr_t InstanceSize(intptr_t len) {
    return RoundedAllocationSize(
        sizeof(RawExceptionHandlers) +
            (len * sizeof(RawExceptionHandlers::HandlerInfo)));
  }

  static RawExceptionHandlers* New(intptr_t num_handlers);

  // We would have a VisitPointers function here to traverse the
  // exception handler table to visit objects if any in the table.

 private:
  // Pick somewhat arbitrary maximum number of exception handlers
  // for a function. This value is used to catch potentially
  // malicious code.
  static const intptr_t kMaxHandlers = 1024 * 1024;

  void set_handled_types_data(const Array& value) const;

  FINAL_HEAP_OBJECT_IMPLEMENTATION(ExceptionHandlers, Object);
  friend class Class;
};


// Holds deopt information at one deoptimization point. The information consists
// of two parts:
//  - first a prefix consiting of kMaterializeObject instructions describing
//    objects which had their allocation removed as part of AllocationSinking
//    pass and have to be materialized;
//  - followed by a list of DeoptInstr objects, specifying transformation
//    information for each slot in unoptimized frame(s).
// Arguments for object materialization (class of instance to be allocated and
// field-value pairs) are added as artificial slots to the expression stack
// of the bottom-most frame. They are removed from the stack at the very end
// of deoptimization by the deoptimization stub.
class DeoptInfo : public Object {
 private:
  // Describes the layout of deopt info data. The index of a deopt-info entry
  // is implicitly the target slot in which the value is written into.
  enum {
    kInstruction = 0,
    kFromIndex,
    kNumberOfEntries,
  };

 public:
  // The number of instructions.
  intptr_t Length() const;

  // The number of real (non-suffix) instructions needed to execute the
  // deoptimization translation.
  intptr_t TranslationLength() const;

  // Size of the frame part of the translation not counting kMaterializeObject
  // instructions in the prefix.
  intptr_t FrameSize() const;

  // Returns the number of kMaterializeObject instructions in the prefix.
  intptr_t NumMaterializations() const;

  static RawDeoptInfo* New(intptr_t num_commands);

  static const intptr_t kBytesPerElement = (kNumberOfEntries * kWordSize);
  static const intptr_t kMaxElements = kSmiMax / kBytesPerElement;

  static intptr_t InstanceSize() {
    ASSERT(sizeof(RawDeoptInfo) ==
           OFFSET_OF_RETURNED_VALUE(RawDeoptInfo, data));
    return 0;
  }

  static intptr_t InstanceSize(intptr_t len) {
    ASSERT(0 <= len && len <= kMaxElements);
    return RoundedAllocationSize(sizeof(RawDeoptInfo) +
                                 (len * kBytesPerElement));
  }

  // 'index' corresponds to target, to-index.
  void SetAt(intptr_t index,
             intptr_t instr_kind,
             intptr_t from_index) const;

  intptr_t Instruction(intptr_t index) const;
  intptr_t FromIndex(intptr_t index) const;
  intptr_t ToIndex(intptr_t index) const {
    return index;
  }

  // Unpack the entire translation into an array of deoptimization
  // instructions.  This copies any shared suffixes into the array.
  void ToInstructions(const Array& table,
                      GrowableArray<DeoptInstr*>* instructions) const;


  // Returns true iff decompression yields the same instructions as the
  // original.
  bool VerifyDecompression(const GrowableArray<DeoptInstr*>& original,
                           const Array& deopt_table) const;

 private:
  intptr_t* EntryAddr(intptr_t index, intptr_t entry_offset) const {
    ASSERT((index >=0) && (index < Length()));
    intptr_t data_index = (index * kNumberOfEntries) + entry_offset;
    return &raw_ptr()->data()[data_index];
  }

  void SetLength(intptr_t value) const;

  FINAL_HEAP_OBJECT_IMPLEMENTATION(DeoptInfo, Object);
  friend class Class;
};


// Object holding information about an IC: test classes and their
// corresponding targets.
class ICData : public Object {
 public:
  RawFunction* owner() const {
    return raw_ptr()->owner_;
  }

  RawString* target_name() const {
    return raw_ptr()->target_name_;
  }

  RawArray* arguments_descriptor() const {
    return raw_ptr()->args_descriptor_;
  }

  intptr_t NumArgsTested() const;

  intptr_t deopt_id() const {
    return raw_ptr()->deopt_id_;
  }

  #define DEOPT_REASONS(V)                                                     \
    V(Unknown)                                                                 \
    V(InstanceGetter)                                                          \
    V(PolymorphicInstanceCallTestFail)                                         \
    V(InstanceCallNoICData)                                                    \
    V(IntegerToDouble)                                                         \
    V(BinarySmiOp)                                                             \
    V(BinaryMintOp)                                                            \
    V(UnaryMintOp)                                                             \
    V(ShiftMintOp)                                                             \
    V(BinaryDoubleOp)                                                          \
    V(InstanceSetter)                                                          \
    V(Equality)                                                                \
    V(RelationalOp)                                                            \
    V(EqualityClassCheck)                                                      \
    V(NoTypeFeedback)                                                          \
    V(UnaryOp)                                                                 \
    V(UnboxInteger)                                                            \
    V(CheckClass)                                                              \
    V(HoistedCheckClass)                                                       \
    V(CheckSmi)                                                                \
    V(CheckArrayBound)                                                         \
    V(AtCall)                                                                  \
    V(DoubleToSmi)                                                             \
    V(Int32Load)                                                               \
    V(Uint32Load)                                                              \
    V(GuardField)                                                              \
    V(TestCids)                                                                \
    V(NumReasons)                                                              \

  enum DeoptReasonId {
  #define DEFINE_ENUM_LIST(name) kDeopt##name,
  DEOPT_REASONS(DEFINE_ENUM_LIST)
  #undef DEFINE_ENUM_LIST
  };

  bool HasDeoptReasons() const { return DeoptReasons() != 0; }
  uint32_t DeoptReasons() const;
  void SetDeoptReasons(uint32_t reasons) const;

  bool HasDeoptReason(ICData::DeoptReasonId reason) const;
  void AddDeoptReason(ICData::DeoptReasonId reason) const;

  bool IssuedJSWarning() const;
  void SetIssuedJSWarning() const;

  // Return true if the target function of this IC data may check for (and
  // possibly issue) a Javascript compatibility warning.
  bool MayCheckForJSWarning() const;

  bool IsClosureCall() const;
  void SetIsClosureCall() const;

  intptr_t NumberOfChecks() const;

  static intptr_t InstanceSize() {
    return RoundedAllocationSize(sizeof(RawICData));
  }

  static intptr_t target_name_offset() {
    return OFFSET_OF(RawICData, target_name_);
  }

  static intptr_t state_bits_offset() {
    return OFFSET_OF(RawICData, state_bits_);
  }

  static intptr_t NumArgsTestedShift() {
    return kNumArgsTestedPos;
  }

  static intptr_t NumArgsTestedMask() {
    return ((1 << kNumArgsTestedSize) - 1) << kNumArgsTestedPos;
  }

  static intptr_t arguments_descriptor_offset() {
    return OFFSET_OF(RawICData, args_descriptor_);
  }

  static intptr_t ic_data_offset() {
    return OFFSET_OF(RawICData, ic_data_);
  }

  static intptr_t owner_offset() {
    return OFFSET_OF(RawICData, owner_);
  }

  // Used for unoptimized static calls when no class-ids are checked.
  void AddTarget(const Function& target) const;

  // Adding checks.

  // Adds one more class test to ICData. Length of 'classes' must be equal to
  // the number of arguments tested. Use only for num_args_tested > 1.
  void AddCheck(const GrowableArray<intptr_t>& class_ids,
                const Function& target) const;
  // Adds sorted so that Smi is the first class-id. Use only for
  // num_args_tested == 1.
  void AddReceiverCheck(intptr_t receiver_class_id,
                        const Function& target,
                        intptr_t count = 1) const;

  // Retrieving checks.

  void GetCheckAt(intptr_t index,
                  GrowableArray<intptr_t>* class_ids,
                  Function* target) const;
  // Only for 'num_args_checked == 1'.
  void GetOneClassCheckAt(intptr_t index,
                          intptr_t* class_id,
                          Function* target) const;
  // Only for 'num_args_checked == 1'.
  intptr_t GetCidAt(intptr_t index) const;

  intptr_t GetReceiverClassIdAt(intptr_t index) const;
  intptr_t GetClassIdAt(intptr_t index, intptr_t arg_nr) const;

  RawFunction* GetTargetAt(intptr_t index) const;
  RawFunction* GetTargetForReceiverClassId(intptr_t class_id) const;

  void IncrementCountAt(intptr_t index, intptr_t value) const;
  void SetCountAt(intptr_t index, intptr_t value) const;
  intptr_t GetCountAt(intptr_t index) const;
  intptr_t AggregateCount() const;

  // Returns this->raw() if num_args_tested == 1 and arg_nr == 1, otherwise
  // returns a new ICData object containing only unique arg_nr checks.
  RawICData* AsUnaryClassChecksForArgNr(intptr_t arg_nr) const;
  RawICData* AsUnaryClassChecks() const {
    return AsUnaryClassChecksForArgNr(0);
  }

  bool AllTargetsHaveSameOwner(intptr_t owner_cid) const;
  bool AllReceiversAreNumbers() const;
  bool HasOneTarget() const;
  bool HasReceiverClassId(intptr_t class_id) const;

  static RawICData* New(const Function& owner,
                        const String& target_name,
                        const Array& arguments_descriptor,
                        intptr_t deopt_id,
                        intptr_t num_args_tested);

  static intptr_t TestEntryLengthFor(intptr_t num_args);

  static intptr_t TargetIndexFor(intptr_t num_args) {
    return num_args;
  }

  static intptr_t CountIndexFor(intptr_t num_args) {
    return (num_args + 1);
  }

 private:
  RawArray* ic_data() const {
    return raw_ptr()->ic_data_;
  }

  void set_owner(const Function& value) const;
  void set_target_name(const String& value) const;
  void set_arguments_descriptor(const Array& value) const;
  void set_deopt_id(intptr_t value) const;
  void SetNumArgsTested(intptr_t value) const;
  void set_ic_data(const Array& value) const;
  void set_state_bits(uint32_t bits) const;

  enum {
    kNumArgsTestedPos = 0,
    kNumArgsTestedSize = 2,
    kDeoptReasonPos = kNumArgsTestedPos + kNumArgsTestedSize,
    kDeoptReasonSize = kDeoptNumReasons,
    kIssuedJSWarningBit = kDeoptReasonPos + kDeoptReasonSize,
    kIsClosureCallBit = kIssuedJSWarningBit + 1,
  };

  class NumArgsTestedBits : public BitField<uint32_t,
      kNumArgsTestedPos, kNumArgsTestedSize> {};  // NOLINT
  class DeoptReasonBits : public BitField<uint32_t,
      ICData::kDeoptReasonPos, ICData::kDeoptReasonSize> {};  // NOLINT
  class IssuedJSWarningBit : public BitField<bool, kIssuedJSWarningBit, 1> {};
  class IsClosureCallBit : public BitField<bool, kIsClosureCallBit, 1> {};

#if defined(DEBUG)
  // Used in asserts to verify that a check is not added twice.
  bool HasCheck(const GrowableArray<intptr_t>& cids) const;
#endif  // DEBUG

  intptr_t TestEntryLength() const;
  void WriteSentinel(const Array& data) const;

  FINAL_HEAP_OBJECT_IMPLEMENTATION(ICData, Object);
  friend class Class;
};


class Code : public Object {
 public:
  RawInstructions* instructions() const { return raw_ptr()->instructions_; }
  static intptr_t instructions_offset() {
    return OFFSET_OF(RawCode, instructions_);
  }
  intptr_t pointer_offsets_length() const {
    return raw_ptr()->pointer_offsets_length_;
  }

  bool is_optimized() const {
    return OptimizedBit::decode(raw_ptr()->state_bits_);
  }
  void set_is_optimized(bool value) const;
  bool is_alive() const {
    return AliveBit::decode(raw_ptr()->state_bits_);
  }
  void set_is_alive(bool value) const;

  uword EntryPoint() const {
    const Instructions& instr = Instructions::Handle(instructions());
    return instr.EntryPoint();
  }
  intptr_t Size() const {
    const Instructions& instr = Instructions::Handle(instructions());
    return instr.size();
  }
  RawArray* ObjectPool() const {
    const Instructions& instr = Instructions::Handle(instructions());
    return instr.object_pool();
  }
  bool ContainsInstructionAt(uword addr) const {
    const Instructions& instr = Instructions::Handle(instructions());
    const uword offset = addr - instr.EntryPoint();
    return offset < static_cast<uword>(instr.size());
  }

  // Returns true if there is a debugger breakpoint set in this code object.
  bool HasBreakpoint() const;

  RawPcDescriptors* pc_descriptors() const {
    return raw_ptr()->pc_descriptors_;
  }
  void set_pc_descriptors(const PcDescriptors& descriptors) const {
    ASSERT(descriptors.IsOld());
    StorePointer(&raw_ptr()->pc_descriptors_, descriptors.raw());
  }

  // Array of DeoptInfo objects.
  RawArray* deopt_info_array() const {
    return raw_ptr()->deopt_info_array_;
  }
  void set_deopt_info_array(const Array& array) const;

  RawArray* object_table() const {
    return raw_ptr()->object_table_;
  }
  void set_object_table(const Array& array) const;

  RawArray* stackmaps() const {
    return raw_ptr()->stackmaps_;
  }
  void set_stackmaps(const Array& maps) const;
  RawStackmap* GetStackmap(uword pc, Array* stackmaps, Stackmap* map) const;

  enum {
    kSCallTableOffsetEntry = 0,
    kSCallTableFunctionEntry = 1,
    kSCallTableCodeEntry = 2,
    kSCallTableEntryLength = 3,
  };

  void set_static_calls_target_table(const Array& value) const;
  RawArray* static_calls_target_table() const {
    return raw_ptr()->static_calls_target_table_;
  }

  RawDeoptInfo* GetDeoptInfoAtPc(
      uword pc, ICData::DeoptReasonId* deopt_reason) const;

  // Returns null if there is no static call at 'pc'.
  RawFunction* GetStaticCallTargetFunctionAt(uword pc) const;
  // Returns null if there is no static call at 'pc'.
  RawCode* GetStaticCallTargetCodeAt(uword pc) const;
  // Aborts if there is no static call at 'pc'.
  void SetStaticCallTargetCodeAt(uword pc, const Code& code) const;

  void Disassemble(DisassemblyFormatter* formatter = NULL) const;

  class Comments : public ZoneAllocated {
   public:
    static Comments& New(intptr_t count);

    intptr_t Length() const;

    void SetPCOffsetAt(intptr_t idx, intptr_t pc_offset);
    void SetCommentAt(intptr_t idx, const String& comment);

    intptr_t PCOffsetAt(intptr_t idx) const;
    RawString* CommentAt(intptr_t idx) const;

   private:
    explicit Comments(const Array& comments);

    // Layout of entries describing comments.
    enum {
      kPCOffsetEntry = 0,  // PC offset to a comment as a Smi.
      kCommentEntry,  // Comment text as a String.
      kNumberOfEntries
    };

    const Array& comments_;

    friend class Code;

    DISALLOW_COPY_AND_ASSIGN(Comments);
  };


  const Comments& comments() const;
  void set_comments(const Comments& comments) const;

  RawLocalVarDescriptors* var_descriptors() const {
    return raw_ptr()->var_descriptors_;
  }
  void set_var_descriptors(const LocalVarDescriptors& value) const {
    ASSERT(value.IsOld());
    StorePointer(&raw_ptr()->var_descriptors_, value.raw());
  }

  RawExceptionHandlers* exception_handlers() const {
    return raw_ptr()->exception_handlers_;
  }
  void set_exception_handlers(const ExceptionHandlers& handlers) const {
    ASSERT(handlers.IsOld());
    StorePointer(&raw_ptr()->exception_handlers_, handlers.raw());
  }

  // TODO(turnidge): Consider dropping this function and making
  // everybody use owner().  Currently this function is misused - even
  // while generating the snapshot.
  RawFunction* function() const {
    return reinterpret_cast<RawFunction*>(raw_ptr()->owner_);
  }

  RawObject* owner() const {
    return raw_ptr()->owner_;
  }

  void set_owner(const Function& function) const {
    ASSERT(function.IsOld());
    StorePointer(&raw_ptr()->owner_,
                 reinterpret_cast<RawObject*>(function.raw()));
  }

  void set_owner(const Class& cls) {
    ASSERT(cls.IsOld());
    StorePointer(&raw_ptr()->owner_, reinterpret_cast<RawObject*>(cls.raw()));
  }

  // We would have a VisitPointers function here to traverse all the
  // embedded objects in the instructions using pointer_offsets.

  static const intptr_t kBytesPerElement =
      sizeof(reinterpret_cast<RawCode*>(0)->data()[0]);
  static const intptr_t kMaxElements = kSmiMax / kBytesPerElement;

  static intptr_t InstanceSize() {
<<<<<<< HEAD
=======
    ASSERT(sizeof(RawCode) == OFFSET_OF_RETURNED_VALUE(RawCode, data));
>>>>>>> 6bd9b19c
    return 0;
  }
  static intptr_t InstanceSize(intptr_t len) {
    ASSERT(0 <= len && len <= kMaxElements);
    return RoundedAllocationSize(sizeof(RawCode) + (len * kBytesPerElement));
  }
  static RawCode* FinalizeCode(const Function& function,
                               Assembler* assembler,
                               bool optimized = false);
  static RawCode* FinalizeCode(const char* name,
                               Assembler* assembler,
                               bool optimized = false);
  static RawCode* LookupCode(uword pc);
  static RawCode* LookupCodeInVmIsolate(uword pc);
  static RawCode* FindCode(uword pc, int64_t timestamp);

  int32_t GetPointerOffsetAt(int index) const {
    return *PointerOffsetAddrAt(index);
  }
  intptr_t GetTokenIndexOfPC(uword pc) const;

  enum {
    kInvalidPc = -1
  };

  // Returns 0 if code is not patchable
  uword GetEntryPatchPc() const;
  uword GetPatchCodePc() const;

  uword GetLazyDeoptPc() const;

  // Find pc, return 0 if not found.
  uword GetPcForDeoptId(intptr_t deopt_id, PcDescriptors::Kind kind) const;
  intptr_t GetDeoptIdForOsr(uword pc) const;

  // Returns true if there is an object in the code between 'start_offset'
  // (inclusive) and 'end_offset' (exclusive).
  bool ObjectExistsInArea(intptr_t start_offest, intptr_t end_offset) const;

  RawString* Name() const;
  RawString* PrettyName() const;

  int64_t compile_timestamp() const {
    return raw_ptr()->compile_timestamp_;
  }

  intptr_t entry_patch_pc_offset() const {
    return raw_ptr()->entry_patch_pc_offset_;
  }
  void set_entry_patch_pc_offset(intptr_t pc) const {
    raw_ptr()->entry_patch_pc_offset_ = pc;
  }


  intptr_t patch_code_pc_offset() const {
    return raw_ptr()->patch_code_pc_offset_;
  }
  void set_patch_code_pc_offset(intptr_t pc) const {
    raw_ptr()->patch_code_pc_offset_ = pc;
  }


  intptr_t lazy_deopt_pc_offset() const {
    return raw_ptr()->lazy_deopt_pc_offset_;
  }
  void set_lazy_deopt_pc_offset(intptr_t pc) const {
    raw_ptr()->lazy_deopt_pc_offset_ = pc;
  }

 private:
  void set_state_bits(intptr_t bits) const;

  friend class RawCode;
  enum {
    kOptimizedBit = 0,
    kAliveBit = 1,
  };

  class OptimizedBit : public BitField<bool, kOptimizedBit, 1> {};
  class AliveBit : public BitField<bool, kAliveBit, 1> {};

  // An object finder visitor interface.
  class FindRawCodeVisitor : public FindObjectVisitor {
   public:
    explicit FindRawCodeVisitor(uword pc)
        : FindObjectVisitor(Isolate::Current()), pc_(pc) { }
    virtual ~FindRawCodeVisitor() { }

    virtual uword filter_addr() const { return pc_; }

    // Check if object matches find condition.
    virtual bool FindObject(RawObject* obj) const;

   private:
    const uword pc_;

    DISALLOW_COPY_AND_ASSIGN(FindRawCodeVisitor);
  };

  static const intptr_t kEntrySize = sizeof(int32_t);  // NOLINT

  void set_compile_timestamp(int64_t timestamp) const {
    raw_ptr()->compile_timestamp_ = timestamp;
  }

  void set_instructions(RawInstructions* instructions) {
    // RawInstructions are never allocated in New space and hence a
    // store buffer update is not needed here.
    raw_ptr()->instructions_ = instructions;
  }
  void set_pointer_offsets_length(intptr_t value) {
    ASSERT(value >= 0);
    raw_ptr()->pointer_offsets_length_ = value;
  }
  int32_t* PointerOffsetAddrAt(int index) const {
    ASSERT(index >= 0);
    ASSERT(index < pointer_offsets_length());
    // TODO(iposva): Unit test is missing for this functionality.
    return &raw_ptr()->data()[index];
  }
  void SetPointerOffsetAt(int index, int32_t offset_in_instructions) {
    *PointerOffsetAddrAt(index) = offset_in_instructions;
  }

  intptr_t BinarySearchInSCallTable(uword pc) const;
  static RawCode* LookupCodeInIsolate(Isolate* isolate, uword pc);

  // New is a private method as RawInstruction and RawCode objects should
  // only be created using the Code::FinalizeCode method. This method creates
  // the RawInstruction and RawCode objects, sets up the pointer offsets
  // and links the two in a GC safe manner.
  static RawCode* New(intptr_t pointer_offsets_length);

  FINAL_HEAP_OBJECT_IMPLEMENTATION(Code, Object);
  friend class Class;

  // So that the RawFunction pointer visitor can determine whether code the
  // function points to is optimized.
  friend class RawFunction;
};


class Context : public Object {
 public:
  RawContext* parent() const { return raw_ptr()->parent_; }
  void set_parent(const Context& parent) const {
    ASSERT(parent.IsNull() || parent.isolate() == Isolate::Current());
    StorePointer(&raw_ptr()->parent_, parent.raw());
  }
  static intptr_t parent_offset() { return OFFSET_OF(RawContext, parent_); }

  Isolate* isolate() const { return raw_ptr()->isolate_; }
  static intptr_t isolate_offset() { return OFFSET_OF(RawContext, isolate_); }

  intptr_t num_variables() const { return raw_ptr()->num_variables_; }
  static intptr_t num_variables_offset() {
    return OFFSET_OF(RawContext, num_variables_);
  }

  RawInstance* At(intptr_t context_index) const {
    return *InstanceAddr(context_index);
  }
  inline void SetAt(intptr_t context_index, const Instance& value) const;

  void Dump(int indent = 0) const;

  static const intptr_t kBytesPerElement = kWordSize;
  static const intptr_t kMaxElements = kSmiMax / kBytesPerElement;

  static intptr_t variable_offset(intptr_t context_index) {
    return OFFSET_OF_RETURNED_VALUE(RawContext, data) +
           (kWordSize * context_index);
  }

  static intptr_t InstanceSize() {
    ASSERT(sizeof(RawContext) == OFFSET_OF_RETURNED_VALUE(RawContext, data));
    return 0;
  }

  static intptr_t InstanceSize(intptr_t len) {
    ASSERT(0 <= len && len <= kMaxElements);
    return RoundedAllocationSize(sizeof(RawContext) + (len * kBytesPerElement));
  }

  static RawContext* New(intptr_t num_variables,
                         Heap::Space space = Heap::kNew);

 private:
  RawInstance** InstanceAddr(intptr_t context_index) const {
    ASSERT((context_index >= 0) && (context_index < num_variables()));
    return &raw_ptr()->data()[context_index];
  }

  void set_isolate(Isolate* isolate) const {
    raw_ptr()->isolate_ = isolate;
  }

  void set_num_variables(intptr_t num_variables) const {
    raw_ptr()->num_variables_ = num_variables;
  }

  FINAL_HEAP_OBJECT_IMPLEMENTATION(Context, Object);
  friend class Class;
};


// The ContextScope class makes it possible to delay the compilation of a local
// function until it is invoked. A ContextScope instance collects the local
// variables that are referenced by the local function to be compiled and that
// belong to the outer scopes, that is, to the local scopes of (possibly nested)
// functions enclosing the local function. Each captured variable is represented
// by its token position in the source, its name, its type, its allocation index
// in the context, and its context level. The function nesting level and loop
// nesting level are not preserved, since they are only used until the context
// level is assigned.
class ContextScope : public Object {
 public:
  intptr_t num_variables() const { return raw_ptr()->num_variables_; }

  intptr_t TokenIndexAt(intptr_t scope_index) const;
  void SetTokenIndexAt(intptr_t scope_index, intptr_t token_pos) const;

  RawString* NameAt(intptr_t scope_index) const;
  void SetNameAt(intptr_t scope_index, const String& name) const;

  bool IsFinalAt(intptr_t scope_index) const;
  void SetIsFinalAt(intptr_t scope_index, bool is_final) const;

  bool IsConstAt(intptr_t scope_index) const;
  void SetIsConstAt(intptr_t scope_index, bool is_const) const;

  RawAbstractType* TypeAt(intptr_t scope_index) const;
  void SetTypeAt(intptr_t scope_index, const AbstractType& type) const;

  RawInstance* ConstValueAt(intptr_t scope_index) const;
  void SetConstValueAt(intptr_t scope_index, const Instance& value) const;

  intptr_t ContextIndexAt(intptr_t scope_index) const;
  void SetContextIndexAt(intptr_t scope_index, intptr_t context_index) const;

  intptr_t ContextLevelAt(intptr_t scope_index) const;
  void SetContextLevelAt(intptr_t scope_index, intptr_t context_level) const;

  static const intptr_t kBytesPerElement =
      sizeof(RawContextScope::VariableDesc);
  static const intptr_t kMaxElements = kSmiMax / kBytesPerElement;

  static intptr_t InstanceSize() {
    ASSERT(sizeof(RawContextScope) ==
           OFFSET_OF_RETURNED_VALUE(RawContextScope, data));
    return 0;
  }

  static intptr_t InstanceSize(intptr_t len) {
    ASSERT(0 <= len && len <= kMaxElements);
    return RoundedAllocationSize(
        sizeof(RawContextScope) + (len * kBytesPerElement));
  }

  static RawContextScope* New(intptr_t num_variables);

 private:
  void set_num_variables(intptr_t num_variables) const {
    raw_ptr()->num_variables_ = num_variables;
  }

  RawContextScope::VariableDesc* VariableDescAddr(intptr_t index) const {
    ASSERT((index >= 0) && (index < num_variables()));
    uword raw_addr = reinterpret_cast<uword>(raw_ptr());
    raw_addr += sizeof(RawContextScope) +
        (index * sizeof(RawContextScope::VariableDesc));
    return reinterpret_cast<RawContextScope::VariableDesc*>(raw_addr);
  }

  FINAL_HEAP_OBJECT_IMPLEMENTATION(ContextScope, Object);
  friend class Class;
};


class MegamorphicCache : public Object {
 public:
  static const int kInitialCapacity = 16;
  static const double kLoadFactor;

  RawArray* buckets() const;
  void set_buckets(const Array& buckets) const;

  intptr_t mask() const;
  void set_mask(intptr_t mask) const;

  intptr_t filled_entry_count() const;
  void set_filled_entry_count(intptr_t num) const;

  static intptr_t buckets_offset() {
    return OFFSET_OF(RawMegamorphicCache, buckets_);
  }
  static intptr_t mask_offset() {
    return OFFSET_OF(RawMegamorphicCache, mask_);
  }

  static RawMegamorphicCache* New();

  void EnsureCapacity() const;

  void Insert(const Smi& class_id, const Function& target) const;

  static intptr_t InstanceSize() {
    return RoundedAllocationSize(sizeof(RawMegamorphicCache));
  }

 private:
  friend class Class;

  enum {
    kClassIdIndex,
    kTargetFunctionIndex,
    kEntryLength,
  };

  static inline void SetEntry(const Array& array,
                              intptr_t index,
                              const Smi& class_id,
                              const Function& target);

  static inline RawObject* GetClassId(const Array& array, intptr_t index);
  static inline RawObject* GetTargetFunction(const Array& array,
                                             intptr_t index);

  FINAL_HEAP_OBJECT_IMPLEMENTATION(MegamorphicCache, Object);
};


class SubtypeTestCache : public Object {
 public:
  enum Entries {
    kInstanceClassId = 0,
    kInstanceTypeArguments = 1,
    kInstantiatorTypeArguments = 2,
    kTestResult = 3,
    kTestEntryLength  = 4,
  };

  intptr_t NumberOfChecks() const;
  void AddCheck(intptr_t class_id,
                const TypeArguments& instance_type_arguments,
                const TypeArguments& instantiator_type_arguments,
                const Bool& test_result) const;
  void GetCheck(intptr_t ix,
                intptr_t* class_id,
                TypeArguments* instance_type_arguments,
                TypeArguments* instantiator_type_arguments,
                Bool* test_result) const;

  static RawSubtypeTestCache* New();

  static intptr_t InstanceSize() {
    return RoundedAllocationSize(sizeof(RawSubtypeTestCache));
  }

  static intptr_t cache_offset() {
    return OFFSET_OF(RawSubtypeTestCache, cache_);
  }

 private:
  RawArray* cache() const {
    return raw_ptr()->cache_;
  }

  void set_cache(const Array& value) const;

  intptr_t TestEntryLength() const;

  FINAL_HEAP_OBJECT_IMPLEMENTATION(SubtypeTestCache, Object);
  friend class Class;
};


class Error : public Object {
 public:
  virtual const char* ToErrorCString() const;

 private:
  HEAP_OBJECT_IMPLEMENTATION(Error, Object);
};


class ApiError : public Error {
 public:
  RawString* message() const { return raw_ptr()->message_; }

  static intptr_t InstanceSize() {
    return RoundedAllocationSize(sizeof(RawApiError));
  }

  static RawApiError* New(const String& message,
                          Heap::Space space = Heap::kNew);

  virtual const char* ToErrorCString() const;

 private:
  void set_message(const String& message) const;

  static RawApiError* New();

  FINAL_HEAP_OBJECT_IMPLEMENTATION(ApiError, Error);
  friend class Class;
};


class LanguageError : public Error {
 public:
  Report::Kind kind() const {
    return static_cast<Report::Kind>(raw_ptr()->kind_);
  }

  // Build, cache, and return formatted message.
  RawString* FormatMessage() const;

  static intptr_t InstanceSize() {
    return RoundedAllocationSize(sizeof(RawLanguageError));
  }

  // A null script means no source and a negative token_pos means no position.
  static RawLanguageError* NewFormatted(const Error& prev_error,
                                        const Script& script,
                                        intptr_t token_pos,
                                        Report::Kind kind,
                                        Heap::Space space,
                                        const char* format, ...)
    PRINTF_ATTRIBUTE(6, 7);

  static RawLanguageError* NewFormattedV(const Error& prev_error,
                                         const Script& script,
                                         intptr_t token_pos,
                                         Report::Kind kind,
                                         Heap::Space space,
                                         const char* format, va_list args);

  static RawLanguageError* New(const String& formatted_message,
                               Report::Kind kind = Report::kError,
                               Heap::Space space = Heap::kNew);

  virtual const char* ToErrorCString() const;

 private:
  RawError* previous_error() const {
    return raw_ptr()->previous_error_;
  }
  void set_previous_error(const Error& value) const;

  RawScript* script() const { return raw_ptr()->script_; }
  void set_script(const Script& value) const;

  intptr_t token_pos() const { return raw_ptr()->token_pos_; }
  void set_token_pos(intptr_t value) const;

  void set_kind(uint8_t value) const;

  RawString* message() const { return raw_ptr()->message_; }
  void set_message(const String& value) const;

  RawString* formatted_message() const { return raw_ptr()->formatted_message_; }
  void set_formatted_message(const String& value) const;

  static RawLanguageError* New();

  FINAL_HEAP_OBJECT_IMPLEMENTATION(LanguageError, Error);
  friend class Class;
};


class UnhandledException : public Error {
 public:
  RawInstance* exception() const { return raw_ptr()->exception_; }
  static intptr_t exception_offset() {
    return OFFSET_OF(RawUnhandledException, exception_);
  }

  RawInstance* stacktrace() const { return raw_ptr()->stacktrace_; }
  static intptr_t stacktrace_offset() {
    return OFFSET_OF(RawUnhandledException, stacktrace_);
  }

  static intptr_t InstanceSize() {
    return RoundedAllocationSize(sizeof(RawUnhandledException));
  }

  static RawUnhandledException* New(const Instance& exception,
                                    const Instance& stacktrace,
                                    Heap::Space space = Heap::kNew);

  virtual const char* ToErrorCString() const;

 private:
  void set_exception(const Instance& exception) const;
  void set_stacktrace(const Instance& stacktrace) const;

  FINAL_HEAP_OBJECT_IMPLEMENTATION(UnhandledException, Error);
  friend class Class;
};


class UnwindError : public Error {
 public:
  RawString* message() const { return raw_ptr()->message_; }

  static intptr_t InstanceSize() {
    return RoundedAllocationSize(sizeof(RawUnwindError));
  }

  static RawUnwindError* New(const String& message,
                             Heap::Space space = Heap::kNew);

  virtual const char* ToErrorCString() const;

 private:
  void set_message(const String& message) const;

  FINAL_HEAP_OBJECT_IMPLEMENTATION(UnwindError, Error);
  friend class Class;
};


// Instance is the base class for all instance objects (aka the Object class
// in Dart source code.
class Instance : public Object {
 public:
  // Equality and identity testing.
  // 1. OperatorEquals: true iff 'this == other' is true in Dart code.
  // 2. IsIdenticalTo: true iff 'identical(this, other)' is true in Dart code.
  // 3. CanonicalizeEquals: used to canonicalize compile-time constants, e.g.,
  //    using bitwise equality of fields and list elements.
  // Subclasses where 1 and 3 coincide may also define a plain Equals, e.g.,
  // String and Integer.
  virtual bool OperatorEquals(const Instance& other) const;
  bool IsIdenticalTo(const Instance& other) const;
  virtual bool CanonicalizeEquals(const Instance& other) const;

  // Returns Instance::null() if instance cannot be canonicalized.
  // Any non-canonical number of string will be canonicalized here.
  // An instance cannot be canonicalized if it still contains non-canonical
  // instances in its fields.
  // Returns error in error_str, pass NULL if an error cannot occur.
  virtual RawInstance* CheckAndCanonicalize(const char** error_str) const;

  // Returns true if all fields are OK for canonicalization.
  virtual bool CheckAndCanonicalizeFields(const char** error_str) const;

  RawObject* GetField(const Field& field) const {
    return *FieldAddr(field);
  }

  void SetField(const Field& field, const Object& value) const {
    field.RecordStore(value);
    StorePointer(FieldAddr(field), value.raw());
  }

  RawType* GetType() const;

  virtual RawTypeArguments* GetTypeArguments() const;
  virtual void SetTypeArguments(const TypeArguments& value) const;

  // Check if the type of this instance is a subtype of the given type.
  bool IsInstanceOf(const AbstractType& type,
                    const TypeArguments& type_instantiator,
                    Error* bound_error) const;

  bool IsValidNativeIndex(int index) const {
    return ((index >= 0) && (index < clazz()->ptr()->num_native_fields_));
  }

  intptr_t* NativeFieldsDataAddr() const;
  inline intptr_t GetNativeField(int index) const;
  inline void GetNativeFields(uint16_t num_fields,
                              intptr_t* field_values) const;
  void SetNativeFields(uint16_t num_fields,
                       const intptr_t* field_values) const;

  uint16_t NumNativeFields() const {
    return clazz()->ptr()->num_native_fields_;
  }

  void SetNativeField(int index, intptr_t value) const;

  // Returns true if the instance is a closure object.
  bool IsClosure() const;

  // If the instance is a callable object, i.e. a closure or the instance of a
  // class implementing a 'call' method, return true and set the function
  // (if not NULL) to call and the context (if not NULL) to pass to the
  // function.
  bool IsCallable(Function* function, Context* context) const;

  // Evaluate the given expression as if it appeared in an instance
  // method of this instance and return the resulting value, or an
  // error object if evaluating the expression fails. The method has
  // the formal parameters given in param_names, and is invoked with
  // the argument values given in param_values.
  RawObject* Evaluate(const String& expr,
                      const Array& param_names,
                      const Array& param_values) const;

  static intptr_t InstanceSize() {
    return RoundedAllocationSize(sizeof(RawInstance));
  }

  static RawInstance* New(const Class& cls, Heap::Space space = Heap::kNew);

  // Array/list element address computations.
  static intptr_t DataOffsetFor(intptr_t cid);
  static intptr_t ElementSizeFor(intptr_t cid);

 protected:
  virtual void PrintSharedInstanceJSON(JSONObject* jsobj, bool ref) const;

 private:
  RawObject** FieldAddrAtOffset(intptr_t offset) const {
    ASSERT(IsValidFieldOffset(offset));
    return reinterpret_cast<RawObject**>(raw_value() - kHeapObjectTag + offset);
  }
  RawObject** FieldAddr(const Field& field) const {
    return FieldAddrAtOffset(field.Offset());
  }
  RawObject** NativeFieldsAddr() const {
    return FieldAddrAtOffset(sizeof(RawObject));
  }

  void SetFieldAtOffset(intptr_t offset, const Object& value) const {
    StorePointer(FieldAddrAtOffset(offset), value.raw());
  }
  bool IsValidFieldOffset(intptr_t offset) const;

  static intptr_t NextFieldOffset() {
    return sizeof(RawInstance);
  }

  // TODO(iposva): Determine if this gets in the way of Smi.
  HEAP_OBJECT_IMPLEMENTATION(Instance, Object);
  friend class Class;
  friend class Closure;
  friend class DeferredObject;
  friend class SnapshotWriter;
  friend class StubCode;
  friend class TypedDataView;
};


class LibraryPrefix : public Instance {
 public:
  RawString* name() const { return raw_ptr()->name_; }
  virtual RawString* DictionaryName() const { return name(); }

  RawArray* imports() const { return raw_ptr()->imports_; }
  intptr_t num_imports() const { return raw_ptr()->num_imports_; }
  RawLibrary* importer() const { return raw_ptr()->importer_; }

  bool ContainsLibrary(const Library& library) const;
  RawLibrary* GetLibrary(int index) const;
  void AddImport(const Namespace& import) const;
  RawObject* LookupObject(const String& name) const;
  RawClass* LookupClass(const String& class_name) const;

  bool is_deferred_load() const { return raw_ptr()->is_deferred_load_; }
  bool is_loaded() const { return raw_ptr()->is_loaded_; }
  bool LoadLibrary() const;

  // Return the list of code objects that were compiled when this
  // prefix was not yet loaded. These code objects will be invalidated
  // when the prefix is loaded.
  RawArray* dependent_code() const;
  void set_dependent_code(const Array& array) const;

  // Add the given code object to the list of dependent ones.
  void RegisterDependentCode(const Code& code) const;
  void InvalidateDependentCode() const;

  static intptr_t InstanceSize() {
    return RoundedAllocationSize(sizeof(RawLibraryPrefix));
  }

  static RawLibraryPrefix* New(const String& name,
                               const Namespace& import,
                               bool deferred_load,
                               const Library& importer);

 private:
  static const int kInitialSize = 2;
  static const int kIncrementSize = 2;

  void set_name(const String& value) const;
  void set_imports(const Array& value) const;
  void set_num_imports(intptr_t value) const;
  void set_importer(const Library& value) const;
  void set_is_loaded() const;

  static RawLibraryPrefix* New();

  FINAL_HEAP_OBJECT_IMPLEMENTATION(LibraryPrefix, Instance);
  friend class Class;
};


// AbstractType is an abstract superclass.
// Subclasses of AbstractType are Type and TypeParameter.
class AbstractType : public Instance {
 public:
  virtual bool IsFinalized() const;
  virtual bool IsBeingFinalized() const;
  virtual bool IsMalformed() const;
  virtual bool IsMalbounded() const;
  virtual bool IsMalformedOrMalbounded() const;
  virtual RawLanguageError* error() const;
  virtual void set_error(const LanguageError& value) const;
  virtual bool IsResolved() const;
  virtual bool HasResolvedTypeClass() const;
  virtual RawClass* type_class() const;
  virtual RawUnresolvedClass* unresolved_class() const;
  virtual RawTypeArguments* arguments() const;
  virtual intptr_t token_pos() const;
  virtual bool IsInstantiated(GrowableObjectArray* trail = NULL) const;
  virtual bool CanonicalizeEquals(const Instance& other) const {
    return Equals(other);
  }
  virtual bool Equals(const Instance& other) const {
    return IsEquivalent(other);
  }
  virtual bool IsEquivalent(const Instance& other,
                            GrowableObjectArray* trail = NULL) const;
  virtual bool IsRecursive() const;

  // Instantiate this type using the given type argument vector.
  // Return a new type, or return 'this' if it is already instantiated.
  // If bound_error is not NULL, it may be set to reflect a bound error.
  virtual RawAbstractType* InstantiateFrom(
      const TypeArguments& instantiator_type_arguments,
      Error* bound_error,
      GrowableObjectArray* trail = NULL) const;

  // Return a clone of this unfinalized type or the type itself if it is
  // already finalized. Apply recursively to type arguments, i.e. finalized
  // type arguments of an unfinalized type are not cloned, but shared.
  virtual RawAbstractType* CloneUnfinalized() const;

  virtual RawInstance* CheckAndCanonicalize(const char** error_str) const {
    return Canonicalize();
  }

  // Return the canonical version of this type.
  virtual RawAbstractType* Canonicalize(
      GrowableObjectArray* trail = NULL) const;

  // Return the object associated with the receiver in the trail or
  // Object::null() if the receiver is not contained in the trail.
  RawObject* OnlyBuddyInTrail(GrowableObjectArray* trail) const;

  // If the trail is null, allocate a trail, add the pair <receiver, buddy> to
  // the trail. The receiver may only be added once with its only buddy.
  void AddOnlyBuddyToTrail(GrowableObjectArray** trail,
                           const Object& buddy) const;

  // The name of this type, including the names of its type arguments, if any.
  virtual RawString* Name() const {
    return BuildName(kInternalName);
  }

  virtual RawString* PrettyName() const {
    return BuildName(kPrettyName);
  }

  // The name of this type, including the names of its type arguments, if any.
  // Names of internal classes are mapped to their public interfaces.
  virtual RawString* UserVisibleName() const {
    return BuildName(kUserVisibleName);
  }

  virtual intptr_t Hash() const;

  // The name of this type's class, i.e. without the type argument names of this
  // type.
  RawString* ClassName() const;

  // Check if this type represents the 'dynamic' type.
  bool IsDynamicType() const {
    return HasResolvedTypeClass() && (type_class() == Object::dynamic_class());
  }

  // Check if this type represents the 'Null' type.
  bool IsNullType() const;

  // Check if this type represents the 'void' type.
  bool IsVoidType() const {
    return HasResolvedTypeClass() && (type_class() == Object::void_class());
  }

  bool IsObjectType() const {
    return HasResolvedTypeClass() &&
    Class::Handle(type_class()).IsObjectClass();
  }

  // Check if this type represents the 'bool' type.
  bool IsBoolType() const;

  // Check if this type represents the 'int' type.
  bool IsIntType() const;

  // Check if this type represents the 'double' type.
  bool IsDoubleType() const;

  // Check if this type represents the 'Float32x4' type.
  bool IsFloat32x4Type() const;

  // Check if this type represents the 'Float64x2' type.
  bool IsFloat64x2Type() const;

  // Check if this type represents the 'Int32x4' type.
  bool IsInt32x4Type() const;

  // Check if this type represents the 'num' type.
  bool IsNumberType() const;

  // Check if this type represents the 'String' type.
  bool IsStringType() const;

  // Check if this type represents the 'Function' type.
  bool IsFunctionType() const;

  // Check the subtype relationship.
  bool IsSubtypeOf(const AbstractType& other, Error* bound_error) const {
    return TypeTest(kIsSubtypeOf, other, bound_error);
  }

  // Check the 'more specific' relationship.
  bool IsMoreSpecificThan(const AbstractType& other,
                          Error* bound_error) const {
    return TypeTest(kIsMoreSpecificThan, other, bound_error);
  }

 private:
  // Check the subtype or 'more specific' relationship.
  bool TypeTest(TypeTestKind test_kind,
                const AbstractType& other,
                Error* bound_error) const;

  // Return the internal or public name of this type, including the names of its
  // type arguments, if any.
  RawString* BuildName(NameVisibility visibility) const;

 protected:
  HEAP_OBJECT_IMPLEMENTATION(AbstractType, Instance);
  friend class Class;
  friend class Function;
  friend class TypeArguments;
};


// A Type consists of a class, possibly parameterized with type
// arguments. Example: C<T1, T2>.
// An unresolved class is a String specifying the class name.
//
// Caution: 'RawType*' denotes a 'raw' pointer to a VM object of class Type, as
// opposed to 'Type' denoting a 'handle' to the same object. 'RawType' does not
// relate to a 'raw type', as opposed to a 'cooked type' or 'rare type'.
class Type : public AbstractType {
 public:
  static intptr_t type_class_offset() {
    return OFFSET_OF(RawType, type_class_);
  }
  virtual bool IsFinalized() const {
    return
        (raw_ptr()->type_state_ == RawType::kFinalizedInstantiated) ||
        (raw_ptr()->type_state_ == RawType::kFinalizedUninstantiated);
  }
  void SetIsFinalized() const;
  void ResetIsFinalized() const;  // Ignore current state and set again.
  virtual bool IsBeingFinalized() const {
    return raw_ptr()->type_state_ == RawType::kBeingFinalized;
  }
  void set_is_being_finalized() const;
  virtual bool IsMalformed() const;
  virtual bool IsMalbounded() const;
  virtual bool IsMalformedOrMalbounded() const;
  virtual RawLanguageError* error() const { return raw_ptr()->error_; }
  virtual void set_error(const LanguageError& value) const;
  virtual bool IsResolved() const {
    return raw_ptr()->type_state_ >= RawType::kResolved;
  }
  void set_is_resolved() const;
  virtual bool HasResolvedTypeClass() const;  // Own type class resolved.
  virtual RawClass* type_class() const;
  void set_type_class(const Object& value) const;
  virtual RawUnresolvedClass* unresolved_class() const;
  virtual RawTypeArguments* arguments() const;
  void set_arguments(const TypeArguments& value) const;
  virtual intptr_t token_pos() const { return raw_ptr()->token_pos_; }
  virtual bool IsInstantiated(GrowableObjectArray* trail = NULL) const;
  virtual bool IsEquivalent(const Instance& other,
                            GrowableObjectArray* trail = NULL) const;
  virtual bool IsRecursive() const;
  virtual RawAbstractType* InstantiateFrom(
      const TypeArguments& instantiator_type_arguments,
      Error* malformed_error,
      GrowableObjectArray* trail = NULL) const;
  virtual RawAbstractType* CloneUnfinalized() const;
  virtual RawAbstractType* Canonicalize(
      GrowableObjectArray* trail = NULL) const;

  virtual intptr_t Hash() const;

  static intptr_t InstanceSize() {
    return RoundedAllocationSize(sizeof(RawType));
  }

  // The type of the literal 'null'.
  static RawType* NullType();

  // The 'dynamic' type.
  static RawType* DynamicType();

  // The 'void' type.
  static RawType* VoidType();

  // The 'Object' type.
  static RawType* ObjectType();

  // The 'bool' type.
  static RawType* BoolType();

  // The 'int' type.
  static RawType* IntType();

  // The 'Smi' type.
  static RawType* SmiType();

  // The 'Mint' type.
  static RawType* MintType();

  // The 'double' type.
  static RawType* Double();

  // The 'Float32x4' type.
  static RawType* Float32x4();

  // The 'Float64x2' type.
  static RawType* Float64x2();

  // The 'Int32x4' type.
  static RawType* Int32x4();

  // The 'num' type.
  static RawType* Number();

  // The 'String' type.
  static RawType* StringType();

  // The 'Array' type.
  static RawType* ArrayType();

  // The 'Function' type.
  static RawType* Function();

  // The finalized type of the given non-parameterized class.
  static RawType* NewNonParameterizedType(const Class& type_class);

  static RawType* New(const Object& clazz,
                      const TypeArguments& arguments,
                      intptr_t token_pos,
                      Heap::Space space = Heap::kOld);

 private:
  void set_token_pos(intptr_t token_pos) const;
  void set_type_state(int8_t state) const;

  static RawType* New(Heap::Space space = Heap::kOld);

  FINAL_HEAP_OBJECT_IMPLEMENTATION(Type, AbstractType);
  friend class Class;
  friend class TypeArguments;
};


// A TypeRef is used to break cycles in the representation of recursive types.
// Its only field is the recursive AbstractType it refers to.
// Note that the cycle always involves type arguments.
class TypeRef : public AbstractType {
 public:
  virtual bool IsFinalized() const {
    return AbstractType::Handle(type()).IsFinalized();
  }
  virtual bool IsBeingFinalized() const {
    return AbstractType::Handle(type()).IsBeingFinalized();
  }
  virtual bool IsMalformed() const {
    return AbstractType::Handle(type()).IsMalformed();
  }
  virtual bool IsMalbounded() const {
    return AbstractType::Handle(type()).IsMalbounded();
  }
  virtual bool IsMalformedOrMalbounded() const {
    return AbstractType::Handle(type()).IsMalformedOrMalbounded();
  }
  virtual bool IsResolved() const { return true; }
  virtual bool HasResolvedTypeClass() const { return true; }
  RawAbstractType* type() const { return raw_ptr()->type_; }
  void set_type(const AbstractType& value) const;
  virtual RawClass* type_class() const {
    return AbstractType::Handle(type()).type_class();
  }
  virtual RawTypeArguments* arguments() const {
    return AbstractType::Handle(type()).arguments();
  }
  virtual intptr_t token_pos() const {
    return AbstractType::Handle(type()).token_pos();
  }
  virtual bool IsInstantiated(GrowableObjectArray* trail = NULL) const;
  virtual bool IsEquivalent(const Instance& other,
                            GrowableObjectArray* trail = NULL) const;
  virtual bool IsRecursive() const { return true; }
  virtual RawTypeRef* InstantiateFrom(
      const TypeArguments& instantiator_type_arguments,
      Error* bound_error,
      GrowableObjectArray* trail = NULL) const;
  virtual RawAbstractType* Canonicalize(
      GrowableObjectArray* trail = NULL) const;

  virtual intptr_t Hash() const;

  // Return true if the receiver is contained in the trail.
  // Otherwise, if the trail is null, allocate a trail, then add the receiver to
  // the trail and return false.
  bool TestAndAddToTrail(GrowableObjectArray** trail) const;

  // Return true if the pair <receiver, buddy> is contained in the trail.
  // Otherwise, if the trail is null, allocate a trail, add the pair <receiver,
  // buddy> to the trail and return false.
  // The receiver may be added several times, each time with a different buddy.
  bool TestAndAddBuddyToTrail(GrowableObjectArray** trail,
                              const Object& buddy) const;

  static intptr_t InstanceSize() {
    return RoundedAllocationSize(sizeof(RawTypeRef));
  }

  static RawTypeRef* New(const AbstractType& type);

 private:
  static RawTypeRef* New();

  FINAL_HEAP_OBJECT_IMPLEMENTATION(TypeRef, AbstractType);
  friend class Class;
};


// A TypeParameter represents a type parameter of a parameterized class.
// It specifies its index (and its name for debugging purposes), as well as its
// upper bound.
// For example, the type parameter 'V' is specified as index 1 in the context of
// the class HashMap<K, V>. At compile time, the TypeParameter is not
// instantiated yet, i.e. it is only a place holder.
// Upon finalization, the TypeParameter index is changed to reflect its position
// as type argument (rather than type parameter) of the parameterized class.
// If the type parameter is declared without an extends clause, its bound is set
// to the ObjectType.
class TypeParameter : public AbstractType {
 public:
  virtual bool IsFinalized() const {
    ASSERT(raw_ptr()->type_state_ != RawTypeParameter::kFinalizedInstantiated);
    return raw_ptr()->type_state_ == RawTypeParameter::kFinalizedUninstantiated;
  }
  void set_is_finalized() const;
  virtual bool IsBeingFinalized() const { return false; }
  virtual bool IsMalformed() const { return false; }
  virtual bool IsMalbounded() const { return false; }
  virtual bool IsMalformedOrMalbounded() const { return false; }
  virtual bool IsResolved() const { return true; }
  virtual bool HasResolvedTypeClass() const { return false; }
  RawClass* parameterized_class() const {
    return raw_ptr()->parameterized_class_;
  }
  RawString* name() const { return raw_ptr()->name_; }
  intptr_t index() const { return raw_ptr()->index_; }
  void set_index(intptr_t value) const;
  RawAbstractType* bound() const { return raw_ptr()->bound_; }
  void set_bound(const AbstractType& value) const;
  // Returns true if bounded_type is below upper_bound, otherwise return false
  // and set bound_error if both bounded_type and upper_bound are instantiated.
  // If one or both are not instantiated, returning false only means that the
  // bound cannot be checked yet and this is not an error.
  bool CheckBound(const AbstractType& bounded_type,
                  const AbstractType& upper_bound,
                  Error* bound_error) const;
  virtual intptr_t token_pos() const { return raw_ptr()->token_pos_; }
  virtual bool IsInstantiated(GrowableObjectArray* trail = NULL) const {
    return false;
  }
  virtual bool IsEquivalent(const Instance& other,
                            GrowableObjectArray* trail = NULL) const;
  virtual bool IsRecursive() const { return false; }
  virtual RawAbstractType* InstantiateFrom(
      const TypeArguments& instantiator_type_arguments,
      Error* bound_error,
      GrowableObjectArray* trail = NULL) const;
  virtual RawAbstractType* CloneUnfinalized() const;
  virtual RawAbstractType* Canonicalize(
      GrowableObjectArray* trail = NULL) const {
    return raw();
  }

  virtual intptr_t Hash() const;

  static intptr_t InstanceSize() {
    return RoundedAllocationSize(sizeof(RawTypeParameter));
  }

  static RawTypeParameter* New(const Class& parameterized_class,
                               intptr_t index,
                               const String& name,
                               const AbstractType& bound,
                               intptr_t token_pos);

 private:
  void set_parameterized_class(const Class& value) const;
  void set_name(const String& value) const;
  void set_token_pos(intptr_t token_pos) const;
  void set_type_state(int8_t state) const;

  static RawTypeParameter* New();

  FINAL_HEAP_OBJECT_IMPLEMENTATION(TypeParameter, AbstractType);
  friend class Class;
};


// A BoundedType represents a type instantiated at compile time from a type
// parameter specifying a bound that either cannot be checked at compile time
// because the type or the bound are still uninstantiated or can be checked and
// would trigger a bound error in checked mode. The bound must be checked at
// runtime once the type and its bound are instantiated and when the execution
// mode is known to be checked mode.
class BoundedType : public AbstractType {
 public:
  virtual bool IsFinalized() const {
    return AbstractType::Handle(type()).IsFinalized();
  }
  virtual bool IsBeingFinalized() const {
    return AbstractType::Handle(type()).IsBeingFinalized();
  }
  virtual bool IsMalformed() const;
  virtual bool IsMalbounded() const;
  virtual bool IsMalformedOrMalbounded() const;
  virtual RawLanguageError* error() const;
  virtual bool IsResolved() const { return true; }
  virtual bool HasResolvedTypeClass() const {
    return AbstractType::Handle(type()).HasResolvedTypeClass();
  }
  virtual RawClass* type_class() const {
    return AbstractType::Handle(type()).type_class();
  }
  virtual RawUnresolvedClass* unresolved_class() const {
    return AbstractType::Handle(type()).unresolved_class();
  }
  virtual RawTypeArguments* arguments() const {
    return AbstractType::Handle(type()).arguments();
  }
  RawAbstractType* type() const { return raw_ptr()->type_; }
  RawAbstractType* bound() const { return raw_ptr()->bound_; }
  RawTypeParameter* type_parameter() const {
    return raw_ptr()->type_parameter_;
  }
  virtual intptr_t token_pos() const {
    return AbstractType::Handle(type()).token_pos();
  }
  virtual bool IsInstantiated(GrowableObjectArray* trail = NULL) const {
    // It is not possible to encounter an instantiated bounded type with an
    // uninstantiated upper bound. Therefore, we do not need to check if the
    // bound is instantiated. Moreover, doing so could lead into cycles, as in
    // class C<T extends C<C>> { }.
    return AbstractType::Handle(type()).IsInstantiated();
  }
  virtual bool IsEquivalent(const Instance& other,
                            GrowableObjectArray* trail = NULL) const;
  virtual bool IsRecursive() const;
  virtual RawAbstractType* InstantiateFrom(
      const TypeArguments& instantiator_type_arguments,
      Error* bound_error,
      GrowableObjectArray* trail = NULL) const;
  virtual RawAbstractType* CloneUnfinalized() const;
  virtual RawAbstractType* Canonicalize(
      GrowableObjectArray* trail = NULL) const {
    return raw();
  }

  virtual intptr_t Hash() const;

  static intptr_t InstanceSize() {
    return RoundedAllocationSize(sizeof(RawBoundedType));
  }

  static RawBoundedType* New(const AbstractType& type,
                             const AbstractType& bound,
                             const TypeParameter& type_parameter);

 private:
  void set_type(const AbstractType& value) const;
  void set_bound(const AbstractType& value) const;
  void set_type_parameter(const TypeParameter& value) const;

  static RawBoundedType* New();

  FINAL_HEAP_OBJECT_IMPLEMENTATION(BoundedType, AbstractType);
  friend class Class;
};


// A MixinAppType represents a parsed mixin application clause, e.g.
// "S<T> with M<U>, N<V>".
// MixinAppType objects do not survive finalization, so they do not
// need to be written to and read from snapshots.
// The class finalizer creates synthesized classes S&M and S&M&N if they do not
// yet exist in the library declaring the mixin application clause.
class MixinAppType : public AbstractType {
 public:
  // A MixinAppType object is unfinalized by definition, since it is replaced at
  // class finalization time with a finalized (and possibly malformed or
  // malbounded) Type object.
  virtual bool IsFinalized() const { return false; }
  virtual bool IsMalformed() const { return false; }
  virtual bool IsMalbounded() const { return false; }
  virtual bool IsMalformedOrMalbounded() const { return false; }
  virtual bool IsResolved() const { return false; }
  virtual bool HasResolvedTypeClass() const { return false; }
  virtual RawString* Name() const;
  virtual intptr_t token_pos() const;

  // Returns the mixin composition depth of this mixin application type.
  intptr_t Depth() const;

  // Returns the declared super type of the mixin application, which will also
  // be the super type of the first synthesized class, e.g. class "S&M" will
  // refer to super type "S<T>".
  RawAbstractType* super_type() const { return raw_ptr()->super_type_; }

  // Returns the mixin type at the given mixin composition depth, e.g. N<V> at
  // depth 0 and M<U> at depth 1.
  RawAbstractType* MixinTypeAt(intptr_t depth) const;

  static intptr_t InstanceSize() {
    return RoundedAllocationSize(sizeof(RawMixinAppType));
  }

  static RawMixinAppType* New(const AbstractType& super_type,
                              const Array& mixin_types);

 private:
  void set_super_type(const AbstractType& value) const;

  RawArray* mixin_types() const { return raw_ptr()->mixin_types_; }
  void set_mixin_types(const Array& value) const;

  static RawMixinAppType* New();

  FINAL_HEAP_OBJECT_IMPLEMENTATION(MixinAppType, AbstractType);
  friend class Class;
};


class Number : public Instance {
 public:
  // TODO(iposva): Fill in a useful Number interface.

 private:
  OBJECT_IMPLEMENTATION(Number, Instance);
  friend class Class;
};


class Integer : public Number {
 public:
  static RawInteger* New(const String& str, Heap::Space space = Heap::kNew);
  static RawInteger* NewFromUint64(
      uint64_t value, Heap::Space space = Heap::kNew);

  // Returns a canonical Integer object allocated in the old gen space.
  static RawInteger* NewCanonical(const String& str);

  // Do not throw JavascriptIntegerOverflow if 'silent' is true.
  static RawInteger* New(int64_t value,
                         Heap::Space space = Heap::kNew,
                         const bool silent = false);

  virtual bool OperatorEquals(const Instance& other) const {
    return Equals(other);
  }
  virtual bool CanonicalizeEquals(const Instance& other) const {
    return Equals(other);
  }
  virtual bool Equals(const Instance& other) const {
    UNREACHABLE();
    return false;
  }

  // Integer is an abstract class.
  virtual bool IsZero() const {
    UNREACHABLE();
    return false;
  }
  virtual bool IsNegative() const {
    // Number is an abstract class.
    UNREACHABLE();
    return false;
  }
  virtual double AsDoubleValue() const;
  virtual int64_t AsInt64Value() const;
  virtual uint32_t AsTruncatedUint32Value() const;

  // Returns 0, -1 or 1.
  virtual int CompareWith(const Integer& other) const;

  // Return the most compact presentation of an integer.
  RawInteger* AsValidInteger() const;

  RawInteger* ArithmeticOp(Token::Kind operation, const Integer& other) const;
  RawInteger* BitOp(Token::Kind operation, const Integer& other) const;

  // Returns true if the Integer does not fit in a Javascript integer.
  bool CheckJavascriptIntegerOverflow() const;

 private:
  // Return an integer in the form of a RawBigint.
  RawBigint* AsBigint() const;

  OBJECT_IMPLEMENTATION(Integer, Number);
  friend class Class;
};


class Smi : public Integer {
 public:
  static const intptr_t kBits = kSmiBits;
  static const intptr_t kMaxValue = kSmiMax;
  static const intptr_t kMinValue = kSmiMin;

  intptr_t Value() const {
    return ValueFromRaw(raw_value());
  }

  virtual bool Equals(const Instance& other) const;
  virtual bool IsZero() const { return Value() == 0; }
  virtual bool IsNegative() const { return Value() < 0; }
  // Smi values are implicitly canonicalized.
  virtual RawInstance* CheckAndCanonicalize(const char** error_str) const {
    return reinterpret_cast<RawSmi*>(raw_value());
  }

  virtual double AsDoubleValue() const;
  virtual int64_t AsInt64Value() const;
  virtual uint32_t AsTruncatedUint32Value() const;

  virtual int CompareWith(const Integer& other) const;

  static intptr_t InstanceSize() { return 0; }

  static RawSmi* New(intptr_t value) {
    word raw_smi = (value << kSmiTagShift) | kSmiTag;
    ASSERT(ValueFromRaw(raw_smi) == value);
    return reinterpret_cast<RawSmi*>(raw_smi);
  }

  static RawClass* Class();

  static intptr_t Value(const RawSmi* raw_smi) {
    return ValueFromRaw(reinterpret_cast<uword>(raw_smi));
  }

  static intptr_t RawValue(intptr_t value) {
    return reinterpret_cast<intptr_t>(New(value));
  }

  template <typename T>
  static bool IsValid(T value) {
    COMPILE_ASSERT(sizeof(kMinValue) == sizeof(kMaxValue));
    COMPILE_ASSERT(std::numeric_limits<T>::is_integer);
    if (sizeof(value) < sizeof(kMinValue)) {
      return true;
    }

    T min_value = std::numeric_limits<T>::is_signed
        ? static_cast<T>(kMinValue) : 0;
    return (value >= min_value)
        && (value <= static_cast<T>(kMaxValue));
  }

  RawInteger* ShiftOp(Token::Kind kind,
                      const Smi& other,
                      const bool silent = false) const;

  void operator=(RawSmi* value) {
    raw_ = value;
    CHECK_HANDLE();
  }
  void operator^=(RawObject* value) {
    raw_ = value;
    CHECK_HANDLE();
  }

 private:
  static intptr_t NextFieldOffset() {
    // Indicates this class cannot be extended by dart code.
    return -kWordSize;
  }

  static intptr_t ValueFromRaw(uword raw_value) {
    intptr_t value = raw_value;
    ASSERT((value & kSmiTagMask) == kSmiTag);
    return (value >> kSmiTagShift);
  }

  static cpp_vtable handle_vtable_;

  Smi() : Integer() {}
  BASE_OBJECT_IMPLEMENTATION(Smi, Integer);

  friend class Api;  // For ValueFromRaw
  friend class Class;
  friend class Object;
};


class Mint : public Integer {
 public:
  static const intptr_t kBits = 63;  // 64-th bit is sign.
  static const int64_t kMaxValue =
      static_cast<int64_t>(DART_2PART_UINT64_C(0x7FFFFFFF, FFFFFFFF));
  static const int64_t kMinValue =
      static_cast<int64_t>(DART_2PART_UINT64_C(0x80000000, 00000000));

  int64_t value() const {
    return raw_ptr()->value_;
  }
  static intptr_t value_offset() { return OFFSET_OF(RawMint, value_); }

  virtual bool IsZero() const {
    return value() == 0;
  }
  virtual bool IsNegative() const {
    return value() < 0;
  }

  virtual bool Equals(const Instance& other) const;

  virtual double AsDoubleValue() const;
  virtual int64_t AsInt64Value() const;
  virtual uint32_t AsTruncatedUint32Value() const;

  virtual int CompareWith(const Integer& other) const;

  static intptr_t InstanceSize() {
    return RoundedAllocationSize(sizeof(RawMint));
  }

 protected:
  // Only Integer::NewXXX is allowed to call Mint::NewXXX directly.
  friend class Integer;

  static RawMint* New(int64_t value, Heap::Space space = Heap::kNew);

  static RawMint* NewCanonical(int64_t value);

 private:
  void set_value(int64_t value) const;

  FINAL_HEAP_OBJECT_IMPLEMENTATION(Mint, Integer);
  friend class Class;
};


class Bigint : public Integer {
 private:
  typedef uint32_t Chunk;
  typedef uint64_t DoubleChunk;
  static const int kChunkSize = sizeof(Chunk);

 public:
  virtual bool IsZero() const { return raw_ptr()->signed_length_ == 0; }
  virtual bool IsNegative() const { return raw_ptr()->signed_length_ < 0; }

  virtual bool Equals(const Instance& other) const;

  virtual double AsDoubleValue() const;
  virtual int64_t AsInt64Value() const;
  virtual uint32_t AsTruncatedUint32Value() const;

  virtual int CompareWith(const Integer& other) const;

  static const intptr_t kBytesPerElement = kChunkSize;
  static const intptr_t kMaxElements = kSmiMax / kBytesPerElement;

  static intptr_t InstanceSize() { return 0; }

  static intptr_t InstanceSize(intptr_t len) {
    ASSERT(0 <= len && len <= kMaxElements);
    return RoundedAllocationSize(sizeof(RawBigint) + (len * kBytesPerElement));
  }

 protected:
  // Only Integer::NewXXX is allowed to call Bigint::NewXXX directly.
  friend class Integer;

  RawBigint* BigArithmeticOp(Token::Kind operation, const Bigint& other) const;

  static RawBigint* New(const String& str, Heap::Space space = Heap::kNew);

  // Returns a canonical Bigint object allocated in the old gen space.
  static RawBigint* NewCanonical(const String& str);

 private:
  Chunk GetChunkAt(intptr_t i) const {
    return *ChunkAddr(i);
  }

  void SetChunkAt(intptr_t i, Chunk newValue) const {
    *ChunkAddr(i) = newValue;
  }

  // Returns the number of chunks in use.
  intptr_t Length() const {
    intptr_t signed_length = raw_ptr()->signed_length_;
    return Utils::Abs(signed_length);
  }

  // SetLength does not change the sign.
  void SetLength(intptr_t length) const {
    ASSERT(length >= 0);
    bool is_negative = IsNegative();
    raw_ptr()->signed_length_ = length;
    if (is_negative) ToggleSign();
  }

  void SetSign(bool is_negative) const {
    if (is_negative != IsNegative()) {
      ToggleSign();
    }
  }

  void ToggleSign() const {
    raw_ptr()->signed_length_ = -raw_ptr()->signed_length_;
  }

  Chunk* ChunkAddr(intptr_t index) const {
    ASSERT(0 <= index);
    ASSERT(index < Length());
    uword digits_start = reinterpret_cast<uword>(raw_ptr()) + sizeof(RawBigint);
    return &(reinterpret_cast<Chunk*>(digits_start)[index]);
  }

  static RawBigint* Allocate(intptr_t length, Heap::Space space = Heap::kNew);

  FINAL_HEAP_OBJECT_IMPLEMENTATION(Bigint, Integer);
  friend class BigintOperations;
  friend class Class;
};


// Class Double represents class Double in corelib_impl, which implements
// abstract class double in corelib.
class Double : public Number {
 public:
  double value() const {
    return raw_ptr()->value_;
  }

  bool BitwiseEqualsToDouble(double value) const;
  virtual bool OperatorEquals(const Instance& other) const;
  virtual bool CanonicalizeEquals(const Instance& other) const;

  static RawDouble* New(double d, Heap::Space space = Heap::kNew);

  static RawDouble* New(const String& str, Heap::Space space = Heap::kNew);

  // Returns a canonical double object allocated in the old gen space.
  static RawDouble* NewCanonical(double d);

  // Returns a canonical double object (allocated in the old gen space) or
  // Double::null() if str points to a string that does not convert to a
  // double value.
  static RawDouble* NewCanonical(const String& str);

  static intptr_t InstanceSize() {
    return RoundedAllocationSize(sizeof(RawDouble));
  }

  static intptr_t value_offset() { return OFFSET_OF(RawDouble, value_); }

 private:
  void set_value(double value) const;

  FINAL_HEAP_OBJECT_IMPLEMENTATION(Double, Number);
  friend class Class;
};


// String may not be '\0' terminated.
class String : public Instance {
 public:
  // We use 30 bits for the hash code so that we consistently use a
  // 32bit Smi representation for the hash code on all architectures.
  static const intptr_t kHashBits = 30;

  static const intptr_t kOneByteChar = 1;
  static const intptr_t kTwoByteChar = 2;

  // All strings share the same maximum element count to keep things
  // simple.  We choose a value that will prevent integer overflow for
  // 2 byte strings, since it is the worst case.
  static const intptr_t kSizeofRawString =
      sizeof(RawInstance) + (2 * kWordSize);
  static const intptr_t kMaxElements = kSmiMax / kTwoByteChar;

  class CodePointIterator : public ValueObject {
   public:
    explicit CodePointIterator(const String& str)
        : str_(str),
          ch_(0),
          index_(-1),
          end_(str.Length()) {
      ASSERT(!str_.IsNull());
    }

    CodePointIterator(const String& str, intptr_t start, intptr_t length)
        : str_(str),
          ch_(0),
          index_(start - 1),
          end_(start + length) {
      ASSERT(start >= 0);
      ASSERT(end_ <= str.Length());
    }

    int32_t Current() const {
      ASSERT(index_ >= 0);
      ASSERT(index_ < end_);
      return ch_;
    }

    bool Next();

   private:
    const String& str_;
    int32_t ch_;
    intptr_t index_;
    intptr_t end_;
    DISALLOW_IMPLICIT_CONSTRUCTORS(CodePointIterator);
  };

  intptr_t Length() const { return Smi::Value(raw_ptr()->length_); }
  static intptr_t length_offset() { return OFFSET_OF(RawString, length_); }

  intptr_t Hash() const {
    intptr_t result = Smi::Value(raw_ptr()->hash_);
    if (result != 0) {
      return result;
    }
    result = String::Hash(*this, 0, this->Length());
    this->SetHash(result);
    return result;
  }

  static intptr_t hash_offset() { return OFFSET_OF(RawString, hash_); }
  static intptr_t Hash(const String& str, intptr_t begin_index, intptr_t len);
  static intptr_t Hash(const uint8_t* characters, intptr_t len);
  static intptr_t Hash(const uint16_t* characters, intptr_t len);
  static intptr_t Hash(const int32_t* characters, intptr_t len);

  int32_t CharAt(intptr_t index) const;

  intptr_t CharSize() const;

  inline bool Equals(const String& str) const;
  inline bool Equals(const String& str,
                     intptr_t begin_index,  // begin index on 'str'.
                     intptr_t len) const;  // len on 'str'.

  // Compares to a '\0' terminated array of UTF-8 encoded characters.
  bool Equals(const char* cstr) const;

  // Compares to an array of UTF-8 encoded characters.
  bool Equals(const uint8_t* characters, intptr_t len) const;

  // Compares to an array of UTF-16 encoded characters.
  bool Equals(const uint16_t* characters, intptr_t len) const;

  // Compares to an array of UTF-32 encoded characters.
  bool Equals(const int32_t* characters, intptr_t len) const;

  virtual bool OperatorEquals(const Instance& other) const {
    return Equals(other);
  }
  virtual bool CanonicalizeEquals(const Instance& other) const {
    return Equals(other);
  }
  virtual bool Equals(const Instance& other) const;

  intptr_t CompareTo(const String& other) const;

  bool StartsWith(const String& other) const;

  virtual RawInstance* CheckAndCanonicalize(const char** error_str) const;

  bool IsSymbol() const { return raw()->IsCanonical(); }

  bool IsOneByteString() const {
    return raw()->GetClassId() == kOneByteStringCid;
  }

  bool IsTwoByteString() const {
    return raw()->GetClassId() == kTwoByteStringCid;
  }

  bool IsExternalOneByteString() const {
    return raw()->GetClassId() == kExternalOneByteStringCid;
  }

  bool IsExternalTwoByteString() const {
    return raw()->GetClassId() == kExternalTwoByteStringCid;
  }

  bool IsExternal() const {
    return RawObject::IsExternalStringClassId(raw()->GetClassId());
  }

  void* GetPeer() const;

  void ToUTF8(uint8_t* utf8_array, intptr_t array_len) const;

  // Produces a quoted, escaped, (possibly) truncated string.
  const char* ToUserCString(intptr_t max_len) const;

  // Copies the string characters into the provided external array
  // and morphs the string object into an external string object.
  // The remaining unused part of the original string object is marked as
  // an Array object or a regular Object so that it can be traversed during
  // garbage collection.
  RawString* MakeExternal(void* array,
                          intptr_t length,
                          void* peer,
                          Dart_PeerFinalizer cback) const;

  // Creates a new String object from a C string that is assumed to contain
  // UTF-8 encoded characters and '\0' is considered a termination character.
  // TODO(7123) - Rename this to FromCString(....).
  static RawString* New(const char* cstr, Heap::Space space = Heap::kNew);

  // Creates a new String object from an array of UTF-8 encoded characters.
  static RawString* FromUTF8(const uint8_t* utf8_array,
                             intptr_t array_len,
                             Heap::Space space = Heap::kNew);

  // Creates a new String object from an array of Latin-1 encoded characters.
  static RawString* FromLatin1(const uint8_t* latin1_array,
                               intptr_t array_len,
                               Heap::Space space = Heap::kNew);

  // Creates a new String object from an array of UTF-16 encoded characters.
  static RawString* FromUTF16(const uint16_t* utf16_array,
                              intptr_t array_len,
                              Heap::Space space = Heap::kNew);

  // Creates a new String object from an array of UTF-32 encoded characters.
  static RawString* FromUTF32(const int32_t* utf32_array,
                              intptr_t array_len,
                              Heap::Space space = Heap::kNew);

  // Create a new String object from another Dart String instance.
  static RawString* New(const String& str, Heap::Space space = Heap::kNew);

  // Creates a new External String object using the specified array of
  // UTF-8 encoded characters as the external reference.
  static RawString* NewExternal(const uint8_t* utf8_array,
                                intptr_t array_len,
                                void* peer,
                                Dart_PeerFinalizer callback,
                                Heap::Space = Heap::kNew);

  // Creates a new External String object using the specified array of
  // UTF-16 encoded characters as the external reference.
  static RawString* NewExternal(const uint16_t* utf16_array,
                                intptr_t array_len,
                                void* peer,
                                Dart_PeerFinalizer callback,
                                Heap::Space = Heap::kNew);

  static void Copy(const String& dst,
                   intptr_t dst_offset,
                   const uint8_t* characters,
                   intptr_t len);
  static void Copy(const String& dst,
                   intptr_t dst_offset,
                   const uint16_t* characters,
                   intptr_t len);
  static void Copy(const String& dst,
                   intptr_t dst_offset,
                   const String& src,
                   intptr_t src_offset,
                   intptr_t len);

  static RawString* EscapeSpecialCharacters(const String& str);
  static RawString* EncodeURI(const String& str);
  static RawString* DecodeURI(const String& str);
  static RawString* Concat(const String& str1,
                           const String& str2,
                           Heap::Space space = Heap::kNew);
  static RawString* ConcatAll(const Array& strings,
                              Heap::Space space = Heap::kNew);
  // Concat all strings in 'strings' from 'start' to 'end' (excluding).
  static RawString* ConcatAllRange(const Array& strings,
                                   intptr_t start,
                                   intptr_t end,
                                   Heap::Space space = Heap::kNew);

  static RawString* SubString(const String& str,
                              intptr_t begin_index,
                              Heap::Space space = Heap::kNew);
  static RawString* SubString(const String& str,
                              intptr_t begin_index,
                              intptr_t length,
                              Heap::Space space = Heap::kNew);

  static RawString* Transform(int32_t (*mapping)(int32_t ch),
                              const String& str,
                              Heap::Space space = Heap::kNew);

  static RawString* ToUpperCase(const String& str,
                                Heap::Space space = Heap::kNew);
  static RawString* ToLowerCase(const String& str,
                                Heap::Space space = Heap::kNew);

  static RawString* IdentifierPrettyName(const String& name);
  static RawString* IdentifierPrettyNameRetainPrivate(const String& name);

  static bool EqualsIgnoringPrivateKey(const String& str1,
                                       const String& str2);

  static RawString* NewFormatted(const char* format, ...)
      PRINTF_ATTRIBUTE(1, 2);
  static RawString* NewFormattedV(const char* format, va_list args);

 protected:
  bool HasHash() const {
    ASSERT(Smi::New(0) == NULL);
    return (raw_ptr()->hash_ != NULL);
  }

  void SetLength(intptr_t value) const {
    // This is only safe because we create a new Smi, which does not cause
    // heap allocation.
    raw_ptr()->length_ = Smi::New(value);
  }

  void SetHash(intptr_t value) const {
    // This is only safe because we create a new Smi, which does not cause
    // heap allocation.
    raw_ptr()->hash_ = Smi::New(value);
  }

  template<typename HandleType, typename ElementType, typename CallbackType>
  static void ReadFromImpl(SnapshotReader* reader,
                           String* str_obj,
                           intptr_t len,
                           intptr_t tags,
                           CallbackType new_symbol,
                           Snapshot::Kind kind);

  intptr_t EscapedString(char* buffer, int max_len) const;
  intptr_t EscapedStringLen(intptr_t tooLong) const;

  FINAL_HEAP_OBJECT_IMPLEMENTATION(String, Instance);

  friend class Class;
  friend class Symbols;
  friend class OneByteString;
  friend class TwoByteString;
  friend class ExternalOneByteString;
  friend class ExternalTwoByteString;
  // So that the MarkingVisitor can print a debug string from a NoHandleScope.
  friend class MarkingVisitor;
};


class OneByteString : public AllStatic {
 public:
  static int32_t CharAt(const String& str, intptr_t index) {
    return *CharAddr(str, index);
  }

  static void SetCharAt(const String& str, intptr_t index, uint8_t code_point) {
    *CharAddr(str, index) = code_point;
  }
  static RawOneByteString* EscapeSpecialCharacters(const String& str);
  // We use the same maximum elements for all strings.
  static const intptr_t kBytesPerElement = 1;
  static const intptr_t kMaxElements = String::kMaxElements;

  static intptr_t data_offset() {
    return OFFSET_OF_RETURNED_VALUE(RawOneByteString, data);
  }

  static intptr_t InstanceSize() {
    ASSERT(sizeof(RawOneByteString) ==
           OFFSET_OF_RETURNED_VALUE(RawOneByteString, data));
    return 0;
  }

  static intptr_t InstanceSize(intptr_t len) {
    ASSERT(sizeof(RawOneByteString) == String::kSizeofRawString);
    ASSERT(0 <= len && len <= kMaxElements);
    return String::RoundedAllocationSize(
        sizeof(RawOneByteString) + (len * kBytesPerElement));
  }

  static RawOneByteString* New(intptr_t len,
                               Heap::Space space);
  static RawOneByteString* New(const char* c_string,
                               Heap::Space space = Heap::kNew) {
    return New(reinterpret_cast<const uint8_t*>(c_string),
               strlen(c_string),
               space);
  }
  static RawOneByteString* New(const uint8_t* characters,
                               intptr_t len,
                               Heap::Space space);
  static RawOneByteString* New(const uint16_t* characters,
                               intptr_t len,
                               Heap::Space space);
  static RawOneByteString* New(const int32_t* characters,
                               intptr_t len,
                               Heap::Space space);
  static RawOneByteString* New(const String& str,
                               Heap::Space space);
  // 'other' must be OneByteString.
  static RawOneByteString* New(const String& other_one_byte_string,
                               intptr_t other_start_index,
                               intptr_t other_len,
                               Heap::Space space);

  static RawOneByteString* New(const TypedData& other_typed_data,
                               intptr_t other_start_index,
                               intptr_t other_len,
                               Heap::Space space = Heap::kNew);

  static RawOneByteString* New(const ExternalTypedData& other_typed_data,
                               intptr_t other_start_index,
                               intptr_t other_len,
                               Heap::Space space = Heap::kNew);

  static RawOneByteString* Concat(const String& str1,
                                  const String& str2,
                                  Heap::Space space);
  static RawOneByteString* ConcatAll(const Array& strings,
                                     intptr_t start,
                                     intptr_t end,
                                     intptr_t len,
                                     Heap::Space space);

  static RawOneByteString* Transform(int32_t (*mapping)(int32_t ch),
                                     const String& str,
                                     Heap::Space space);

  // High performance version of substring for one-byte strings.
  // "str" must be OneByteString.
  static RawOneByteString* SubStringUnchecked(const String& str,
                                              intptr_t begin_index,
                                              intptr_t length,
                                              Heap::Space space);

  static void SetPeer(const String& str,
                      void* peer,
                      Dart_PeerFinalizer cback);

  static void Finalize(void* isolate_callback_data,
                       Dart_WeakPersistentHandle handle,
                       void* peer);

  static const ClassId kClassId = kOneByteStringCid;

  static RawOneByteString* null() {
    return reinterpret_cast<RawOneByteString*>(Object::null());
  }

 private:
  static RawOneByteString* raw(const String& str) {
    return reinterpret_cast<RawOneByteString*>(str.raw());
  }

  static RawOneByteString* raw_ptr(const String& str) {
    return reinterpret_cast<RawOneByteString*>(str.raw_ptr());
  }

  static uint8_t* CharAddr(const String& str, intptr_t index) {
    ASSERT((index >= 0) && (index < str.Length()));
    ASSERT(str.IsOneByteString());
    NoGCScope no_gc;
    return &raw_ptr(str)->data()[index];
  }

  static RawOneByteString* ReadFrom(SnapshotReader* reader,
                                    intptr_t object_id,
                                    intptr_t tags,
                                    Snapshot::Kind kind);

  friend class Class;
  friend class String;
  friend class ExternalOneByteString;
  friend class SnapshotReader;
};


class TwoByteString : public AllStatic {
 public:
  static int32_t CharAt(const String& str, intptr_t index) {
    return *CharAddr(str, index);
  }

  static void SetCharAt(const String& str, intptr_t index, uint16_t ch) {
    *CharAddr(str, index) = ch;
  }

  static RawTwoByteString* EscapeSpecialCharacters(const String& str);

  // We use the same maximum elements for all strings.
  static const intptr_t kBytesPerElement = 2;
  static const intptr_t kMaxElements = String::kMaxElements;

  static intptr_t data_offset() {
    return OFFSET_OF_RETURNED_VALUE(RawTwoByteString, data);
  }

  static intptr_t InstanceSize() {
    ASSERT(sizeof(RawTwoByteString) ==
           OFFSET_OF_RETURNED_VALUE(RawTwoByteString, data));
    return 0;
  }

  static intptr_t InstanceSize(intptr_t len) {
    ASSERT(sizeof(RawTwoByteString) == String::kSizeofRawString);
    ASSERT(0 <= len && len <= kMaxElements);
    return String::RoundedAllocationSize(
        sizeof(RawTwoByteString) + (len * kBytesPerElement));
  }

  static RawTwoByteString* New(intptr_t len,
                               Heap::Space space);
  static RawTwoByteString* New(const uint16_t* characters,
                               intptr_t len,
                               Heap::Space space);
  static RawTwoByteString* New(intptr_t utf16_len,
                               const int32_t* characters,
                               intptr_t len,
                               Heap::Space space);
  static RawTwoByteString* New(const String& str,
                               Heap::Space space);

  static RawTwoByteString* Concat(const String& str1,
                                  const String& str2,
                                  Heap::Space space);
  static RawTwoByteString* ConcatAll(const Array& strings,
                                     intptr_t start,
                                     intptr_t end,
                                     intptr_t len,
                                     Heap::Space space);

  static RawTwoByteString* Transform(int32_t (*mapping)(int32_t ch),
                                     const String& str,
                                     Heap::Space space);

  static void SetPeer(const String& str,
                      void* peer,
                      Dart_PeerFinalizer cback);

  static void Finalize(void* isolate_callback_data,
                       Dart_WeakPersistentHandle handle,
                       void* peer);

  static RawTwoByteString* null() {
    return reinterpret_cast<RawTwoByteString*>(Object::null());
  }


  static const ClassId kClassId = kTwoByteStringCid;

 private:
  static RawTwoByteString* raw(const String& str) {
    return reinterpret_cast<RawTwoByteString*>(str.raw());
  }

  static RawTwoByteString* raw_ptr(const String& str) {
    return reinterpret_cast<RawTwoByteString*>(str.raw_ptr());
  }

  static uint16_t* CharAddr(const String& str, intptr_t index) {
    ASSERT((index >= 0) && (index < str.Length()));
    ASSERT(str.IsTwoByteString());
    NoGCScope no_gc;
    return &raw_ptr(str)->data()[index];
  }

  static RawTwoByteString* ReadFrom(SnapshotReader* reader,
                                    intptr_t object_id,
                                    intptr_t tags,
                                    Snapshot::Kind kind);

  friend class Class;
  friend class String;
  friend class SnapshotReader;
};


class ExternalOneByteString : public AllStatic {
 public:
  static int32_t CharAt(const String& str, intptr_t index) {
    return *CharAddr(str, index);
  }

  static void* GetPeer(const String& str) {
    return raw_ptr(str)->external_data_->peer();
  }

  // We use the same maximum elements for all strings.
  static const intptr_t kBytesPerElement = 1;
  static const intptr_t kMaxElements = String::kMaxElements;

  static intptr_t InstanceSize() {
    return String::RoundedAllocationSize(sizeof(RawExternalOneByteString));
  }

  static RawExternalOneByteString* New(const uint8_t* characters,
                                       intptr_t len,
                                       void* peer,
                                       Dart_PeerFinalizer callback,
                                       Heap::Space space);

  static RawExternalOneByteString* null() {
    return reinterpret_cast<RawExternalOneByteString*>(Object::null());
  }

  static RawOneByteString* EscapeSpecialCharacters(const String& str);
  static RawOneByteString* EncodeURI(const String& str);
  static RawOneByteString* DecodeURI(const String& str);

  static const ClassId kClassId = kExternalOneByteStringCid;

 private:
  static RawExternalOneByteString* raw(const String& str) {
    return reinterpret_cast<RawExternalOneByteString*>(str.raw());
  }

  static RawExternalOneByteString* raw_ptr(const String& str) {
    return reinterpret_cast<RawExternalOneByteString*>(str.raw_ptr());
  }

  static const uint8_t* CharAddr(const String& str, intptr_t index) {
    ASSERT((index >= 0) && (index < str.Length()));
    ASSERT(str.IsExternalOneByteString());
    NoGCScope no_gc;
    return &(raw_ptr(str)->external_data_->data()[index]);
  }

  static void SetExternalData(const String& str,
                              ExternalStringData<uint8_t>* data) {
    ASSERT(str.IsExternalOneByteString());
    NoGCScope no_gc;
    raw_ptr(str)->external_data_ = data;
  }

  static void Finalize(void* isolate_callback_data,
                       Dart_WeakPersistentHandle handle,
                       void* peer);

  static RawExternalOneByteString* ReadFrom(SnapshotReader* reader,
                                            intptr_t object_id,
                                            intptr_t tags,
                                            Snapshot::Kind kind);

  static intptr_t NextFieldOffset() {
    // Indicates this class cannot be extended by dart code.
    return -kWordSize;
  }

  friend class Class;
  friend class String;
  friend class SnapshotReader;
};


class ExternalTwoByteString : public AllStatic {
 public:
  static int32_t CharAt(const String& str, intptr_t index) {
    return *CharAddr(str, index);
  }

  static void* GetPeer(const String& str) {
    return raw_ptr(str)->external_data_->peer();
  }

  // We use the same maximum elements for all strings.
  static const intptr_t kBytesPerElement = 2;
  static const intptr_t kMaxElements = String::kMaxElements;

  static intptr_t InstanceSize() {
    return String::RoundedAllocationSize(sizeof(RawExternalTwoByteString));
  }

  static RawExternalTwoByteString* New(const uint16_t* characters,
                                       intptr_t len,
                                       void* peer,
                                       Dart_PeerFinalizer callback,
                                       Heap::Space space = Heap::kNew);

  static RawExternalTwoByteString* null() {
    return reinterpret_cast<RawExternalTwoByteString*>(Object::null());
  }

  static const ClassId kClassId = kExternalTwoByteStringCid;

 private:
  static RawExternalTwoByteString* raw(const String& str) {
    return reinterpret_cast<RawExternalTwoByteString*>(str.raw());
  }

  static RawExternalTwoByteString* raw_ptr(const String& str) {
    return reinterpret_cast<RawExternalTwoByteString*>(str.raw_ptr());
  }

  static const uint16_t* CharAddr(const String& str, intptr_t index) {
    ASSERT((index >= 0) && (index < str.Length()));
    ASSERT(str.IsExternalTwoByteString());
    NoGCScope no_gc;
    return &(raw_ptr(str)->external_data_->data()[index]);
  }

  static void SetExternalData(const String& str,
                              ExternalStringData<uint16_t>* data) {
    ASSERT(str.IsExternalTwoByteString());
    NoGCScope no_gc;
    raw_ptr(str)->external_data_ = data;
  }

  static void Finalize(void* isolate_callback_data,
                       Dart_WeakPersistentHandle handle,
                       void* peer);

  static RawExternalTwoByteString* ReadFrom(SnapshotReader* reader,
                                            intptr_t object_id,
                                            intptr_t tags,
                                            Snapshot::Kind kind);

  static intptr_t NextFieldOffset() {
    // Indicates this class cannot be extended by dart code.
    return -kWordSize;
  }

  friend class Class;
  friend class String;
  friend class SnapshotReader;
};


// Class Bool implements Dart core class bool.
class Bool : public Instance {
 public:
  bool value() const {
    return raw_ptr()->value_;
  }

  static intptr_t InstanceSize() {
    return RoundedAllocationSize(sizeof(RawBool));
  }

  static const Bool& True() {
    return Object::bool_true();
  }

  static const Bool& False() {
    return Object::bool_false();
  }

  static const Bool& Get(bool value) {
    return value ? Bool::True() : Bool::False();
  }

 private:
  void set_value(bool value) const { raw_ptr()->value_ = value; }

  // New should only be called to initialize the two legal bool values.
  static RawBool* New(bool value);

  FINAL_HEAP_OBJECT_IMPLEMENTATION(Bool, Instance);
  friend class Class;
  friend class Object;  // To initialize the true and false values.
};


class Array : public Instance {
 public:
  intptr_t Length() const {
    ASSERT(!IsNull());
    return Smi::Value(raw_ptr()->length_);
  }
  static intptr_t length_offset() { return OFFSET_OF(RawArray, length_); }
  static intptr_t data_offset() {
    return OFFSET_OF_RETURNED_VALUE(RawArray, data);
  }
  static intptr_t element_offset(intptr_t index) {
    return OFFSET_OF_RETURNED_VALUE(RawArray, data) + kWordSize * index;
  }

  RawObject* At(intptr_t index) const {
    return *ObjectAddr(index);
  }
  void SetAt(intptr_t index, const Object& value) const {
    // TODO(iposva): Add storing NoGCScope.
    StorePointer(ObjectAddr(index), value.raw());
  }

  bool IsImmutable() const {
    return raw()->GetClassId() == kImmutableArrayCid;
  }

  virtual RawTypeArguments* GetTypeArguments() const {
    return raw_ptr()->type_arguments_;
  }
  virtual void SetTypeArguments(const TypeArguments& value) const {
    // An Array is raw or takes one type argument. However, its type argument
    // vector may be longer than 1 due to a type optimization reusing the type
    // argument vector of the instantiator.
    ASSERT(value.IsNull() || ((value.Length() >= 1) && value.IsInstantiated()));
    StorePointer(&raw_ptr()->type_arguments_, value.raw());
  }

  virtual bool CanonicalizeEquals(const Instance& other) const;

  static const intptr_t kBytesPerElement = kWordSize;
  static const intptr_t kMaxElements = kSmiMax / kBytesPerElement;

  static intptr_t type_arguments_offset() {
    return OFFSET_OF(RawArray, type_arguments_);
  }

  static intptr_t InstanceSize() {
    ASSERT(sizeof(RawArray) == OFFSET_OF_RETURNED_VALUE(RawArray, data));
    return 0;
  }

  static intptr_t InstanceSize(intptr_t len) {
    // Ensure that variable length data is not adding to the object length.
    ASSERT(sizeof(RawArray) == (sizeof(RawInstance) + (2 * kWordSize)));
    ASSERT(0 <= len && len <= kMaxElements);
    return RoundedAllocationSize(sizeof(RawArray) + (len * kBytesPerElement));
  }

  // Returns true if all elements are OK for canonicalization.
  virtual bool CheckAndCanonicalizeFields(const char** error_str) const;

  // Make the array immutable to Dart code by switching the class pointer
  // to ImmutableArray.
  void MakeImmutable() const;

  static RawArray* New(intptr_t len, Heap::Space space = Heap::kNew);

  // Creates and returns a new array with 'new_length'. Copies all elements from
  // 'source' to the new array. 'new_length' must be greater than or equal to
  // 'source.Length()'. 'source' can be null.
  static RawArray* Grow(const Array& source,
                        intptr_t new_length,
                        Heap::Space space = Heap::kNew);

  // Return an Array object that contains all the elements currently present
  // in the specified Growable Object Array. This is done by first truncating
  // the Growable Object Array's backing array to the currently used size and
  // returning the truncated backing array.
  // The remaining unused part of the backing array is marked as an Array
  // object or a regular Object so that it can be traversed during garbage
  // collection. The backing array of the original Growable Object Array is
  // set to an empty array.
  static RawArray* MakeArray(const GrowableObjectArray& growable_array);

 protected:
  static RawArray* New(intptr_t class_id,
                       intptr_t len,
                       Heap::Space space = Heap::kNew);

 private:
  RawObject** ObjectAddr(intptr_t index) const {
    // TODO(iposva): Determine if we should throw an exception here.
    ASSERT((index >= 0) && (index < Length()));
    return &raw_ptr()->data()[index];
  }

  void SetLength(intptr_t value) const {
    // This is only safe because we create a new Smi, which does not cause
    // heap allocation.
    raw_ptr()->length_ = Smi::New(value);
  }

  FINAL_HEAP_OBJECT_IMPLEMENTATION(Array, Instance);
  friend class Class;
  friend class ImmutableArray;
  friend class Object;
  friend class String;
};


class ImmutableArray : public AllStatic {
 public:
  static RawImmutableArray* New(intptr_t len, Heap::Space space = Heap::kNew);

  static RawImmutableArray* ReadFrom(SnapshotReader* reader,
                                     intptr_t object_id,
                                     intptr_t tags,
                                     Snapshot::Kind kind);

  static const ClassId kClassId = kImmutableArrayCid;

  static intptr_t InstanceSize() {
    return Array::InstanceSize();
  }

  static intptr_t InstanceSize(intptr_t len) {
    return Array::InstanceSize(len);
  }

 private:
  static intptr_t NextFieldOffset() {
    // Indicates this class cannot be extended by dart code.
    return -kWordSize;
  }

  static RawImmutableArray* raw(const Array& array) {
    return reinterpret_cast<RawImmutableArray*>(array.raw());
  }

  friend class Class;
};


class GrowableObjectArray : public Instance {
 public:
  intptr_t Capacity() const {
    NoGCScope no_gc;
    ASSERT(!IsNull());
    return Smi::Value(DataArray()->length_);
  }
  intptr_t Length() const {
    ASSERT(!IsNull());
    return Smi::Value(raw_ptr()->length_);
  }
  void SetLength(intptr_t value) const {
    // This is only safe because we create a new Smi, which does not cause
    // heap allocation.
    raw_ptr()->length_ = Smi::New(value);
  }

  RawArray* data() const { return raw_ptr()->data_; }
  void SetData(const Array& value) const {
    StorePointer(&raw_ptr()->data_, value.raw());
  }

  RawObject* At(intptr_t index) const {
    NoGCScope no_gc;
    ASSERT(!IsNull());
    ASSERT(index < Length());
    return *ObjectAddr(index);
  }
  void SetAt(intptr_t index, const Object& value) const {
    ASSERT(!IsNull());
    ASSERT(index < Length());

    // TODO(iposva): Add storing NoGCScope.
    DataStorePointer(ObjectAddr(index), value.raw());
  }

  void Add(const Object& value, Heap::Space space = Heap::kNew) const;

  void Grow(intptr_t new_capacity, Heap::Space space = Heap::kNew) const;
  RawObject* RemoveLast() const;

  virtual RawTypeArguments* GetTypeArguments() const {
    return raw_ptr()->type_arguments_;
  }
  virtual void SetTypeArguments(const TypeArguments& value) const {
    // A GrowableObjectArray is raw or takes one type argument. However, its
    // type argument vector may be longer than 1 due to a type optimization
    // reusing the type argument vector of the instantiator.
    ASSERT(value.IsNull() || ((value.Length() >= 1) && value.IsInstantiated()));
    const Array& contents = Array::Handle(data());
    contents.SetTypeArguments(value);
    StorePointer(&raw_ptr()->type_arguments_, value.raw());
  }

  virtual bool CanonicalizeEquals(const Instance& other) const;

  virtual RawInstance* CheckAndCanonicalize(const char** error_str) const {
    UNREACHABLE();
    return Instance::null();
  }

  static intptr_t type_arguments_offset() {
    return OFFSET_OF(RawGrowableObjectArray, type_arguments_);
  }

  static intptr_t length_offset() {
    return OFFSET_OF(RawGrowableObjectArray, length_);
  }
  static intptr_t data_offset() {
    return OFFSET_OF(RawGrowableObjectArray, data_);
  }

  static intptr_t InstanceSize() {
    return RoundedAllocationSize(sizeof(RawGrowableObjectArray));
  }

  static RawGrowableObjectArray* New(Heap::Space space = Heap::kNew) {
    return New(kDefaultInitialCapacity, space);
  }
  static RawGrowableObjectArray* New(intptr_t capacity,
                                     Heap::Space space = Heap::kNew);
  static RawGrowableObjectArray* New(const Array& array,
                                     Heap::Space space = Heap::kNew);

 private:
  RawArray* DataArray() const { return data()->ptr(); }
  RawObject** ObjectAddr(intptr_t index) const {
    ASSERT((index >= 0) && (index < Length()));
    return &(DataArray()->data()[index]);
  }
  bool DataContains(uword addr) const {
    intptr_t data_size = data()->Size();
    uword data_addr = RawObject::ToAddr(data());
    return (addr >= data_addr) && (addr < (data_addr + data_size));
  }
  void DataStorePointer(RawObject** addr, RawObject* value) const {
    // Ensure that the backing array object contains the addr.
    ASSERT(DataContains(reinterpret_cast<uword>(addr)));
    *addr = value;
    // Filter stores based on source and target.
    if (!value->IsHeapObject()) return;
    if (value->IsNewObject() && data()->IsOldObject() &&
        !data()->IsRemembered()) {
      data()->SetRememberedBit();
      Isolate::Current()->store_buffer()->AddObject(data());
    }
  }

  static const int kDefaultInitialCapacity = 4;

  FINAL_HEAP_OBJECT_IMPLEMENTATION(GrowableObjectArray, Instance);
  friend class Array;
  friend class Class;
};


class Float32x4 : public Instance {
 public:
  static RawFloat32x4* New(float value0, float value1, float value2,
                           float value3, Heap::Space space = Heap::kNew);
  static RawFloat32x4* New(simd128_value_t value,
                           Heap::Space space = Heap::kNew);

  float x() const;
  float y() const;
  float z() const;
  float w() const;

  void set_x(float x) const;
  void set_y(float y) const;
  void set_z(float z) const;
  void set_w(float w) const;

  simd128_value_t value() const;
  void set_value(simd128_value_t value) const;

  static intptr_t InstanceSize() {
    return RoundedAllocationSize(sizeof(RawFloat32x4));
  }

  static intptr_t value_offset() {
    return OFFSET_OF(RawFloat32x4, value_);
  }

 private:
  FINAL_HEAP_OBJECT_IMPLEMENTATION(Float32x4, Instance);
  friend class Class;
};


class Int32x4 : public Instance {
 public:
  static RawInt32x4* New(int32_t value0, int32_t value1, int32_t value2,
                          int32_t value3, Heap::Space space = Heap::kNew);
  static RawInt32x4* New(simd128_value_t value,
                          Heap::Space space = Heap::kNew);

  int32_t x() const;
  int32_t y() const;
  int32_t z() const;
  int32_t w() const;

  void set_x(int32_t x) const;
  void set_y(int32_t y) const;
  void set_z(int32_t z) const;
  void set_w(int32_t w) const;

  simd128_value_t value() const;
  void set_value(simd128_value_t value) const;

  static intptr_t InstanceSize() {
    return RoundedAllocationSize(sizeof(RawInt32x4));
  }

  static intptr_t value_offset() {
    return OFFSET_OF(RawInt32x4, value_);
  }

 private:
  FINAL_HEAP_OBJECT_IMPLEMENTATION(Int32x4, Instance);
  friend class Class;
};


class Float64x2 : public Instance {
 public:
  static RawFloat64x2* New(double value0, double value1,
                           Heap::Space space = Heap::kNew);
  static RawFloat64x2* New(simd128_value_t value,
                           Heap::Space space = Heap::kNew);

  double x() const;
  double y() const;

  void set_x(double x) const;
  void set_y(double y) const;

  simd128_value_t value() const;
  void set_value(simd128_value_t value) const;

  static intptr_t InstanceSize() {
    return RoundedAllocationSize(sizeof(RawFloat64x2));
  }

  static intptr_t value_offset() {
    return OFFSET_OF(RawFloat64x2, value_);
  }

 private:
  FINAL_HEAP_OBJECT_IMPLEMENTATION(Float64x2, Instance);
  friend class Class;
};


class TypedData : public Instance {
 public:
  intptr_t Length() const {
    ASSERT(!IsNull());
    return Smi::Value(raw_ptr()->length_);
  }

  intptr_t ElementSizeInBytes() const {
    intptr_t cid = raw()->GetClassId();
    return ElementSizeInBytes(cid);
  }


  TypedDataElementType ElementType() const {
    intptr_t cid = raw()->GetClassId();
    return ElementType(cid);
  }

  intptr_t LengthInBytes() const {
    intptr_t cid = raw()->GetClassId();
    return (ElementSizeInBytes(cid) * Length());
  }

  void* DataAddr(intptr_t byte_offset) const {
    ASSERT((byte_offset == 0) ||
           ((byte_offset > 0) && (byte_offset < LengthInBytes())));
    return reinterpret_cast<void*>(raw_ptr()->data() + byte_offset);
  }

#define TYPED_GETTER_SETTER(name, type)                                        \
  type Get##name(intptr_t byte_offset) const {                                 \
    return *reinterpret_cast<type*>(DataAddr(byte_offset));                    \
  }                                                                            \
  void Set##name(intptr_t byte_offset, type value) const {                     \
    *reinterpret_cast<type*>(DataAddr(byte_offset)) = value;                   \
  }
  TYPED_GETTER_SETTER(Int8, int8_t)
  TYPED_GETTER_SETTER(Uint8, uint8_t)
  TYPED_GETTER_SETTER(Int16, int16_t)
  TYPED_GETTER_SETTER(Uint16, uint16_t)
  TYPED_GETTER_SETTER(Int32, int32_t)
  TYPED_GETTER_SETTER(Uint32, uint32_t)
  TYPED_GETTER_SETTER(Int64, int64_t)
  TYPED_GETTER_SETTER(Uint64, uint64_t)
  TYPED_GETTER_SETTER(Float32, float)
  TYPED_GETTER_SETTER(Float64, double)
  TYPED_GETTER_SETTER(Float32x4, simd128_value_t)
  TYPED_GETTER_SETTER(Int32x4, simd128_value_t)
  TYPED_GETTER_SETTER(Float64x2, simd128_value_t)

#undef TYPED_GETTER_SETTER

  static intptr_t length_offset() {
    return OFFSET_OF(RawTypedData, length_);
  }

  static intptr_t data_offset() {
    return OFFSET_OF_RETURNED_VALUE(RawTypedData, data);
  }

  static intptr_t InstanceSize() {
    ASSERT(sizeof(RawTypedData) ==
           OFFSET_OF_RETURNED_VALUE(RawTypedData, data));
    return 0;
  }

  static intptr_t InstanceSize(intptr_t lengthInBytes) {
    ASSERT(0 <= lengthInBytes && lengthInBytes <= kSmiMax);
    return RoundedAllocationSize(sizeof(RawTypedData) + lengthInBytes);
  }

  static intptr_t ElementSizeInBytes(intptr_t class_id) {
    ASSERT(RawObject::IsTypedDataClassId(class_id));
    return element_size[ElementType(class_id)];
  }

  static TypedDataElementType ElementType(intptr_t class_id) {
    ASSERT(RawObject::IsTypedDataClassId(class_id));
    return static_cast<TypedDataElementType>(
        class_id - kTypedDataInt8ArrayCid);
  }

  static intptr_t MaxElements(intptr_t class_id) {
    ASSERT(RawObject::IsTypedDataClassId(class_id));
    return (kSmiMax / ElementSizeInBytes(class_id));
  }

  static RawTypedData* New(intptr_t class_id,
                           intptr_t len,
                           Heap::Space space = Heap::kNew);

  template <typename DstType, typename SrcType>
  static void Copy(const DstType& dst, intptr_t dst_offset_in_bytes,
                   const SrcType& src, intptr_t src_offset_in_bytes,
                   intptr_t length_in_bytes) {
    ASSERT(Utils::RangeCheck(src_offset_in_bytes,
                             length_in_bytes,
                             src.LengthInBytes()));
    ASSERT(Utils::RangeCheck(dst_offset_in_bytes,
                             length_in_bytes,
                             dst.LengthInBytes()));
    {
      NoGCScope no_gc;
      if (length_in_bytes > 0) {
        memmove(dst.DataAddr(dst_offset_in_bytes),
                src.DataAddr(src_offset_in_bytes),
                length_in_bytes);
      }
    }
  }


  template <typename DstType, typename SrcType>
  static void ClampedCopy(const DstType& dst, intptr_t dst_offset_in_bytes,
                          const SrcType& src, intptr_t src_offset_in_bytes,
                          intptr_t length_in_bytes) {
    ASSERT(Utils::RangeCheck(src_offset_in_bytes,
                             length_in_bytes,
                             src.LengthInBytes()));
    ASSERT(Utils::RangeCheck(dst_offset_in_bytes,
                             length_in_bytes,
                             dst.LengthInBytes()));
    {
      NoGCScope no_gc;
      if (length_in_bytes > 0) {
        uint8_t* dst_data =
            reinterpret_cast<uint8_t*>(dst.DataAddr(dst_offset_in_bytes));
        int8_t* src_data =
            reinterpret_cast<int8_t*>(src.DataAddr(src_offset_in_bytes));
        for (intptr_t ix = 0; ix < length_in_bytes; ix++) {
          int8_t v = *src_data;
          if (v < 0) v = 0;
          *dst_data = v;
          src_data++;
          dst_data++;
        }
      }
    }
  }

  static bool IsTypedData(const Instance& obj) {
    ASSERT(!obj.IsNull());
    intptr_t cid = obj.raw()->GetClassId();
    return RawObject::IsTypedDataClassId(cid);
  }

 protected:
  void SetLength(intptr_t value) const {
    raw_ptr()->length_ = Smi::New(value);
  }

 private:
  static const intptr_t element_size[];

  FINAL_HEAP_OBJECT_IMPLEMENTATION(TypedData, Instance);
  friend class Class;
  friend class ExternalTypedData;
  friend class TypedDataView;
};


class ExternalTypedData : public Instance {
 public:
  intptr_t Length() const {
    ASSERT(!IsNull());
    return Smi::Value(raw_ptr()->length_);
  }

  intptr_t ElementSizeInBytes() const {
    intptr_t cid = raw()->GetClassId();
    return ElementSizeInBytes(cid);
  }

  TypedDataElementType ElementType() const {
    intptr_t cid = raw()->GetClassId();
    return ElementType(cid);
  }

  intptr_t LengthInBytes() const {
    intptr_t cid = raw()->GetClassId();
    return (ElementSizeInBytes(cid) * Length());
  }

  void* DataAddr(intptr_t byte_offset) const {
    ASSERT((byte_offset == 0) ||
           ((byte_offset > 0) && (byte_offset < LengthInBytes())));
    return reinterpret_cast<void*>(raw_ptr()->data_ + byte_offset);
  }

#define TYPED_GETTER_SETTER(name, type)                                        \
  type Get##name(intptr_t byte_offset) const {                                 \
    return *reinterpret_cast<type*>(DataAddr(byte_offset));                    \
  }                                                                            \
  void Set##name(intptr_t byte_offset, type value) const {                     \
    *reinterpret_cast<type*>(DataAddr(byte_offset)) = value;                   \
  }
  TYPED_GETTER_SETTER(Int8, int8_t)
  TYPED_GETTER_SETTER(Uint8, uint8_t)
  TYPED_GETTER_SETTER(Int16, int16_t)
  TYPED_GETTER_SETTER(Uint16, uint16_t)
  TYPED_GETTER_SETTER(Int32, int32_t)
  TYPED_GETTER_SETTER(Uint32, uint32_t)
  TYPED_GETTER_SETTER(Int64, int64_t)
  TYPED_GETTER_SETTER(Uint64, uint64_t)
  TYPED_GETTER_SETTER(Float32, float)
  TYPED_GETTER_SETTER(Float64, double)
  TYPED_GETTER_SETTER(Float32x4, simd128_value_t)
  TYPED_GETTER_SETTER(Int32x4, simd128_value_t)
  TYPED_GETTER_SETTER(Float64x2, simd128_value_t)

#undef TYPED_GETTER_SETTER

  FinalizablePersistentHandle* AddFinalizer(
      void* peer, Dart_WeakPersistentHandleFinalizer callback) const;

  static intptr_t length_offset() {
    return OFFSET_OF(RawExternalTypedData, length_);
  }

  static intptr_t data_offset() {
    return OFFSET_OF(RawExternalTypedData, data_);
  }

  static intptr_t InstanceSize() {
    return RoundedAllocationSize(sizeof(RawExternalTypedData));
  }

  static intptr_t ElementSizeInBytes(intptr_t class_id) {
    ASSERT(RawObject::IsExternalTypedDataClassId(class_id));
    return TypedData::element_size[ElementType(class_id)];
  }

  static TypedDataElementType ElementType(intptr_t class_id) {
    ASSERT(RawObject::IsExternalTypedDataClassId(class_id));
    return static_cast<TypedDataElementType>(
        class_id - kExternalTypedDataInt8ArrayCid);
  }

  static intptr_t MaxElements(intptr_t class_id) {
    ASSERT(RawObject::IsExternalTypedDataClassId(class_id));
    return (kSmiMax / ElementSizeInBytes(class_id));
  }

  static RawExternalTypedData* New(intptr_t class_id,
                                   uint8_t* data,
                                   intptr_t len,
                                   Heap::Space space = Heap::kNew);

  static bool IsExternalTypedData(const Instance& obj) {
    ASSERT(!obj.IsNull());
    intptr_t cid = obj.raw()->GetClassId();
    return RawObject::IsExternalTypedDataClassId(cid);
  }

 protected:
  void SetLength(intptr_t value) const {
    raw_ptr()->length_ = Smi::New(value);
  }

  void SetData(uint8_t* data) const {
    raw_ptr()->data_ = data;
  }

 private:
  FINAL_HEAP_OBJECT_IMPLEMENTATION(ExternalTypedData, Instance);
  friend class Class;
};


class TypedDataView : public AllStatic {
 public:
  static intptr_t ElementSizeInBytes(const Instance& view_obj) {
    ASSERT(!view_obj.IsNull());
    intptr_t cid = view_obj.raw()->GetClassId();
    return ElementSizeInBytes(cid);
  }

  static RawInstance* Data(const Instance& view_obj) {
    ASSERT(!view_obj.IsNull());
    return *reinterpret_cast<RawInstance**>(view_obj.raw_ptr() + kDataOffset);
  }

  static RawSmi* OffsetInBytes(const Instance& view_obj) {
    ASSERT(!view_obj.IsNull());
    return *reinterpret_cast<RawSmi**>(
        view_obj.raw_ptr() + kOffsetInBytesOffset);
  }

  static RawSmi* Length(const Instance& view_obj) {
    ASSERT(!view_obj.IsNull());
    return *reinterpret_cast<RawSmi**>(view_obj.raw_ptr() + kLengthOffset);
  }

  static bool IsExternalTypedDataView(const Instance& view_obj) {
    const Instance& data = Instance::Handle(Data(view_obj));
    intptr_t cid = data.raw()->GetClassId();
    ASSERT(RawObject::IsTypedDataClassId(cid) ||
           RawObject::IsExternalTypedDataClassId(cid));
    return RawObject::IsExternalTypedDataClassId(cid);
  }

  static intptr_t NumberOfFields() {
    return kLengthOffset;
  }

  static intptr_t data_offset() {
    return kWordSize * kDataOffset;
  }

  static intptr_t offset_in_bytes_offset() {
    return kWordSize * kOffsetInBytesOffset;
  }

  static intptr_t length_offset() {
    return kWordSize * kLengthOffset;
  }

  static intptr_t ElementSizeInBytes(intptr_t class_id) {
    ASSERT(RawObject::IsTypedDataViewClassId(class_id));
    return (class_id == kByteDataViewCid) ?
        TypedData::element_size[kTypedDataInt8ArrayCid] :
        TypedData::element_size[class_id - kTypedDataInt8ArrayViewCid];
  }

 private:
  enum {
    kDataOffset = 1,
    kOffsetInBytesOffset = 2,
    kLengthOffset = 3,
  };
};


class Closure : public AllStatic {
 public:
  static RawFunction* function(const Instance& closure) {
    return *FunctionAddr(closure);
  }
  static intptr_t function_offset() {
    return static_cast<intptr_t>(kFunctionOffset * kWordSize);
  }

  static RawContext* context(const Instance& closure) {
    return *ContextAddr(closure);
  }
  static intptr_t context_offset() {
    return static_cast<intptr_t>(kContextOffset * kWordSize);
  }

  static RawTypeArguments* GetTypeArguments(const Instance& closure) {
    return *TypeArgumentsAddr(closure);
  }
  static void SetTypeArguments(const Instance& closure,
                               const TypeArguments& value) {
    closure.StorePointer(TypeArgumentsAddr(closure), value.raw());
  }
  static intptr_t type_arguments_offset() {
    return static_cast<intptr_t>(kTypeArgumentsOffset * kWordSize);
  }

  static const char* ToCString(const Instance& closure);

  static intptr_t InstanceSize() {
    intptr_t size = sizeof(RawInstance) + (kNumFields * kWordSize);
    ASSERT(size == Object::RoundedAllocationSize(size));
    return size;
  }

  static RawInstance* New(const Function& function,
                          const Context& context,
                          Heap::Space space = Heap::kNew);

 private:
  static const int kTypeArgumentsOffset = 1;
  static const int kFunctionOffset = 2;
  static const int kContextOffset = 3;
  static const int kNumFields = 3;

  static RawTypeArguments** TypeArgumentsAddr(const Instance& obj) {
    ASSERT(obj.IsClosure());
    return reinterpret_cast<RawTypeArguments**>(
        reinterpret_cast<intptr_t>(obj.raw_ptr()) + type_arguments_offset());
  }
  static RawFunction** FunctionAddr(const Instance& obj) {
    ASSERT(obj.IsClosure());
    return reinterpret_cast<RawFunction**>(
        reinterpret_cast<intptr_t>(obj.raw_ptr()) + function_offset());
  }
  static RawContext** ContextAddr(const Instance& obj) {
    ASSERT(obj.IsClosure());
    return reinterpret_cast<RawContext**>(
        reinterpret_cast<intptr_t>(obj.raw_ptr()) + context_offset());
  }
  static void set_function(const Instance& closure,
                           const Function& value) {
    closure.StorePointer(FunctionAddr(closure), value.raw());
  }
  static void set_context(const Instance& closure,
                          const Context& value) {
    closure.StorePointer(ContextAddr(closure), value.raw());
  }
  static intptr_t NextFieldOffset() {
    // Indicates this class cannot be extended by dart code.
    return -kWordSize;
  }

  friend class Class;
};


class Capability : public Instance {
 public:
  uint64_t Id() const { return raw_ptr()->id_; }

  static intptr_t InstanceSize() {
    return RoundedAllocationSize(sizeof(RawCapability));
  }
  static RawCapability* New(uint64_t id, Heap::Space space = Heap::kNew);

 private:
  FINAL_HEAP_OBJECT_IMPLEMENTATION(Capability, Instance);
  friend class Class;
};


class ReceivePort : public Instance {
 public:
  RawSendPort* send_port() const { return raw_ptr()->send_port_; }
  Dart_Port Id() const { return send_port()->ptr()->id_; }

  RawInstance* handler() const { return raw_ptr()->handler_; }
  void set_handler(const Instance& value) const;

  static intptr_t InstanceSize() {
    return RoundedAllocationSize(sizeof(RawReceivePort));
  }
  static RawReceivePort* New(Dart_Port id, Heap::Space space = Heap::kNew);

 private:
  FINAL_HEAP_OBJECT_IMPLEMENTATION(ReceivePort, Instance);
  friend class Class;
};


class SendPort : public Instance {
 public:
  Dart_Port Id() const { return raw_ptr()->id_; }

  static intptr_t InstanceSize() {
    return RoundedAllocationSize(sizeof(RawSendPort));
  }
  static RawSendPort* New(Dart_Port id, Heap::Space space = Heap::kNew);

 private:
  FINAL_HEAP_OBJECT_IMPLEMENTATION(SendPort, Instance);
  friend class Class;
};


// Internal stacktrace object used in exceptions for printing stack traces.
class Stacktrace : public Instance {
 public:
  static const int kPreallocatedStackdepth = 10;

  intptr_t Length() const;

  RawFunction* FunctionAtFrame(intptr_t frame_index) const;

  RawCode* CodeAtFrame(intptr_t frame_index) const;
  void SetCodeAtFrame(intptr_t frame_index, const Code& code) const;

  RawSmi* PcOffsetAtFrame(intptr_t frame_index) const;
  void SetPcOffsetAtFrame(intptr_t frame_index, const Smi& pc_offset) const;
  void SetCatchStacktrace(const Array& code_array,
                          const Array& pc_offset_array) const;
  void set_expand_inlined(bool value) const;

  void Append(const Array& code_list,
              const Array& pc_offset_list,
              const intptr_t start_index) const;

  static intptr_t InstanceSize() {
    return RoundedAllocationSize(sizeof(RawStacktrace));
  }
  static RawStacktrace* New(const Array& code_array,
                            const Array& pc_offset_array,
                            Heap::Space space = Heap::kNew);

  RawString* FullStacktrace() const;

  // The argument 'max_frames' limits the number of printed frames.
  const char* ToCStringInternal(intptr_t* frame_index,
                                intptr_t max_frames = kMaxInt32) const;

 private:
  void set_code_array(const Array& code_array) const;
  void set_pc_offset_array(const Array& pc_offset_array) const;
  void set_catch_code_array(const Array& code_array) const;
  void set_catch_pc_offset_array(const Array& pc_offset_array) const;
  bool expand_inlined() const;

  FINAL_HEAP_OBJECT_IMPLEMENTATION(Stacktrace, Instance);
  friend class Class;
  friend class Debugger;
};


// Internal JavaScript regular expression object.
class JSRegExp : public Instance {
 public:
  // Meaning of RegExType:
  // kUninitialized: the type of th regexp has not been initialized yet.
  // kSimple: A simple pattern to match against, using string indexOf operation.
  // kComplex: A complex pattern to match.
  enum RegExType {
    kUnitialized = 0,
    kSimple,
    kComplex,
  };

  // Flags are passed to a regex object as follows:
  // 'i': ignore case, 'g': do global matches, 'm': pattern is multi line.
  enum Flags {
    kNone = 0,
    kGlobal = 1,
    kIgnoreCase = 2,
    kMultiLine = 4,
  };

  bool is_initialized() const { return (raw_ptr()->type_ != kUnitialized); }
  bool is_simple() const { return (raw_ptr()->type_ == kSimple); }
  bool is_complex() const { return (raw_ptr()->type_ == kComplex); }

  bool is_global() const { return (raw_ptr()->flags_ & kGlobal); }
  bool is_ignore_case() const { return (raw_ptr()->flags_ & kIgnoreCase); }
  bool is_multi_line() const { return (raw_ptr()->flags_ & kMultiLine); }

  RawString* pattern() const { return raw_ptr()->pattern_; }
  RawSmi* num_bracket_expressions() const {
    return raw_ptr()->num_bracket_expressions_;
  }

  void set_pattern(const String& pattern) const;
  void set_num_bracket_expressions(intptr_t value) const;
  void set_is_global() const { raw_ptr()->flags_ |= kGlobal; }
  void set_is_ignore_case() const { raw_ptr()->flags_ |= kIgnoreCase; }
  void set_is_multi_line() const { raw_ptr()->flags_ |= kMultiLine; }
  void set_is_simple() const { raw_ptr()->type_ = kSimple; }
  void set_is_complex() const { raw_ptr()->type_ = kComplex; }

  void* GetDataStartAddress() const;
  static RawJSRegExp* FromDataStartAddress(void* data);
  const char* Flags() const;

  virtual bool CanonicalizeEquals(const Instance& other) const;

  static const intptr_t kBytesPerElement = 1;
  static const intptr_t kMaxElements = kSmiMax / kBytesPerElement;

  static intptr_t InstanceSize() {
    ASSERT(sizeof(RawJSRegExp) == OFFSET_OF_RETURNED_VALUE(RawJSRegExp, data));
    return 0;
  }

  static intptr_t InstanceSize(intptr_t len) {
    ASSERT(0 <= len && len <= kMaxElements);
    return RoundedAllocationSize(
        sizeof(RawJSRegExp) + (len * kBytesPerElement));
  }

  static RawJSRegExp* New(intptr_t length, Heap::Space space = Heap::kNew);

 private:
  void set_type(RegExType type) const { raw_ptr()->type_ = type; }
  void set_flags(intptr_t value) const { raw_ptr()->flags_ = value; }

  void SetLength(intptr_t value) const {
    // This is only safe because we create a new Smi, which does not cause
    // heap allocation.
    raw_ptr()->data_length_ = Smi::New(value);
  }

  FINAL_HEAP_OBJECT_IMPLEMENTATION(JSRegExp, Instance);
  friend class Class;
};


class WeakProperty : public Instance {
 public:
  RawObject* key() const {
    return raw_ptr()->key_;
  }

  void set_key(const Object& key) const {
    StorePointer(&raw_ptr()->key_, key.raw());
  }

  RawObject* value() const {
    return raw_ptr()->value_;
  }

  void set_value(const Object& value) const {
    StorePointer(&raw_ptr()->value_, value.raw());
  }

  static RawWeakProperty* New(Heap::Space space = Heap::kNew);

  static intptr_t InstanceSize() {
    return RoundedAllocationSize(sizeof(RawWeakProperty));
  }

  static void Clear(RawWeakProperty* raw_weak) {
    raw_weak->ptr()->key_ = Object::null();
    raw_weak->ptr()->value_ = Object::null();
  }

 private:
  FINAL_HEAP_OBJECT_IMPLEMENTATION(WeakProperty, Instance);
  friend class Class;
};


class MirrorReference : public Instance {
 public:
  RawObject* referent() const {
    return raw_ptr()->referent_;
  }

  void set_referent(const Object& referent) const {
    StorePointer(&raw_ptr()->referent_, referent.raw());
  }

  RawAbstractType* GetAbstractTypeReferent() const;

  RawClass* GetClassReferent() const;

  RawField* GetFieldReferent() const;

  RawFunction* GetFunctionReferent() const;

  RawLibrary* GetLibraryReferent() const;

  RawTypeParameter* GetTypeParameterReferent() const;

  static RawMirrorReference* New(const Object& referent,
                                 Heap::Space space = Heap::kNew);

  static intptr_t InstanceSize() {
    return RoundedAllocationSize(sizeof(RawMirrorReference));
  }

 private:
  FINAL_HEAP_OBJECT_IMPLEMENTATION(MirrorReference, Instance);
  friend class Class;
};


class UserTag : public Instance {
 public:
  uword tag() const { return raw_ptr()->tag(); }
  void set_tag(uword t) const {
    ASSERT(t >= UserTags::kUserTagIdOffset);
    ASSERT(t < UserTags::kUserTagIdOffset + UserTags::kMaxUserTags);
    raw_ptr()->tag_ = t;
  }
  static intptr_t tag_offset() { return OFFSET_OF(RawUserTag, tag_); }

  RawString* label() const {
    return raw_ptr()->label_;
  }

  void MakeActive() const;

  static intptr_t InstanceSize() {
    return RoundedAllocationSize(sizeof(RawUserTag));
  }

  static RawUserTag* New(const String& label,
                         Heap::Space space = Heap::kOld);
  static RawUserTag* DefaultTag();

  static bool TagTableIsFull(Isolate* isolate);
  static RawUserTag* FindTagById(uword tag_id);

 private:
  static RawUserTag* FindTagInIsolate(Isolate* isolate, const String& label);
  static void AddTagToIsolate(Isolate* isolate, const UserTag& tag);

  void set_label(const String& tag_label) const {
    StorePointer(&raw_ptr()->label_, tag_label.raw());
  }

  FINAL_HEAP_OBJECT_IMPLEMENTATION(UserTag, Instance);
  friend class Class;
};


// Breaking cycles and loops.
RawClass* Object::clazz() const {
  uword raw_value = reinterpret_cast<uword>(raw_);
  if ((raw_value & kSmiTagMask) == kSmiTag) {
    return Smi::Class();
  }
  return Isolate::Current()->class_table()->At(raw()->GetClassId());
}


DART_FORCE_INLINE void Object::SetRaw(RawObject* value) {
  // NOTE: The assignment "raw_ = value" should be the first statement in
  // this function. Also do not use 'value' in this function after the
  // assignment (use 'raw_' instead).
  raw_ = value;
  if ((reinterpret_cast<uword>(value) & kSmiTagMask) == kSmiTag) {
    set_vtable(Smi::handle_vtable_);
    return;
  }
  intptr_t cid = value->GetClassId();
  // Free-list elements cannot be wrapped in a handle.
  ASSERT(cid != kFreeListElement);
  if (cid >= kNumPredefinedCids) {
    cid = kInstanceCid;
  }
  set_vtable(builtin_vtables_[cid]);
#if defined(DEBUG)
  if (FLAG_verify_handles) {
    Isolate* isolate = Isolate::Current();
    Heap* isolate_heap = isolate->heap();
    Heap* vm_isolate_heap = Dart::vm_isolate()->heap();
    ASSERT(isolate_heap->Contains(RawObject::ToAddr(raw_)) ||
           vm_isolate_heap->Contains(RawObject::ToAddr(raw_)));
  }
#endif
}


intptr_t Field::Offset() const {
  ASSERT(!is_static());  // Offset is valid only for instance fields.
  intptr_t value = Smi::Value(reinterpret_cast<RawSmi*>(raw_ptr()->value_));
  return (value * kWordSize);
}


void Field::SetOffset(intptr_t value_in_bytes) const {
  ASSERT(!is_static());  // SetOffset is valid only for instance fields.
  ASSERT(kWordSize != 0);
  raw_ptr()->value_ = Smi::New(value_in_bytes / kWordSize);
}


void Context::SetAt(intptr_t index, const Instance& value) const {
  StorePointer(InstanceAddr(index), value.raw());
}


intptr_t Instance::GetNativeField(int index) const {
  ASSERT(IsValidNativeIndex(index));
  NoGCScope no_gc;
  RawTypedData* native_fields =
      reinterpret_cast<RawTypedData*>(*NativeFieldsAddr());
  if (native_fields == TypedData::null()) {
    return 0;
  }
  return reinterpret_cast<intptr_t*>(native_fields->ptr()->data())[index];
}


void Instance::GetNativeFields(uint16_t num_fields,
                               intptr_t* field_values) const {
  NoGCScope no_gc;
  ASSERT(num_fields == NumNativeFields());
  ASSERT(field_values != NULL);
  RawTypedData* native_fields =
      reinterpret_cast<RawTypedData*>(*NativeFieldsAddr());
  if (native_fields == TypedData::null()) {
    for (intptr_t i = 0; i < num_fields; i++) {
      field_values[i] = 0;
    }
  }
  intptr_t* fields = reinterpret_cast<intptr_t*>(native_fields->ptr()->data());
  for (intptr_t i = 0; i < num_fields; i++) {
    field_values[i] = fields[i];
  }
}


bool String::Equals(const String& str) const {
  if (raw() == str.raw()) {
    return true;  // Both handles point to the same raw instance.
  }
  if (str.IsNull()) {
    return false;
  }
  return Equals(str, 0, str.Length());
}


bool String::Equals(const String& str,
                    intptr_t begin_index,
                    intptr_t len) const {
  ASSERT(begin_index >= 0);
  ASSERT((begin_index == 0) || (begin_index < str.Length()));
  ASSERT(len >= 0);
  ASSERT(len <= str.Length());
  if (len != this->Length()) {
    return false;  // Lengths don't match.
  }
  for (intptr_t i = 0; i < len; i++) {
    if (this->CharAt(i) != str.CharAt(begin_index + i)) {
      return false;
    }
  }
  return true;
}


void MegamorphicCache::SetEntry(const Array& array,
                                intptr_t index,
                                const Smi& class_id,
                                const Function& target) {
  array.SetAt((index * kEntryLength) + kClassIdIndex, class_id);
  array.SetAt((index * kEntryLength) + kTargetFunctionIndex, target);
}


RawObject* MegamorphicCache::GetClassId(const Array& array, intptr_t index) {
  return array.At((index * kEntryLength) + kClassIdIndex);
}


RawObject* MegamorphicCache::GetTargetFunction(const Array& array,
                                               intptr_t index) {
  return array.At((index * kEntryLength) + kTargetFunctionIndex);
}

}  // namespace dart

#endif  // VM_OBJECT_H_<|MERGE_RESOLUTION|>--- conflicted
+++ resolved
@@ -3645,10 +3645,7 @@
   static const intptr_t kMaxElements = kSmiMax / kBytesPerElement;
 
   static intptr_t InstanceSize() {
-<<<<<<< HEAD
-=======
     ASSERT(sizeof(RawCode) == OFFSET_OF_RETURNED_VALUE(RawCode, data));
->>>>>>> 6bd9b19c
     return 0;
   }
   static intptr_t InstanceSize(intptr_t len) {
@@ -5321,6 +5318,8 @@
   static intptr_t Hash(const int32_t* characters, intptr_t len);
 
   int32_t CharAt(intptr_t index) const;
+
+  Scanner::CharAtFunc CharAtFunc() const;
 
   intptr_t CharSize() const;
 
