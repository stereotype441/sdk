--- conflicted
+++ resolved
@@ -118,24 +118,6 @@
 }
 
 
-// Remove |thread| from each isolate's thread registry.
-class ThreadPruner : public IsolateVisitor {
- public:
-  explicit ThreadPruner(Thread* thread)
-      : thread_(thread) {
-    ASSERT(thread_ != NULL);
-  }
-
-  void VisitIsolate(Isolate* isolate) {
-    ThreadRegistry* registry = isolate->thread_registry();
-    ASSERT(registry != NULL);
-    registry->PruneThread(thread_);
-  }
- private:
-  Thread* thread_;
-};
-
-
 static void DeleteThread(void* thread) {
   delete reinterpret_cast<Thread*>(thread);
 }
@@ -173,12 +155,9 @@
   // Clear |this| from all isolate's thread registry.
   ThreadPruner pruner(this);
   Isolate::VisitIsolates(&pruner);
-<<<<<<< HEAD
-=======
   delete log_;
   log_ = NULL;
   RemoveThreadFromList(this);
->>>>>>> 71b3d5ab
 }
 
 
@@ -234,13 +213,6 @@
 
 Thread::Thread(bool init_vm_constants)
     : id_(OSThread::GetCurrentThreadId()),
-<<<<<<< HEAD
-      thread_interrupt_callback_(NULL),
-      thread_interrupt_data_(NULL),
-      isolate_(NULL),
-      heap_(NULL),
-      store_buffer_block_(NULL) {
-=======
       join_id_(OSThread::GetCurrentThreadJoinId()),
       trace_id_(OSThread::GetCurrentThreadTraceId()),
       thread_interrupt_disabled_(1),  // Thread interrupts disabled by default.
@@ -259,7 +231,6 @@
       no_callback_scope_depth_(0),
       thread_list_next_(NULL),
       name_(NULL) {
->>>>>>> 71b3d5ab
   ClearState();
 
 #define DEFAULT_INIT(type_name, member_name, init_expr, default_init_value)    \
@@ -281,10 +252,7 @@
     InitVMConstants();
   }
   SetCurrent(this);
-<<<<<<< HEAD
-=======
   AddThreadToList(this);
->>>>>>> 71b3d5ab
 }
 
 
@@ -358,22 +326,13 @@
   ASSERT(!isolate->HasMutatorThread());
   thread->isolate_ = isolate;
   isolate->MakeCurrentThreadMutator(thread);
-<<<<<<< HEAD
-  isolate->set_vm_tag(VMTag::kVMTagId);
-=======
   thread->set_vm_tag(VMTag::kVMTagId);
->>>>>>> 71b3d5ab
   ASSERT(thread->store_buffer_block_ == NULL);
   thread->StoreBufferAcquire();
   ASSERT(isolate->heap() != NULL);
   thread->heap_ = isolate->heap();
   thread->Schedule(isolate);
-<<<<<<< HEAD
-  // TODO(koda): Migrate profiler interface to use Thread.
-  Profiler::BeginExecution(isolate);
-=======
   thread->EnableThreadInterrupts();
->>>>>>> 71b3d5ab
 }
 
 
@@ -388,7 +347,6 @@
   // Clear since GC will not visit the thread once it is unscheduled.
   thread->ClearReusableHandles();
   Isolate* isolate = thread->isolate();
-  Profiler::EndExecution(isolate);
   thread->Unschedule();
   // TODO(koda): Move store_buffer_block_ into State.
   thread->StoreBufferRelease();
@@ -575,32 +533,6 @@
 }
 
 
-void Thread::SetThreadInterrupter(ThreadInterruptCallback callback,
-                                  void* data) {
-  ASSERT(Thread::Current() == this);
-  thread_interrupt_callback_ = callback;
-  thread_interrupt_data_ = data;
-}
-
-
-bool Thread::IsThreadInterrupterEnabled(ThreadInterruptCallback* callback,
-                                        void** data) const {
-#if defined(TARGET_OS_WINDOWS)
-  // On Windows we expect this to be called from the thread interrupter thread.
-  ASSERT(id() != OSThread::GetCurrentThreadId());
-#else
-  // On posix platforms, we expect this to be called from signal handler.
-  ASSERT(id() == OSThread::GetCurrentThreadId());
-#endif
-  ASSERT(callback != NULL);
-  ASSERT(data != NULL);
-  *callback = thread_interrupt_callback_;
-  *data = thread_interrupt_data_;
-  return (*callback != NULL) &&
-         (*data != NULL);
-}
-
-
 bool Thread::CanLoadFromThread(const Object& object) {
 #define CHECK_OBJECT(type_name, member_name, expr, default_init_value)         \
   if (object.raw() == expr) return true;
