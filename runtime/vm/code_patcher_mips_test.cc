// Copyright (c) 2013, the Dart project authors.  Please see the AUTHORS file
// for details. All rights reserved. Use of this source code is governed by a
// BSD-style license that can be found in the LICENSE file.

#include "vm/globals.h"
#if defined(TARGET_ARCH_MIPS)

#include "vm/assembler.h"
#include "vm/code_generator.h"
#include "vm/code_patcher.h"
#include "vm/dart_entry.h"
#include "vm/instructions.h"
#include "vm/native_entry.h"
#include "vm/native_entry_test.h"
#include "vm/stub_code.h"
#include "vm/symbols.h"
#include "vm/unit_test.h"

namespace dart {

#define __ assembler->

ASSEMBLER_TEST_GENERATE(IcDataAccess, assembler) {
  const String& class_name = String::Handle(Symbols::New("ownerClass"));
  const Script& script = Script::Handle();
  const Class& owner_class =
      Class::Handle(Class::New(class_name, script, Scanner::kDummyTokenIndex));
  const String& function_name = String::Handle(Symbols::New("callerFunction"));
  const Function& function = Function::Handle(
      Function::New(function_name, RawFunction::kRegularFunction,
                    true, false, false, false, owner_class, 0));

  const String& target_name = String::Handle(String::New("targetFunction"));
<<<<<<< HEAD
  const ICData& ic_data =
      ICData::ZoneHandle(ICData::New(function, target_name, 15, 1));
  const Array& arg_descriptor =
      Array::ZoneHandle(ArgumentsDescriptor::New(1, Array::Handle()));

  __ LoadObject(S4, arg_descriptor);
=======
  const Array& args_descriptor =
      Array::Handle(ArgumentsDescriptor::New(1, Object::null_array()));
  const ICData& ic_data = ICData::ZoneHandle(ICData::New(function,
                                                         target_name,
                                                         args_descriptor,
                                                         15,
                                                         1));

>>>>>>> d4ab0bdb
  __ LoadObject(S5, ic_data);
  ExternalLabel target_label(
      "InlineCache", StubCode::OneArgCheckInlineCacheEntryPoint());
  __ BranchLinkPatchable(&target_label);
  __ Ret();
}


ASSEMBLER_TEST_RUN(IcDataAccess, test) {
  uword return_address =
      test->entry() + test->code().Size() - 2 * Instr::kInstrSize;
  ICData& ic_data = ICData::Handle();
  CodePatcher::GetInstanceCallAt(return_address, test->code(), &ic_data);
  EXPECT_STREQ("targetFunction",
      String::Handle(ic_data.target_name()).ToCString());
  EXPECT_EQ(1, ic_data.num_args_tested());
  EXPECT_EQ(0, ic_data.NumberOfChecks());
}

}  // namespace dart

#endif  // TARGET_ARCH_MIPS<|MERGE_RESOLUTION|>--- conflicted
+++ resolved
@@ -31,14 +31,6 @@
                     true, false, false, false, owner_class, 0));
 
   const String& target_name = String::Handle(String::New("targetFunction"));
-<<<<<<< HEAD
-  const ICData& ic_data =
-      ICData::ZoneHandle(ICData::New(function, target_name, 15, 1));
-  const Array& arg_descriptor =
-      Array::ZoneHandle(ArgumentsDescriptor::New(1, Array::Handle()));
-
-  __ LoadObject(S4, arg_descriptor);
-=======
   const Array& args_descriptor =
       Array::Handle(ArgumentsDescriptor::New(1, Object::null_array()));
   const ICData& ic_data = ICData::ZoneHandle(ICData::New(function,
@@ -47,7 +39,6 @@
                                                          15,
                                                          1));
 
->>>>>>> d4ab0bdb
   __ LoadObject(S5, ic_data);
   ExternalLabel target_label(
       "InlineCache", StubCode::OneArgCheckInlineCacheEntryPoint());
