// Copyright (c) 2013, the Dart project authors.  Please see the AUTHORS file
// for details. All rights reserved. Use of this source code is governed by a
// BSD-style license that can be found in the LICENSE file.

#include "vm/globals.h"  // Needed here to get TARGET_ARCH_X64.
#if defined(TARGET_ARCH_X64)

#include "vm/intermediate_language.h"

#include "vm/dart_entry.h"
#include "vm/flow_graph.h"
#include "vm/flow_graph_compiler.h"
#include "vm/flow_graph_range_analysis.h"
#include "vm/locations.h"
#include "vm/object_store.h"
#include "vm/parser.h"
#include "vm/stack_frame.h"
#include "vm/stub_code.h"
#include "vm/symbols.h"

#define __ compiler->assembler()->

namespace dart {

DECLARE_FLAG(bool, allow_absolute_addresses);
DECLARE_FLAG(bool, emit_edge_counters);
DECLARE_FLAG(int, optimization_counter_threshold);
DECLARE_FLAG(bool, throw_on_javascript_int_overflow);
DECLARE_FLAG(bool, use_osr);

// Generic summary for call instructions that have all arguments pushed
// on the stack and return the result in a fixed register RAX.
LocationSummary* Instruction::MakeCallSummary(Zone* zone) {
  LocationSummary* result = new(zone) LocationSummary(
      zone, 0, 0, LocationSummary::kCall);
  result->set_out(0, Location::RegisterLocation(RAX));
  return result;
}


LocationSummary* PushArgumentInstr::MakeLocationSummary(Zone* zone,
                                                        bool opt) const {
  const intptr_t kNumInputs = 1;
  const intptr_t kNumTemps = 0;
  LocationSummary* locs = new(zone) LocationSummary(
      zone, kNumInputs, kNumTemps, LocationSummary::kNoCall);
  locs->set_in(0, Location::AnyOrConstant(value()));
  return locs;
}


void PushArgumentInstr::EmitNativeCode(FlowGraphCompiler* compiler) {
  // In SSA mode, we need an explicit push. Nothing to do in non-SSA mode
  // where PushArgument is handled by BindInstr::EmitNativeCode.
  if (compiler->is_optimizing()) {
    Location value = locs()->in(0);
    if (value.IsRegister()) {
      __ pushq(value.reg());
    } else if (value.IsConstant()) {
      __ PushObject(value.constant());
    } else {
      ASSERT(value.IsStackSlot());
      __ pushq(value.ToStackSlotAddress());
    }
  }
}


LocationSummary* ReturnInstr::MakeLocationSummary(Zone* zone,
                                                  bool opt) const {
  const intptr_t kNumInputs = 1;
  const intptr_t kNumTemps = 0;
  LocationSummary* locs = new(zone) LocationSummary(
      zone, kNumInputs, kNumTemps, LocationSummary::kNoCall);
  locs->set_in(0, Location::RegisterLocation(RAX));
  return locs;
}


// Attempt optimized compilation at return instruction instead of at the entry.
// The entry needs to be patchable, no inlined objects are allowed in the area
// that will be overwritten by the patch instruction: a jump).
void ReturnInstr::EmitNativeCode(FlowGraphCompiler* compiler) {
  Register result = locs()->in(0).reg();
  ASSERT(result == RAX);

  if (compiler->intrinsic_mode()) {
    // Intrinsics don't have a frame.
    __ ret();
    return;
  }

#if defined(DEBUG)
  __ Comment("Stack Check");
  Label done;
  const intptr_t fp_sp_dist =
      (kFirstLocalSlotFromFp + 1 - compiler->StackSize()) * kWordSize;
  ASSERT(fp_sp_dist <= 0);
  __ movq(RDI, RSP);
  __ subq(RDI, RBP);
  __ CompareImmediate(RDI, Immediate(fp_sp_dist));
  __ j(EQUAL, &done, Assembler::kNearJump);
  __ int3();
  __ Bind(&done);
#endif
  ASSERT(__ constant_pool_allowed());
  __ LeaveDartFrame();  // Disallows constant pool use.
  __ ret();
  // This ReturnInstr may be emitted out of order by the optimizer. The next
  // block may be a target expecting a properly set constant pool pointer.
  __ set_constant_pool_allowed(true);
}


static Condition NegateCondition(Condition condition) {
  switch (condition) {
    case EQUAL:         return NOT_EQUAL;
    case NOT_EQUAL:     return EQUAL;
    case LESS:          return GREATER_EQUAL;
    case LESS_EQUAL:    return GREATER;
    case GREATER:       return LESS_EQUAL;
    case GREATER_EQUAL: return LESS;
    case BELOW:         return ABOVE_EQUAL;
    case BELOW_EQUAL:   return ABOVE;
    case ABOVE:         return BELOW_EQUAL;
    case ABOVE_EQUAL:   return BELOW;
    default:
      UNIMPLEMENTED();
      return EQUAL;
  }
}


// Detect pattern when one value is zero and another is a power of 2.
static bool IsPowerOfTwoKind(intptr_t v1, intptr_t v2) {
  return (Utils::IsPowerOfTwo(v1) && (v2 == 0)) ||
         (Utils::IsPowerOfTwo(v2) && (v1 == 0));
}


LocationSummary* IfThenElseInstr::MakeLocationSummary(Zone* zone,
                                                      bool opt) const {
  comparison()->InitializeLocationSummary(zone, opt);
  // TODO(vegorov): support byte register constraints in the register allocator.
  comparison()->locs()->set_out(0, Location::RegisterLocation(RDX));
  return comparison()->locs();
}


void IfThenElseInstr::EmitNativeCode(FlowGraphCompiler* compiler) {
  ASSERT(locs()->out(0).reg() == RDX);

  // Clear upper part of the out register. We are going to use setcc on it
  // which is a byte move.
  __ xorq(RDX, RDX);

  // Emit comparison code. This must not overwrite the result register.
  BranchLabels labels = { NULL, NULL, NULL };
  Condition true_condition = comparison()->EmitComparisonCode(compiler, labels);

  const bool is_power_of_two_kind = IsPowerOfTwoKind(if_true_, if_false_);

  intptr_t true_value = if_true_;
  intptr_t false_value = if_false_;

  if (is_power_of_two_kind) {
    if (true_value == 0) {
      // We need to have zero in RDX on true_condition.
      true_condition = NegateCondition(true_condition);
    }
  } else {
    if (true_value == 0) {
      // Swap values so that false_value is zero.
      intptr_t temp = true_value;
      true_value = false_value;
      false_value = temp;
    } else {
      true_condition = NegateCondition(true_condition);
    }
  }

  __ setcc(true_condition, DL);

  if (is_power_of_two_kind) {
    const intptr_t shift =
        Utils::ShiftForPowerOfTwo(Utils::Maximum(true_value, false_value));
    __ shlq(RDX, Immediate(shift + kSmiTagSize));
  } else {
    __ decq(RDX);
    __ AndImmediate(RDX,
        Immediate(Smi::RawValue(true_value) - Smi::RawValue(false_value)));
    if (false_value != 0) {
      __ AddImmediate(RDX, Immediate(Smi::RawValue(false_value)));
    }
  }
}


LocationSummary* LoadLocalInstr::MakeLocationSummary(Zone* zone,
                                                     bool opt) const {
  const intptr_t kNumInputs = 0;
  const intptr_t stack_index = (local().index() < 0)
      ? kFirstLocalSlotFromFp - local().index()
      : kParamEndSlotFromFp - local().index();
  return LocationSummary::Make(zone,
                               kNumInputs,
                               Location::StackSlot(stack_index),
                               LocationSummary::kNoCall);
}


void LoadLocalInstr::EmitNativeCode(FlowGraphCompiler* compiler) {
  ASSERT(!compiler->is_optimizing());
  // Nothing to do.
}


LocationSummary* StoreLocalInstr::MakeLocationSummary(Zone* zone,
                                                      bool opt) const {
  const intptr_t kNumInputs = 1;
  return LocationSummary::Make(zone,
                               kNumInputs,
                               Location::SameAsFirstInput(),
                               LocationSummary::kNoCall);
}


void StoreLocalInstr::EmitNativeCode(FlowGraphCompiler* compiler) {
  Register value = locs()->in(0).reg();
  Register result = locs()->out(0).reg();
  ASSERT(result == value);  // Assert that register assignment is correct.
  __ movq(Address(RBP, local().index() * kWordSize), value);
}


LocationSummary* ConstantInstr::MakeLocationSummary(Zone* zone,
                                                    bool opt) const {
  const intptr_t kNumInputs = 0;
  return LocationSummary::Make(zone,
                               kNumInputs,
                               Assembler::IsSafe(value())
                                   ? Location::Constant(this)
                                   : Location::RequiresRegister(),
                               LocationSummary::kNoCall);
}


void ConstantInstr::EmitNativeCode(FlowGraphCompiler* compiler) {
  // The register allocator drops constant definitions that have no uses.
  Location out = locs()->out(0);
  ASSERT(out.IsRegister() || out.IsConstant() || out.IsInvalid());
  if (out.IsRegister()) {
    Register result = out.reg();
    __ LoadObject(result, value());
  }
}


LocationSummary* UnboxedConstantInstr::MakeLocationSummary(Zone* zone,
                                                           bool opt) const {
  const intptr_t kNumInputs = 0;
  const intptr_t kNumTemps = 0;
  LocationSummary* locs = new(zone) LocationSummary(
      zone, kNumInputs, kNumTemps, LocationSummary::kNoCall);
  switch (representation()) {
    case kUnboxedDouble:
      locs->set_out(0, Location::RequiresFpuRegister());
      break;
    case kUnboxedInt32:
      locs->set_out(0, Location::RequiresRegister());
      break;
    default:
      UNREACHABLE();
      break;
  }
  return locs;
}


void UnboxedConstantInstr::EmitNativeCode(FlowGraphCompiler* compiler) {
  // The register allocator drops constant definitions that have no uses.
  if (!locs()->out(0).IsInvalid()) {
    switch (representation()) {
      case kUnboxedDouble: {
        XmmRegister result = locs()->out(0).fpu_reg();
        if (Utils::DoublesBitEqual(Double::Cast(value()).value(), 0.0)) {
          __ xorps(result, result);
        } else {
          __ LoadObject(TMP, value());
          __ movsd(result, FieldAddress(TMP, Double::value_offset()));
        }
        break;
      }
      case kUnboxedInt32:
        __ movl(locs()->out(0).reg(),
                Immediate(static_cast<int32_t>(Smi::Cast(value()).Value())));
        break;
      default:
        UNREACHABLE();
    }
  }
}


LocationSummary* AssertAssignableInstr::MakeLocationSummary(Zone* zone,
                                                            bool opt) const {
  const intptr_t kNumInputs = 3;
  const intptr_t kNumTemps = 0;
  LocationSummary* summary = new(zone) LocationSummary(
      zone, kNumInputs, kNumTemps, LocationSummary::kCall);
  summary->set_in(0, Location::RegisterLocation(RAX));  // Value.
  summary->set_in(1, Location::RegisterLocation(RCX));  // Instantiator.
  summary->set_in(2, Location::RegisterLocation(RDX));  // Type arguments.
  summary->set_out(0, Location::RegisterLocation(RAX));
  return summary;
}


LocationSummary* AssertBooleanInstr::MakeLocationSummary(Zone* zone,
                                                         bool opt) const {
  const intptr_t kNumInputs = 1;
  const intptr_t kNumTemps = 0;
  LocationSummary* locs = new(zone) LocationSummary(
      zone, kNumInputs, kNumTemps, LocationSummary::kCall);
  locs->set_in(0, Location::RegisterLocation(RAX));
  locs->set_out(0, Location::RegisterLocation(RAX));
  return locs;
}


static void EmitAssertBoolean(Register reg,
                              intptr_t token_pos,
                              intptr_t deopt_id,
                              LocationSummary* locs,
                              FlowGraphCompiler* compiler) {
  // Check that the type of the value is allowed in conditional context.
  // Call the runtime if the object is not bool::true or bool::false.
  ASSERT(locs->always_calls());
  Label done;

  if (Isolate::Current()->flags().type_checks()) {
    __ CompareObject(reg, Bool::True());
    __ j(EQUAL, &done, Assembler::kNearJump);
    __ CompareObject(reg, Bool::False());
    __ j(EQUAL, &done, Assembler::kNearJump);
  } else {
    ASSERT(Isolate::Current()->flags().asserts());
    __ CompareObject(reg, Object::null_instance());
    __ j(NOT_EQUAL, &done, Assembler::kNearJump);
  }

  __ pushq(reg);  // Push the source object.
  compiler->GenerateRuntimeCall(token_pos,
                                deopt_id,
                                kNonBoolTypeErrorRuntimeEntry,
                                1,
                                locs);
  // We should never return here.
  __ int3();
  __ Bind(&done);
}


void AssertBooleanInstr::EmitNativeCode(FlowGraphCompiler* compiler) {
  Register obj = locs()->in(0).reg();
  Register result = locs()->out(0).reg();

  EmitAssertBoolean(obj, token_pos(), deopt_id(), locs(), compiler);
  ASSERT(obj == result);
}


static Condition TokenKindToIntCondition(Token::Kind kind) {
  switch (kind) {
    case Token::kEQ: return EQUAL;
    case Token::kNE: return NOT_EQUAL;
    case Token::kLT: return LESS;
    case Token::kGT: return GREATER;
    case Token::kLTE: return LESS_EQUAL;
    case Token::kGTE: return GREATER_EQUAL;
    default:
      UNREACHABLE();
      return OVERFLOW;
  }
}


LocationSummary* EqualityCompareInstr::MakeLocationSummary(Zone* zone,
                                                           bool opt) const {
  const intptr_t kNumInputs = 2;
  if (operation_cid() == kMintCid) {
    const intptr_t kNumTemps = 0;
    LocationSummary* locs = new(zone) LocationSummary(
        zone, kNumInputs, kNumTemps, LocationSummary::kNoCall);
    locs->set_in(0, Location::RequiresRegister());
    locs->set_in(1, Location::RequiresRegister());
    locs->set_out(0, Location::RequiresRegister());
    return locs;
  }
  if (operation_cid() == kDoubleCid) {
    const intptr_t kNumTemps =  0;
    LocationSummary* locs = new(zone) LocationSummary(
        zone, kNumInputs, kNumTemps, LocationSummary::kNoCall);
    locs->set_in(0, Location::RequiresFpuRegister());
    locs->set_in(1, Location::RequiresFpuRegister());
    locs->set_out(0, Location::RequiresRegister());
    return locs;
  }
  if (operation_cid() == kSmiCid) {
    const intptr_t kNumTemps = 0;
    LocationSummary* locs = new(zone) LocationSummary(
        zone, kNumInputs, kNumTemps, LocationSummary::kNoCall);
    locs->set_in(0, Location::RegisterOrConstant(left()));
    // Only one input can be a constant operand. The case of two constant
    // operands should be handled by constant propagation.
    // Only right can be a stack slot.
    locs->set_in(1, locs->in(0).IsConstant()
                        ? Location::RequiresRegister()
                        : Location::RegisterOrConstant(right()));
    locs->set_out(0, Location::RequiresRegister());
    return locs;
  }
  UNREACHABLE();
  return NULL;
}


static void LoadValueCid(FlowGraphCompiler* compiler,
                         Register value_cid_reg,
                         Register value_reg,
                         Label* value_is_smi = NULL) {
  Label done;
  if (value_is_smi == NULL) {
    __ LoadImmediate(value_cid_reg, Immediate(kSmiCid));
  }
  __ testq(value_reg, Immediate(kSmiTagMask));
  if (value_is_smi == NULL) {
    __ j(ZERO, &done, Assembler::kNearJump);
  } else {
    __ j(ZERO, value_is_smi);
  }
  __ LoadClassId(value_cid_reg, value_reg);
  __ Bind(&done);
}


static Condition FlipCondition(Condition condition) {
  switch (condition) {
    case EQUAL:         return EQUAL;
    case NOT_EQUAL:     return NOT_EQUAL;
    case LESS:          return GREATER;
    case LESS_EQUAL:    return GREATER_EQUAL;
    case GREATER:       return LESS;
    case GREATER_EQUAL: return LESS_EQUAL;
    case BELOW:         return ABOVE;
    case BELOW_EQUAL:   return ABOVE_EQUAL;
    case ABOVE:         return BELOW;
    case ABOVE_EQUAL:   return BELOW_EQUAL;
    default:
      UNIMPLEMENTED();
      return EQUAL;
  }
}


static void EmitBranchOnCondition(FlowGraphCompiler* compiler,
                                  Condition true_condition,
                                  BranchLabels labels) {
  if (labels.fall_through == labels.false_label) {
    // If the next block is the false successor, fall through to it.
    __ j(true_condition, labels.true_label);
  } else {
    // If the next block is not the false successor, branch to it.
    Condition false_condition = NegateCondition(true_condition);
    __ j(false_condition, labels.false_label);

    // Fall through or jump to the true successor.
    if (labels.fall_through != labels.true_label) {
      __ jmp(labels.true_label);
    }
  }
}


static Condition EmitInt64ComparisonOp(FlowGraphCompiler* compiler,
                                       const LocationSummary& locs,
                                       Token::Kind kind,
                                       BranchLabels labels) {
  Location left = locs.in(0);
  Location right = locs.in(1);
  ASSERT(!left.IsConstant() || !right.IsConstant());

  Condition true_condition = TokenKindToIntCondition(kind);

  if (left.IsConstant()) {
    __ CompareObject(right.reg(), left.constant());
    true_condition = FlipCondition(true_condition);
  } else if (right.IsConstant()) {
    __ CompareObject(left.reg(), right.constant());
  } else if (right.IsStackSlot()) {
    __ cmpq(left.reg(), right.ToStackSlotAddress());
  } else {
    __ cmpq(left.reg(), right.reg());
  }
  return true_condition;
}


static Condition TokenKindToDoubleCondition(Token::Kind kind) {
  switch (kind) {
    case Token::kEQ: return EQUAL;
    case Token::kNE: return NOT_EQUAL;
    case Token::kLT: return BELOW;
    case Token::kGT: return ABOVE;
    case Token::kLTE: return BELOW_EQUAL;
    case Token::kGTE: return ABOVE_EQUAL;
    default:
      UNREACHABLE();
      return OVERFLOW;
  }
}


static Condition EmitDoubleComparisonOp(FlowGraphCompiler* compiler,
                                        const LocationSummary& locs,
                                        Token::Kind kind,
                                        BranchLabels labels) {
  XmmRegister left = locs.in(0).fpu_reg();
  XmmRegister right = locs.in(1).fpu_reg();

  __ comisd(left, right);

  Condition true_condition = TokenKindToDoubleCondition(kind);
  Label* nan_result = (true_condition == NOT_EQUAL)
      ? labels.true_label : labels.false_label;
  __ j(PARITY_EVEN, nan_result);
  return true_condition;
}


Condition EqualityCompareInstr::EmitComparisonCode(FlowGraphCompiler* compiler,
                                                   BranchLabels labels) {
  if ((operation_cid() == kSmiCid) || (operation_cid() == kMintCid)) {
    return EmitInt64ComparisonOp(compiler, *locs(), kind(), labels);
  } else {
    ASSERT(operation_cid() == kDoubleCid);
    return EmitDoubleComparisonOp(compiler, *locs(), kind(), labels);
  }
}


void EqualityCompareInstr::EmitNativeCode(FlowGraphCompiler* compiler) {
  ASSERT((kind() == Token::kEQ) || (kind() == Token::kNE));

  Label is_true, is_false;
  BranchLabels labels = { &is_true, &is_false, &is_false };
  Condition true_condition = EmitComparisonCode(compiler, labels);
  EmitBranchOnCondition(compiler,  true_condition, labels);

  Register result = locs()->out(0).reg();
  Label done;
  __ Bind(&is_false);
  __ LoadObject(result, Bool::False());
  __ jmp(&done);
  __ Bind(&is_true);
  __ LoadObject(result, Bool::True());
  __ Bind(&done);
}


void EqualityCompareInstr::EmitBranchCode(FlowGraphCompiler* compiler,
                                          BranchInstr* branch) {
  ASSERT((kind() == Token::kNE) || (kind() == Token::kEQ));

  BranchLabels labels = compiler->CreateBranchLabels(branch);
  Condition true_condition = EmitComparisonCode(compiler, labels);
  EmitBranchOnCondition(compiler, true_condition, labels);
}


LocationSummary* TestSmiInstr::MakeLocationSummary(Zone* zone,
                                                   bool opt) const {
  const intptr_t kNumInputs = 2;
  const intptr_t kNumTemps = 0;
  LocationSummary* locs = new(zone) LocationSummary(
      zone, kNumInputs, kNumTemps, LocationSummary::kNoCall);
  locs->set_in(0, Location::RequiresRegister());
  // Only one input can be a constant operand. The case of two constant
  // operands should be handled by constant propagation.
  locs->set_in(1, Location::RegisterOrConstant(right()));
  return locs;
}


Condition TestSmiInstr::EmitComparisonCode(FlowGraphCompiler* compiler,
                                           BranchLabels labels) {
  Register left_reg = locs()->in(0).reg();
  Location right = locs()->in(1);
  if (right.IsConstant()) {
    ASSERT(right.constant().IsSmi());
    const int64_t imm =
        reinterpret_cast<int64_t>(right.constant().raw());
    __ TestImmediate(left_reg, Immediate(imm));
  } else {
    __ testq(left_reg, right.reg());
  }
  Condition true_condition = (kind() == Token::kNE) ? NOT_ZERO : ZERO;
  return true_condition;
}


void TestSmiInstr::EmitNativeCode(FlowGraphCompiler* compiler) {
  // Never emitted outside of the BranchInstr.
  UNREACHABLE();
}


void TestSmiInstr::EmitBranchCode(FlowGraphCompiler* compiler,
                                  BranchInstr* branch) {
  BranchLabels labels = compiler->CreateBranchLabels(branch);
  Condition true_condition = EmitComparisonCode(compiler, labels);
  EmitBranchOnCondition(compiler, true_condition, labels);
}



LocationSummary* TestCidsInstr::MakeLocationSummary(Zone* zone,
                                                    bool opt) const {
  const intptr_t kNumInputs = 1;
  const intptr_t kNumTemps = 1;
  LocationSummary* locs = new(zone) LocationSummary(
      zone, kNumInputs, kNumTemps, LocationSummary::kNoCall);
  locs->set_in(0, Location::RequiresRegister());
  locs->set_temp(0, Location::RequiresRegister());
  locs->set_out(0, Location::RequiresRegister());
  return locs;
}


Condition TestCidsInstr::EmitComparisonCode(FlowGraphCompiler* compiler,
                                            BranchLabels labels) {
  ASSERT((kind() == Token::kIS) || (kind() == Token::kISNOT));
  Register val_reg = locs()->in(0).reg();
  Register cid_reg = locs()->temp(0).reg();

  Label* deopt = CanDeoptimize() ?
      compiler->AddDeoptStub(deopt_id(), ICData::kDeoptTestCids) : NULL;

  const intptr_t true_result = (kind() == Token::kIS) ? 1 : 0;
  const ZoneGrowableArray<intptr_t>& data = cid_results();
  ASSERT(data[0] == kSmiCid);
  bool result = data[1] == true_result;
  __ testq(val_reg, Immediate(kSmiTagMask));
  __ j(ZERO, result ? labels.true_label : labels.false_label);
  __ LoadClassId(cid_reg, val_reg);
  for (intptr_t i = 2; i < data.length(); i += 2) {
    const intptr_t test_cid = data[i];
    ASSERT(test_cid != kSmiCid);
    result = data[i + 1] == true_result;
    __ cmpq(cid_reg,  Immediate(test_cid));
    __ j(EQUAL, result ? labels.true_label : labels.false_label);
  }
  // No match found, deoptimize or false.
  if (deopt == NULL) {
    Label* target = result ? labels.false_label : labels.true_label;
    if (target != labels.fall_through) {
      __ jmp(target);
    }
  } else {
    __ jmp(deopt);
  }
  // Dummy result as the last instruction is a jump, any conditional
  // branch using the result will therefore be skipped.
  return ZERO;
}


void TestCidsInstr::EmitBranchCode(FlowGraphCompiler* compiler,
                                   BranchInstr* branch) {
  BranchLabels labels = compiler->CreateBranchLabels(branch);
  EmitComparisonCode(compiler, labels);
}


void TestCidsInstr::EmitNativeCode(FlowGraphCompiler* compiler) {
  Register result_reg = locs()->out(0).reg();
  Label is_true, is_false, done;
  BranchLabels labels = { &is_true, &is_false, &is_false };
  EmitComparisonCode(compiler, labels);
  __ Bind(&is_false);
  __ LoadObject(result_reg, Bool::False());
  __ jmp(&done, Assembler::kNearJump);
  __ Bind(&is_true);
  __ LoadObject(result_reg, Bool::True());
  __ Bind(&done);
}


LocationSummary* RelationalOpInstr::MakeLocationSummary(Zone* zone,
                                                        bool opt) const {
  const intptr_t kNumInputs = 2;
  const intptr_t kNumTemps = 0;
  if (operation_cid() == kDoubleCid) {
    LocationSummary* summary = new(zone) LocationSummary(
        zone, kNumInputs, kNumTemps, LocationSummary::kNoCall);
    summary->set_in(0, Location::RequiresFpuRegister());
    summary->set_in(1, Location::RequiresFpuRegister());
    summary->set_out(0, Location::RequiresRegister());
    return summary;
  } else if (operation_cid() == kMintCid) {
    LocationSummary* summary = new(zone) LocationSummary(
        zone, kNumInputs, kNumTemps, LocationSummary::kNoCall);
    summary->set_in(0, Location::RequiresRegister());
    summary->set_in(1, Location::RequiresRegister());
    summary->set_out(0, Location::RequiresRegister());
    return summary;
  }
  ASSERT(operation_cid() == kSmiCid);
  LocationSummary* summary = new(zone) LocationSummary(
      zone, kNumInputs, kNumTemps, LocationSummary::kNoCall);
  summary->set_in(0, Location::RegisterOrConstant(left()));
  // Only one input can be a constant operand. The case of two constant
  // operands should be handled by constant propagation.
  summary->set_in(1, summary->in(0).IsConstant()
                         ? Location::RequiresRegister()
                         : Location::RegisterOrConstant(right()));
  summary->set_out(0, Location::RequiresRegister());
  return summary;
}


Condition RelationalOpInstr::EmitComparisonCode(FlowGraphCompiler* compiler,
                                                BranchLabels labels) {
  if ((operation_cid() == kSmiCid) || (operation_cid() == kMintCid)) {
    return EmitInt64ComparisonOp(compiler, *locs(), kind(), labels);
  } else {
    ASSERT(operation_cid() == kDoubleCid);
    return EmitDoubleComparisonOp(compiler, *locs(), kind(), labels);
  }
}


void RelationalOpInstr::EmitNativeCode(FlowGraphCompiler* compiler) {
  Label is_true, is_false;
  BranchLabels labels = { &is_true, &is_false, &is_false };
  Condition true_condition = EmitComparisonCode(compiler, labels);
  EmitBranchOnCondition(compiler, true_condition, labels);

  Register result = locs()->out(0).reg();
  Label done;
  __ Bind(&is_false);
  __ LoadObject(result, Bool::False());
  __ jmp(&done);
  __ Bind(&is_true);
  __ LoadObject(result, Bool::True());
  __ Bind(&done);
}


void RelationalOpInstr::EmitBranchCode(FlowGraphCompiler* compiler,
                                       BranchInstr* branch) {
  BranchLabels labels = compiler->CreateBranchLabels(branch);
  Condition true_condition = EmitComparisonCode(compiler, labels);
  EmitBranchOnCondition(compiler, true_condition, labels);
}


LocationSummary* NativeCallInstr::MakeLocationSummary(Zone* zone,
                                                      bool opt) const {
  return MakeCallSummary(zone);
}


void NativeCallInstr::EmitNativeCode(FlowGraphCompiler* compiler) {
  SetupNative();
  Register result = locs()->out(0).reg();
  const intptr_t argc_tag = NativeArguments::ComputeArgcTag(function());
  const bool is_leaf_call =
      (argc_tag & NativeArguments::AutoSetupScopeMask()) == 0;

  // Push the result place holder initialized to NULL.
  __ PushObject(Object::null_object());
  // Pass a pointer to the first argument in RAX.
  if (!function().HasOptionalParameters()) {
    __ leaq(RAX, Address(RBP, (kParamEndSlotFromFp +
                               function().NumParameters()) * kWordSize));
  } else {
    __ leaq(RAX, Address(RBP, kFirstLocalSlotFromFp * kWordSize));
  }
  __ LoadImmediate(R10, Immediate(argc_tag));
  const StubEntry* stub_entry;
  if (link_lazily()) {
    stub_entry = StubCode::CallBootstrapCFunction_entry();
    ExternalLabel label(NativeEntry::LinkNativeCallEntry());
    __ LoadNativeEntry(RBX, &label, kPatchable);
  } else {
    stub_entry = (is_bootstrap_native() || is_leaf_call)
        ? StubCode::CallBootstrapCFunction_entry()
        : StubCode::CallNativeCFunction_entry();
    const ExternalLabel label(reinterpret_cast<uword>(native_c_function()));
    __ LoadNativeEntry(RBX, &label, kNotPatchable);
  }
  compiler->GenerateCall(token_pos(),
                         *stub_entry,
                         RawPcDescriptors::kOther,
                         locs());
  __ popq(result);
}


static bool CanBeImmediateIndex(Value* index, intptr_t cid) {
  if (!index->definition()->IsConstant()) return false;
  const Object& constant = index->definition()->AsConstant()->value();
  if (!constant.IsSmi()) return false;
  const Smi& smi_const = Smi::Cast(constant);
  const intptr_t scale = Instance::ElementSizeFor(cid);
  const intptr_t data_offset = Instance::DataOffsetFor(cid);
  const int64_t disp = smi_const.AsInt64Value() * scale + data_offset;
  return Utils::IsInt(32, disp);
}


LocationSummary* StringFromCharCodeInstr::MakeLocationSummary(Zone* zone,
                                                              bool opt) const {
  const intptr_t kNumInputs = 1;
  // TODO(fschneider): Allow immediate operands for the char code.
  return LocationSummary::Make(zone,
                               kNumInputs,
                               Location::RequiresRegister(),
                               LocationSummary::kNoCall);
}


void StringFromCharCodeInstr::EmitNativeCode(FlowGraphCompiler* compiler) {
  ASSERT(compiler->is_optimizing());
  Register char_code = locs()->in(0).reg();
  Register result = locs()->out(0).reg();

  __ movq(result, Address(THR, Thread::predefined_symbols_address_offset()));
  __ movq(result, Address(result,
                          char_code,
                          TIMES_HALF_WORD_SIZE,  // Char code is a smi.
                          Symbols::kNullCharCodeSymbolOffset * kWordSize));
}


LocationSummary* StringToCharCodeInstr::MakeLocationSummary(Zone* zone,
                                                            bool opt) const {
  const intptr_t kNumInputs = 1;
  return LocationSummary::Make(zone,
                               kNumInputs,
                               Location::RequiresRegister(),
                               LocationSummary::kNoCall);
}


void StringToCharCodeInstr::EmitNativeCode(FlowGraphCompiler* compiler) {
  ASSERT(cid_ == kOneByteStringCid);
  Register str = locs()->in(0).reg();
  Register result = locs()->out(0).reg();
  Label is_one, done;
  __ movq(result, FieldAddress(str, String::length_offset()));
  __ cmpq(result, Immediate(Smi::RawValue(1)));
  __ j(EQUAL, &is_one, Assembler::kNearJump);
  __ movq(result, Immediate(Smi::RawValue(-1)));
  __ jmp(&done);
  __ Bind(&is_one);
  __ movzxb(result, FieldAddress(str, OneByteString::data_offset()));
  __ SmiTag(result);
  __ Bind(&done);
}


LocationSummary* StringInterpolateInstr::MakeLocationSummary(Zone* zone,
                                                             bool opt) const {
  const intptr_t kNumInputs = 1;
  const intptr_t kNumTemps = 0;
  LocationSummary* summary = new(zone) LocationSummary(
      zone, kNumInputs, kNumTemps, LocationSummary::kCall);
  summary->set_in(0, Location::RegisterLocation(RAX));
  summary->set_out(0, Location::RegisterLocation(RAX));
  return summary;
}


void StringInterpolateInstr::EmitNativeCode(FlowGraphCompiler* compiler) {
  Register array = locs()->in(0).reg();
  __ pushq(array);
  const int kNumberOfArguments = 1;
  const Array& kNoArgumentNames = Object::null_array();
  compiler->GenerateStaticCall(deopt_id(),
                               token_pos(),
                               CallFunction(),
                               kNumberOfArguments,
                               kNoArgumentNames,
                               locs(),
                               ICData::Handle());
  ASSERT(locs()->out(0).reg() == RAX);
}


LocationSummary* LoadUntaggedInstr::MakeLocationSummary(Zone* zone,
                                                        bool opt) const {
  const intptr_t kNumInputs = 1;
  return LocationSummary::Make(zone,
                               kNumInputs,
                               Location::RequiresRegister(),
                               LocationSummary::kNoCall);
}


void LoadUntaggedInstr::EmitNativeCode(FlowGraphCompiler* compiler) {
  Register obj = locs()->in(0).reg();
  Register result = locs()->out(0).reg();
  if (object()->definition()->representation() == kUntagged) {
    __ movq(result, Address(obj, offset()));
  } else {
    ASSERT(object()->definition()->representation() == kTagged);
    __ movq(result, FieldAddress(obj, offset()));
  }
}


LocationSummary* LoadClassIdInstr::MakeLocationSummary(Zone* zone,
                                                       bool opt) const {
  const intptr_t kNumInputs = 1;
  return LocationSummary::Make(zone,
                               kNumInputs,
                               Location::RequiresRegister(),
                               LocationSummary::kNoCall);
}


void LoadClassIdInstr::EmitNativeCode(FlowGraphCompiler* compiler) {
  const Register object = locs()->in(0).reg();
  const Register result = locs()->out(0).reg();
  Label load, done;

  // We don't use Assembler::LoadTaggedClassIdMayBeSmi() here---which uses
  // a conditional move instead---because it is slower, probably due to
  // branch prediction usually working just fine in this case.
  __ testq(object, Immediate(kSmiTagMask));
  __ j(NOT_ZERO, &load, Assembler::kNearJump);
  __ LoadImmediate(result, Immediate(Smi::RawValue(kSmiCid)));
  __ jmp(&done);
  __ Bind(&load);
  __ LoadClassId(result, object);
  __ SmiTag(result);
  __ Bind(&done);
}


CompileType LoadIndexedInstr::ComputeType() const {
  switch (class_id_) {
    case kArrayCid:
    case kImmutableArrayCid:
      return CompileType::Dynamic();

    case kTypedDataFloat32ArrayCid:
    case kTypedDataFloat64ArrayCid:
      return CompileType::FromCid(kDoubleCid);
    case kTypedDataFloat32x4ArrayCid:
      return CompileType::FromCid(kFloat32x4Cid);
    case kTypedDataInt32x4ArrayCid:
      return CompileType::FromCid(kInt32x4Cid);
    case kTypedDataFloat64x2ArrayCid:
      return CompileType::FromCid(kFloat64x2Cid);

    case kTypedDataInt8ArrayCid:
    case kTypedDataUint8ArrayCid:
    case kTypedDataUint8ClampedArrayCid:
    case kExternalTypedDataUint8ArrayCid:
    case kExternalTypedDataUint8ClampedArrayCid:
    case kTypedDataInt16ArrayCid:
    case kTypedDataUint16ArrayCid:
    case kOneByteStringCid:
    case kTwoByteStringCid:
    case kTypedDataInt32ArrayCid:
    case kTypedDataUint32ArrayCid:
      return CompileType::FromCid(kSmiCid);

    case kTypedDataInt64ArrayCid:
      return CompileType::Int();

    default:
      UNIMPLEMENTED();
      return CompileType::Dynamic();
  }
}


Representation LoadIndexedInstr::representation() const {
  switch (class_id_) {
    case kArrayCid:
    case kImmutableArrayCid:
    case kTypedDataInt8ArrayCid:
    case kTypedDataUint8ArrayCid:
    case kTypedDataUint8ClampedArrayCid:
    case kExternalTypedDataUint8ArrayCid:
    case kExternalTypedDataUint8ClampedArrayCid:
    case kTypedDataInt16ArrayCid:
    case kTypedDataUint16ArrayCid:
    case kOneByteStringCid:
    case kTwoByteStringCid:
      return kTagged;
    case kTypedDataInt32ArrayCid:
      return kUnboxedInt32;
    case kTypedDataUint32ArrayCid:
      return kUnboxedUint32;
    case kTypedDataInt64ArrayCid:
      return kUnboxedMint;
    case kTypedDataFloat32ArrayCid:
    case kTypedDataFloat64ArrayCid:
      return kUnboxedDouble;
    case kTypedDataInt32x4ArrayCid:
      return kUnboxedInt32x4;
    case kTypedDataFloat32x4ArrayCid:
      return kUnboxedFloat32x4;
    case kTypedDataFloat64x2ArrayCid:
      return kUnboxedFloat64x2;
    default:
      UNIMPLEMENTED();
      return kTagged;
  }
}


LocationSummary* LoadIndexedInstr::MakeLocationSummary(Zone* zone,
                                                       bool opt) const {
  const intptr_t kNumInputs = 2;
  const intptr_t kNumTemps = 0;
  LocationSummary* locs = new(zone) LocationSummary(
      zone, kNumInputs, kNumTemps, LocationSummary::kNoCall);
  locs->set_in(0, Location::RequiresRegister());
  // The smi index is either untagged (element size == 1), or it is left smi
  // tagged (for all element sizes > 1).
  if (index_scale() == 1) {
    locs->set_in(1, CanBeImmediateIndex(index(), class_id())
                      ? Location::Constant(index()->definition()->AsConstant())
                      : Location::WritableRegister());
  } else {
    locs->set_in(1, CanBeImmediateIndex(index(), class_id())
                      ? Location::Constant(index()->definition()->AsConstant())
                      : Location::RequiresRegister());
  }
  if ((representation() == kUnboxedDouble)    ||
      (representation() == kUnboxedFloat32x4) ||
      (representation() == kUnboxedInt32x4)   ||
      (representation() == kUnboxedFloat64x2)) {
    locs->set_out(0, Location::RequiresFpuRegister());
  } else {
    locs->set_out(0, Location::RequiresRegister());
  }
  return locs;
}


void LoadIndexedInstr::EmitNativeCode(FlowGraphCompiler* compiler) {
  // The array register points to the backing store for external arrays.
  const Register array = locs()->in(0).reg();
  const Location index = locs()->in(1);

  Address element_address = index.IsRegister()
      ? Assembler::ElementAddressForRegIndex(
            IsExternal(), class_id(), index_scale(), array, index.reg())
      : Assembler::ElementAddressForIntIndex(
            IsExternal(), class_id(), index_scale(),
            array, Smi::Cast(index.constant()).Value());

  if ((representation() == kUnboxedDouble)    ||
      (representation() == kUnboxedFloat32x4) ||
      (representation() == kUnboxedInt32x4)   ||
      (representation() == kUnboxedFloat64x2)) {
    if ((index_scale() == 1) && index.IsRegister()) {
      __ SmiUntag(index.reg());
    }

    XmmRegister result = locs()->out(0).fpu_reg();
    if (class_id() == kTypedDataFloat32ArrayCid) {
      // Load single precision float.
      __ movss(result, element_address);
    } else if (class_id() == kTypedDataFloat64ArrayCid) {
      __ movsd(result, element_address);
    } else {
      ASSERT((class_id() == kTypedDataInt32x4ArrayCid)   ||
             (class_id() == kTypedDataFloat32x4ArrayCid) ||
             (class_id() == kTypedDataFloat64x2ArrayCid));
      __ movups(result, element_address);
    }
    return;
  }

  if ((representation() == kUnboxedUint32) ||
      (representation() == kUnboxedInt32)) {
    if ((index_scale() == 1) && index.IsRegister()) {
      __ SmiUntag(index.reg());
    }
    Register result = locs()->out(0).reg();
    switch (class_id()) {
      case kTypedDataInt32ArrayCid:
        ASSERT(representation() == kUnboxedInt32);
        __ movsxd(result, element_address);
        break;
      case kTypedDataUint32ArrayCid:
        ASSERT(representation() == kUnboxedUint32);
        __ movl(result, element_address);
        break;
      default:
        UNREACHABLE();
    }
    return;
  }

  if (representation() == kUnboxedMint) {
    ASSERT(class_id() == kTypedDataInt64ArrayCid);
    if ((index_scale() == 1) && index.IsRegister()) {
    __ SmiUntag(index.reg());
    }
    Register result = locs()->out(0).reg();
    __ movq(result, element_address);
    return;
  }

  ASSERT(representation() == kTagged);

  if ((index_scale() == 1) && index.IsRegister()) {
    __ SmiUntag(index.reg());
  }
  Register result = locs()->out(0).reg();
  switch (class_id()) {
    case kTypedDataInt8ArrayCid:
      __ movsxb(result, element_address);
      __ SmiTag(result);
      break;
    case kTypedDataUint8ArrayCid:
    case kTypedDataUint8ClampedArrayCid:
    case kExternalTypedDataUint8ArrayCid:
    case kExternalTypedDataUint8ClampedArrayCid:
    case kOneByteStringCid:
      __ movzxb(result, element_address);
      __ SmiTag(result);
      break;
    case kTypedDataInt16ArrayCid:
      __ movsxw(result, element_address);
      __ SmiTag(result);
      break;
    case kTypedDataUint16ArrayCid:
    case kTwoByteStringCid:
      __ movzxw(result, element_address);
      __ SmiTag(result);
      break;
    default:
      ASSERT((class_id() == kArrayCid) || (class_id() == kImmutableArrayCid));
      __ movq(result, element_address);
      break;
  }
}


LocationSummary* LoadCodeUnitsInstr::MakeLocationSummary(Zone* zone,
                                                         bool opt) const {
  const intptr_t kNumInputs = 2;
  const intptr_t kNumTemps = 0;
  LocationSummary* summary = new(zone) LocationSummary(
      zone, kNumInputs, kNumTemps, LocationSummary::kNoCall);
  summary->set_in(0, Location::RequiresRegister());
  // The smi index is either untagged (element size == 1), or it is left smi
  // tagged (for all element sizes > 1).
  summary->set_in(1, index_scale() == 1 ? Location::WritableRegister()
                                        : Location::RequiresRegister());
  summary->set_out(0, Location::RequiresRegister());
  return summary;
}


void LoadCodeUnitsInstr::EmitNativeCode(FlowGraphCompiler* compiler) {
  // The string register points to the backing store for external strings.
  const Register str = locs()->in(0).reg();
  const Location index = locs()->in(1);

  Address element_address = Assembler::ElementAddressForRegIndex(
        IsExternal(), class_id(), index_scale(), str, index.reg());

  if ((index_scale() == 1)) {
    __ SmiUntag(index.reg());
  }
  Register result = locs()->out(0).reg();
  switch (class_id()) {
    case kOneByteStringCid:
    case kExternalOneByteStringCid:
      switch (element_count()) {
        case 1: __ movzxb(result, element_address); break;
        case 2: __ movzxw(result, element_address); break;
        case 4: __ movl(result, element_address); break;
        default: UNREACHABLE();
      }
      __ SmiTag(result);
      break;
    case kTwoByteStringCid:
    case kExternalTwoByteStringCid:
      switch (element_count()) {
        case 1: __ movzxw(result, element_address); break;
        case 2: __ movl(result, element_address); break;
        default: UNREACHABLE();
      }
      __ SmiTag(result);
      break;
    default:
      UNREACHABLE();
      break;
  }
}


Representation StoreIndexedInstr::RequiredInputRepresentation(
    intptr_t idx) const {
  if (idx == 0) return kNoRepresentation;
  if (idx == 1) return kTagged;
  ASSERT(idx == 2);
  switch (class_id_) {
    case kArrayCid:
    case kOneByteStringCid:
    case kTypedDataInt8ArrayCid:
    case kTypedDataUint8ArrayCid:
    case kExternalTypedDataUint8ArrayCid:
    case kTypedDataUint8ClampedArrayCid:
    case kExternalTypedDataUint8ClampedArrayCid:
    case kTypedDataInt16ArrayCid:
    case kTypedDataUint16ArrayCid:
      return kTagged;
    case kTypedDataInt32ArrayCid:
      return kUnboxedInt32;
    case kTypedDataUint32ArrayCid:
      return kUnboxedUint32;
    case kTypedDataInt64ArrayCid:
      return kUnboxedMint;
    case kTypedDataFloat32ArrayCid:
    case kTypedDataFloat64ArrayCid:
      return kUnboxedDouble;
    case kTypedDataFloat32x4ArrayCid:
      return kUnboxedFloat32x4;
    case kTypedDataInt32x4ArrayCid:
      return kUnboxedInt32x4;
    case kTypedDataFloat64x2ArrayCid:
      return kUnboxedFloat64x2;
    default:
      UNIMPLEMENTED();
      return kTagged;
  }
}


LocationSummary* StoreIndexedInstr::MakeLocationSummary(Zone* zone,
                                                        bool opt) const {
  const intptr_t kNumInputs = 3;
  const intptr_t kNumTemps = 0;
  LocationSummary* locs = new(zone) LocationSummary(
      zone, kNumInputs, kNumTemps, LocationSummary::kNoCall);
  locs->set_in(0, Location::RequiresRegister());
  // The smi index is either untagged (element size == 1), or it is left smi
  // tagged (for all element sizes > 1).
  if (index_scale() == 1) {
    locs->set_in(1, CanBeImmediateIndex(index(), class_id())
                      ? Location::Constant(index()->definition()->AsConstant())
                      : Location::WritableRegister());
  } else {
    locs->set_in(1, CanBeImmediateIndex(index(), class_id())
                      ? Location::Constant(index()->definition()->AsConstant())
                      : Location::RequiresRegister());
  }
  switch (class_id()) {
    case kArrayCid:
      locs->set_in(2, ShouldEmitStoreBarrier()
                        ? Location::WritableRegister()
                        : Location::RegisterOrConstant(value()));
      break;
    case kExternalTypedDataUint8ArrayCid:
    case kExternalTypedDataUint8ClampedArrayCid:
    case kTypedDataInt8ArrayCid:
    case kTypedDataUint8ArrayCid:
    case kTypedDataUint8ClampedArrayCid:
    case kOneByteStringCid:
      // TODO(fschneider): Add location constraint for byte registers (RAX,
      // RBX, RCX, RDX) instead of using a fixed register.
      locs->set_in(2, Location::FixedRegisterOrSmiConstant(value(), RAX));
      break;
    case kTypedDataInt16ArrayCid:
    case kTypedDataUint16ArrayCid:
      // Writable register because the value must be untagged before storing.
      locs->set_in(2, Location::WritableRegister());
      break;
    case kTypedDataInt32ArrayCid:
    case kTypedDataUint32ArrayCid:
    case kTypedDataInt64ArrayCid:
      locs->set_in(2, Location::RequiresRegister());
      break;
    case kTypedDataFloat32ArrayCid:
    case kTypedDataFloat64ArrayCid:
      // TODO(srdjan): Support Float64 constants.
      locs->set_in(2, Location::RequiresFpuRegister());
      break;
    case kTypedDataInt32x4ArrayCid:
    case kTypedDataFloat64x2ArrayCid:
    case kTypedDataFloat32x4ArrayCid:
      locs->set_in(2, Location::RequiresFpuRegister());
      break;
    default:
      UNREACHABLE();
      return NULL;
  }
  return locs;
}


void StoreIndexedInstr::EmitNativeCode(FlowGraphCompiler* compiler) {
  // The array register points to the backing store for external arrays.
  const Register array = locs()->in(0).reg();
  const Location index = locs()->in(1);

  Address element_address = index.IsRegister()
      ? Assembler::ElementAddressForRegIndex(
            IsExternal(), class_id(), index_scale(), array, index.reg())
      : Assembler::ElementAddressForIntIndex(
            IsExternal(), class_id(), index_scale(),
            array, Smi::Cast(index.constant()).Value());

  if ((index_scale() == 1) && index.IsRegister()) {
    __ SmiUntag(index.reg());
  }
  switch (class_id()) {
    case kArrayCid:
      if (ShouldEmitStoreBarrier()) {
        Register value = locs()->in(2).reg();
        __ StoreIntoObject(array, element_address, value);
      } else if (locs()->in(2).IsConstant()) {
        const Object& constant = locs()->in(2).constant();
        __ StoreIntoObjectNoBarrier(array, element_address, constant);
      } else {
        Register value = locs()->in(2).reg();
        __ StoreIntoObjectNoBarrier(array, element_address, value);
      }
      break;
    case kTypedDataInt8ArrayCid:
    case kTypedDataUint8ArrayCid:
    case kExternalTypedDataUint8ArrayCid:
    case kOneByteStringCid:
      if (locs()->in(2).IsConstant()) {
        const Smi& constant = Smi::Cast(locs()->in(2).constant());
        __ movb(element_address,
                Immediate(static_cast<int8_t>(constant.Value())));
      } else {
        ASSERT(locs()->in(2).reg() == RAX);
        __ SmiUntag(RAX);
        __ movb(element_address, RAX);
      }
      break;
    case kTypedDataUint8ClampedArrayCid:
    case kExternalTypedDataUint8ClampedArrayCid: {
      if (locs()->in(2).IsConstant()) {
        const Smi& constant = Smi::Cast(locs()->in(2).constant());
        intptr_t value = constant.Value();
        // Clamp to 0x0 or 0xFF respectively.
        if (value > 0xFF) {
          value = 0xFF;
        } else if (value < 0) {
          value = 0;
        }
        __ movb(element_address,
                Immediate(static_cast<int8_t>(value)));
      } else {
        ASSERT(locs()->in(2).reg() == RAX);
        Label store_value, store_0xff;
        __ SmiUntag(RAX);
        __ CompareImmediate(RAX, Immediate(0xFF));
        __ j(BELOW_EQUAL, &store_value, Assembler::kNearJump);
        // Clamp to 0x0 or 0xFF respectively.
        __ j(GREATER, &store_0xff);
        __ xorq(RAX, RAX);
        __ jmp(&store_value, Assembler::kNearJump);
        __ Bind(&store_0xff);
        __ LoadImmediate(RAX, Immediate(0xFF));
        __ Bind(&store_value);
        __ movb(element_address, RAX);
      }
      break;
    }
    case kTypedDataInt16ArrayCid:
    case kTypedDataUint16ArrayCid: {
      Register value = locs()->in(2).reg();
      __ SmiUntag(value);
      __ movw(element_address, value);
      break;
    }
    case kTypedDataInt32ArrayCid:
    case kTypedDataUint32ArrayCid: {
      Register value = locs()->in(2).reg();
      __ movl(element_address, value);
      break;
    }
    case kTypedDataInt64ArrayCid: {
      Register value = locs()->in(2).reg();
      __ movq(element_address, value);
      break;
    }
    case kTypedDataFloat32ArrayCid:
      __ movss(element_address, locs()->in(2).fpu_reg());
      break;
    case kTypedDataFloat64ArrayCid:
      __ movsd(element_address, locs()->in(2).fpu_reg());
      break;
    case kTypedDataInt32x4ArrayCid:
    case kTypedDataFloat64x2ArrayCid:
    case kTypedDataFloat32x4ArrayCid:
      __ movups(element_address, locs()->in(2).fpu_reg());
      break;
    default:
      UNREACHABLE();
  }
}


LocationSummary* GuardFieldClassInstr::MakeLocationSummary(Zone* zone,
                                                           bool opt) const {
  const intptr_t kNumInputs = 1;

  const intptr_t value_cid = value()->Type()->ToCid();
  const intptr_t field_cid = field().guarded_cid();

  const bool emit_full_guard = !opt || (field_cid == kIllegalCid);
  const bool needs_value_cid_temp_reg =
    (value_cid == kDynamicCid) && (emit_full_guard || (field_cid != kSmiCid));
  const bool needs_field_temp_reg = emit_full_guard;

  intptr_t num_temps = 0;
  if (needs_value_cid_temp_reg) {
    num_temps++;
  }
  if (needs_field_temp_reg) {
    num_temps++;
  }

  LocationSummary* summary = new(zone) LocationSummary(
      zone, kNumInputs, num_temps, LocationSummary::kNoCall);
  summary->set_in(0, Location::RequiresRegister());

  for (intptr_t i = 0; i < num_temps; i++) {
    summary->set_temp(i, Location::RequiresRegister());
  }


  return summary;
}


void GuardFieldClassInstr::EmitNativeCode(FlowGraphCompiler* compiler) {
  ASSERT(sizeof(classid_t) == kInt32Size);
  const intptr_t value_cid = value()->Type()->ToCid();
  const intptr_t field_cid = field().guarded_cid();
  const intptr_t nullability = field().is_nullable() ? kNullCid : kIllegalCid;

  if (field_cid == kDynamicCid) {
    ASSERT(!compiler->is_optimizing());
    return;  // Nothing to emit.
  }

  const bool emit_full_guard =
      !compiler->is_optimizing() || (field_cid == kIllegalCid);

  const bool needs_value_cid_temp_reg =
      (value_cid == kDynamicCid) && (emit_full_guard || (field_cid != kSmiCid));

  const bool needs_field_temp_reg = emit_full_guard;

  const Register value_reg = locs()->in(0).reg();

  const Register value_cid_reg = needs_value_cid_temp_reg ?
      locs()->temp(0).reg() : kNoRegister;

  const Register field_reg = needs_field_temp_reg ?
      locs()->temp(locs()->temp_count() - 1).reg() : kNoRegister;

  Label ok, fail_label;

  Label* deopt = compiler->is_optimizing() ?
      compiler->AddDeoptStub(deopt_id(), ICData::kDeoptGuardField) : NULL;

  Label* fail = (deopt != NULL) ? deopt : &fail_label;

  if (emit_full_guard) {
    __ LoadObject(field_reg, Field::ZoneHandle(field().raw()));

    FieldAddress field_cid_operand(field_reg, Field::guarded_cid_offset());
    FieldAddress field_nullability_operand(
        field_reg, Field::is_nullable_offset());

    if (value_cid == kDynamicCid) {
      LoadValueCid(compiler, value_cid_reg, value_reg);

      __ cmpl(value_cid_reg, field_cid_operand);
      __ j(EQUAL, &ok);
      __ cmpl(value_cid_reg, field_nullability_operand);
    } else if (value_cid == kNullCid) {
      __ cmpl(field_nullability_operand, Immediate(value_cid));
    } else {
      __ cmpl(field_cid_operand, Immediate(value_cid));
    }
    __ j(EQUAL, &ok);

    // Check if the tracked state of the guarded field can be initialized
    // inline. If the field needs length check we fall through to runtime
    // which is responsible for computing offset of the length field
    // based on the class id.
    if (!field().needs_length_check()) {
      // Uninitialized field can be handled inline. Check if the
      // field is still unitialized.
      __ cmpl(field_cid_operand, Immediate(kIllegalCid));
      __ j(NOT_EQUAL, fail);

      if (value_cid == kDynamicCid) {
        __ movl(field_cid_operand, value_cid_reg);
        __ movl(field_nullability_operand, value_cid_reg);
      } else {
        ASSERT(field_reg != kNoRegister);
        __ movl(field_cid_operand, Immediate(value_cid));
        __ movl(field_nullability_operand, Immediate(value_cid));
      }

      if (deopt == NULL) {
        ASSERT(!compiler->is_optimizing());
        __ jmp(&ok);
      }
    }

    if (deopt == NULL) {
      ASSERT(!compiler->is_optimizing());
      __ Bind(fail);

      __ cmpl(FieldAddress(field_reg, Field::guarded_cid_offset()),
              Immediate(kDynamicCid));
      __ j(EQUAL, &ok);

      __ pushq(field_reg);
      __ pushq(value_reg);
      __ CallRuntime(kUpdateFieldCidRuntimeEntry, 2);
      __ Drop(2);  // Drop the field and the value.
    }
  } else {
    ASSERT(compiler->is_optimizing());
    ASSERT(deopt != NULL);

    // Field guard class has been initialized and is known.
    if (value_cid == kDynamicCid) {
      // Value's class id is not known.
      __ testq(value_reg, Immediate(kSmiTagMask));

      if (field_cid != kSmiCid) {
        __ j(ZERO, fail);
        __ LoadClassId(value_cid_reg, value_reg);
        __ CompareImmediate(value_cid_reg, Immediate(field_cid));
      }

      if (field().is_nullable() && (field_cid != kNullCid)) {
        __ j(EQUAL, &ok);
        __ CompareObject(value_reg, Object::null_object());
      }

      __ j(NOT_EQUAL, fail);
    } else {
      // Both value's and field's class id is known.
      ASSERT((value_cid != field_cid) && (value_cid != nullability));
      __ jmp(fail);
    }
  }
  __ Bind(&ok);
}


LocationSummary* GuardFieldLengthInstr::MakeLocationSummary(Zone* zone,
                                                            bool opt) const {
  const intptr_t kNumInputs = 1;
  if (!opt || (field().guarded_list_length() == Field::kUnknownFixedLength)) {
    const intptr_t kNumTemps = 3;
    LocationSummary* summary = new(zone) LocationSummary(
        zone, kNumInputs, kNumTemps, LocationSummary::kNoCall);
    summary->set_in(0, Location::RequiresRegister());
    // We need temporaries for field object, length offset and expected length.
    summary->set_temp(0, Location::RequiresRegister());
    summary->set_temp(1, Location::RequiresRegister());
    summary->set_temp(2, Location::RequiresRegister());
    return summary;
  } else {
    LocationSummary* summary = new(zone) LocationSummary(
        zone, kNumInputs, 0, LocationSummary::kNoCall);
    summary->set_in(0, Location::RequiresRegister());
    return summary;
  }
  UNREACHABLE();
}


void GuardFieldLengthInstr::EmitNativeCode(FlowGraphCompiler* compiler) {
  if (field().guarded_list_length() == Field::kNoFixedLength) {
    ASSERT(!compiler->is_optimizing());
    return;  // Nothing to emit.
  }

  Label* deopt = compiler->is_optimizing() ?
      compiler->AddDeoptStub(deopt_id(), ICData::kDeoptGuardField) : NULL;

  const Register value_reg = locs()->in(0).reg();

  if (!compiler->is_optimizing() ||
      (field().guarded_list_length() == Field::kUnknownFixedLength)) {
    const Register field_reg = locs()->temp(0).reg();
    const Register offset_reg = locs()->temp(1).reg();
    const Register length_reg = locs()->temp(2).reg();

    Label ok;

    __ LoadObject(field_reg, Field::ZoneHandle(field().raw()));

    __ movsxb(offset_reg, FieldAddress(field_reg,
        Field::guarded_list_length_in_object_offset_offset()));
    __ movq(length_reg, FieldAddress(field_reg,
        Field::guarded_list_length_offset()));

    __ cmpq(offset_reg, Immediate(0));
    __ j(NEGATIVE, &ok);

    // Load the length from the value. GuardFieldClass already verified that
    // value's class matches guarded class id of the field.
    // offset_reg contains offset already corrected by -kHeapObjectTag that is
    // why we use Address instead of FieldAddress.
    __ cmpq(length_reg, Address(value_reg, offset_reg, TIMES_1, 0));

    if (deopt == NULL) {
      __ j(EQUAL, &ok);

      __ pushq(field_reg);
      __ pushq(value_reg);
      __ CallRuntime(kUpdateFieldCidRuntimeEntry, 2);
      __ Drop(2);  // Drop the field and the value.
    } else {
      __ j(NOT_EQUAL, deopt);
    }

    __ Bind(&ok);
  } else {
    ASSERT(compiler->is_optimizing());
    ASSERT(field().guarded_list_length() >= 0);
    ASSERT(field().guarded_list_length_in_object_offset() !=
        Field::kUnknownLengthOffset);

    __ CompareImmediate(
            FieldAddress(value_reg,
                         field().guarded_list_length_in_object_offset()),
            Immediate(Smi::RawValue(field().guarded_list_length())));
    __ j(NOT_EQUAL, deopt);
  }
}


class BoxAllocationSlowPath : public SlowPathCode {
 public:
  BoxAllocationSlowPath(Instruction* instruction,
                        const Class& cls,
                        Register result)
      : instruction_(instruction),
        cls_(cls),
        result_(result) { }

  virtual void EmitNativeCode(FlowGraphCompiler* compiler) {
    if (Assembler::EmittingComments()) {
      __ Comment("%s slow path allocation of %s",
                 instruction_->DebugName(),
                 String::Handle(cls_.PrettyName()).ToCString());
    }
    __ Bind(entry_label());
    const Code& stub = Code::ZoneHandle(compiler->zone(),
        StubCode::GetAllocationStubForClass(cls_));
    const StubEntry stub_entry(stub);

    LocationSummary* locs = instruction_->locs();

    locs->live_registers()->Remove(Location::RegisterLocation(result_));

    compiler->SaveLiveRegisters(locs);
    compiler->GenerateCall(Scanner::kNoSourcePos,  // No token position.
                           stub_entry,
                           RawPcDescriptors::kOther,
                           locs);
    compiler->AddStubCallTarget(stub);
    __ MoveRegister(result_, RAX);
    compiler->RestoreLiveRegisters(locs);
    __ jmp(exit_label());
  }

  static void Allocate(FlowGraphCompiler* compiler,
                       Instruction* instruction,
                       const Class& cls,
                       Register result,
                       Register temp) {
    if (compiler->intrinsic_mode()) {
      __ TryAllocate(cls,
                     compiler->intrinsic_slow_path_label(),
                     Assembler::kFarJump,
                     result,
                     temp);
    } else {
      BoxAllocationSlowPath* slow_path =
          new BoxAllocationSlowPath(instruction, cls, result);
      compiler->AddSlowPathCode(slow_path);

      __ TryAllocate(cls,
                     slow_path->entry_label(),
                     Assembler::kFarJump,
                     result,
                     temp);
      __ Bind(slow_path->exit_label());
    }
  }

 private:
  Instruction* instruction_;
  const Class& cls_;
  const Register result_;
};


LocationSummary* StoreInstanceFieldInstr::MakeLocationSummary(Zone* zone,
                                                              bool opt) const {
  const intptr_t kNumInputs = 2;
  const intptr_t kNumTemps =
      (IsUnboxedStore() && opt) ? 2 :
          ((IsPotentialUnboxedStore()) ? 3 : 0);
  LocationSummary* summary = new(zone) LocationSummary(
      zone, kNumInputs, kNumTemps,
          ((IsUnboxedStore() && opt && is_potential_unboxed_initialization_) ||
           IsPotentialUnboxedStore())
          ? LocationSummary::kCallOnSlowPath
          : LocationSummary::kNoCall);

  summary->set_in(0, Location::RequiresRegister());
  if (IsUnboxedStore() && opt) {
    summary->set_in(1, Location::RequiresFpuRegister());
    summary->set_temp(0, Location::RequiresRegister());
    summary->set_temp(1, Location::RequiresRegister());
  } else if (IsPotentialUnboxedStore()) {
    summary->set_in(1, ShouldEmitStoreBarrier()
        ? Location::WritableRegister()
        :  Location::RequiresRegister());
    summary->set_temp(0, Location::RequiresRegister());
    summary->set_temp(1, Location::RequiresRegister());
    summary->set_temp(2, opt ? Location::RequiresFpuRegister()
                             : Location::FpuRegisterLocation(XMM1));
  } else {
    summary->set_in(1, ShouldEmitStoreBarrier()
                       ? Location::WritableRegister()
                       : Location::RegisterOrConstant(value()));
  }
  return summary;
}


static void EnsureMutableBox(FlowGraphCompiler* compiler,
                             StoreInstanceFieldInstr* instruction,
                             Register box_reg,
                             const Class& cls,
                             Register instance_reg,
                             intptr_t offset,
                             Register temp) {
  Label done;
  __ movq(box_reg, FieldAddress(instance_reg, offset));
  __ CompareObject(box_reg, Object::null_object());
  __ j(NOT_EQUAL, &done);
  BoxAllocationSlowPath::Allocate(compiler, instruction, cls, box_reg, temp);
  __ movq(temp, box_reg);
  __ StoreIntoObject(instance_reg,
                     FieldAddress(instance_reg, offset),
                     temp);

  __ Bind(&done);
}


void StoreInstanceFieldInstr::EmitNativeCode(FlowGraphCompiler* compiler) {
  ASSERT(sizeof(classid_t) == kInt32Size);
  Label skip_store;

  Register instance_reg = locs()->in(0).reg();

  if (IsUnboxedStore() && compiler->is_optimizing()) {
    XmmRegister value = locs()->in(1).fpu_reg();
    Register temp = locs()->temp(0).reg();
    Register temp2 = locs()->temp(1).reg();
    const intptr_t cid = field().UnboxedFieldCid();

    if (is_potential_unboxed_initialization_) {
      const Class* cls = NULL;
      switch (cid) {
        case kDoubleCid:
          cls = &compiler->double_class();
          break;
        case kFloat32x4Cid:
          cls = &compiler->float32x4_class();
          break;
        case kFloat64x2Cid:
          cls = &compiler->float64x2_class();
          break;
        default:
          UNREACHABLE();
      }

      BoxAllocationSlowPath::Allocate(compiler, this, *cls, temp, temp2);
      __ movq(temp2, temp);
      __ StoreIntoObject(instance_reg,
                         FieldAddress(instance_reg, offset_in_bytes_),
                         temp2);
    } else {
      __ movq(temp, FieldAddress(instance_reg, offset_in_bytes_));
    }
    switch (cid) {
      case kDoubleCid:
        __ Comment("UnboxedDoubleStoreInstanceFieldInstr");
        __ movsd(FieldAddress(temp, Double::value_offset()), value);
        break;
      case kFloat32x4Cid:
        __ Comment("UnboxedFloat32x4StoreInstanceFieldInstr");
        __ movups(FieldAddress(temp, Float32x4::value_offset()), value);
        break;
      case kFloat64x2Cid:
        __ Comment("UnboxedFloat64x2StoreInstanceFieldInstr");
        __ movups(FieldAddress(temp, Float64x2::value_offset()), value);
      break;
      default:
        UNREACHABLE();
    }
    return;
  }

  if (IsPotentialUnboxedStore()) {
    Register value_reg = locs()->in(1).reg();
    Register temp = locs()->temp(0).reg();
    Register temp2 = locs()->temp(1).reg();
    FpuRegister fpu_temp = locs()->temp(2).fpu_reg();

    if (ShouldEmitStoreBarrier()) {
      // Value input is a writable register and should be manually preserved
      // across allocation slow-path.
      locs()->live_registers()->Add(locs()->in(1), kTagged);
    }

    Label store_pointer;
    Label store_double;
    Label store_float32x4;
    Label store_float64x2;

    __ LoadObject(temp, Field::ZoneHandle(field().raw()));

    __ cmpl(FieldAddress(temp, Field::is_nullable_offset()),
            Immediate(kNullCid));
    __ j(EQUAL, &store_pointer);

    __ movzxb(temp2, FieldAddress(temp, Field::kind_bits_offset()));
    __ testq(temp2, Immediate(1 << Field::kUnboxingCandidateBit));
    __ j(ZERO, &store_pointer);

    __ cmpl(FieldAddress(temp, Field::guarded_cid_offset()),
            Immediate(kDoubleCid));
    __ j(EQUAL, &store_double);

    __ cmpl(FieldAddress(temp, Field::guarded_cid_offset()),
            Immediate(kFloat32x4Cid));
    __ j(EQUAL, &store_float32x4);

    __ cmpl(FieldAddress(temp, Field::guarded_cid_offset()),
            Immediate(kFloat64x2Cid));
    __ j(EQUAL, &store_float64x2);

    // Fall through.
    __ jmp(&store_pointer);

    if (!compiler->is_optimizing()) {
      locs()->live_registers()->Add(locs()->in(0));
      locs()->live_registers()->Add(locs()->in(1));
    }

    {
      __ Bind(&store_double);
      EnsureMutableBox(compiler,
                       this,
                       temp,
                       compiler->double_class(),
                       instance_reg,
                       offset_in_bytes_,
                       temp2);
      __ movsd(fpu_temp, FieldAddress(value_reg, Double::value_offset()));
      __ movsd(FieldAddress(temp, Double::value_offset()), fpu_temp);
      __ jmp(&skip_store);
    }

    {
      __ Bind(&store_float32x4);
      EnsureMutableBox(compiler,
                       this,
                       temp,
                       compiler->float32x4_class(),
                       instance_reg,
                       offset_in_bytes_,
                       temp2);
      __ movups(fpu_temp, FieldAddress(value_reg, Float32x4::value_offset()));
      __ movups(FieldAddress(temp, Float32x4::value_offset()), fpu_temp);
      __ jmp(&skip_store);
    }

    {
      __ Bind(&store_float64x2);
      EnsureMutableBox(compiler,
                       this,
                       temp,
                       compiler->float64x2_class(),
                       instance_reg,
                       offset_in_bytes_,
                       temp2);
      __ movups(fpu_temp, FieldAddress(value_reg, Float64x2::value_offset()));
      __ movups(FieldAddress(temp, Float64x2::value_offset()), fpu_temp);
      __ jmp(&skip_store);
    }

    __ Bind(&store_pointer);
  }

  if (ShouldEmitStoreBarrier()) {
    Register value_reg = locs()->in(1).reg();
    __ StoreIntoObject(instance_reg,
                       FieldAddress(instance_reg, offset_in_bytes_),
                       value_reg,
                       CanValueBeSmi());
  } else {
    if (locs()->in(1).IsConstant()) {
      __ StoreIntoObjectNoBarrier(instance_reg,
                                  FieldAddress(instance_reg, offset_in_bytes_),
                                  locs()->in(1).constant(),
                                  is_object_reference_initialization_ ?
                                      Assembler::kEmptyOrSmiOrNull :
                                      Assembler::kHeapObjectOrSmi);
    } else {
      Register value_reg = locs()->in(1).reg();
      __ StoreIntoObjectNoBarrier(instance_reg,
          FieldAddress(instance_reg, offset_in_bytes_),
          value_reg,
          is_object_reference_initialization_ ?
              Assembler::kEmptyOrSmiOrNull :
              Assembler::kHeapObjectOrSmi);
    }
  }
  __ Bind(&skip_store);
}


LocationSummary* LoadStaticFieldInstr::MakeLocationSummary(Zone* zone,
                                                           bool opt) const {
  const intptr_t kNumInputs = 1;
  const intptr_t kNumTemps = 0;
  LocationSummary* summary = new(zone) LocationSummary(
      zone, kNumInputs, kNumTemps, LocationSummary::kNoCall);
  summary->set_in(0, Location::RequiresRegister());
  summary->set_out(0, Location::RequiresRegister());
  return summary;
}


// When the parser is building an implicit static getter for optimization,
// it can generate a function body where deoptimization ids do not line up
// with the unoptimized code.
//
// This is safe only so long as LoadStaticFieldInstr cannot deoptimize.
void LoadStaticFieldInstr::EmitNativeCode(FlowGraphCompiler* compiler) {
  Register field = locs()->in(0).reg();
  Register result = locs()->out(0).reg();
  __ movq(result, FieldAddress(field, Field::static_value_offset()));
}


LocationSummary* StoreStaticFieldInstr::MakeLocationSummary(Zone* zone,
                                                            bool opt) const {
  LocationSummary* locs = new(zone) LocationSummary(
      zone, 1, 1, LocationSummary::kNoCall);
  locs->set_in(0, value()->NeedsStoreBuffer() ? Location::WritableRegister()
                                              : Location::RequiresRegister());
  locs->set_temp(0, Location::RequiresRegister());
  return locs;
}


void StoreStaticFieldInstr::EmitNativeCode(FlowGraphCompiler* compiler) {
  Register value = locs()->in(0).reg();
  Register temp = locs()->temp(0).reg();

  __ LoadObject(temp, field());
  if (this->value()->NeedsStoreBuffer()) {
    __ StoreIntoObject(temp,
                       FieldAddress(temp, Field::static_value_offset()),
                       value,
                       CanValueBeSmi());
  } else {
    __ StoreIntoObjectNoBarrier(
        temp, FieldAddress(temp, Field::static_value_offset()), value);
  }
}


LocationSummary* InstanceOfInstr::MakeLocationSummary(Zone* zone,
                                                      bool opt) const {
  const intptr_t kNumInputs = 3;
  const intptr_t kNumTemps = 0;
  LocationSummary* summary = new(zone) LocationSummary(
      zone, kNumInputs, kNumTemps, LocationSummary::kCall);
  summary->set_in(0, Location::RegisterLocation(RAX));
  summary->set_in(1, Location::RegisterLocation(RCX));
  summary->set_in(2, Location::RegisterLocation(RDX));
  summary->set_out(0, Location::RegisterLocation(RAX));
  return summary;
}


void InstanceOfInstr::EmitNativeCode(FlowGraphCompiler* compiler) {
  ASSERT(locs()->in(0).reg() == RAX);  // Value.
  ASSERT(locs()->in(1).reg() == RCX);  // Instantiator.
  ASSERT(locs()->in(2).reg() == RDX);  // Instantiator type arguments.

  compiler->GenerateInstanceOf(token_pos(),
                               deopt_id(),
                               type(),
                               negate_result(),
                               locs());
  ASSERT(locs()->out(0).reg() == RAX);
}


// TODO(srdjan): In case of constant inputs make CreateArray kNoCall and
// use slow path stub.
LocationSummary* CreateArrayInstr::MakeLocationSummary(Zone* zone,
                                                       bool opt) const {
  const intptr_t kNumInputs = 2;
  const intptr_t kNumTemps = 0;
  LocationSummary* locs = new(zone) LocationSummary(
      zone, kNumInputs, kNumTemps, LocationSummary::kCall);
  locs->set_in(0, Location::RegisterLocation(RBX));
  locs->set_in(1, Location::RegisterLocation(R10));
  locs->set_out(0, Location::RegisterLocation(RAX));
  return locs;
}


// Inlines array allocation for known constant values.
static void InlineArrayAllocation(FlowGraphCompiler* compiler,
                                   intptr_t num_elements,
                                   Label* slow_path,
                                   Label* done) {
  const int kInlineArraySize = 12;  // Same as kInlineInstanceSize.
  const Register kLengthReg = R10;
  const Register kElemTypeReg = RBX;
  const intptr_t instance_size = Array::InstanceSize(num_elements);

  __ TryAllocateArray(kArrayCid, instance_size, slow_path, Assembler::kFarJump,
                      RAX,  // instance
                      RCX,  // end address
                      R13);  // temp

  // RAX: new object start as a tagged pointer.
  // Store the type argument field.
  __ InitializeFieldNoBarrier(RAX,
                              FieldAddress(RAX, Array::type_arguments_offset()),
                              kElemTypeReg);

  // Set the length field.
  __ InitializeFieldNoBarrier(RAX,
                              FieldAddress(RAX, Array::length_offset()),
                              kLengthReg);

  // Initialize all array elements to raw_null.
  // RAX: new object start as a tagged pointer.
  // RCX: new object end address.
  // RDI: iterator which initially points to the start of the variable
  // data area to be initialized.
  if (num_elements > 0) {
    const intptr_t array_size = instance_size - sizeof(RawArray);
    __ LoadObject(R12, Object::null_object());
    __ leaq(RDI, FieldAddress(RAX, sizeof(RawArray)));
    if (array_size < (kInlineArraySize * kWordSize)) {
      intptr_t current_offset = 0;
      while (current_offset < array_size) {
        __ InitializeFieldNoBarrier(RAX, Address(RDI, current_offset), R12);
        current_offset += kWordSize;
      }
    } else {
      Label init_loop;
      __ Bind(&init_loop);
      __ InitializeFieldNoBarrier(RAX, Address(RDI, 0), R12);
      __ addq(RDI, Immediate(kWordSize));
      __ cmpq(RDI, RCX);
      __ j(BELOW, &init_loop, Assembler::kNearJump);
    }
  }
  __ jmp(done, Assembler::kNearJump);
}


void CreateArrayInstr::EmitNativeCode(FlowGraphCompiler* compiler) {
  // Allocate the array.  R10 = length, RBX = element type.
  const Register kLengthReg = R10;
  const Register kElemTypeReg = RBX;
  const Register kResultReg = RAX;
  ASSERT(locs()->in(0).reg() == kElemTypeReg);
  ASSERT(locs()->in(1).reg() == kLengthReg);

  Label slow_path, done;
  if (compiler->is_optimizing() &&
      num_elements()->BindsToConstant() &&
      num_elements()->BoundConstant().IsSmi()) {
    const intptr_t length = Smi::Cast(num_elements()->BoundConstant()).Value();
    if ((length >= 0) && (length <= Array::kMaxElements)) {
      Label slow_path, done;
      InlineArrayAllocation(compiler, length, &slow_path, &done);
      __ Bind(&slow_path);
      __ PushObject(Object::null_object());  // Make room for the result.
      __ pushq(kLengthReg);
      __ pushq(kElemTypeReg);
      compiler->GenerateRuntimeCall(token_pos(),
                                    deopt_id(),
                                    kAllocateArrayRuntimeEntry,
                                    2,
                                    locs());
      __ Drop(2);
      __ popq(kResultReg);
      __ Bind(&done);
      return;
    }
  }

  __ Bind(&slow_path);
<<<<<<< HEAD
  const Code& stub = Code::Handle(compiler->isolate(),
                                  StubCode::AllocateArray_entry()->code());
=======
  const Code& stub = Code::ZoneHandle(compiler->zone(),
                                      StubCode::AllocateArray_entry()->code());
>>>>>>> 71b3d5ab
  compiler->AddStubCallTarget(stub);
  compiler->GenerateCall(token_pos(),
                         *StubCode::AllocateArray_entry(),
                         RawPcDescriptors::kOther,
                         locs());
  __ Bind(&done);
  ASSERT(locs()->out(0).reg() == kResultReg);
}


LocationSummary* LoadFieldInstr::MakeLocationSummary(Zone* zone,
                                                     bool opt) const {
  const intptr_t kNumInputs = 1;
  const intptr_t kNumTemps =
      (IsUnboxedLoad() && opt) ? 1 :
          ((IsPotentialUnboxedLoad()) ? 2 : 0);
  LocationSummary* locs = new(zone) LocationSummary(
      zone, kNumInputs, kNumTemps,
          (opt && !IsPotentialUnboxedLoad())
          ? LocationSummary::kNoCall
          : LocationSummary::kCallOnSlowPath);

  locs->set_in(0, Location::RequiresRegister());

  if (IsUnboxedLoad() && opt) {
    locs->set_temp(0, Location::RequiresRegister());
  } else if (IsPotentialUnboxedLoad()) {
    locs->set_temp(0, opt ? Location::RequiresFpuRegister()
                          : Location::FpuRegisterLocation(XMM1));
    locs->set_temp(1, Location::RequiresRegister());
  }
  locs->set_out(0, Location::RequiresRegister());
  return locs;
}


void LoadFieldInstr::EmitNativeCode(FlowGraphCompiler* compiler) {
  ASSERT(sizeof(classid_t) == kInt32Size);
  Register instance_reg = locs()->in(0).reg();
  if (IsUnboxedLoad() && compiler->is_optimizing()) {
    XmmRegister result = locs()->out(0).fpu_reg();
    Register temp = locs()->temp(0).reg();
    __ movq(temp, FieldAddress(instance_reg, offset_in_bytes()));
    intptr_t cid = field()->UnboxedFieldCid();
    switch (cid) {
      case kDoubleCid:
        __ Comment("UnboxedDoubleLoadFieldInstr");
        __ movsd(result, FieldAddress(temp, Double::value_offset()));
        break;
      case kFloat32x4Cid:
        __ Comment("UnboxedFloat32x4LoadFieldInstr");
        __ movups(result, FieldAddress(temp, Float32x4::value_offset()));
        break;
      case kFloat64x2Cid:
        __ Comment("UnboxedFloat64x2LoadFieldInstr");
        __ movups(result, FieldAddress(temp, Float64x2::value_offset()));
        break;
      default:
        UNREACHABLE();
    }
    return;
  }

  Label done;
  Register result = locs()->out(0).reg();
  if (IsPotentialUnboxedLoad()) {
    Register temp = locs()->temp(1).reg();
    XmmRegister value = locs()->temp(0).fpu_reg();

    Label load_pointer;
    Label load_double;
    Label load_float32x4;
    Label load_float64x2;

    __ LoadObject(result, Field::ZoneHandle(field()->raw()));

    __ cmpl(FieldAddress(result, Field::is_nullable_offset()),
            Immediate(kNullCid));
    __ j(EQUAL, &load_pointer);

    __ cmpl(FieldAddress(result, Field::guarded_cid_offset()),
            Immediate(kDoubleCid));
    __ j(EQUAL, &load_double);

    __ cmpl(FieldAddress(result, Field::guarded_cid_offset()),
            Immediate(kFloat32x4Cid));
    __ j(EQUAL, &load_float32x4);

    __ cmpl(FieldAddress(result, Field::guarded_cid_offset()),
            Immediate(kFloat64x2Cid));
    __ j(EQUAL, &load_float64x2);

    // Fall through.
    __ jmp(&load_pointer);

    if (!compiler->is_optimizing()) {
      locs()->live_registers()->Add(locs()->in(0));
    }

    {
      __ Bind(&load_double);
      BoxAllocationSlowPath::Allocate(
          compiler, this, compiler->double_class(), result, temp);
      __ movq(temp, FieldAddress(instance_reg, offset_in_bytes()));
      __ movsd(value, FieldAddress(temp, Double::value_offset()));
      __ movsd(FieldAddress(result, Double::value_offset()), value);
      __ jmp(&done);
    }

    {
      __ Bind(&load_float32x4);
      BoxAllocationSlowPath::Allocate(
          compiler, this, compiler->float32x4_class(), result, temp);
      __ movq(temp, FieldAddress(instance_reg, offset_in_bytes()));
      __ movups(value, FieldAddress(temp, Float32x4::value_offset()));
      __ movups(FieldAddress(result, Float32x4::value_offset()), value);
      __ jmp(&done);
    }

    {
      __ Bind(&load_float64x2);
      BoxAllocationSlowPath::Allocate(
          compiler, this, compiler->float64x2_class(), result, temp);
      __ movq(temp, FieldAddress(instance_reg, offset_in_bytes()));
      __ movups(value, FieldAddress(temp, Float64x2::value_offset()));
      __ movups(FieldAddress(result, Float64x2::value_offset()), value);
      __ jmp(&done);
    }

    __ Bind(&load_pointer);
  }
  __ movq(result, FieldAddress(instance_reg, offset_in_bytes()));
  __ Bind(&done);
}


LocationSummary* InstantiateTypeInstr::MakeLocationSummary(Zone* zone,
                                                           bool opt) const {
  const intptr_t kNumInputs = 1;
  const intptr_t kNumTemps = 0;
  LocationSummary* locs = new(zone) LocationSummary(
      zone, kNumInputs, kNumTemps, LocationSummary::kCall);
  locs->set_in(0, Location::RegisterLocation(RAX));
  locs->set_out(0, Location::RegisterLocation(RAX));
  return locs;
}


void InstantiateTypeInstr::EmitNativeCode(FlowGraphCompiler* compiler) {
  Register instantiator_reg = locs()->in(0).reg();
  Register result_reg = locs()->out(0).reg();

  // 'instantiator_reg' is the instantiator TypeArguments object (or null).
  // A runtime call to instantiate the type is required.
  __ PushObject(Object::null_object());  // Make room for the result.
  __ PushObject(type());
  __ pushq(instantiator_reg);  // Push instantiator type arguments.
  compiler->GenerateRuntimeCall(token_pos(),
                                deopt_id(),
                                kInstantiateTypeRuntimeEntry,
                                2,
                                locs());
  __ Drop(2);  // Drop instantiator and uninstantiated type.
  __ popq(result_reg);  // Pop instantiated type.
  ASSERT(instantiator_reg == result_reg);
}


LocationSummary* InstantiateTypeArgumentsInstr::MakeLocationSummary(
    Zone* zone, bool opt) const {
  const intptr_t kNumInputs = 1;
  const intptr_t kNumTemps = 0;
  LocationSummary* locs = new(zone) LocationSummary(
      zone, kNumInputs, kNumTemps, LocationSummary::kCall);
  locs->set_in(0, Location::RegisterLocation(RAX));
  locs->set_out(0, Location::RegisterLocation(RAX));
  return locs;
}


void InstantiateTypeArgumentsInstr::EmitNativeCode(
    FlowGraphCompiler* compiler) {
  Register instantiator_reg = locs()->in(0).reg();
  Register result_reg = locs()->out(0).reg();
  ASSERT(instantiator_reg == RAX);
  ASSERT(instantiator_reg == result_reg);

  // 'instantiator_reg' is the instantiator TypeArguments object (or null).
  ASSERT(!type_arguments().IsUninstantiatedIdentity() &&
         !type_arguments().CanShareInstantiatorTypeArguments(
             instantiator_class()));
  // If the instantiator is null and if the type argument vector
  // instantiated from null becomes a vector of dynamic, then use null as
  // the type arguments.
  Label type_arguments_instantiated;
  const intptr_t len = type_arguments().Length();
  if (type_arguments().IsRawInstantiatedRaw(len)) {
    __ CompareObject(instantiator_reg, Object::null_object());
    __ j(EQUAL, &type_arguments_instantiated, Assembler::kNearJump);
  }

  // Lookup cache before calling runtime.
  // TODO(fschneider): Consider moving this into a shared stub to reduce
  // generated code size.
  __ LoadObject(RDI, type_arguments());
  __ movq(RDI, FieldAddress(RDI, TypeArguments::instantiations_offset()));
  __ leaq(RDI, FieldAddress(RDI, Array::data_offset()));
  // The instantiations cache is initialized with Object::zero_array() and is
  // therefore guaranteed to contain kNoInstantiator. No length check needed.
  Label loop, found, slow_case;
  __ Bind(&loop);
  __ movq(RDX, Address(RDI, 0 * kWordSize));  // Cached instantiator.
  __ cmpq(RDX, RAX);
  __ j(EQUAL, &found, Assembler::kNearJump);
  __ addq(RDI, Immediate(2 * kWordSize));
  __ cmpq(RDX, Immediate(Smi::RawValue(StubCode::kNoInstantiator)));
  __ j(NOT_EQUAL, &loop, Assembler::kNearJump);
  __ jmp(&slow_case, Assembler::kNearJump);
  __ Bind(&found);
  __ movq(RAX, Address(RDI, 1 * kWordSize));  // Cached instantiated args.
  __ jmp(&type_arguments_instantiated, Assembler::kNearJump);

  __ Bind(&slow_case);
  // Instantiate non-null type arguments.
  // A runtime call to instantiate the type arguments is required.
  __ PushObject(Object::null_object());  // Make room for the result.
  __ PushObject(type_arguments());
  __ pushq(instantiator_reg);  // Push instantiator type arguments.
  compiler->GenerateRuntimeCall(token_pos(),
                                deopt_id(),
                                kInstantiateTypeArgumentsRuntimeEntry,
                                2,
                                locs());
  __ Drop(2);  // Drop instantiator and uninstantiated type arguments.
  __ popq(result_reg);  // Pop instantiated type arguments.
  __ Bind(&type_arguments_instantiated);
  ASSERT(instantiator_reg == result_reg);
}


LocationSummary* AllocateUninitializedContextInstr::MakeLocationSummary(
    Zone* zone,
    bool opt) const {
  ASSERT(opt);
  const intptr_t kNumInputs = 0;
  const intptr_t kNumTemps = 2;
  LocationSummary* locs = new(zone) LocationSummary(
      zone, kNumInputs, kNumTemps, LocationSummary::kCallOnSlowPath);
  locs->set_temp(0, Location::RegisterLocation(R10));
  locs->set_temp(1, Location::RegisterLocation(R13));
  locs->set_out(0, Location::RegisterLocation(RAX));
  return locs;
}


class AllocateContextSlowPath : public SlowPathCode {
 public:
  explicit AllocateContextSlowPath(
      AllocateUninitializedContextInstr* instruction)
      : instruction_(instruction) { }

  virtual void EmitNativeCode(FlowGraphCompiler* compiler) {
    __ Comment("AllocateContextSlowPath");
    __ Bind(entry_label());

    LocationSummary* locs = instruction_->locs();
    locs->live_registers()->Remove(locs->out(0));

    compiler->SaveLiveRegisters(locs);

    __ LoadImmediate(R10, Immediate(instruction_->num_context_variables()));
<<<<<<< HEAD
    const Code& stub = Code::Handle(compiler->isolate(),
                                    StubCode::AllocateContext_entry()->code());
=======
    const Code& stub = Code::ZoneHandle(
        compiler->zone(), StubCode::AllocateContext_entry()->code());
>>>>>>> 71b3d5ab
    compiler->AddStubCallTarget(stub);
    compiler->GenerateCall(instruction_->token_pos(),
                           *StubCode::AllocateContext_entry(),
                           RawPcDescriptors::kOther,
                           locs);
    ASSERT(instruction_->locs()->out(0).reg() == RAX);
    compiler->RestoreLiveRegisters(instruction_->locs());
    __ jmp(exit_label());
  }

 private:
  AllocateUninitializedContextInstr* instruction_;
};


void AllocateUninitializedContextInstr::EmitNativeCode(
    FlowGraphCompiler* compiler) {
  ASSERT(compiler->is_optimizing());
  Register temp = locs()->temp(0).reg();
  Register result = locs()->out(0).reg();
  // Try allocate the object.
  AllocateContextSlowPath* slow_path = new AllocateContextSlowPath(this);
  compiler->AddSlowPathCode(slow_path);
  intptr_t instance_size = Context::InstanceSize(num_context_variables());

  __ TryAllocateArray(kContextCid, instance_size, slow_path->entry_label(),
                      Assembler::kFarJump,
                      result,  // instance
                      temp,  // end address
                      locs()->temp(1).reg());

  // Setup up number of context variables field.
  __ movq(FieldAddress(result, Context::num_variables_offset()),
          Immediate(num_context_variables()));

  __ Bind(slow_path->exit_label());
}


LocationSummary* AllocateContextInstr::MakeLocationSummary(Zone* zone,
                                                           bool opt) const {
  const intptr_t kNumInputs = 0;
  const intptr_t kNumTemps = 1;
  LocationSummary* locs = new(zone) LocationSummary(
      zone, kNumInputs, kNumTemps, LocationSummary::kCall);
  locs->set_temp(0, Location::RegisterLocation(R10));
  locs->set_out(0, Location::RegisterLocation(RAX));
  return locs;
}


void AllocateContextInstr::EmitNativeCode(FlowGraphCompiler* compiler) {
  ASSERT(locs()->temp(0).reg() == R10);
  ASSERT(locs()->out(0).reg() == RAX);

  __ LoadImmediate(R10, Immediate(num_context_variables()));
  compiler->GenerateCall(token_pos(),
                         *StubCode::AllocateContext_entry(),
                         RawPcDescriptors::kOther,
                         locs());
}


LocationSummary* InitStaticFieldInstr::MakeLocationSummary(Zone* zone,
                                                           bool opt) const {
  const intptr_t kNumInputs = 1;
  const intptr_t kNumTemps = 1;
  LocationSummary* locs = new(zone) LocationSummary(
      zone, kNumInputs, kNumTemps, LocationSummary::kCall);
  locs->set_in(0, Location::RegisterLocation(RAX));
  locs->set_temp(0, Location::RegisterLocation(RCX));
  return locs;
}


void InitStaticFieldInstr::EmitNativeCode(FlowGraphCompiler* compiler) {
  Register field = locs()->in(0).reg();
  Register temp = locs()->temp(0).reg();

  Label call_runtime, no_call;

  __ movq(temp, FieldAddress(field, Field::static_value_offset()));
  __ CompareObject(temp, Object::sentinel());
  __ j(EQUAL, &call_runtime);

  __ CompareObject(temp, Object::transition_sentinel());
  __ j(NOT_EQUAL, &no_call);

  __ Bind(&call_runtime);
  __ PushObject(Object::null_object());  // Make room for (unused) result.
  __ pushq(field);
  compiler->GenerateRuntimeCall(token_pos(),
                                deopt_id(),
                                kInitStaticFieldRuntimeEntry,
                                1,
                                locs());
  __ Drop(2);  // Remove argument and unused result.
  __ Bind(&no_call);
}


LocationSummary* CloneContextInstr::MakeLocationSummary(Zone* zone,
                                                        bool opt) const {
  const intptr_t kNumInputs = 1;
  const intptr_t kNumTemps = 0;
  LocationSummary* locs = new(zone) LocationSummary(
      zone, kNumInputs, kNumTemps, LocationSummary::kCall);
  locs->set_in(0, Location::RegisterLocation(RAX));
  locs->set_out(0, Location::RegisterLocation(RAX));
  return locs;
}


void CloneContextInstr::EmitNativeCode(FlowGraphCompiler* compiler) {
  Register context_value = locs()->in(0).reg();
  Register result = locs()->out(0).reg();

  __ PushObject(Object::null_object());  // Make room for the result.
  __ pushq(context_value);
  compiler->GenerateRuntimeCall(token_pos(),
                                deopt_id(),
                                kCloneContextRuntimeEntry,
                                1,
                                locs());
  __ popq(result);  // Remove argument.
  __ popq(result);  // Get result (cloned context).
}


LocationSummary* CatchBlockEntryInstr::MakeLocationSummary(Zone* zone,
                                                           bool opt) const {
  UNREACHABLE();
  return NULL;
}


void CatchBlockEntryInstr::EmitNativeCode(FlowGraphCompiler* compiler) {
  __ Bind(compiler->GetJumpLabel(this));
  compiler->AddExceptionHandler(catch_try_index(),
                                try_index(),
                                compiler->assembler()->CodeSize(),
                                catch_handler_types_,
                                needs_stacktrace());

  // Restore the pool pointer.
  __ RestoreCodePointer();
  __ LoadPoolPointer(PP);

  if (HasParallelMove()) {
    compiler->parallel_move_resolver()->EmitNativeCode(parallel_move());
  }

  // Restore RSP from RBP as we are coming from a throw and the code for
  // popping arguments has not been run.
  const intptr_t fp_sp_dist =
      (kFirstLocalSlotFromFp + 1 - compiler->StackSize()) * kWordSize;
  ASSERT(fp_sp_dist <= 0);
  __ leaq(RSP, Address(RBP, fp_sp_dist));

  // Restore stack and initialize the two exception variables:
  // exception and stack trace variables.
  __ movq(Address(RBP, exception_var().index() * kWordSize),
          kExceptionObjectReg);
  __ movq(Address(RBP, stacktrace_var().index() * kWordSize),
          kStackTraceObjectReg);
}


LocationSummary* CheckStackOverflowInstr::MakeLocationSummary(Zone* zone,
                                                              bool opt) const {
  const intptr_t kNumInputs = 0;
  const intptr_t kNumTemps = 1;
  LocationSummary* summary = new(zone) LocationSummary(
      zone, kNumInputs,
                          kNumTemps,
                          LocationSummary::kCallOnSlowPath);
  summary->set_temp(0, Location::RequiresRegister());
  return summary;
}


class CheckStackOverflowSlowPath : public SlowPathCode {
 public:
  explicit CheckStackOverflowSlowPath(CheckStackOverflowInstr* instruction)
      : instruction_(instruction) { }

  virtual void EmitNativeCode(FlowGraphCompiler* compiler) {
    if (FLAG_use_osr && osr_entry_label()->IsLinked()) {
      uword flags_address = Isolate::Current()->stack_overflow_flags_address();
      Register temp = instruction_->locs()->temp(0).reg();
      __ Comment("CheckStackOverflowSlowPathOsr");
      __ Bind(osr_entry_label());
      ASSERT(FLAG_allow_absolute_addresses);
      __ LoadImmediate(temp, Immediate(flags_address));
      __ movq(Address(temp, 0), Immediate(Isolate::kOsrRequest));
    }
    __ Comment("CheckStackOverflowSlowPath");
    __ Bind(entry_label());
    compiler->SaveLiveRegisters(instruction_->locs());
    // pending_deoptimization_env_ is needed to generate a runtime call that
    // may throw an exception.
    ASSERT(compiler->pending_deoptimization_env_ == NULL);
    Environment* env = compiler->SlowPathEnvironmentFor(instruction_);
    compiler->pending_deoptimization_env_ = env;
    compiler->GenerateRuntimeCall(instruction_->token_pos(),
                                  instruction_->deopt_id(),
                                  kStackOverflowRuntimeEntry,
                                  0,
                                  instruction_->locs());

    if (FLAG_use_osr && !compiler->is_optimizing() && instruction_->in_loop()) {
      // In unoptimized code, record loop stack checks as possible OSR entries.
      compiler->AddCurrentDescriptor(RawPcDescriptors::kOsrEntry,
                                     instruction_->deopt_id(),
                                     0);  // No token position.
    }
    compiler->pending_deoptimization_env_ = NULL;
    compiler->RestoreLiveRegisters(instruction_->locs());
    __ jmp(exit_label());
  }


  Label* osr_entry_label() {
    ASSERT(FLAG_use_osr);
    return &osr_entry_label_;
  }

 private:
  CheckStackOverflowInstr* instruction_;
  Label osr_entry_label_;
};


void CheckStackOverflowInstr::EmitNativeCode(FlowGraphCompiler* compiler) {
  CheckStackOverflowSlowPath* slow_path = new CheckStackOverflowSlowPath(this);
  compiler->AddSlowPathCode(slow_path);

  Register temp = locs()->temp(0).reg();
  // Generate stack overflow check.
  if (compiler->is_optimizing() && FLAG_allow_absolute_addresses) {
    __ LoadImmediate(
        temp, Immediate(Isolate::Current()->stack_limit_address()));
    __ cmpq(RSP, Address(temp, 0));
  } else {
    __ LoadIsolate(temp);
    __ cmpq(RSP, Address(temp, Isolate::stack_limit_offset()));
  }
  __ j(BELOW_EQUAL, slow_path->entry_label());
  if (compiler->CanOSRFunction() && in_loop()) {
    // In unoptimized code check the usage counter to trigger OSR at loop
    // stack checks.  Use progressively higher thresholds for more deeply
    // nested loops to attempt to hit outer loops with OSR when possible.
    __ LoadObject(temp, compiler->parsed_function().function());
    int32_t threshold =
        FLAG_optimization_counter_threshold * (loop_depth() + 1);
    __ cmpl(FieldAddress(temp, Function::usage_counter_offset()),
            Immediate(threshold));
    __ j(GREATER_EQUAL, slow_path->osr_entry_label());
  }
  if (compiler->ForceSlowPathForStackOverflow()) {
    __ jmp(slow_path->entry_label());
  }
  __ Bind(slow_path->exit_label());
}


static void EmitJavascriptOverflowCheck(FlowGraphCompiler* compiler,
                                        Range* range,
                                        Label* overflow,
                                        Register result) {
  if (!RangeUtils::IsWithin(range, -0x20000000000000LL, 0x20000000000000LL)) {
    ASSERT(overflow != NULL);
    // TODO(zra): This can be tightened to one compare/branch using:
    // overflow = (result + 2^52) > 2^53 with an unsigned comparison.
    __ CompareImmediate(result, Immediate(-0x20000000000000LL));
    __ j(LESS, overflow);
    __ CompareImmediate(result, Immediate(0x20000000000000LL));
    __ j(GREATER, overflow);
  }
}


static void EmitSmiShiftLeft(FlowGraphCompiler* compiler,
                             BinarySmiOpInstr* shift_left) {
  const LocationSummary& locs = *shift_left->locs();
  Register left = locs.in(0).reg();
  Register result = locs.out(0).reg();
  ASSERT(left == result);
  Label* deopt = shift_left->CanDeoptimize() ?
      compiler->AddDeoptStub(shift_left->deopt_id(), ICData::kDeoptBinarySmiOp)
      : NULL;
  if (locs.in(1).IsConstant()) {
    const Object& constant = locs.in(1).constant();
    ASSERT(constant.IsSmi());
    // shlq operation masks the count to 6 bits.
    const intptr_t kCountLimit = 0x3F;
    const intptr_t value = Smi::Cast(constant).Value();
    ASSERT((0 < value) && (value < kCountLimit));
    if (shift_left->can_overflow()) {
      // Check for overflow.
      Register temp = locs.temp(0).reg();
      __ movq(temp, left);
      __ shlq(left, Immediate(value));
      __ sarq(left, Immediate(value));
      __ cmpq(left, temp);
      __ j(NOT_EQUAL, deopt);  // Overflow.
    }
    // Shift for result now we know there is no overflow.
    __ shlq(left, Immediate(value));
    if (FLAG_throw_on_javascript_int_overflow) {
      EmitJavascriptOverflowCheck(compiler, shift_left->range(), deopt, result);
    }
    return;
  }

  // Right (locs.in(1)) is not constant.
  Register right = locs.in(1).reg();
  Range* right_range = shift_left->right()->definition()->range();
  if (shift_left->left()->BindsToConstant() && shift_left->can_overflow()) {
    // TODO(srdjan): Implement code below for is_truncating().
    // If left is constant, we know the maximal allowed size for right.
    const Object& obj = shift_left->left()->BoundConstant();
    if (obj.IsSmi()) {
      const intptr_t left_int = Smi::Cast(obj).Value();
      if (left_int == 0) {
        __ CompareImmediate(right, Immediate(0));
        __ j(NEGATIVE, deopt);
        return;
      }
      const intptr_t max_right = kSmiBits - Utils::HighestBit(left_int);
      const bool right_needs_check =
          !RangeUtils::IsWithin(right_range, 0, max_right - 1);
      if (right_needs_check) {
        __ CompareImmediate(right,
            Immediate(reinterpret_cast<int64_t>(Smi::New(max_right))));
        __ j(ABOVE_EQUAL, deopt);
      }
      __ SmiUntag(right);
      __ shlq(left, right);
    }
    if (FLAG_throw_on_javascript_int_overflow) {
      EmitJavascriptOverflowCheck(compiler, shift_left->range(), deopt, result);
    }
    return;
  }

  const bool right_needs_check =
      !RangeUtils::IsWithin(right_range, 0, (Smi::kBits - 1));
  ASSERT(right == RCX);  // Count must be in RCX
  if (!shift_left->can_overflow()) {
    if (right_needs_check) {
      const bool right_may_be_negative =
          (right_range == NULL) || !right_range->IsPositive();
      if (right_may_be_negative) {
        ASSERT(shift_left->CanDeoptimize());
        __ CompareImmediate(right, Immediate(0));
        __ j(NEGATIVE, deopt);
      }
      Label done, is_not_zero;
      __ CompareImmediate(right,
          Immediate(reinterpret_cast<int64_t>(Smi::New(Smi::kBits))));
      __ j(BELOW, &is_not_zero, Assembler::kNearJump);
      __ xorq(left, left);
      __ jmp(&done, Assembler::kNearJump);
      __ Bind(&is_not_zero);
      __ SmiUntag(right);
      __ shlq(left, right);
      __ Bind(&done);
    } else {
      __ SmiUntag(right);
      __ shlq(left, right);
    }
  } else {
    if (right_needs_check) {
      ASSERT(shift_left->CanDeoptimize());
      __ CompareImmediate(right,
          Immediate(reinterpret_cast<int64_t>(Smi::New(Smi::kBits))));
      __ j(ABOVE_EQUAL, deopt);
    }
    // Left is not a constant.
    Register temp = locs.temp(0).reg();
    // Check if count too large for handling it inlined.
    __ movq(temp, left);
    __ SmiUntag(right);
    // Overflow test (preserve temp and right);
    __ shlq(left, right);
    __ sarq(left, right);
    __ cmpq(left, temp);
    __ j(NOT_EQUAL, deopt);  // Overflow.
    // Shift for result now we know there is no overflow.
    __ shlq(left, right);
  }
  if (FLAG_throw_on_javascript_int_overflow) {
    EmitJavascriptOverflowCheck(compiler, shift_left->range(), deopt, result);
  }
}


static bool CanBeImmediate(const Object& constant) {
  return constant.IsSmi() &&
    Immediate(reinterpret_cast<int64_t>(constant.raw())).is_int32();
}


LocationSummary* BinarySmiOpInstr::MakeLocationSummary(Zone* zone,
                                                       bool opt) const {
  const intptr_t kNumInputs = 2;

  ConstantInstr* right_constant = right()->definition()->AsConstant();
  if ((right_constant != NULL) &&
      (op_kind() != Token::kTRUNCDIV) &&
      (op_kind() != Token::kSHL) &&
      (op_kind() != Token::kMUL) &&
      (op_kind() != Token::kMOD) &&
      CanBeImmediate(right_constant->value())) {
    const intptr_t kNumTemps = 0;
    LocationSummary* summary = new(zone) LocationSummary(
        zone, kNumInputs, kNumTemps, LocationSummary::kNoCall);
    summary->set_in(0, Location::RequiresRegister());
    summary->set_in(1, Location::Constant(right_constant));
    summary->set_out(0, Location::SameAsFirstInput());
    return summary;
  }

  if (op_kind() == Token::kTRUNCDIV) {
    const intptr_t kNumTemps = 1;
    LocationSummary* summary = new(zone) LocationSummary(
        zone, kNumInputs, kNumTemps, LocationSummary::kNoCall);
    if (RightIsPowerOfTwoConstant()) {
      summary->set_in(0, Location::RequiresRegister());
      ConstantInstr* right_constant = right()->definition()->AsConstant();
      summary->set_in(1, Location::Constant(right_constant));
      summary->set_temp(0, Location::RequiresRegister());
      summary->set_out(0, Location::SameAsFirstInput());
    } else {
      // Both inputs must be writable because they will be untagged.
      summary->set_in(0, Location::RegisterLocation(RAX));
      summary->set_in(1, Location::WritableRegister());
      summary->set_out(0, Location::SameAsFirstInput());
      // Will be used for sign extension and division.
      summary->set_temp(0, Location::RegisterLocation(RDX));
    }
    return summary;
  } else if (op_kind() == Token::kMOD) {
    const intptr_t kNumTemps = 1;
    LocationSummary* summary = new(zone) LocationSummary(
        zone, kNumInputs, kNumTemps, LocationSummary::kNoCall);
    // Both inputs must be writable because they will be untagged.
    summary->set_in(0, Location::RegisterLocation(RDX));
    summary->set_in(1, Location::WritableRegister());
    summary->set_out(0, Location::SameAsFirstInput());
    // Will be used for sign extension and division.
    summary->set_temp(0, Location::RegisterLocation(RAX));
    return summary;
  } else if (op_kind() == Token::kSHR) {
    const intptr_t kNumTemps = 0;
    LocationSummary* summary = new(zone) LocationSummary(
        zone, kNumInputs, kNumTemps, LocationSummary::kNoCall);
    summary->set_in(0, Location::RequiresRegister());
    summary->set_in(1, Location::FixedRegisterOrSmiConstant(right(), RCX));
    summary->set_out(0, Location::SameAsFirstInput());
    return summary;
  } else if (op_kind() == Token::kSHL) {
    const intptr_t kNumTemps = can_overflow() ? 1 : 0;
    LocationSummary* summary = new(zone) LocationSummary(
        zone, kNumInputs, kNumTemps, LocationSummary::kNoCall);
    summary->set_in(0, Location::RequiresRegister());
    summary->set_in(1, Location::FixedRegisterOrSmiConstant(right(), RCX));
    if (can_overflow()) {
      summary->set_temp(0, Location::RequiresRegister());
    }
    summary->set_out(0, Location::SameAsFirstInput());
    return summary;
  } else {
    const intptr_t kNumTemps = 0;
    LocationSummary* summary = new(zone) LocationSummary(
        zone, kNumInputs, kNumTemps, LocationSummary::kNoCall);
    summary->set_in(0, Location::RequiresRegister());
    ConstantInstr* constant = right()->definition()->AsConstant();
    if (constant != NULL) {
      summary->set_in(1, Location::RegisterOrSmiConstant(right()));
    } else {
      summary->set_in(1, Location::PrefersRegister());
    }
    summary->set_out(0, Location::SameAsFirstInput());
    return summary;
  }
}

void BinarySmiOpInstr::EmitNativeCode(FlowGraphCompiler* compiler) {
  if (op_kind() == Token::kSHL) {
    EmitSmiShiftLeft(compiler, this);
    return;
  }

  Register left = locs()->in(0).reg();
  Register result = locs()->out(0).reg();
  ASSERT(left == result);
  Label* deopt = NULL;
  if (CanDeoptimize()) {
    deopt = compiler->AddDeoptStub(deopt_id(), ICData::kDeoptBinarySmiOp);
  }

  if (locs()->in(1).IsConstant()) {
    const Object& constant = locs()->in(1).constant();
    ASSERT(constant.IsSmi());
    const int64_t imm = reinterpret_cast<int64_t>(constant.raw());
    switch (op_kind()) {
      case Token::kADD: {
        __ AddImmediate(left, Immediate(imm));
        if (deopt != NULL) __ j(OVERFLOW, deopt);
        break;
      }
      case Token::kSUB: {
        __ SubImmediate(left, Immediate(imm));
        if (deopt != NULL) __ j(OVERFLOW, deopt);
        break;
      }
      case Token::kMUL: {
        // Keep left value tagged and untag right value.
        const intptr_t value = Smi::Cast(constant).Value();
        __ MulImmediate(left, Immediate(value));
        if (deopt != NULL) __ j(OVERFLOW, deopt);
        break;
      }
      case Token::kTRUNCDIV: {
        const intptr_t value = Smi::Cast(constant).Value();
        ASSERT(Utils::IsPowerOfTwo(Utils::Abs(value)));
        const intptr_t shift_count =
            Utils::ShiftForPowerOfTwo(Utils::Abs(value)) + kSmiTagSize;
        ASSERT(kSmiTagSize == 1);
        Register temp = locs()->temp(0).reg();
        __ movq(temp, left);
        __ sarq(temp, Immediate(63));
        ASSERT(shift_count > 1);  // 1, -1 case handled above.
        __ shrq(temp, Immediate(64 - shift_count));
        __ addq(left, temp);
        ASSERT(shift_count > 0);
        __ sarq(left, Immediate(shift_count));
        if (value < 0) {
          __ negq(left);
        }
        __ SmiTag(left);
        break;
      }
      case Token::kBIT_AND: {
        // No overflow check.
        __ AndImmediate(left, Immediate(imm));
        break;
      }
      case Token::kBIT_OR: {
        // No overflow check.
        __ OrImmediate(left, Immediate(imm));
        break;
      }
      case Token::kBIT_XOR: {
        // No overflow check.
        __ XorImmediate(left, Immediate(imm));
        break;
      }

      case Token::kSHR: {
        // sarq operation masks the count to 6 bits.
        const intptr_t kCountLimit = 0x3F;
        const intptr_t value = Smi::Cast(constant).Value();
        __ sarq(left, Immediate(
            Utils::Minimum(value + kSmiTagSize, kCountLimit)));
        __ SmiTag(left);
        break;
      }

      default:
        UNREACHABLE();
        break;
    }
    if (FLAG_throw_on_javascript_int_overflow) {
      EmitJavascriptOverflowCheck(compiler, range(), deopt, result);
    }
    return;
  }  // locs()->in(1).IsConstant().


  if (locs()->in(1).IsStackSlot()) {
    const Address& right = locs()->in(1).ToStackSlotAddress();
    switch (op_kind()) {
      case Token::kADD: {
        __ addq(left, right);
        if (deopt != NULL) __ j(OVERFLOW, deopt);
        break;
      }
      case Token::kSUB: {
        __ subq(left, right);
        if (deopt != NULL) __ j(OVERFLOW, deopt);
        break;
      }
      case Token::kMUL: {
        __ SmiUntag(left);
        __ imulq(left, right);
        if (deopt != NULL) __ j(OVERFLOW, deopt);
        break;
      }
      case Token::kBIT_AND: {
        // No overflow check.
        __ andq(left, right);
        break;
      }
      case Token::kBIT_OR: {
        // No overflow check.
        __ orq(left, right);
        break;
      }
      case Token::kBIT_XOR: {
        // No overflow check.
        __ xorq(left, right);
        break;
      }
      default:
        UNREACHABLE();
        break;
    }
    if (FLAG_throw_on_javascript_int_overflow) {
      EmitJavascriptOverflowCheck(compiler, range(), deopt, result);
    }
    return;
  }  // locs()->in(1).IsStackSlot().

  // if locs()->in(1).IsRegister.
  Register right = locs()->in(1).reg();
  Range* right_range = this->right()->definition()->range();
  switch (op_kind()) {
    case Token::kADD: {
      __ addq(left, right);
      if (deopt != NULL) __ j(OVERFLOW, deopt);
      break;
    }
    case Token::kSUB: {
      __ subq(left, right);
      if (deopt != NULL) __ j(OVERFLOW, deopt);
      break;
    }
    case Token::kMUL: {
      __ SmiUntag(left);
      __ imulq(left, right);
      if (deopt != NULL) __ j(OVERFLOW, deopt);
      break;
    }
    case Token::kBIT_AND: {
      // No overflow check.
      __ andq(left, right);
      break;
    }
    case Token::kBIT_OR: {
      // No overflow check.
      __ orq(left, right);
      break;
    }
    case Token::kBIT_XOR: {
      // No overflow check.
      __ xorq(left, right);
      break;
    }
    case Token::kTRUNCDIV: {
      Label not_32bit, done;

      Register temp = locs()->temp(0).reg();
      ASSERT(left == RAX);
      ASSERT((right != RDX) && (right != RAX));
      ASSERT(temp == RDX);
      ASSERT(result == RAX);
      if ((right_range == NULL) || right_range->Overlaps(0, 0)) {
        // Handle divide by zero in runtime.
        __ testq(right, right);
        __ j(ZERO, deopt);
      }
      // Check if both operands fit into 32bits as idiv with 64bit operands
      // requires twice as many cycles and has much higher latency.
      // We are checking this before untagging them to avoid corner case
      // dividing INT_MAX by -1 that raises exception because quotient is
      // too large for 32bit register.
      __ movsxd(temp, left);
      __ cmpq(temp, left);
      __ j(NOT_EQUAL, &not_32bit);
      __ movsxd(temp, right);
      __ cmpq(temp, right);
      __ j(NOT_EQUAL, &not_32bit);

      // Both operands are 31bit smis. Divide using 32bit idiv.
      __ SmiUntag(left);
      __ SmiUntag(right);
      __ cdq();
      __ idivl(right);
      __ movsxd(result, result);
      __ jmp(&done);

      // Divide using 64bit idiv.
      __ Bind(&not_32bit);
      __ SmiUntag(left);
      __ SmiUntag(right);
      __ cqo();  // Sign extend RAX -> RDX:RAX.
      __ idivq(right);  //  RAX: quotient, RDX: remainder.
      // Check the corner case of dividing the 'MIN_SMI' with -1, in which
      // case we cannot tag the result.
      __ CompareImmediate(result, Immediate(0x4000000000000000));
      __ j(EQUAL, deopt);
      __ Bind(&done);
      __ SmiTag(result);
      break;
    }
    case Token::kMOD: {
      Label not_32bit, div_done;

      Register temp = locs()->temp(0).reg();
      ASSERT(left == RDX);
      ASSERT((right != RDX) && (right != RAX));
      ASSERT(temp == RAX);
      ASSERT(result == RDX);
      if ((right_range == NULL) || right_range->Overlaps(0, 0)) {
        // Handle divide by zero in runtime.
        __ testq(right, right);
        __ j(ZERO, deopt);
      }
      // Check if both operands fit into 32bits as idiv with 64bit operands
      // requires twice as many cycles and has much higher latency.
      // We are checking this before untagging them to avoid corner case
      // dividing INT_MAX by -1 that raises exception because quotient is
      // too large for 32bit register.
      __ movsxd(temp, left);
      __ cmpq(temp, left);
      __ j(NOT_EQUAL, &not_32bit);
      __ movsxd(temp, right);
      __ cmpq(temp, right);
      __ j(NOT_EQUAL, &not_32bit);
      // Both operands are 31bit smis. Divide using 32bit idiv.
      __ SmiUntag(left);
      __ SmiUntag(right);
      __ movq(RAX, RDX);
      __ cdq();
      __ idivl(right);
      __ movsxd(result, result);
      __ jmp(&div_done);

      // Divide using 64bit idiv.
      __ Bind(&not_32bit);
      __ SmiUntag(left);
      __ SmiUntag(right);
      __ movq(RAX, RDX);
      __ cqo();  // Sign extend RAX -> RDX:RAX.
      __ idivq(right);  //  RAX: quotient, RDX: remainder.
      __ Bind(&div_done);
      //  res = left % right;
      //  if (res < 0) {
      //    if (right < 0) {
      //      res = res - right;
      //    } else {
      //      res = res + right;
      //    }
      //  }
      Label all_done;
      __ cmpq(result, Immediate(0));
      __ j(GREATER_EQUAL, &all_done, Assembler::kNearJump);
      // Result is negative, adjust it.
      if ((right_range == NULL) || right_range->Overlaps(-1, 1)) {
        Label subtract;
        __ cmpq(right, Immediate(0));
        __ j(LESS, &subtract, Assembler::kNearJump);
        __ addq(result, right);
        __ jmp(&all_done, Assembler::kNearJump);
        __ Bind(&subtract);
        __ subq(result, right);
      } else if (right_range->IsPositive()) {
        // Right is positive.
        __ addq(result, right);
      } else {
        // Right is negative.
        __ subq(result, right);
      }
      __ Bind(&all_done);
      __ SmiTag(result);
      break;
    }
    case Token::kSHR: {
      if (CanDeoptimize()) {
        __ CompareImmediate(right, Immediate(0));
        __ j(LESS, deopt);
      }
      __ SmiUntag(right);
      // sarq operation masks the count to 6 bits.
      const intptr_t kCountLimit = 0x3F;
      if ((right_range == NULL) ||
          !right_range->OnlyLessThanOrEqualTo(kCountLimit)) {
        __ CompareImmediate(right, Immediate(kCountLimit));
        Label count_ok;
        __ j(LESS, &count_ok, Assembler::kNearJump);
        __ LoadImmediate(right, Immediate(kCountLimit));
        __ Bind(&count_ok);
      }
      ASSERT(right == RCX);  // Count must be in RCX
      __ SmiUntag(left);
      __ sarq(left, right);
      __ SmiTag(left);
      break;
    }
    case Token::kDIV: {
      // Dispatches to 'Double./'.
      // TODO(srdjan): Implement as conversion to double and double division.
      UNREACHABLE();
      break;
    }
    case Token::kOR:
    case Token::kAND: {
      // Flow graph builder has dissected this operation to guarantee correct
      // behavior (short-circuit evaluation).
      UNREACHABLE();
      break;
    }
    default:
      UNREACHABLE();
      break;
  }
  if (FLAG_throw_on_javascript_int_overflow) {
    EmitJavascriptOverflowCheck(compiler, range(), deopt, result);
  }
}


LocationSummary* CheckEitherNonSmiInstr::MakeLocationSummary(Zone* zone,
                                                             bool opt) const {
  intptr_t left_cid = left()->Type()->ToCid();
  intptr_t right_cid = right()->Type()->ToCid();
  ASSERT((left_cid != kDoubleCid) && (right_cid != kDoubleCid));
  const intptr_t kNumInputs = 2;
  const bool need_temp = (left()->definition() != right()->definition())
                      && (left_cid != kSmiCid)
                      && (right_cid != kSmiCid);
  const intptr_t kNumTemps = need_temp ? 1 : 0;
  LocationSummary* summary = new(zone) LocationSummary(
    zone, kNumInputs, kNumTemps, LocationSummary::kNoCall);
  summary->set_in(0, Location::RequiresRegister());
  summary->set_in(1, Location::RequiresRegister());
  if (need_temp) summary->set_temp(0, Location::RequiresRegister());
  return summary;
}


void CheckEitherNonSmiInstr::EmitNativeCode(FlowGraphCompiler* compiler) {
  Label* deopt = compiler->AddDeoptStub(deopt_id(),
                                        ICData::kDeoptBinaryDoubleOp,
                                        licm_hoisted_ ? ICData::kHoisted : 0);
  intptr_t left_cid = left()->Type()->ToCid();
  intptr_t right_cid = right()->Type()->ToCid();
  Register left = locs()->in(0).reg();
  Register right = locs()->in(1).reg();
  if (this->left()->definition() == this->right()->definition()) {
    __ testq(left, Immediate(kSmiTagMask));
  } else if (left_cid == kSmiCid) {
    __ testq(right, Immediate(kSmiTagMask));
  } else if (right_cid == kSmiCid) {
    __ testq(left, Immediate(kSmiTagMask));
  } else {
    Register temp = locs()->temp(0).reg();
    __ movq(temp, left);
    __ orq(temp, right);
    __ testq(temp, Immediate(kSmiTagMask));
  }
  __ j(ZERO, deopt);
}


LocationSummary* BoxInstr::MakeLocationSummary(Zone* zone,
                                                     bool opt) const {
  const intptr_t kNumInputs = 1;
  const intptr_t kNumTemps = 1;
  LocationSummary* summary = new(zone) LocationSummary(
      zone, kNumInputs, kNumTemps, LocationSummary::kCallOnSlowPath);
  summary->set_in(0, Location::RequiresFpuRegister());
  summary->set_temp(0, Location::RequiresRegister());
  summary->set_out(0, Location::RequiresRegister());
  return summary;
}


void BoxInstr::EmitNativeCode(FlowGraphCompiler* compiler) {
  Register out_reg = locs()->out(0).reg();
  Register temp = locs()->temp(0).reg();
  XmmRegister value = locs()->in(0).fpu_reg();

  BoxAllocationSlowPath::Allocate(
      compiler, this, compiler->BoxClassFor(from_representation()), out_reg,
      temp);
  __ movsd(FieldAddress(out_reg, Double::value_offset()), value);
  switch (from_representation()) {
    case kUnboxedDouble:
      __ movsd(FieldAddress(out_reg, ValueOffset()), value);
      break;
    case kUnboxedFloat32x4:
    case kUnboxedFloat64x2:
    case kUnboxedInt32x4:
      __ movups(FieldAddress(out_reg, ValueOffset()), value);
      break;
    default:
      UNREACHABLE();
      break;
  }
}


LocationSummary* UnboxInstr::MakeLocationSummary(Zone* zone,
                                                 bool opt) const {
  const intptr_t kNumInputs = 1;
  const intptr_t kNumTemps = 0;
  const bool needs_writable_input =
      (representation() != kUnboxedMint) &&
      (value()->Type()->ToNullableCid() != BoxCid());
  LocationSummary* summary = new(zone) LocationSummary(
      zone, kNumInputs, kNumTemps, LocationSummary::kNoCall);
  summary->set_in(0, needs_writable_input ? Location::WritableRegister()
                                          : Location::RequiresRegister());
  if (representation() == kUnboxedMint) {
    summary->set_out(0, Location::SameAsFirstInput());
  } else {
    summary->set_out(0, Location::RequiresFpuRegister());
  }
  return summary;
}


void UnboxInstr::EmitLoadFromBox(FlowGraphCompiler* compiler) {
  const Register box = locs()->in(0).reg();

  switch (representation()) {
    case kUnboxedMint: {
      const Register result = locs()->out(0).reg();
      __ movq(result, FieldAddress(box, ValueOffset()));
      break;
    }

    case kUnboxedDouble: {
      const FpuRegister result = locs()->out(0).fpu_reg();
      __ movsd(result, FieldAddress(box, ValueOffset()));
      break;
    }

    case kUnboxedFloat32x4:
    case kUnboxedFloat64x2:
    case kUnboxedInt32x4: {
      const FpuRegister result = locs()->out(0).fpu_reg();
      __ movups(result, FieldAddress(box, ValueOffset()));
      break;
    }

    default:
      UNREACHABLE();
      break;
  }
}


void UnboxInstr::EmitSmiConversion(FlowGraphCompiler* compiler) {
  const Register box = locs()->in(0).reg();

  switch (representation()) {
    case kUnboxedMint: {
      const Register result = locs()->out(0).reg();
      ASSERT(result == box);
      __ SmiUntag(box);
      break;
    }

    case kUnboxedDouble: {
      const FpuRegister result = locs()->out(0).fpu_reg();
      __ SmiUntag(box);
      __ cvtsi2sdq(result, box);
      break;
    }

    default:
      UNREACHABLE();
      break;
  }
}


void UnboxInstr::EmitNativeCode(FlowGraphCompiler* compiler) {
  const intptr_t value_cid = value()->Type()->ToCid();
  const intptr_t box_cid = BoxCid();

  if (value_cid == box_cid) {
    EmitLoadFromBox(compiler);
  } else if (CanConvertSmi() && (value_cid == kSmiCid)) {
    EmitSmiConversion(compiler);
  } else {
    const Register box = locs()->in(0).reg();
    Label* deopt = compiler->AddDeoptStub(GetDeoptId(),
                                          ICData::kDeoptCheckClass);
    Label is_smi;

    if ((value()->Type()->ToNullableCid() == box_cid) &&
        value()->Type()->is_nullable()) {
      __ CompareObject(box, Object::null_object());
      __ j(EQUAL, deopt);
    } else {
      __ testq(box, Immediate(kSmiTagMask));
      __ j(ZERO, CanConvertSmi() ? &is_smi : deopt);
      __ CompareClassId(box, box_cid);
      __ j(NOT_EQUAL, deopt);
    }

    EmitLoadFromBox(compiler);

    if (is_smi.IsLinked()) {
      Label done;
      __ jmp(&done);
      __ Bind(&is_smi);
      EmitSmiConversion(compiler);
      __ Bind(&done);
    }
  }
}


LocationSummary* UnboxInteger32Instr::MakeLocationSummary(Zone* zone,
                                                          bool opt) const {
  const intptr_t kNumInputs = 1;
  const intptr_t kNumTemps = (!is_truncating() && CanDeoptimize()) ? 1 : 0;
  LocationSummary* summary = new(zone) LocationSummary(
      zone, kNumInputs, kNumTemps, LocationSummary::kNoCall);
  summary->set_in(0, Location::RequiresRegister());
  summary->set_out(0, Location::SameAsFirstInput());
  if (kNumTemps > 0) {
    summary->set_temp(0, Location::RequiresRegister());
  }
  return summary;
}


void UnboxInteger32Instr::EmitNativeCode(FlowGraphCompiler* compiler) {
  const intptr_t value_cid = value()->Type()->ToCid();
  const Register value = locs()->in(0).reg();
  Label* deopt = CanDeoptimize() ?
      compiler->AddDeoptStub(GetDeoptId(), ICData::kDeoptUnboxInteger) : NULL;
  ASSERT(value == locs()->out(0).reg());

  if (value_cid == kSmiCid) {
    __ SmiUntag(value);
  } else if (value_cid == kMintCid) {
    __ movq(value, FieldAddress(value, Mint::value_offset()));
  } else if (!CanDeoptimize()) {
    // Type information is not conclusive, but range analysis found
    // the value to be in int64 range. Therefore it must be a smi
    // or mint value.
    ASSERT(is_truncating());
    Label done;
    __ SmiUntag(value);
    __ j(NOT_CARRY, &done, Assembler::kNearJump);
    __ movq(value, Address(value, TIMES_2, Mint::value_offset()));
    __ Bind(&done);
    return;
  } else {
    Label done;
    // Optimistically untag value.
    __ SmiUntagOrCheckClass(value, kMintCid, &done);
    __ j(NOT_EQUAL, deopt);
    // Undo untagging by multiplying value with 2.
    __ movq(value, Address(value, TIMES_2, Mint::value_offset()));
    __ Bind(&done);
  }

  // TODO(vegorov): as it is implemented right now truncating unboxing would
  // leave "garbage" in the higher word.
  if (!is_truncating() && (deopt != NULL)) {
    ASSERT(representation() == kUnboxedInt32);
    Register temp = locs()->temp(0).reg();
    __ movsxd(temp, value);
    __ cmpq(temp, value);
    __ j(NOT_EQUAL, deopt);
  }
}


LocationSummary* BoxInteger32Instr::MakeLocationSummary(Zone* zone,
                                                   bool opt) const {
  ASSERT((from_representation() == kUnboxedInt32) ||
         (from_representation() == kUnboxedUint32));
  const intptr_t kNumInputs = 1;
  const intptr_t kNumTemps = 0;
  LocationSummary* summary = new(zone) LocationSummary(
      zone,
      kNumInputs,
      kNumTemps,
      LocationSummary::kNoCall);
  summary->set_in(0, Location::RequiresRegister());
  summary->set_out(0, Location::RequiresRegister());
  return summary;
}


void BoxInteger32Instr::EmitNativeCode(FlowGraphCompiler* compiler) {
  const Register value = locs()->in(0).reg();
  const Register out = locs()->out(0).reg();
  ASSERT(value != out);

  ASSERT(kSmiTagSize == 1);
  if (from_representation() == kUnboxedInt32) {
    __ movsxd(out, value);
  } else {
    ASSERT(from_representation() == kUnboxedUint32);
    __ movl(out, value);
  }
  __ SmiTag(out);
}


LocationSummary* BoxInt64Instr::MakeLocationSummary(Zone* zone,
                                                    bool opt) const {
  const intptr_t kNumInputs = 1;
  const intptr_t kNumTemps = ValueFitsSmi() ? 0 : 1;
  LocationSummary* summary = new(zone) LocationSummary(
      zone,
      kNumInputs,
      kNumTemps,
      ValueFitsSmi() ? LocationSummary::kNoCall
                     : LocationSummary::kCallOnSlowPath);
  summary->set_in(0, Location::RequiresRegister());
  if (!ValueFitsSmi()) {
    summary->set_temp(0, Location::RequiresRegister());
  }
  summary->set_out(0, Location::RequiresRegister());
  return summary;
}


void BoxInt64Instr::EmitNativeCode(FlowGraphCompiler* compiler) {
  const Register out = locs()->out(0).reg();
  const Register value = locs()->in(0).reg();
  __ MoveRegister(out, value);
  __ SmiTag(out);
  if (!ValueFitsSmi()) {
    const Register temp = locs()->temp(0).reg();
    Label done;
    __ j(NO_OVERFLOW, &done);
    BoxAllocationSlowPath::Allocate(
        compiler, this, compiler->mint_class(), out, temp);
    __ movq(FieldAddress(out, Mint::value_offset()), value);
    __ Bind(&done);
  }
}


LocationSummary* BinaryDoubleOpInstr::MakeLocationSummary(Zone* zone,
                                                          bool opt) const {
  const intptr_t kNumInputs = 2;
  const intptr_t kNumTemps = 0;
  LocationSummary* summary = new(zone) LocationSummary(
      zone, kNumInputs, kNumTemps, LocationSummary::kNoCall);
  summary->set_in(0, Location::RequiresFpuRegister());
  summary->set_in(1, Location::RequiresFpuRegister());
  summary->set_out(0, Location::SameAsFirstInput());
  return summary;
}


void BinaryDoubleOpInstr::EmitNativeCode(FlowGraphCompiler* compiler) {
  XmmRegister left = locs()->in(0).fpu_reg();
  XmmRegister right = locs()->in(1).fpu_reg();

  ASSERT(locs()->out(0).fpu_reg() == left);

  switch (op_kind()) {
    case Token::kADD: __ addsd(left, right); break;
    case Token::kSUB: __ subsd(left, right); break;
    case Token::kMUL: __ mulsd(left, right); break;
    case Token::kDIV: __ divsd(left, right); break;
    default: UNREACHABLE();
  }
}


LocationSummary* BinaryFloat32x4OpInstr::MakeLocationSummary(Zone* zone,
                                                             bool opt) const {
  const intptr_t kNumInputs = 2;
  const intptr_t kNumTemps = 0;
  LocationSummary* summary = new(zone) LocationSummary(
      zone, kNumInputs, kNumTemps, LocationSummary::kNoCall);
  summary->set_in(0, Location::RequiresFpuRegister());
  summary->set_in(1, Location::RequiresFpuRegister());
  summary->set_out(0, Location::SameAsFirstInput());
  return summary;
}


void BinaryFloat32x4OpInstr::EmitNativeCode(FlowGraphCompiler* compiler) {
  XmmRegister left = locs()->in(0).fpu_reg();
  XmmRegister right = locs()->in(1).fpu_reg();

  ASSERT(locs()->out(0).fpu_reg() == left);

  switch (op_kind()) {
    case Token::kADD: __ addps(left, right); break;
    case Token::kSUB: __ subps(left, right); break;
    case Token::kMUL: __ mulps(left, right); break;
    case Token::kDIV: __ divps(left, right); break;
    default: UNREACHABLE();
  }
}


LocationSummary* BinaryFloat64x2OpInstr::MakeLocationSummary(Zone* zone,
                                                             bool opt) const {
  const intptr_t kNumInputs = 2;
  const intptr_t kNumTemps = 0;
  LocationSummary* summary = new(zone) LocationSummary(
      zone, kNumInputs, kNumTemps, LocationSummary::kNoCall);
  summary->set_in(0, Location::RequiresFpuRegister());
  summary->set_in(1, Location::RequiresFpuRegister());
  summary->set_out(0, Location::SameAsFirstInput());
  return summary;
}


void BinaryFloat64x2OpInstr::EmitNativeCode(FlowGraphCompiler* compiler) {
  XmmRegister left = locs()->in(0).fpu_reg();
  XmmRegister right = locs()->in(1).fpu_reg();

  ASSERT(locs()->out(0).fpu_reg() == left);

  switch (op_kind()) {
    case Token::kADD: __ addpd(left, right); break;
    case Token::kSUB: __ subpd(left, right); break;
    case Token::kMUL: __ mulpd(left, right); break;
    case Token::kDIV: __ divpd(left, right); break;
    default: UNREACHABLE();
  }
}


LocationSummary* Simd32x4ShuffleInstr::MakeLocationSummary(Zone* zone,
                                                           bool opt) const {
  const intptr_t kNumInputs = 1;
  const intptr_t kNumTemps = 0;
  LocationSummary* summary = new(zone) LocationSummary(
      zone, kNumInputs, kNumTemps, LocationSummary::kNoCall);
  summary->set_in(0, Location::RequiresFpuRegister());
  summary->set_out(0, Location::SameAsFirstInput());
  return summary;
}


void Simd32x4ShuffleInstr::EmitNativeCode(FlowGraphCompiler* compiler) {
  XmmRegister value = locs()->in(0).fpu_reg();

  ASSERT(locs()->out(0).fpu_reg() == value);

  switch (op_kind()) {
    case MethodRecognizer::kFloat32x4ShuffleX:
      // Shuffle not necessary.
      __ cvtss2sd(value, value);
      break;
    case MethodRecognizer::kFloat32x4ShuffleY:
      __ shufps(value, value, Immediate(0x55));
      __ cvtss2sd(value, value);
      break;
    case MethodRecognizer::kFloat32x4ShuffleZ:
      __ shufps(value, value, Immediate(0xAA));
      __ cvtss2sd(value, value);
      break;
    case MethodRecognizer::kFloat32x4ShuffleW:
      __ shufps(value, value, Immediate(0xFF));
      __ cvtss2sd(value, value);
      break;
    case MethodRecognizer::kFloat32x4Shuffle:
    case MethodRecognizer::kInt32x4Shuffle:
      __ shufps(value, value, Immediate(mask_));
      break;
    default: UNREACHABLE();
  }
}


LocationSummary* Simd32x4ShuffleMixInstr::MakeLocationSummary(Zone* zone,
                                                              bool opt) const {
  const intptr_t kNumInputs = 2;
  const intptr_t kNumTemps = 0;
  LocationSummary* summary = new(zone) LocationSummary(
      zone, kNumInputs, kNumTemps, LocationSummary::kNoCall);
  summary->set_in(0, Location::RequiresFpuRegister());
  summary->set_in(1, Location::RequiresFpuRegister());
  summary->set_out(0, Location::SameAsFirstInput());
  return summary;
}


void Simd32x4ShuffleMixInstr::EmitNativeCode(FlowGraphCompiler* compiler) {
  XmmRegister left = locs()->in(0).fpu_reg();
  XmmRegister right = locs()->in(1).fpu_reg();

  ASSERT(locs()->out(0).fpu_reg() == left);
  switch (op_kind()) {
    case MethodRecognizer::kFloat32x4ShuffleMix:
    case MethodRecognizer::kInt32x4ShuffleMix:
      __ shufps(left, right, Immediate(mask_));
      break;
    default: UNREACHABLE();
  }
}


LocationSummary* Simd32x4GetSignMaskInstr::MakeLocationSummary(Zone* zone,
                                                               bool opt) const {
  const intptr_t kNumInputs = 1;
  const intptr_t kNumTemps = 0;
  LocationSummary* summary = new(zone) LocationSummary(
      zone, kNumInputs, kNumTemps, LocationSummary::kNoCall);
  summary->set_in(0, Location::RequiresFpuRegister());
  summary->set_out(0, Location::RequiresRegister());
  return summary;
}


void Simd32x4GetSignMaskInstr::EmitNativeCode(FlowGraphCompiler* compiler) {
  XmmRegister value = locs()->in(0).fpu_reg();
  Register out = locs()->out(0).reg();

  __ movmskps(out, value);
  __ SmiTag(out);
}


LocationSummary* Float32x4ConstructorInstr::MakeLocationSummary(
    Zone* zone, bool opt) const {
  const intptr_t kNumInputs = 4;
  const intptr_t kNumTemps = 0;
  LocationSummary* summary = new(zone) LocationSummary(
      zone, kNumInputs, kNumTemps, LocationSummary::kNoCall);
  summary->set_in(0, Location::RequiresFpuRegister());
  summary->set_in(1, Location::RequiresFpuRegister());
  summary->set_in(2, Location::RequiresFpuRegister());
  summary->set_in(3, Location::RequiresFpuRegister());
  summary->set_out(0, Location::SameAsFirstInput());
  return summary;
}


void Float32x4ConstructorInstr::EmitNativeCode(FlowGraphCompiler* compiler) {
  XmmRegister v0 = locs()->in(0).fpu_reg();
  XmmRegister v1 = locs()->in(1).fpu_reg();
  XmmRegister v2 = locs()->in(2).fpu_reg();
  XmmRegister v3 = locs()->in(3).fpu_reg();
  ASSERT(v0 == locs()->out(0).fpu_reg());
  __ AddImmediate(RSP, Immediate(-16));
  __ cvtsd2ss(v0, v0);
  __ movss(Address(RSP, 0), v0);
  __ movsd(v0, v1);
  __ cvtsd2ss(v0, v0);
  __ movss(Address(RSP, 4), v0);
  __ movsd(v0, v2);
  __ cvtsd2ss(v0, v0);
  __ movss(Address(RSP, 8), v0);
  __ movsd(v0, v3);
  __ cvtsd2ss(v0, v0);
  __ movss(Address(RSP, 12), v0);
  __ movups(v0, Address(RSP, 0));
  __ AddImmediate(RSP, Immediate(16));
}


LocationSummary* Float32x4ZeroInstr::MakeLocationSummary(Zone* zone,
                                                         bool opt) const {
  const intptr_t kNumInputs = 0;
  const intptr_t kNumTemps = 0;
  LocationSummary* summary = new(zone) LocationSummary(
      zone, kNumInputs, kNumTemps, LocationSummary::kNoCall);
  summary->set_out(0, Location::RequiresFpuRegister());
  return summary;
}


void Float32x4ZeroInstr::EmitNativeCode(FlowGraphCompiler* compiler) {
  XmmRegister value = locs()->out(0).fpu_reg();
  __ xorps(value, value);
}


LocationSummary* Float32x4SplatInstr::MakeLocationSummary(Zone* zone,
                                                          bool opt) const {
  const intptr_t kNumInputs = 1;
  const intptr_t kNumTemps = 0;
  LocationSummary* summary = new(zone) LocationSummary(
      zone, kNumInputs, kNumTemps, LocationSummary::kNoCall);
  summary->set_in(0, Location::RequiresFpuRegister());
  summary->set_out(0, Location::SameAsFirstInput());
  return summary;
}


void Float32x4SplatInstr::EmitNativeCode(FlowGraphCompiler* compiler) {
  XmmRegister value = locs()->out(0).fpu_reg();
  ASSERT(locs()->in(0).fpu_reg() == locs()->out(0).fpu_reg());
  // Convert to Float32.
  __ cvtsd2ss(value, value);
  // Splat across all lanes.
  __ shufps(value, value, Immediate(0x00));
}


LocationSummary* Float32x4ComparisonInstr::MakeLocationSummary(Zone* zone,
                                                               bool opt) const {
  const intptr_t kNumInputs = 2;
  const intptr_t kNumTemps = 0;
  LocationSummary* summary = new(zone) LocationSummary(
      zone, kNumInputs, kNumTemps, LocationSummary::kNoCall);
  summary->set_in(0, Location::RequiresFpuRegister());
  summary->set_in(1, Location::RequiresFpuRegister());
  summary->set_out(0, Location::SameAsFirstInput());
  return summary;
}


void Float32x4ComparisonInstr::EmitNativeCode(FlowGraphCompiler* compiler) {
  XmmRegister left = locs()->in(0).fpu_reg();
  XmmRegister right = locs()->in(1).fpu_reg();

  ASSERT(locs()->out(0).fpu_reg() == left);

  switch (op_kind()) {
    case MethodRecognizer::kFloat32x4Equal:
      __ cmppseq(left, right);
      break;
    case MethodRecognizer::kFloat32x4NotEqual:
      __ cmppsneq(left, right);
      break;
    case MethodRecognizer::kFloat32x4GreaterThan:
      __ cmppsnle(left, right);
      break;
    case MethodRecognizer::kFloat32x4GreaterThanOrEqual:
      __ cmppsnlt(left, right);
      break;
    case MethodRecognizer::kFloat32x4LessThan:
      __ cmppslt(left, right);
      break;
    case MethodRecognizer::kFloat32x4LessThanOrEqual:
      __ cmppsle(left, right);
      break;

    default: UNREACHABLE();
  }
}


LocationSummary* Float32x4MinMaxInstr::MakeLocationSummary(Zone* zone,
                                                           bool opt) const {
  const intptr_t kNumInputs = 2;
  const intptr_t kNumTemps = 0;
  LocationSummary* summary = new(zone) LocationSummary(
      zone, kNumInputs, kNumTemps, LocationSummary::kNoCall);
  summary->set_in(0, Location::RequiresFpuRegister());
  summary->set_in(1, Location::RequiresFpuRegister());
  summary->set_out(0, Location::SameAsFirstInput());
  return summary;
}


void Float32x4MinMaxInstr::EmitNativeCode(FlowGraphCompiler* compiler) {
  XmmRegister left = locs()->in(0).fpu_reg();
  XmmRegister right = locs()->in(1).fpu_reg();

  ASSERT(locs()->out(0).fpu_reg() == left);

  switch (op_kind()) {
    case MethodRecognizer::kFloat32x4Min:
      __ minps(left, right);
      break;
    case MethodRecognizer::kFloat32x4Max:
      __ maxps(left, right);
      break;
    default: UNREACHABLE();
  }
}


LocationSummary* Float32x4ScaleInstr::MakeLocationSummary(Zone* zone,
                                                          bool opt) const {
  const intptr_t kNumInputs = 2;
  const intptr_t kNumTemps = 0;
  LocationSummary* summary = new(zone) LocationSummary(
      zone, kNumInputs, kNumTemps, LocationSummary::kNoCall);
  summary->set_in(0, Location::RequiresFpuRegister());
  summary->set_in(1, Location::RequiresFpuRegister());
  summary->set_out(0, Location::SameAsFirstInput());
  return summary;
}


void Float32x4ScaleInstr::EmitNativeCode(FlowGraphCompiler* compiler) {
  XmmRegister left = locs()->in(0).fpu_reg();
  XmmRegister right = locs()->in(1).fpu_reg();

  ASSERT(locs()->out(0).fpu_reg() == left);

  switch (op_kind()) {
    case MethodRecognizer::kFloat32x4Scale:
      __ cvtsd2ss(left, left);
      __ shufps(left, left, Immediate(0x00));
      __ mulps(left, right);
      break;
    default: UNREACHABLE();
  }
}


LocationSummary* Float32x4SqrtInstr::MakeLocationSummary(Zone* zone,
                                                         bool opt) const {
  const intptr_t kNumInputs = 1;
  const intptr_t kNumTemps = 0;
  LocationSummary* summary = new(zone) LocationSummary(
      zone, kNumInputs, kNumTemps, LocationSummary::kNoCall);
  summary->set_in(0, Location::RequiresFpuRegister());
  summary->set_out(0, Location::SameAsFirstInput());
  return summary;
}


void Float32x4SqrtInstr::EmitNativeCode(FlowGraphCompiler* compiler) {
  XmmRegister left = locs()->in(0).fpu_reg();

  ASSERT(locs()->out(0).fpu_reg() == left);

  switch (op_kind()) {
    case MethodRecognizer::kFloat32x4Sqrt:
      __ sqrtps(left);
      break;
    case MethodRecognizer::kFloat32x4Reciprocal:
      __ reciprocalps(left);
      break;
    case MethodRecognizer::kFloat32x4ReciprocalSqrt:
      __ rsqrtps(left);
      break;
    default: UNREACHABLE();
  }
}


LocationSummary* Float32x4ZeroArgInstr::MakeLocationSummary(Zone* zone,
                                                            bool opt) const {
  const intptr_t kNumInputs = 1;
  const intptr_t kNumTemps = 0;
  LocationSummary* summary = new(zone) LocationSummary(
      zone, kNumInputs, kNumTemps, LocationSummary::kNoCall);
  summary->set_in(0, Location::RequiresFpuRegister());
  summary->set_out(0, Location::SameAsFirstInput());
  return summary;
}


void Float32x4ZeroArgInstr::EmitNativeCode(FlowGraphCompiler* compiler) {
  XmmRegister left = locs()->in(0).fpu_reg();

  ASSERT(locs()->out(0).fpu_reg() == left);
  switch (op_kind()) {
    case MethodRecognizer::kFloat32x4Negate:
      __ negateps(left);
      break;
    case MethodRecognizer::kFloat32x4Absolute:
      __ absps(left);
      break;
    default: UNREACHABLE();
  }
}


LocationSummary* Float32x4ClampInstr::MakeLocationSummary(Zone* zone,
                                                          bool opt) const {
  const intptr_t kNumInputs = 3;
  const intptr_t kNumTemps = 0;
  LocationSummary* summary = new(zone) LocationSummary(
      zone, kNumInputs, kNumTemps, LocationSummary::kNoCall);
  summary->set_in(0, Location::RequiresFpuRegister());
  summary->set_in(1, Location::RequiresFpuRegister());
  summary->set_in(2, Location::RequiresFpuRegister());
  summary->set_out(0, Location::SameAsFirstInput());
  return summary;
}


void Float32x4ClampInstr::EmitNativeCode(FlowGraphCompiler* compiler) {
  XmmRegister left = locs()->in(0).fpu_reg();
  XmmRegister lower = locs()->in(1).fpu_reg();
  XmmRegister upper = locs()->in(2).fpu_reg();
  ASSERT(locs()->out(0).fpu_reg() == left);
  __ minps(left, upper);
  __ maxps(left, lower);
}


LocationSummary* Float32x4WithInstr::MakeLocationSummary(Zone* zone,
                                                         bool opt) const {
  const intptr_t kNumInputs = 2;
  const intptr_t kNumTemps = 0;
  LocationSummary* summary = new(zone) LocationSummary(
      zone, kNumInputs, kNumTemps, LocationSummary::kNoCall);
  summary->set_in(0, Location::RequiresFpuRegister());
  summary->set_in(1, Location::RequiresFpuRegister());
  summary->set_out(0, Location::SameAsFirstInput());
  return summary;
}


void Float32x4WithInstr::EmitNativeCode(FlowGraphCompiler* compiler) {
  XmmRegister replacement = locs()->in(0).fpu_reg();
  XmmRegister value = locs()->in(1).fpu_reg();

  ASSERT(locs()->out(0).fpu_reg() == replacement);

  switch (op_kind()) {
    case MethodRecognizer::kFloat32x4WithX:
      __ cvtsd2ss(replacement, replacement);
      __ AddImmediate(RSP, Immediate(-16));
      // Move value to stack.
      __ movups(Address(RSP, 0), value);
      // Write over X value.
      __ movss(Address(RSP, 0), replacement);
      // Move updated value into output register.
      __ movups(replacement, Address(RSP, 0));
      __ AddImmediate(RSP, Immediate(16));
      break;
    case MethodRecognizer::kFloat32x4WithY:
      __ cvtsd2ss(replacement, replacement);
      __ AddImmediate(RSP, Immediate(-16));
      // Move value to stack.
      __ movups(Address(RSP, 0), value);
      // Write over Y value.
      __ movss(Address(RSP, 4), replacement);
      // Move updated value into output register.
      __ movups(replacement, Address(RSP, 0));
      __ AddImmediate(RSP, Immediate(16));
      break;
    case MethodRecognizer::kFloat32x4WithZ:
      __ cvtsd2ss(replacement, replacement);
      __ AddImmediate(RSP, Immediate(-16));
      // Move value to stack.
      __ movups(Address(RSP, 0), value);
      // Write over Z value.
      __ movss(Address(RSP, 8), replacement);
      // Move updated value into output register.
      __ movups(replacement, Address(RSP, 0));
      __ AddImmediate(RSP, Immediate(16));
      break;
    case MethodRecognizer::kFloat32x4WithW:
      __ cvtsd2ss(replacement, replacement);
      __ AddImmediate(RSP, Immediate(-16));
      // Move value to stack.
      __ movups(Address(RSP, 0), value);
      // Write over W value.
      __ movss(Address(RSP, 12), replacement);
      // Move updated value into output register.
      __ movups(replacement, Address(RSP, 0));
      __ AddImmediate(RSP, Immediate(16));
      break;
    default: UNREACHABLE();
  }
}


LocationSummary* Float32x4ToInt32x4Instr::MakeLocationSummary(Zone* zone,
                                                              bool opt) const {
  const intptr_t kNumInputs = 1;
  const intptr_t kNumTemps = 0;
  LocationSummary* summary = new(zone) LocationSummary(
      zone, kNumInputs, kNumTemps, LocationSummary::kNoCall);
  summary->set_in(0, Location::RequiresFpuRegister());
  summary->set_out(0, Location::SameAsFirstInput());
  return summary;
}


void Float32x4ToInt32x4Instr::EmitNativeCode(FlowGraphCompiler* compiler) {
  // NOP.
}


LocationSummary* Simd64x2ShuffleInstr::MakeLocationSummary(Zone* zone,
                                                           bool opt) const {
  const intptr_t kNumInputs = 1;
  const intptr_t kNumTemps = 0;
  LocationSummary* summary = new(zone) LocationSummary(
      zone, kNumInputs, kNumTemps, LocationSummary::kNoCall);
  summary->set_in(0, Location::RequiresFpuRegister());
  summary->set_out(0, Location::SameAsFirstInput());
  return summary;
}


void Simd64x2ShuffleInstr::EmitNativeCode(FlowGraphCompiler* compiler) {
  XmmRegister value = locs()->in(0).fpu_reg();

  ASSERT(locs()->out(0).fpu_reg() == value);
  switch (op_kind()) {
    case MethodRecognizer::kFloat64x2GetX:
      // nop.
      break;
    case MethodRecognizer::kFloat64x2GetY:
      __ shufpd(value, value, Immediate(0x33));
      break;
    default: UNREACHABLE();
  }
}


LocationSummary* Float64x2ZeroInstr::MakeLocationSummary(Zone* zone,
                                                         bool opt) const {
  const intptr_t kNumInputs = 0;
  const intptr_t kNumTemps = 0;
  LocationSummary* summary = new(zone) LocationSummary(
      zone, kNumInputs, kNumTemps, LocationSummary::kNoCall);
  summary->set_out(0, Location::RequiresFpuRegister());
  return summary;
}


void Float64x2ZeroInstr::EmitNativeCode(FlowGraphCompiler* compiler) {
  XmmRegister value = locs()->out(0).fpu_reg();
  __ xorpd(value, value);
}


LocationSummary* Float64x2SplatInstr::MakeLocationSummary(Zone* zone,
                                                          bool opt) const {
  const intptr_t kNumInputs = 1;
  const intptr_t kNumTemps = 0;
  LocationSummary* summary = new(zone) LocationSummary(
      zone, kNumInputs, kNumTemps, LocationSummary::kNoCall);
  summary->set_in(0, Location::RequiresFpuRegister());
  summary->set_out(0, Location::SameAsFirstInput());
  return summary;
}


void Float64x2SplatInstr::EmitNativeCode(FlowGraphCompiler* compiler) {
  XmmRegister value = locs()->out(0).fpu_reg();
  __ shufpd(value, value, Immediate(0x0));
}


LocationSummary* Float64x2ConstructorInstr::MakeLocationSummary(
    Zone* zone, bool opt) const {
  const intptr_t kNumInputs = 2;
  const intptr_t kNumTemps = 0;
  LocationSummary* summary = new(zone) LocationSummary(
      zone, kNumInputs, kNumTemps, LocationSummary::kNoCall);
  summary->set_in(0, Location::RequiresFpuRegister());
  summary->set_in(1, Location::RequiresFpuRegister());
  summary->set_out(0, Location::SameAsFirstInput());
  return summary;
}


void Float64x2ConstructorInstr::EmitNativeCode(FlowGraphCompiler* compiler) {
  XmmRegister v0 = locs()->in(0).fpu_reg();
  XmmRegister v1 = locs()->in(1).fpu_reg();
  ASSERT(v0 == locs()->out(0).fpu_reg());
  // shufpd mask 0x0 results in:
  // Lower 64-bits of v0 = Lower 64-bits of v0.
  // Upper 64-bits of v0 = Lower 64-bits of v1.
  __ shufpd(v0, v1, Immediate(0x0));
}


LocationSummary* Float64x2ToFloat32x4Instr::MakeLocationSummary(
    Zone* zone, bool opt) const {
  const intptr_t kNumInputs = 1;
  const intptr_t kNumTemps = 0;
  LocationSummary* summary = new(zone) LocationSummary(
      zone, kNumInputs, kNumTemps, LocationSummary::kNoCall);
  summary->set_in(0, Location::RequiresFpuRegister());
  summary->set_out(0, Location::SameAsFirstInput());
  return summary;
}


void Float64x2ToFloat32x4Instr::EmitNativeCode(FlowGraphCompiler* compiler) {
  XmmRegister value = locs()->out(0).fpu_reg();
  __ cvtpd2ps(value, value);
}


LocationSummary* Float32x4ToFloat64x2Instr::MakeLocationSummary(
    Zone* zone, bool opt) const {
  const intptr_t kNumInputs = 1;
  const intptr_t kNumTemps = 0;
  LocationSummary* summary = new(zone) LocationSummary(
      zone, kNumInputs, kNumTemps, LocationSummary::kNoCall);
  summary->set_in(0, Location::RequiresFpuRegister());
  summary->set_out(0, Location::SameAsFirstInput());
  return summary;
}


void Float32x4ToFloat64x2Instr::EmitNativeCode(FlowGraphCompiler* compiler) {
  XmmRegister value = locs()->out(0).fpu_reg();
  __ cvtps2pd(value, value);
}


LocationSummary* Float64x2ZeroArgInstr::MakeLocationSummary(Zone* zone,
                                                            bool opt) const {
  const intptr_t kNumInputs = 1;
  const intptr_t kNumTemps = 0;
  LocationSummary* summary = new(zone) LocationSummary(
      zone, kNumInputs, kNumTemps, LocationSummary::kNoCall);
  summary->set_in(0, Location::RequiresFpuRegister());
  if (representation() == kTagged) {
    ASSERT(op_kind() == MethodRecognizer::kFloat64x2GetSignMask);
    summary->set_out(0, Location::RequiresRegister());
  } else {
    ASSERT(representation() == kUnboxedFloat64x2);
    summary->set_out(0, Location::SameAsFirstInput());
  }
  return summary;
}


void Float64x2ZeroArgInstr::EmitNativeCode(FlowGraphCompiler* compiler) {
  XmmRegister left = locs()->in(0).fpu_reg();

  ASSERT((op_kind() == MethodRecognizer::kFloat64x2GetSignMask) ||
         (locs()->out(0).fpu_reg() == left));

  switch (op_kind()) {
    case MethodRecognizer::kFloat64x2Negate:
      __ negatepd(left);
      break;
    case MethodRecognizer::kFloat64x2Abs:
      __ abspd(left);
      break;
    case MethodRecognizer::kFloat64x2Sqrt:
      __ sqrtpd(left);
      break;
    case MethodRecognizer::kFloat64x2GetSignMask:
      __ movmskpd(locs()->out(0).reg(), left);
      __ SmiTag(locs()->out(0).reg());
      break;
    default: UNREACHABLE();
  }
}


LocationSummary* Float64x2OneArgInstr::MakeLocationSummary(Zone* zone,
                                                           bool opt) const {
  const intptr_t kNumInputs = 2;
  const intptr_t kNumTemps = 0;
  LocationSummary* summary = new(zone) LocationSummary(
      zone, kNumInputs, kNumTemps, LocationSummary::kNoCall);
  summary->set_in(0, Location::RequiresFpuRegister());
  summary->set_in(1, Location::RequiresFpuRegister());
  summary->set_out(0, Location::SameAsFirstInput());
  return summary;
}


void Float64x2OneArgInstr::EmitNativeCode(FlowGraphCompiler* compiler) {
  XmmRegister left = locs()->in(0).fpu_reg();
  XmmRegister right = locs()->in(1).fpu_reg();
  ASSERT((locs()->out(0).fpu_reg() == left));

  switch (op_kind()) {
    case MethodRecognizer::kFloat64x2Scale:
      __ shufpd(right, right, Immediate(0x00));
      __ mulpd(left, right);
      break;
    case MethodRecognizer::kFloat64x2WithX:
      __ subq(RSP, Immediate(16));
      // Move value to stack.
      __ movups(Address(RSP, 0), left);
      // Write over X value.
      __ movsd(Address(RSP, 0), right);
      // Move updated value into output register.
      __ movups(left, Address(RSP, 0));
      __ addq(RSP, Immediate(16));
      break;
    case MethodRecognizer::kFloat64x2WithY:
      __ subq(RSP, Immediate(16));
      // Move value to stack.
      __ movups(Address(RSP, 0), left);
      // Write over Y value.
      __ movsd(Address(RSP, 8), right);
      // Move updated value into output register.
      __ movups(left, Address(RSP, 0));
      __ addq(RSP, Immediate(16));
      break;
    case MethodRecognizer::kFloat64x2Min:
      __ minpd(left, right);
      break;
    case MethodRecognizer::kFloat64x2Max:
      __ maxpd(left, right);
      break;
    default: UNREACHABLE();
  }
}


LocationSummary* Int32x4ConstructorInstr::MakeLocationSummary(
    Zone* zone, bool opt) const {
  const intptr_t kNumInputs = 4;
  const intptr_t kNumTemps = 0;
  LocationSummary* summary = new(zone) LocationSummary(
      zone, kNumInputs, kNumTemps, LocationSummary::kNoCall);
  summary->set_in(0, Location::RequiresRegister());
  summary->set_in(1, Location::RequiresRegister());
  summary->set_in(2, Location::RequiresRegister());
  summary->set_in(3, Location::RequiresRegister());
  summary->set_out(0, Location::RequiresFpuRegister());
  return summary;
}


void Int32x4ConstructorInstr::EmitNativeCode(FlowGraphCompiler* compiler) {
  Register v0 = locs()->in(0).reg();
  Register v1 = locs()->in(1).reg();
  Register v2 = locs()->in(2).reg();
  Register v3 = locs()->in(3).reg();
  XmmRegister result = locs()->out(0).fpu_reg();
  __ AddImmediate(RSP, Immediate(-4 * kInt32Size));
  __ movl(Address(RSP, 0 * kInt32Size), v0);
  __ movl(Address(RSP, 1 * kInt32Size), v1);
  __ movl(Address(RSP, 2 * kInt32Size), v2);
  __ movl(Address(RSP, 3 * kInt32Size), v3);
  __ movups(result, Address(RSP, 0));
  __ AddImmediate(RSP, Immediate(4 * kInt32Size));
}


LocationSummary* Int32x4BoolConstructorInstr::MakeLocationSummary(
    Zone* zone, bool opt) const {
  const intptr_t kNumInputs = 4;
  const intptr_t kNumTemps = 1;
  LocationSummary* summary = new(zone) LocationSummary(
      zone, kNumInputs, kNumTemps, LocationSummary::kNoCall);
  summary->set_in(0, Location::RequiresRegister());
  summary->set_in(1, Location::RequiresRegister());
  summary->set_in(2, Location::RequiresRegister());
  summary->set_in(3, Location::RequiresRegister());
  summary->set_temp(0, Location::RequiresRegister());
  summary->set_out(0, Location::RequiresFpuRegister());
  return summary;
}


void Int32x4BoolConstructorInstr::EmitNativeCode(FlowGraphCompiler* compiler) {
  Register v0 = locs()->in(0).reg();
  Register v1 = locs()->in(1).reg();
  Register v2 = locs()->in(2).reg();
  Register v3 = locs()->in(3).reg();
  Register temp = locs()->temp(0).reg();
  XmmRegister result = locs()->out(0).fpu_reg();
  Label x_false, x_done;
  Label y_false, y_done;
  Label z_false, z_done;
  Label w_false, w_done;
  __ AddImmediate(RSP, Immediate(-16));

  __ CompareObject(v0, Bool::True());
  __ j(NOT_EQUAL, &x_false);
  __ LoadImmediate(temp, Immediate(0xFFFFFFFF));
  __ jmp(&x_done);
  __ Bind(&x_false);
  __ LoadImmediate(temp, Immediate(0x0));
  __ Bind(&x_done);
  __ movl(Address(RSP, 0), temp);

  __ CompareObject(v1, Bool::True());
  __ j(NOT_EQUAL, &y_false);
  __ LoadImmediate(temp, Immediate(0xFFFFFFFF));
  __ jmp(&y_done);
  __ Bind(&y_false);
  __ LoadImmediate(temp, Immediate(0x0));
  __ Bind(&y_done);
  __ movl(Address(RSP, 4), temp);

  __ CompareObject(v2, Bool::True());
  __ j(NOT_EQUAL, &z_false);
  __ LoadImmediate(temp, Immediate(0xFFFFFFFF));
  __ jmp(&z_done);
  __ Bind(&z_false);
  __ LoadImmediate(temp, Immediate(0x0));
  __ Bind(&z_done);
  __ movl(Address(RSP, 8), temp);

  __ CompareObject(v3, Bool::True());
  __ j(NOT_EQUAL, &w_false);
  __ LoadImmediate(temp, Immediate(0xFFFFFFFF));
  __ jmp(&w_done);
  __ Bind(&w_false);
  __ LoadImmediate(temp, Immediate(0x0));
  __ Bind(&w_done);
  __ movl(Address(RSP, 12), temp);

  __ movups(result, Address(RSP, 0));
  __ AddImmediate(RSP, Immediate(16));
}


LocationSummary* Int32x4GetFlagInstr::MakeLocationSummary(Zone* zone,
                                                          bool opt) const {
  const intptr_t kNumInputs = 1;
  const intptr_t kNumTemps = 0;
  LocationSummary* summary = new(zone) LocationSummary(
      zone, kNumInputs, kNumTemps, LocationSummary::kNoCall);
  summary->set_in(0, Location::RequiresFpuRegister());
  summary->set_out(0, Location::RequiresRegister());
  return summary;
}


void Int32x4GetFlagInstr::EmitNativeCode(FlowGraphCompiler* compiler) {
  XmmRegister value = locs()->in(0).fpu_reg();
  Register result = locs()->out(0).reg();
  Label done;
  Label non_zero;
  __ AddImmediate(RSP, Immediate(-16));
  // Move value to stack.
  __ movups(Address(RSP, 0), value);
  switch (op_kind()) {
    case MethodRecognizer::kInt32x4GetFlagX:
      __ movl(result, Address(RSP, 0));
      break;
    case MethodRecognizer::kInt32x4GetFlagY:
      __ movl(result, Address(RSP, 4));
      break;
    case MethodRecognizer::kInt32x4GetFlagZ:
      __ movl(result, Address(RSP, 8));
      break;
    case MethodRecognizer::kInt32x4GetFlagW:
      __ movl(result, Address(RSP, 12));
      break;
    default: UNREACHABLE();
  }
  __ AddImmediate(RSP, Immediate(16));
  __ testl(result, result);
  __ j(NOT_ZERO, &non_zero, Assembler::kNearJump);
  __ LoadObject(result, Bool::False());
  __ jmp(&done);
  __ Bind(&non_zero);
  __ LoadObject(result, Bool::True());
  __ Bind(&done);
}


LocationSummary* Int32x4SelectInstr::MakeLocationSummary(Zone* zone,
                                                         bool opt) const {
  const intptr_t kNumInputs = 3;
  const intptr_t kNumTemps = 1;
  LocationSummary* summary = new(zone) LocationSummary(
      zone, kNumInputs, kNumTemps, LocationSummary::kNoCall);
  summary->set_in(0, Location::RequiresFpuRegister());
  summary->set_in(1, Location::RequiresFpuRegister());
  summary->set_in(2, Location::RequiresFpuRegister());
  summary->set_temp(0, Location::RequiresFpuRegister());
  summary->set_out(0, Location::SameAsFirstInput());
  return summary;
}


void Int32x4SelectInstr::EmitNativeCode(FlowGraphCompiler* compiler) {
  XmmRegister mask = locs()->in(0).fpu_reg();
  XmmRegister trueValue = locs()->in(1).fpu_reg();
  XmmRegister falseValue = locs()->in(2).fpu_reg();
  XmmRegister out = locs()->out(0).fpu_reg();
  XmmRegister temp = locs()->temp(0).fpu_reg();
  ASSERT(out == mask);
  // Copy mask.
  __ movaps(temp, mask);
  // Invert it.
  __ notps(temp);
  // mask = mask & trueValue.
  __ andps(mask, trueValue);
  // temp = temp & falseValue.
  __ andps(temp, falseValue);
  // out = mask | temp.
  __ orps(mask, temp);
}


LocationSummary* Int32x4SetFlagInstr::MakeLocationSummary(Zone* zone,
                                                          bool opt) const {
  const intptr_t kNumInputs = 2;
  const intptr_t kNumTemps = 1;
  LocationSummary* summary = new(zone) LocationSummary(
      zone, kNumInputs, kNumTemps, LocationSummary::kNoCall);
  summary->set_in(0, Location::RequiresFpuRegister());
  summary->set_in(1, Location::RequiresRegister());
  summary->set_temp(0, Location::RequiresRegister());
  summary->set_out(0, Location::SameAsFirstInput());
  return summary;
}


void Int32x4SetFlagInstr::EmitNativeCode(FlowGraphCompiler* compiler) {
  XmmRegister mask = locs()->in(0).fpu_reg();
  Register flag = locs()->in(1).reg();
  Register temp = locs()->temp(0).reg();
  ASSERT(mask == locs()->out(0).fpu_reg());
  __ AddImmediate(RSP, Immediate(-16));
  // Copy mask to stack.
  __ movups(Address(RSP, 0), mask);
  Label falsePath, exitPath;
  __ CompareObject(flag, Bool::True());
  __ j(NOT_EQUAL, &falsePath);
  switch (op_kind()) {
    case MethodRecognizer::kInt32x4WithFlagX:
      __ LoadImmediate(temp, Immediate(0xFFFFFFFF));
      __ movl(Address(RSP, 0), temp);
      __ jmp(&exitPath);
      __ Bind(&falsePath);
      __ LoadImmediate(temp, Immediate(0x0));
      __ movl(Address(RSP, 0), temp);
    break;
    case MethodRecognizer::kInt32x4WithFlagY:
      __ LoadImmediate(temp, Immediate(0xFFFFFFFF));
      __ movl(Address(RSP, 4), temp);
      __ jmp(&exitPath);
      __ Bind(&falsePath);
      __ LoadImmediate(temp, Immediate(0x0));
      __ movl(Address(RSP, 4), temp);
    break;
    case MethodRecognizer::kInt32x4WithFlagZ:
      __ LoadImmediate(temp, Immediate(0xFFFFFFFF));
      __ movl(Address(RSP, 8), temp);
      __ jmp(&exitPath);
      __ Bind(&falsePath);
      __ LoadImmediate(temp, Immediate(0x0));
      __ movl(Address(RSP, 8), temp);
    break;
    case MethodRecognizer::kInt32x4WithFlagW:
      __ LoadImmediate(temp, Immediate(0xFFFFFFFF));
      __ movl(Address(RSP, 12), temp);
      __ jmp(&exitPath);
      __ Bind(&falsePath);
      __ LoadImmediate(temp, Immediate(0x0));
      __ movl(Address(RSP, 12), temp);
    break;
    default: UNREACHABLE();
  }
  __ Bind(&exitPath);
  // Copy mask back to register.
  __ movups(mask, Address(RSP, 0));
  __ AddImmediate(RSP, Immediate(16));
}


LocationSummary* Int32x4ToFloat32x4Instr::MakeLocationSummary(Zone* zone,
                                                              bool opt) const {
  const intptr_t kNumInputs = 1;
  const intptr_t kNumTemps = 0;
  LocationSummary* summary = new(zone) LocationSummary(
      zone, kNumInputs, kNumTemps, LocationSummary::kNoCall);
  summary->set_in(0, Location::RequiresFpuRegister());
  summary->set_out(0, Location::SameAsFirstInput());
  return summary;
}


void Int32x4ToFloat32x4Instr::EmitNativeCode(FlowGraphCompiler* compiler) {
  // NOP.
}


LocationSummary* BinaryInt32x4OpInstr::MakeLocationSummary(Zone* zone,
                                                           bool opt) const {
  const intptr_t kNumInputs = 2;
  const intptr_t kNumTemps = 0;
  LocationSummary* summary = new(zone) LocationSummary(
      zone, kNumInputs, kNumTemps, LocationSummary::kNoCall);
  summary->set_in(0, Location::RequiresFpuRegister());
  summary->set_in(1, Location::RequiresFpuRegister());
  summary->set_out(0, Location::SameAsFirstInput());
  return summary;
}


void BinaryInt32x4OpInstr::EmitNativeCode(FlowGraphCompiler* compiler) {
  XmmRegister left = locs()->in(0).fpu_reg();
  XmmRegister right = locs()->in(1).fpu_reg();
  ASSERT(left == locs()->out(0).fpu_reg());
  switch (op_kind()) {
    case Token::kBIT_AND: {
      __ andps(left, right);
      break;
    }
    case Token::kBIT_OR: {
      __ orps(left, right);
      break;
    }
    case Token::kBIT_XOR: {
      __ xorps(left, right);
      break;
    }
    case Token::kADD:
      __ addpl(left, right);
      break;
    case Token::kSUB:
      __ subpl(left, right);
      break;
    default: UNREACHABLE();
  }
}


LocationSummary* MathUnaryInstr::MakeLocationSummary(Zone* zone,
                                                     bool opt) const {
  if ((kind() == MathUnaryInstr::kSin) || (kind() == MathUnaryInstr::kCos)) {
    // Calling convention on x64 uses XMM0 and XMM1 to pass the first two
    // double arguments and XMM0 to return the result. Unfortunately
    // currently we can't specify these registers because ParallelMoveResolver
    // assumes that XMM0 is free at all times.
    // TODO(vegorov): allow XMM0 to be used.
    const intptr_t kNumTemps = 1;
    LocationSummary* summary = new(zone) LocationSummary(
        zone, InputCount(), kNumTemps, LocationSummary::kCall);
    summary->set_in(0, Location::FpuRegisterLocation(XMM1));
    // R13 is chosen because it is callee saved so we do not need to back it
    // up before calling into the runtime.
    summary->set_temp(0, Location::RegisterLocation(R13));
    summary->set_out(0, Location::FpuRegisterLocation(XMM1));
    return summary;
  }
  ASSERT((kind() == MathUnaryInstr::kSqrt) ||
         (kind() == MathUnaryInstr::kDoubleSquare));
  const intptr_t kNumInputs = 1;
  const intptr_t kNumTemps = 0;
  LocationSummary* summary = new(zone) LocationSummary(
      zone, kNumInputs, kNumTemps, LocationSummary::kNoCall);
  summary->set_in(0, Location::RequiresFpuRegister());
  if (kind() == MathUnaryInstr::kDoubleSquare) {
    summary->set_out(0, Location::SameAsFirstInput());
  } else {
    summary->set_out(0, Location::RequiresFpuRegister());
  }
  return summary;
}


void MathUnaryInstr::EmitNativeCode(FlowGraphCompiler* compiler) {
  if (kind() == MathUnaryInstr::kSqrt) {
    __ sqrtsd(locs()->out(0).fpu_reg(), locs()->in(0).fpu_reg());
  } else if (kind() == MathUnaryInstr::kDoubleSquare) {
    XmmRegister value_reg = locs()->in(0).fpu_reg();
    __ mulsd(value_reg, value_reg);
    ASSERT(value_reg == locs()->out(0).fpu_reg());
  } else {
    ASSERT((kind() == MathUnaryInstr::kSin) ||
           (kind() == MathUnaryInstr::kCos));
    // Save RSP.
    __ movq(locs()->temp(0).reg(), RSP);
    __ ReserveAlignedFrameSpace(0);
    __ movaps(XMM0, locs()->in(0).fpu_reg());
    __ CallRuntime(TargetFunction(), InputCount());
    __ movaps(locs()->out(0).fpu_reg(), XMM0);
    // Restore RSP.
    __ movq(RSP, locs()->temp(0).reg());
  }
}


LocationSummary* CaseInsensitiveCompareUC16Instr::MakeLocationSummary(
    Zone* zone, bool opt) const {
  const intptr_t kNumTemps = 0;
  LocationSummary* summary = new(zone) LocationSummary(
      zone, InputCount(), kNumTemps, LocationSummary::kCall);
  summary->set_in(0, Location::RegisterLocation(CallingConventions::kArg1Reg));
  summary->set_in(1, Location::RegisterLocation(CallingConventions::kArg2Reg));
  summary->set_in(2, Location::RegisterLocation(CallingConventions::kArg3Reg));
  summary->set_in(3, Location::RegisterLocation(CallingConventions::kArg4Reg));
  summary->set_out(0, Location::RegisterLocation(RAX));
  return summary;
}


void CaseInsensitiveCompareUC16Instr::EmitNativeCode(
    FlowGraphCompiler* compiler) {

  // Save RSP. R13 is chosen because it is callee saved so we do not need to
  // back it up before calling into the runtime.
  static const Register kSavedSPReg = R13;
  __ movq(kSavedSPReg, RSP);
  __ ReserveAlignedFrameSpace(0);

  // Call the function. Parameters are already in their correct spots.
  __ CallRuntime(TargetFunction(), TargetFunction().argument_count());

  // Restore RSP.
  __ movq(RSP, kSavedSPReg);
}


LocationSummary* UnarySmiOpInstr::MakeLocationSummary(Zone* zone,
                                                      bool opt) const {
  const intptr_t kNumInputs = 1;
  return LocationSummary::Make(zone,
                               kNumInputs,
                               Location::SameAsFirstInput(),
                               LocationSummary::kNoCall);
}


void UnarySmiOpInstr::EmitNativeCode(FlowGraphCompiler* compiler) {
  Register value = locs()->in(0).reg();
  ASSERT(value == locs()->out(0).reg());
  switch (op_kind()) {
    case Token::kNEGATE: {
      Label* deopt = compiler->AddDeoptStub(deopt_id(), ICData::kDeoptUnaryOp);
      __ negq(value);
      __ j(OVERFLOW, deopt);
      if (FLAG_throw_on_javascript_int_overflow) {
        EmitJavascriptOverflowCheck(compiler, range(), deopt, value);
      }
      break;
    }
    case Token::kBIT_NOT:
      __ notq(value);
      // Remove inverted smi-tag.
      __ AndImmediate(value, Immediate(~kSmiTagMask));
      break;
    default:
      UNREACHABLE();
  }
}


LocationSummary* UnaryDoubleOpInstr::MakeLocationSummary(Zone* zone,
                                                         bool opt) const {
  const intptr_t kNumInputs = 1;
  const intptr_t kNumTemps = 0;
  LocationSummary* summary = new(zone) LocationSummary(
      zone, kNumInputs, kNumTemps, LocationSummary::kNoCall);
  summary->set_in(0, Location::RequiresFpuRegister());
  summary->set_out(0, Location::SameAsFirstInput());
  return summary;
}


void UnaryDoubleOpInstr::EmitNativeCode(FlowGraphCompiler* compiler) {
  XmmRegister value = locs()->in(0).fpu_reg();
  ASSERT(locs()->out(0).fpu_reg() == value);
  __ DoubleNegate(value);
}


LocationSummary* MathMinMaxInstr::MakeLocationSummary(Zone* zone,
                                                      bool opt) const {
  if (result_cid() == kDoubleCid) {
    const intptr_t kNumInputs = 2;
    const intptr_t kNumTemps = 1;
    LocationSummary* summary = new(zone) LocationSummary(
        zone, kNumInputs, kNumTemps, LocationSummary::kNoCall);
    summary->set_in(0, Location::RequiresFpuRegister());
    summary->set_in(1, Location::RequiresFpuRegister());
    // Reuse the left register so that code can be made shorter.
    summary->set_out(0, Location::SameAsFirstInput());
    summary->set_temp(0, Location::RequiresRegister());
    return summary;
  }
  ASSERT(result_cid() == kSmiCid);
  const intptr_t kNumInputs = 2;
  const intptr_t kNumTemps = 0;
  LocationSummary* summary = new(zone) LocationSummary(
      zone, kNumInputs, kNumTemps, LocationSummary::kNoCall);
  summary->set_in(0, Location::RequiresRegister());
  summary->set_in(1, Location::RequiresRegister());
  // Reuse the left register so that code can be made shorter.
  summary->set_out(0, Location::SameAsFirstInput());
  return summary;
}


void MathMinMaxInstr::EmitNativeCode(FlowGraphCompiler* compiler) {
  ASSERT((op_kind() == MethodRecognizer::kMathMin) ||
         (op_kind() == MethodRecognizer::kMathMax));
  const intptr_t is_min = (op_kind() == MethodRecognizer::kMathMin);
  if (result_cid() == kDoubleCid) {
    Label done, returns_nan, are_equal;
    XmmRegister left = locs()->in(0).fpu_reg();
    XmmRegister right = locs()->in(1).fpu_reg();
    XmmRegister result = locs()->out(0).fpu_reg();
    Register temp = locs()->temp(0).reg();
    __ comisd(left, right);
    __ j(PARITY_EVEN, &returns_nan, Assembler::kNearJump);
    __ j(EQUAL, &are_equal, Assembler::kNearJump);
    const Condition double_condition =
        is_min ? TokenKindToDoubleCondition(Token::kLT)
               : TokenKindToDoubleCondition(Token::kGT);
    ASSERT(left == result);
    __ j(double_condition, &done, Assembler::kNearJump);
    __ movsd(result, right);
    __ jmp(&done, Assembler::kNearJump);

    __ Bind(&returns_nan);
    static double kNaN = NAN;
    __ LoadImmediate(temp, Immediate(reinterpret_cast<intptr_t>(&kNaN)));
    __ movsd(result, Address(temp, 0));
    __ jmp(&done, Assembler::kNearJump);

    __ Bind(&are_equal);
    Label left_is_negative;
    // Check for negative zero: -0.0 is equal 0.0 but min or max must return
    // -0.0 or 0.0 respectively.
    // Check for negative left value (get the sign bit):
    // - min -> left is negative ? left : right.
    // - max -> left is negative ? right : left
    // Check the sign bit.
    __ movmskpd(temp, left);
    __ testq(temp, Immediate(1));
    if (is_min) {
      ASSERT(left == result);
      __ j(NOT_ZERO, &done, Assembler::kNearJump);  // Negative -> return left.
    } else {
      ASSERT(left == result);
      __ j(ZERO, &done, Assembler::kNearJump);  // Positive -> return left.
    }
    __ movsd(result, right);
    __ Bind(&done);
    return;
  }

  ASSERT(result_cid() == kSmiCid);
  Register left = locs()->in(0).reg();
  Register right = locs()->in(1).reg();
  Register result = locs()->out(0).reg();
  __ cmpq(left, right);
  ASSERT(result == left);
  if (is_min) {
    __ cmovgeq(result, right);
  } else {
    __ cmovlessq(result, right);
  }
}


LocationSummary* Int32ToDoubleInstr::MakeLocationSummary(Zone* zone,
                                                       bool opt) const {
  const intptr_t kNumInputs = 1;
  const intptr_t kNumTemps = 0;
  LocationSummary* result = new(zone) LocationSummary(
      zone, kNumInputs, kNumTemps, LocationSummary::kNoCall);
  result->set_in(0, Location::RequiresRegister());
  result->set_out(0, Location::RequiresFpuRegister());
  return result;
}


void Int32ToDoubleInstr::EmitNativeCode(FlowGraphCompiler* compiler) {
  Register value = locs()->in(0).reg();
  FpuRegister result = locs()->out(0).fpu_reg();
  __ cvtsi2sdl(result, value);
}


LocationSummary* SmiToDoubleInstr::MakeLocationSummary(Zone* zone,
                                                       bool opt) const {
  const intptr_t kNumInputs = 1;
  const intptr_t kNumTemps = 0;
  LocationSummary* result = new(zone) LocationSummary(
      zone, kNumInputs, kNumTemps, LocationSummary::kNoCall);
  result->set_in(0, Location::WritableRegister());
  result->set_out(0, Location::RequiresFpuRegister());
  return result;
}


void SmiToDoubleInstr::EmitNativeCode(FlowGraphCompiler* compiler) {
  Register value = locs()->in(0).reg();
  FpuRegister result = locs()->out(0).fpu_reg();
  __ SmiUntag(value);
  __ cvtsi2sdq(result, value);
}


LocationSummary* MintToDoubleInstr::MakeLocationSummary(Zone* zone,
                                                        bool opt) const {
  UNIMPLEMENTED();
  return NULL;
}


void MintToDoubleInstr::EmitNativeCode(FlowGraphCompiler* compiler) {
  UNIMPLEMENTED();
}


LocationSummary* DoubleToIntegerInstr::MakeLocationSummary(Zone* zone,
                                                           bool opt) const {
  const intptr_t kNumInputs = 1;
  const intptr_t kNumTemps = 1;
  LocationSummary* result = new(zone) LocationSummary(
      zone, kNumInputs, kNumTemps, LocationSummary::kCall);
  result->set_in(0, Location::RegisterLocation(RCX));
  result->set_out(0, Location::RegisterLocation(RAX));
  result->set_temp(0, Location::RegisterLocation(RBX));
  return result;
}


void DoubleToIntegerInstr::EmitNativeCode(FlowGraphCompiler* compiler) {
  Register result = locs()->out(0).reg();
  Register value_obj = locs()->in(0).reg();
  Register temp = locs()->temp(0).reg();
  XmmRegister value_double = XMM0;
  ASSERT(result == RAX);
  ASSERT(result != value_obj);
  ASSERT(result != temp);
  __ movsd(value_double, FieldAddress(value_obj, Double::value_offset()));
  __ cvttsd2siq(result, value_double);
  // Overflow is signalled with minint.
  Label do_call, done;
  // Check for overflow and that it fits into Smi.
  __ movq(temp, result);
  __ shlq(temp, Immediate(1));
  __ j(OVERFLOW, &do_call, Assembler::kNearJump);
  __ SmiTag(result);
  if (FLAG_throw_on_javascript_int_overflow) {
    EmitJavascriptOverflowCheck(compiler, range(), &do_call, result);
  }
  __ jmp(&done);
  __ Bind(&do_call);
  ASSERT(instance_call()->HasICData());
  const ICData& ic_data = *instance_call()->ic_data();
  ASSERT((ic_data.NumberOfChecks() == 1));
  const Function& target = Function::ZoneHandle(ic_data.GetTargetAt(0));

  const intptr_t kNumberOfArguments = 1;
  __ pushq(value_obj);
  compiler->GenerateStaticCall(deopt_id(),
                               instance_call()->token_pos(),
                               target,
                               kNumberOfArguments,
                               Object::null_array(),  // No argument names.
                               locs(),
                               ICData::Handle());
  __ Bind(&done);
}


LocationSummary* DoubleToSmiInstr::MakeLocationSummary(Zone* zone,
                                                       bool opt) const {
  const intptr_t kNumInputs = 1;
  const intptr_t kNumTemps = 1;
  LocationSummary* result = new(zone) LocationSummary(
      zone, kNumInputs, kNumTemps, LocationSummary::kNoCall);
  result->set_in(0, Location::RequiresFpuRegister());
  result->set_out(0, Location::RequiresRegister());
  result->set_temp(0, Location::RequiresRegister());
  return result;
}


void DoubleToSmiInstr::EmitNativeCode(FlowGraphCompiler* compiler) {
  Label* deopt = compiler->AddDeoptStub(deopt_id(), ICData::kDeoptDoubleToSmi);
  Register result = locs()->out(0).reg();
  XmmRegister value = locs()->in(0).fpu_reg();
  Register temp = locs()->temp(0).reg();

  __ cvttsd2siq(result, value);
  // Overflow is signalled with minint.
  Label do_call, done;
  // Check for overflow and that it fits into Smi.
  __ movq(temp, result);
  __ shlq(temp, Immediate(1));
  __ j(OVERFLOW, deopt);
  __ SmiTag(result);
  if (FLAG_throw_on_javascript_int_overflow) {
    EmitJavascriptOverflowCheck(compiler, range(), deopt, result);
  }
}


LocationSummary* DoubleToDoubleInstr::MakeLocationSummary(Zone* zone,
                                                          bool opt) const {
  const intptr_t kNumInputs = 1;
  const intptr_t kNumTemps = 0;
  LocationSummary* result = new(zone) LocationSummary(
      zone, kNumInputs, kNumTemps, LocationSummary::kNoCall);
  result->set_in(0, Location::RequiresFpuRegister());
  result->set_out(0, Location::RequiresFpuRegister());
  return result;
}


void DoubleToDoubleInstr::EmitNativeCode(FlowGraphCompiler* compiler) {
  XmmRegister value = locs()->in(0).fpu_reg();
  XmmRegister result = locs()->out(0).fpu_reg();
  switch (recognized_kind()) {
    case MethodRecognizer::kDoubleTruncate:
      __ roundsd(result, value,  Assembler::kRoundToZero);
      break;
    case MethodRecognizer::kDoubleFloor:
      __ roundsd(result, value,  Assembler::kRoundDown);
      break;
    case MethodRecognizer::kDoubleCeil:
      __ roundsd(result, value,  Assembler::kRoundUp);
      break;
    default:
      UNREACHABLE();
  }
}


LocationSummary* DoubleToFloatInstr::MakeLocationSummary(Zone* zone,
                                                         bool opt) const {
  const intptr_t kNumInputs = 1;
  const intptr_t kNumTemps = 0;
  LocationSummary* result = new(zone) LocationSummary(
      zone, kNumInputs, kNumTemps, LocationSummary::kNoCall);
  result->set_in(0, Location::RequiresFpuRegister());
  result->set_out(0, Location::SameAsFirstInput());
  return result;
}


void DoubleToFloatInstr::EmitNativeCode(FlowGraphCompiler* compiler) {
  __ cvtsd2ss(locs()->out(0).fpu_reg(), locs()->in(0).fpu_reg());
}


LocationSummary* FloatToDoubleInstr::MakeLocationSummary(Zone* zone,
                                                         bool opt) const {
  const intptr_t kNumInputs = 1;
  const intptr_t kNumTemps = 0;
  LocationSummary* result = new(zone) LocationSummary(
      zone, kNumInputs, kNumTemps, LocationSummary::kNoCall);
  result->set_in(0, Location::RequiresFpuRegister());
  result->set_out(0, Location::SameAsFirstInput());
  return result;
}


void FloatToDoubleInstr::EmitNativeCode(FlowGraphCompiler* compiler) {
  __ cvtss2sd(locs()->out(0).fpu_reg(), locs()->in(0).fpu_reg());
}


LocationSummary* InvokeMathCFunctionInstr::MakeLocationSummary(Zone* zone,
                                                               bool opt) const {
  // Calling convention on x64 uses XMM0 and XMM1 to pass the first two
  // double arguments and XMM0 to return the result. Unfortunately
  // currently we can't specify these registers because ParallelMoveResolver
  // assumes that XMM0 is free at all times.
  // TODO(vegorov): allow XMM0 to be used.
  ASSERT((InputCount() == 1) || (InputCount() == 2));
  const intptr_t kNumTemps =
      (recognized_kind() == MethodRecognizer::kMathDoublePow) ? 3 : 1;
  LocationSummary* result = new(zone) LocationSummary(
      zone, InputCount(), kNumTemps, LocationSummary::kCall);
  result->set_temp(0, Location::RegisterLocation(R13));
  result->set_in(0, Location::FpuRegisterLocation(XMM2));
  if (InputCount() == 2) {
    result->set_in(1, Location::FpuRegisterLocation(XMM1));
  }
  if (recognized_kind() == MethodRecognizer::kMathDoublePow) {
    // Temp index 1.
    result->set_temp(1, Location::RegisterLocation(RAX));
    // Temp index 2.
    result->set_temp(2, Location::FpuRegisterLocation(XMM4));
  }
  result->set_out(0, Location::FpuRegisterLocation(XMM3));
  return result;
}


// Pseudo code:
// if (exponent == 0.0) return 1.0;
// // Speed up simple cases.
// if (exponent == 1.0) return base;
// if (exponent == 2.0) return base * base;
// if (exponent == 3.0) return base * base * base;
// if (base == 1.0) return 1.0;
// if (base.isNaN || exponent.isNaN) {
//    return double.NAN;
// }
// if (base != -Infinity && exponent == 0.5) {
//   if (base == 0.0) return 0.0;
//   return sqrt(value);
// }
// TODO(srdjan): Move into a stub?
static void InvokeDoublePow(FlowGraphCompiler* compiler,
                            InvokeMathCFunctionInstr* instr) {
  ASSERT(instr->recognized_kind() == MethodRecognizer::kMathDoublePow);
  const intptr_t kInputCount = 2;
  ASSERT(instr->InputCount() == kInputCount);
  LocationSummary* locs = instr->locs();

  XmmRegister base = locs->in(0).fpu_reg();
  XmmRegister exp = locs->in(1).fpu_reg();
  XmmRegister result = locs->out(0).fpu_reg();
  Register temp =
      locs->temp(InvokeMathCFunctionInstr::kObjectTempIndex).reg();
  XmmRegister zero_temp =
      locs->temp(InvokeMathCFunctionInstr::kDoubleTempIndex).fpu_reg();

  __ xorps(zero_temp, zero_temp);
  __ LoadObject(temp, Double::ZoneHandle(Double::NewCanonical(1)));
  __ movsd(result, FieldAddress(temp, Double::value_offset()));

  Label check_base, skip_call;
  // exponent == 0.0 -> return 1.0;
  __ comisd(exp, zero_temp);
  __ j(PARITY_EVEN, &check_base, Assembler::kNearJump);
  __ j(EQUAL, &skip_call);  // 'result' is 1.0.

  // exponent == 1.0 ?
  __ comisd(exp, result);
  Label return_base;
  __ j(EQUAL, &return_base, Assembler::kNearJump);

  // exponent == 2.0 ?
  __ LoadObject(temp, Double::ZoneHandle(Double::NewCanonical(2.0)));
  __ movsd(XMM0, FieldAddress(temp, Double::value_offset()));
  __ comisd(exp, XMM0);
  Label return_base_times_2;
  __ j(EQUAL, &return_base_times_2, Assembler::kNearJump);

  // exponent == 3.0 ?
  __ LoadObject(temp, Double::ZoneHandle(Double::NewCanonical(3.0)));
  __ movsd(XMM0, FieldAddress(temp, Double::value_offset()));
  __ comisd(exp, XMM0);
  __ j(NOT_EQUAL, &check_base);

  // Base times 3.
  __ movsd(result, base);
  __ mulsd(result, base);
  __ mulsd(result, base);
  __ jmp(&skip_call);

  __ Bind(&return_base);
  __ movsd(result, base);
  __ jmp(&skip_call);

  __ Bind(&return_base_times_2);
  __ movsd(result, base);
  __ mulsd(result, base);
  __ jmp(&skip_call);

  __ Bind(&check_base);
  // Note: 'exp' could be NaN.

  Label return_nan;
  // base == 1.0 -> return 1.0;
  __ comisd(base, result);
  __ j(PARITY_EVEN, &return_nan, Assembler::kNearJump);
  __ j(EQUAL, &skip_call, Assembler::kNearJump);
  // Note: 'base' could be NaN.
  __ comisd(exp, base);
  // Neither 'exp' nor 'base' is NaN.
  Label try_sqrt;
  __ j(PARITY_ODD, &try_sqrt, Assembler::kNearJump);
  // Return NaN.
  __ Bind(&return_nan);
  __ LoadObject(temp, Double::ZoneHandle(Double::NewCanonical(NAN)));
  __ movsd(result, FieldAddress(temp, Double::value_offset()));
  __ jmp(&skip_call);

  Label do_pow, return_zero;
  __ Bind(&try_sqrt);
  // Before calling pow, check if we could use sqrt instead of pow.
  __ LoadObject(temp,
      Double::ZoneHandle(Double::NewCanonical(kNegInfinity)));
  __ movsd(result, FieldAddress(temp, Double::value_offset()));
  // base == -Infinity -> call pow;
  __ comisd(base, result);
  __ j(EQUAL, &do_pow, Assembler::kNearJump);

  // exponent == 0.5 ?
  __ LoadObject(temp, Double::ZoneHandle(Double::NewCanonical(0.5)));
  __ movsd(result, FieldAddress(temp, Double::value_offset()));
  __ comisd(exp, result);
  __ j(NOT_EQUAL, &do_pow, Assembler::kNearJump);

  // base == 0 -> return 0;
  __ comisd(base, zero_temp);
  __ j(EQUAL, &return_zero, Assembler::kNearJump);

  __ sqrtsd(result, base);
  __ jmp(&skip_call, Assembler::kNearJump);

  __ Bind(&return_zero);
  __ movsd(result, zero_temp);
  __ jmp(&skip_call);

  __ Bind(&do_pow);

  // Save RSP.
  __ movq(locs->temp(InvokeMathCFunctionInstr::kSavedSpTempIndex).reg(), RSP);
  __ ReserveAlignedFrameSpace(0);
  __ movaps(XMM0, locs->in(0).fpu_reg());
  ASSERT(locs->in(1).fpu_reg() == XMM1);

  __ CallRuntime(instr->TargetFunction(), kInputCount);
  __ movaps(locs->out(0).fpu_reg(), XMM0);
  // Restore RSP.
  __ movq(RSP, locs->temp(InvokeMathCFunctionInstr::kSavedSpTempIndex).reg());
  __ Bind(&skip_call);
}


void InvokeMathCFunctionInstr::EmitNativeCode(FlowGraphCompiler* compiler) {
  if (recognized_kind() == MethodRecognizer::kMathDoublePow) {
    InvokeDoublePow(compiler, this);
    return;
  }
  // Save RSP.
  __ movq(locs()->temp(kSavedSpTempIndex).reg(), RSP);
  __ ReserveAlignedFrameSpace(0);
  __ movaps(XMM0, locs()->in(0).fpu_reg());
  if (InputCount() == 2) {
    ASSERT(locs()->in(1).fpu_reg() == XMM1);
  }

  __ CallRuntime(TargetFunction(), InputCount());
  __ movaps(locs()->out(0).fpu_reg(), XMM0);
  // Restore RSP.
  __ movq(RSP, locs()->temp(kSavedSpTempIndex).reg());
}


LocationSummary* ExtractNthOutputInstr::MakeLocationSummary(Zone* zone,
                                                            bool opt) const {
  // Only use this instruction in optimized code.
  ASSERT(opt);
  const intptr_t kNumInputs = 1;
  LocationSummary* summary = new(zone) LocationSummary(
      zone, kNumInputs, 0, LocationSummary::kNoCall);
  if (representation() == kUnboxedDouble) {
    if (index() == 0) {
      summary->set_in(0, Location::Pair(Location::RequiresFpuRegister(),
                                        Location::Any()));
    } else {
      ASSERT(index() == 1);
      summary->set_in(0, Location::Pair(Location::Any(),
                                        Location::RequiresFpuRegister()));
    }
    summary->set_out(0, Location::RequiresFpuRegister());
  } else {
    ASSERT(representation() == kTagged);
    if (index() == 0) {
      summary->set_in(0, Location::Pair(Location::RequiresRegister(),
                                        Location::Any()));
    } else {
      ASSERT(index() == 1);
      summary->set_in(0, Location::Pair(Location::Any(),
                                        Location::RequiresRegister()));
    }
    summary->set_out(0, Location::RequiresRegister());
  }
  return summary;
}


void ExtractNthOutputInstr::EmitNativeCode(FlowGraphCompiler* compiler) {
  ASSERT(locs()->in(0).IsPairLocation());
  PairLocation* pair = locs()->in(0).AsPairLocation();
  Location in_loc = pair->At(index());
  if (representation() == kUnboxedDouble) {
    XmmRegister out = locs()->out(0).fpu_reg();
    XmmRegister in = in_loc.fpu_reg();
    __ movaps(out, in);
  } else {
    ASSERT(representation() == kTagged);
    Register out = locs()->out(0).reg();
    Register in = in_loc.reg();
    __ movq(out, in);
  }
}


LocationSummary* MergedMathInstr::MakeLocationSummary(Zone* zone,
                                                      bool opt) const {
  if (kind() == MergedMathInstr::kTruncDivMod) {
    const intptr_t kNumInputs = 2;
    const intptr_t kNumTemps = 0;
    LocationSummary* summary = new(zone) LocationSummary(
        zone, kNumInputs, kNumTemps, LocationSummary::kNoCall);
    // Both inputs must be writable because they will be untagged.
    summary->set_in(0, Location::RegisterLocation(RAX));
    summary->set_in(1, Location::WritableRegister());
    summary->set_out(0, Location::Pair(Location::RegisterLocation(RAX),
                                       Location::RegisterLocation(RDX)));
    return summary;
  }
  if (kind() == MergedMathInstr::kSinCos) {
    const intptr_t kNumInputs = 1;
    const intptr_t kNumTemps = 1;
    LocationSummary* summary = new(zone) LocationSummary(
        zone, kNumInputs, kNumTemps, LocationSummary::kCall);
    // Because we always call into the runtime (LocationSummary::kCall) we
    // must specify each input, temp, and output register explicitly.
    summary->set_in(0, Location::FpuRegisterLocation(XMM1));
    // R13 is chosen because it is callee saved so we do not need to back it
    // up before calling into the runtime.
    summary->set_temp(0, Location::RegisterLocation(R13));
    summary->set_out(0, Location::Pair(Location::FpuRegisterLocation(XMM2),
                                       Location::FpuRegisterLocation(XMM3)));
    return summary;
  }
  UNIMPLEMENTED();
  return NULL;
}



typedef void (*SinCosCFunction) (double x, double* res_sin, double* res_cos);

extern const RuntimeEntry kSinCosRuntimeEntry(
    "libc_sincos", reinterpret_cast<RuntimeFunction>(
        static_cast<SinCosCFunction>(&SinCos)), 1, true, true);


void MergedMathInstr::EmitNativeCode(FlowGraphCompiler* compiler) {
  Label* deopt = NULL;
  if (CanDeoptimize()) {
    deopt  = compiler->AddDeoptStub(deopt_id(), ICData::kDeoptBinarySmiOp);
  }
  if (kind() == MergedMathInstr::kTruncDivMod) {
    Register left = locs()->in(0).reg();
    Register right = locs()->in(1).reg();
    ASSERT(locs()->out(0).IsPairLocation());
    PairLocation* pair = locs()->out(0).AsPairLocation();
    Register result1 = pair->At(0).reg();
    Register result2 = pair->At(1).reg();
    Label not_32bit, done;
    Register temp = RDX;
    ASSERT(left == RAX);
    ASSERT((right != RDX) && (right != RAX));
    ASSERT(result1 == RAX);
    ASSERT(result2 == RDX);
    Range* right_range = InputAt(1)->definition()->range();
    if ((right_range == NULL) || right_range->Overlaps(0, 0)) {
      // Handle divide by zero in runtime.
      __ testq(right, right);
      __ j(ZERO, deopt);
    }
    // Check if both operands fit into 32bits as idiv with 64bit operands
    // requires twice as many cycles and has much higher latency.
    // We are checking this before untagging them to avoid corner case
    // dividing INT_MAX by -1 that raises exception because quotient is
    // too large for 32bit register.
    __ movsxd(temp, left);
    __ cmpq(temp, left);
    __ j(NOT_EQUAL, &not_32bit);
    __ movsxd(temp, right);
    __ cmpq(temp, right);
    __ j(NOT_EQUAL, &not_32bit);

    // Both operands are 31bit smis. Divide using 32bit idiv.
    __ SmiUntag(left);
    __ SmiUntag(right);
    __ cdq();
    __ idivl(right);
    __ movsxd(RAX, RAX);
    __ movsxd(RDX, RDX);
    __ jmp(&done);

    // Divide using 64bit idiv.
    __ Bind(&not_32bit);
    __ SmiUntag(left);
    __ SmiUntag(right);
    __ cqo();  // Sign extend RAX -> RDX:RAX.
    __ idivq(right);  //  RAX: quotient, RDX: remainder.
    // Check the corner case of dividing the 'MIN_SMI' with -1, in which
    // case we cannot tag the result.
    __ CompareImmediate(RAX, Immediate(0x4000000000000000));
    __ j(EQUAL, deopt);
    __ Bind(&done);

    // Modulo correction (RDX).
    //  res = left % right;
    //  if (res < 0) {
    //    if (right < 0) {
    //      res = res - right;
    //    } else {
    //      res = res + right;
    //    }
    //  }
    Label all_done;
    __ cmpq(RDX, Immediate(0));
    __ j(GREATER_EQUAL, &all_done, Assembler::kNearJump);
    // Result is negative, adjust it.
    if ((right_range == NULL) || right_range->Overlaps(-1, 1)) {
      Label subtract;
      __ cmpq(right, Immediate(0));
      __ j(LESS, &subtract, Assembler::kNearJump);
      __ addq(RDX, right);
      __ jmp(&all_done, Assembler::kNearJump);
      __ Bind(&subtract);
      __ subq(RDX, right);
    } else if (right_range->IsPositive()) {
      // Right is positive.
      __ addq(RDX, right);
    } else {
      // Right is negative.
      __ subq(RDX, right);
    }
    __ Bind(&all_done);

    __ SmiTag(RAX);
    __ SmiTag(RDX);
    // FLAG_throw_on_javascript_int_overflow: not needed.
    // Note that the result of an integer division/modulo of two
    // in-range arguments, cannot create out-of-range result.
    return;
  }
  if (kind() == MergedMathInstr::kSinCos) {
    ASSERT(locs()->out(0).IsPairLocation());
    PairLocation* pair = locs()->out(0).AsPairLocation();
    XmmRegister out1 = pair->At(0).fpu_reg();
    XmmRegister out2 = pair->At(1).fpu_reg();

    // Save RSP.
    __ movq(locs()->temp(0).reg(), RSP);
    // +-------------------------------+
    // | double-argument               |  <- TOS
    // +-------------------------------+
    // | address-cos-result            |  +8
    // +-------------------------------+
    // | address-sin-result            |  +16
    // +-------------------------------+
    // | double-storage-for-cos-result |  +24
    // +-------------------------------+
    // | double-storage-for-sin-result |  +32
    // +-------------------------------+
    // ....
    __ ReserveAlignedFrameSpace(kDoubleSize * 3 + kWordSize * 2);
    __ movsd(Address(RSP, 0), locs()->in(0).fpu_reg());

    __ leaq(RDI, Address(RSP, 2 * kWordSize + kDoubleSize));
    __ leaq(RSI, Address(RSP, 2 * kWordSize + 2 * kDoubleSize));
    __ movaps(XMM0, locs()->in(0).fpu_reg());

    __ CallRuntime(kSinCosRuntimeEntry, InputCount());
    __ movsd(out2, Address(RSP, 2 * kWordSize + kDoubleSize * 2));  // sin.
    __ movsd(out1, Address(RSP, 2 * kWordSize + kDoubleSize));  // cos.
    // Restore RSP.
    __ movq(RSP, locs()->temp(0).reg());

    return;
  }
  UNIMPLEMENTED();
}


LocationSummary* PolymorphicInstanceCallInstr::MakeLocationSummary(
    Zone* zone, bool opt) const {
  return MakeCallSummary(zone);
}


LocationSummary* BranchInstr::MakeLocationSummary(Zone* zone,
                                                  bool opt) const {
  comparison()->InitializeLocationSummary(zone, opt);
  // Branches don't produce a result.
  comparison()->locs()->set_out(0, Location::NoLocation());
  return comparison()->locs();
}


void BranchInstr::EmitNativeCode(FlowGraphCompiler* compiler) {
  comparison()->EmitBranchCode(compiler, this);
}


LocationSummary* CheckClassInstr::MakeLocationSummary(Zone* zone,
                                                      bool opt) const {
  const intptr_t kNumInputs = 1;
  const bool need_mask_temp = IsDenseSwitch() && !IsDenseMask(ComputeCidMask());
  const intptr_t kNumTemps = !IsNullCheck() ? (need_mask_temp ? 2 : 1) : 0;
  LocationSummary* summary = new(zone) LocationSummary(
      zone, kNumInputs, kNumTemps, LocationSummary::kNoCall);
  summary->set_in(0, Location::RequiresRegister());
  if (!IsNullCheck()) {
    summary->set_temp(0, Location::RequiresRegister());
    if (need_mask_temp) {
      summary->set_temp(1, Location::RequiresRegister());
    }
  }
  return summary;
}


void CheckClassInstr::EmitNativeCode(FlowGraphCompiler* compiler) {
  Label* deopt = compiler->AddDeoptStub(deopt_id(),
                                        ICData::kDeoptCheckClass,
                                        licm_hoisted_ ? ICData::kHoisted : 0);
  if (IsNullCheck()) {
    __ CompareObject(locs()->in(0).reg(),
                     Object::null_object());
    Condition cond = DeoptIfNull() ? EQUAL : NOT_EQUAL;
    __ j(cond, deopt);
    return;
  }

  ASSERT((unary_checks().GetReceiverClassIdAt(0) != kSmiCid) ||
         (unary_checks().NumberOfChecks() > 1));
  Register value = locs()->in(0).reg();
  Register temp = locs()->temp(0).reg();
  Label is_ok;
  if (unary_checks().GetReceiverClassIdAt(0) == kSmiCid) {
    __ testq(value, Immediate(kSmiTagMask));
    __ j(ZERO, &is_ok);
  } else {
    __ testq(value, Immediate(kSmiTagMask));
    __ j(ZERO, deopt);
  }
  __ LoadClassId(temp, value);

  if (IsDenseSwitch()) {
    ASSERT(cids_[0] < cids_[cids_.length() - 1]);
    __ subq(temp, Immediate(cids_[0]));
    __ cmpq(temp, Immediate(cids_[cids_.length() - 1] - cids_[0]));
    __ j(ABOVE, deopt);

    intptr_t mask = ComputeCidMask();
    if (!IsDenseMask(mask)) {
      // Only need mask if there are missing numbers in the range.
      ASSERT(cids_.length() > 2);
      Register mask_reg = locs()->temp(1).reg();
      __ movq(mask_reg, Immediate(mask));
      __ btq(mask_reg, temp);
      __ j(NOT_CARRY, deopt);
    }
  } else {
    GrowableArray<CidTarget> sorted_ic_data;
    FlowGraphCompiler::SortICDataByCount(unary_checks(),
                                         &sorted_ic_data,
                                         /* drop_smi = */ true);
    const intptr_t num_checks = sorted_ic_data.length();
    const bool use_near_jump = num_checks < 5;
    for (intptr_t i = 0; i < num_checks; i++) {
      const intptr_t cid = sorted_ic_data[i].cid;
      __ cmpl(temp, Immediate(cid));
      if (i == (num_checks - 1)) {
        __ j(NOT_EQUAL, deopt);
      } else {
        if (use_near_jump) {
          __ j(EQUAL, &is_ok, Assembler::kNearJump);
        } else {
          __ j(EQUAL, &is_ok);
        }
      }
    }
  }
  __ Bind(&is_ok);
}


LocationSummary* CheckSmiInstr::MakeLocationSummary(Zone* zone,
                                                    bool opt) const {
  const intptr_t kNumInputs = 1;
  const intptr_t kNumTemps = 0;
  LocationSummary* summary = new(zone) LocationSummary(
      zone, kNumInputs, kNumTemps, LocationSummary::kNoCall);
  summary->set_in(0, Location::RequiresRegister());
  return summary;
}


void CheckSmiInstr::EmitNativeCode(FlowGraphCompiler* compiler) {
  Register value = locs()->in(0).reg();
  Label* deopt = compiler->AddDeoptStub(deopt_id(),
                                        ICData::kDeoptCheckSmi,
                                        licm_hoisted_ ? ICData::kHoisted : 0);
  __ testq(value, Immediate(kSmiTagMask));
  __ j(NOT_ZERO, deopt);
}


LocationSummary* CheckClassIdInstr::MakeLocationSummary(Zone* zone,
                                                        bool opt) const {
  const intptr_t kNumInputs = 1;
  const intptr_t kNumTemps = 0;
  LocationSummary* summary = new(zone) LocationSummary(
      zone, kNumInputs, kNumTemps, LocationSummary::kNoCall);
  summary->set_in(0, Location::RequiresRegister());
  return summary;
}


void CheckClassIdInstr::EmitNativeCode(FlowGraphCompiler* compiler) {
  Register value = locs()->in(0).reg();
  Label* deopt = compiler->AddDeoptStub(deopt_id(), ICData::kDeoptCheckClass);
  __ CompareImmediate(value, Immediate(Smi::RawValue(cid_)));
  __ j(NOT_ZERO, deopt);
}


LocationSummary* CheckArrayBoundInstr::MakeLocationSummary(Zone* zone,
                                                           bool opt) const {
  const intptr_t kNumInputs = 2;
  const intptr_t kNumTemps = 0;
  LocationSummary* locs = new(zone) LocationSummary(
      zone, kNumInputs, kNumTemps, LocationSummary::kNoCall);
  locs->set_in(kLengthPos, Location::RegisterOrSmiConstant(length()));
  locs->set_in(kIndexPos, Location::RegisterOrSmiConstant(index()));
  return locs;
}


void CheckArrayBoundInstr::EmitNativeCode(FlowGraphCompiler* compiler) {
  uint32_t flags = generalized_ ? ICData::kGeneralized : 0;
  flags |= licm_hoisted_ ? ICData::kHoisted : 0;
  Label* deopt = compiler->AddDeoptStub(
      deopt_id(),
      ICData::kDeoptCheckArrayBound,
      flags);

  Location length_loc = locs()->in(kLengthPos);
  Location index_loc = locs()->in(kIndexPos);

  if (length_loc.IsConstant() && index_loc.IsConstant()) {
    ASSERT((Smi::Cast(length_loc.constant()).Value() <=
            Smi::Cast(index_loc.constant()).Value()) ||
           (Smi::Cast(index_loc.constant()).Value() < 0));
    // Unconditionally deoptimize for constant bounds checks because they
    // only occur only when index is out-of-bounds.
    __ jmp(deopt);
    return;
  }

  if (index_loc.IsConstant()) {
    Register length = length_loc.reg();
    const Smi& index = Smi::Cast(index_loc.constant());
    __ CompareImmediate(
        length, Immediate(reinterpret_cast<int64_t>(index.raw())));
    __ j(BELOW_EQUAL, deopt);
  } else if (length_loc.IsConstant()) {
    const Smi& length = Smi::Cast(length_loc.constant());
    Register index = index_loc.reg();
    if (length.Value() == Smi::kMaxValue) {
      __ testq(index, index);
      __ j(NEGATIVE, deopt);
    } else {
      __ CompareImmediate(
          index, Immediate(reinterpret_cast<int64_t>(length.raw())));
      __ j(ABOVE_EQUAL, deopt);
    }
  } else {
    Register length = length_loc.reg();
    Register index = index_loc.reg();
    __ cmpq(index, length);
    __ j(ABOVE_EQUAL, deopt);
  }
}


template<typename OperandType>
static void EmitInt64Arithmetic(FlowGraphCompiler* compiler,
                                Token::Kind op_kind,
                                Register left,
                                const OperandType& right,
                                Label* deopt) {
  switch (op_kind) {
    case Token::kADD:
      __ addq(left, right);
      break;
    case Token::kSUB:
      __ subq(left, right);
      break;
    case Token::kBIT_AND:
      __ andq(left, right);
      break;
    case Token::kBIT_OR:
      __ orq(left, right);
      break;
    case Token::kBIT_XOR:
      __ xorq(left, right);
      break;
    case Token::kMUL:
      __ imulq(left, right);
      break;
    default:
      UNREACHABLE();
  }
  if (deopt != NULL) __ j(OVERFLOW, deopt);
}


LocationSummary* BinaryMintOpInstr::MakeLocationSummary(Zone* zone,
                                                        bool opt) const {
  const intptr_t kNumInputs = 2;
  const intptr_t kNumTemps = 0;
  LocationSummary* summary = new(zone) LocationSummary(
      zone, kNumInputs, kNumTemps, LocationSummary::kNoCall);
  summary->set_in(0, Location::RequiresRegister());
  summary->set_in(1, Location::RequiresRegister());
  summary->set_out(0, Location::SameAsFirstInput());
  return summary;
}


void BinaryMintOpInstr::EmitNativeCode(FlowGraphCompiler* compiler) {
  const Register left = locs()->in(0).reg();
  const Register right = locs()->in(1).reg();
  const Register out = locs()->out(0).reg();

  ASSERT(out == left);

  Label* deopt = NULL;
  if (CanDeoptimize()) {
    deopt = compiler->AddDeoptStub(deopt_id(), ICData::kDeoptBinaryMintOp);
  }

  EmitInt64Arithmetic(compiler, op_kind(), left, right, deopt);

  if (FLAG_throw_on_javascript_int_overflow) {
    EmitJavascriptOverflowCheck(compiler, range(), deopt, out);
  }
}


LocationSummary* UnaryMintOpInstr::MakeLocationSummary(Zone* zone,
                                                       bool opt) const {
  const intptr_t kNumInputs = 1;
  const intptr_t kNumTemps = 0;
  LocationSummary* summary = new(zone) LocationSummary(
      zone, kNumInputs, kNumTemps, LocationSummary::kNoCall);
  summary->set_in(0, Location::RequiresRegister());
  summary->set_out(0, Location::SameAsFirstInput());
  return summary;
}


void UnaryMintOpInstr::EmitNativeCode(FlowGraphCompiler* compiler) {
  ASSERT(op_kind() == Token::kBIT_NOT);
  const Register left = locs()->in(0).reg();
  const Register out = locs()->out(0).reg();
  ASSERT(out == left);

  Label* deopt = NULL;
  if (FLAG_throw_on_javascript_int_overflow) {
    deopt = compiler->AddDeoptStub(deopt_id(), ICData::kDeoptUnaryMintOp);
  }

  __ notq(left);

  if (FLAG_throw_on_javascript_int_overflow) {
    EmitJavascriptOverflowCheck(compiler, range(), deopt, out);
  }
}


static const intptr_t kMintShiftCountLimit = 63;

bool ShiftMintOpInstr::has_shift_count_check() const {
  return !RangeUtils::IsWithin(
      right()->definition()->range(), 0, kMintShiftCountLimit);
}


LocationSummary* ShiftMintOpInstr::MakeLocationSummary(Zone* zone,
                                                       bool opt) const {
  const intptr_t kNumInputs = 2;
  const intptr_t kNumTemps = can_overflow() ? 1 : 0;
  LocationSummary* summary = new(zone) LocationSummary(
      zone, kNumInputs, kNumTemps, LocationSummary::kNoCall);
  summary->set_in(0, Location::RequiresRegister());
  summary->set_in(1, Location::FixedRegisterOrSmiConstant(right(), RCX));
  if (kNumTemps > 0) {
    summary->set_temp(0, Location::RequiresRegister());
  }
  summary->set_out(0, Location::SameAsFirstInput());
  return summary;
}


void ShiftMintOpInstr::EmitNativeCode(FlowGraphCompiler* compiler) {
  const Register left = locs()->in(0).reg();
  const Register out = locs()->out(0).reg();
  ASSERT(left == out);

  Label* deopt = NULL;
  if (CanDeoptimize()) {
    deopt = compiler->AddDeoptStub(deopt_id(), ICData::kDeoptBinaryMintOp);
  }
  if (locs()->in(1).IsConstant()) {
    // Code for a constant shift amount.
    ASSERT(locs()->in(1).constant().IsSmi());
    const int64_t shift =
        reinterpret_cast<int64_t>(locs()->in(1).constant().raw()) >> 1;
    switch (op_kind()) {
      case Token::kSHR:
        __ sarq(left, Immediate(shift));
        break;
      case Token::kSHL: {
        if (can_overflow()) {
          // Check for overflow.
          Register temp = locs()->temp(0).reg();
          __ movq(temp, left);
          __ shlq(left, Immediate(shift));
          __ sarq(left, Immediate(shift));
          __ cmpq(left, temp);
          __ j(NOT_EQUAL, deopt);  // Overflow.
        }
        // Shift for result now we know there is no overflow.
        __ shlq(left, Immediate(shift));
        break;
      }
      default:
        UNREACHABLE();
    }
  } else {
    // Code for a variable shift amount.
    // Deoptimize if shift count is > 63.
    // sarl operation masks the count to 5 bits and
    // shrd is undefined with count > operand size (32)
    __ SmiUntag(RCX);
    if (has_shift_count_check()) {
      __ cmpq(RCX, Immediate(kMintShiftCountLimit));
      __ j(ABOVE, deopt);
    }
    Label done, large_shift;
    switch (op_kind()) {
      case Token::kSHR: {
        __ sarq(left, RCX);
        break;
      }
      case Token::kSHL: {
        if (can_overflow()) {
          // Check for overflow.
          Register temp = locs()->temp(0).reg();
          __ movq(temp, left);
          __ shlq(left, RCX);
          __ sarq(left, RCX);
          __ cmpq(left, temp);
          __ j(NOT_EQUAL, deopt);  // Overflow.
        }
        // Shift for result now we know there is no overflow.
        __ shlq(left, RCX);
        break;
      }
      default:
        UNREACHABLE();
    }
  }
  if (FLAG_throw_on_javascript_int_overflow) {
    EmitJavascriptOverflowCheck(compiler, range(), deopt, out);
  }
}


CompileType BinaryUint32OpInstr::ComputeType() const {
  return CompileType::FromCid(kSmiCid);
}


CompileType ShiftUint32OpInstr::ComputeType() const {
  return CompileType::FromCid(kSmiCid);
}


CompileType UnaryUint32OpInstr::ComputeType() const {
  return CompileType::FromCid(kSmiCid);
}


LocationSummary* BinaryUint32OpInstr::MakeLocationSummary(Zone* zone,
                                                          bool opt) const {
  const intptr_t kNumInputs = 2;
  const intptr_t kNumTemps = 0;
  LocationSummary* summary = new(zone) LocationSummary(
      zone, kNumInputs, kNumTemps, LocationSummary::kNoCall);
  summary->set_in(0, Location::RequiresRegister());
  summary->set_in(1, Location::RequiresRegister());
  summary->set_out(0, Location::SameAsFirstInput());
  return summary;
}


template<typename OperandType>
static void EmitIntegerArithmetic(FlowGraphCompiler* compiler,
                                  Token::Kind op_kind,
                                  Register left,
                                  const OperandType& right,
                                  Label* deopt) {
  switch (op_kind) {
    case Token::kADD:
      __ addl(left, right);
      break;
    case Token::kSUB:
      __ subl(left, right);
      break;
    case Token::kBIT_AND:
      __ andl(left, right);
      break;
    case Token::kBIT_OR:
      __ orl(left, right);
      break;
    case Token::kBIT_XOR:
      __ xorl(left, right);
      break;
    case Token::kMUL:
      __ imull(left, right);
      break;
    default:
      UNREACHABLE();
  }
  if (deopt != NULL) __ j(OVERFLOW, deopt);
}


void BinaryUint32OpInstr::EmitNativeCode(FlowGraphCompiler* compiler) {
  Register left = locs()->in(0).reg();
  Register right = locs()->in(1).reg();
  Register out = locs()->out(0).reg();
  ASSERT(out == left);
  switch (op_kind()) {
    case Token::kBIT_AND:
    case Token::kBIT_OR:
    case Token::kBIT_XOR:
    case Token::kADD:
    case Token::kSUB:
    case Token::kMUL:
      EmitIntegerArithmetic(compiler, op_kind(), left, right, NULL);
      return;
    default:
      UNREACHABLE();
  }
}


LocationSummary* ShiftUint32OpInstr::MakeLocationSummary(Zone* zone,
                                                         bool opt) const {
  const intptr_t kNumInputs = 2;
  const intptr_t kNumTemps = 0;
  LocationSummary* summary = new(zone) LocationSummary(
      zone, kNumInputs, kNumTemps, LocationSummary::kNoCall);
  summary->set_in(0, Location::RequiresRegister());
  summary->set_in(1, Location::FixedRegisterOrSmiConstant(right(), RCX));
  summary->set_out(0, Location::SameAsFirstInput());
  return summary;
}


void ShiftUint32OpInstr::EmitNativeCode(FlowGraphCompiler* compiler) {
  const intptr_t kShifterLimit = 31;

  Register left = locs()->in(0).reg();
  Register out = locs()->out(0).reg();
  ASSERT(left == out);


  Label* deopt = compiler->AddDeoptStub(deopt_id(), ICData::kDeoptBinaryMintOp);

  if (locs()->in(1).IsConstant()) {
    // Shifter is constant.

    const Object& constant = locs()->in(1).constant();
    ASSERT(constant.IsSmi());
    const intptr_t shift_value = Smi::Cast(constant).Value();

    // Do the shift: (shift_value > 0) && (shift_value <= kShifterLimit).
    switch (op_kind()) {
      case Token::kSHR:
        __ shrl(left, Immediate(shift_value));
      break;
      case Token::kSHL:
        __ shll(left, Immediate(shift_value));
      break;
      default:
        UNREACHABLE();
    }
    return;
  }

  // Non constant shift value.

  Register shifter = locs()->in(1).reg();
  ASSERT(shifter == RCX);

  Label done;
  Label zero;

  // TODO(johnmccutchan): Use range information to avoid these checks.
  __ SmiUntag(shifter);
  __ cmpq(shifter, Immediate(0));
  // If shift value is < 0, deoptimize.
  __ j(NEGATIVE, deopt);
  __ cmpq(shifter, Immediate(kShifterLimit));
  // If shift value is >= 32, return zero.
  __ j(ABOVE, &zero);

  // Do the shift.
  switch (op_kind()) {
    case Token::kSHR:
      __ shrl(left, shifter);
      __ jmp(&done);
    break;
    case Token::kSHL:
      __ shll(left, shifter);
      __ jmp(&done);
    break;
    default:
      UNREACHABLE();
  }

  __ Bind(&zero);
  // Shift was greater than 31 bits, just return zero.
  __ xorq(left, left);

  // Exit path.
  __ Bind(&done);
}


LocationSummary* UnaryUint32OpInstr::MakeLocationSummary(Zone* zone,
                                                         bool opt) const {
  const intptr_t kNumInputs = 1;
  const intptr_t kNumTemps = 0;
  LocationSummary* summary = new(zone) LocationSummary(
      zone, kNumInputs, kNumTemps, LocationSummary::kNoCall);
  summary->set_in(0, Location::RequiresRegister());
  summary->set_out(0, Location::SameAsFirstInput());
  return summary;
}


void UnaryUint32OpInstr::EmitNativeCode(FlowGraphCompiler* compiler) {
  Register out = locs()->out(0).reg();
  ASSERT(locs()->in(0).reg() == out);

  ASSERT(op_kind() == Token::kBIT_NOT);

  __ notl(out);
}


DEFINE_UNIMPLEMENTED_INSTRUCTION(BinaryInt32OpInstr)


LocationSummary* UnboxedIntConverterInstr::MakeLocationSummary(Zone* zone,
                                                               bool opt) const {
  const intptr_t kNumInputs = 1;
  const intptr_t kNumTemps = 0;
  LocationSummary* summary = new(zone) LocationSummary(
      zone, kNumInputs, kNumTemps, LocationSummary::kNoCall);
  if (from() == kUnboxedMint) {
    ASSERT((to() == kUnboxedUint32) || (to() == kUnboxedInt32));
    summary->set_in(0, Location::RequiresRegister());
    summary->set_out(0, Location::SameAsFirstInput());
  } else if (to() == kUnboxedMint) {
    ASSERT((from() == kUnboxedInt32) || (from() == kUnboxedUint32));
    summary->set_in(0, Location::RequiresRegister());
    summary->set_out(0, Location::SameAsFirstInput());
  } else {
    ASSERT((to() == kUnboxedUint32) || (to() == kUnboxedInt32));
    ASSERT((from() == kUnboxedUint32) || (from() == kUnboxedInt32));
    summary->set_in(0, Location::RequiresRegister());
    summary->set_out(0, Location::SameAsFirstInput());
  }
  return summary;
}


void UnboxedIntConverterInstr::EmitNativeCode(FlowGraphCompiler* compiler) {
  if (from() == kUnboxedInt32 && to() == kUnboxedUint32) {
    const Register value = locs()->in(0).reg();
    const Register out = locs()->out(0).reg();
    // Representations are bitwise equivalent but we want to normalize
    // upperbits for safety reasons.
    // TODO(vegorov) if we ensure that we never use upperbits we could
    // avoid this.
    __ movl(out, value);
  } else if (from() == kUnboxedUint32 && to() == kUnboxedInt32) {
    // Representations are bitwise equivalent.
    const Register value = locs()->in(0).reg();
    const Register out = locs()->out(0).reg();
    __ movsxd(out, value);
    if (CanDeoptimize()) {
      Label* deopt =
          compiler->AddDeoptStub(deopt_id(), ICData::kDeoptUnboxInteger);
      __ testl(out, out);
      __ j(NEGATIVE, deopt);
    }
  } else if (from() == kUnboxedMint) {
    ASSERT((to() == kUnboxedUint32) || (to() == kUnboxedInt32));
    const Register value = locs()->in(0).reg();
    const Register out = locs()->out(0).reg();
    if (!CanDeoptimize()) {
      // Copy low.
      __ movl(out, value);
    } else {
      Label* deopt =
          compiler->AddDeoptStub(deopt_id(), ICData::kDeoptUnboxInteger);
      // Sign extend.
      __ movsxd(out, value);
      // Compare with original value.
      __ cmpq(out, value);
      // Value cannot be held in Int32, deopt.
      __ j(NOT_EQUAL, deopt);
    }
  } else if (to() == kUnboxedMint) {
    ASSERT((from() == kUnboxedUint32) || (from() == kUnboxedInt32));
    const Register value = locs()->in(0).reg();
    const Register out = locs()->out(0).reg();
    if (from() == kUnboxedUint32) {
      // Zero extend.
      __ movl(out, value);
    } else {
      // Sign extend.
      ASSERT(from() == kUnboxedInt32);
      __ movsxd(out, value);
    }
  } else {
    UNREACHABLE();
  }
}


LocationSummary* ThrowInstr::MakeLocationSummary(Zone* zone,
                                                 bool opt) const {
  return new(zone) LocationSummary(zone, 0, 0, LocationSummary::kCall);
}


void ThrowInstr::EmitNativeCode(FlowGraphCompiler* compiler) {
  compiler->GenerateRuntimeCall(token_pos(),
                                deopt_id(),
                                kThrowRuntimeEntry,
                                1,
                                locs());
  __ int3();
}


LocationSummary* ReThrowInstr::MakeLocationSummary(Zone* zone,
                                                   bool opt) const {
  return new(zone) LocationSummary(zone, 0, 0, LocationSummary::kCall);
}


void ReThrowInstr::EmitNativeCode(FlowGraphCompiler* compiler) {
  compiler->SetNeedsStacktrace(catch_try_index());
  compiler->GenerateRuntimeCall(token_pos(),
                                deopt_id(),
                                kReThrowRuntimeEntry,
                                2,
                                locs());
  __ int3();
}


LocationSummary* StopInstr::MakeLocationSummary(Zone* zone,
                                                bool opt) const {
  return new(zone) LocationSummary(zone, 0, 0, LocationSummary::kNoCall);
}


void StopInstr::EmitNativeCode(FlowGraphCompiler* compiler) {
  __ Stop(message());
}


void GraphEntryInstr::EmitNativeCode(FlowGraphCompiler* compiler) {
  if (!compiler->CanFallThroughTo(normal_entry())) {
    __ jmp(compiler->GetJumpLabel(normal_entry()));
  }
}


LocationSummary* GotoInstr::MakeLocationSummary(Zone* zone,
                                                bool opt) const {
  return new(zone) LocationSummary(zone, 0, 0, LocationSummary::kNoCall);
}


void GotoInstr::EmitNativeCode(FlowGraphCompiler* compiler) {
  if (!compiler->is_optimizing()) {
    if (FLAG_emit_edge_counters) {
      compiler->EmitEdgeCounter(block()->preorder_number());
    }
    // Add a deoptimization descriptor for deoptimizing instructions that
    // may be inserted before this instruction.
    compiler->AddCurrentDescriptor(RawPcDescriptors::kDeopt,
                                   GetDeoptId(),
                                   Scanner::kNoSourcePos);
  }
  if (HasParallelMove()) {
    compiler->parallel_move_resolver()->EmitNativeCode(parallel_move());
  }

  // We can fall through if the successor is the next block in the list.
  // Otherwise, we need a jump.
  if (!compiler->CanFallThroughTo(successor())) {
    __ jmp(compiler->GetJumpLabel(successor()));
  }
}


LocationSummary* IndirectGotoInstr::MakeLocationSummary(Zone* zone,
                                                        bool opt) const {
  const intptr_t kNumInputs = 1;
  const intptr_t kNumTemps = 1;

  LocationSummary* summary = new(zone) LocationSummary(
        zone, kNumInputs, kNumTemps, LocationSummary::kNoCall);

  summary->set_in(0, Location::RequiresRegister());
  summary->set_temp(0, Location::RequiresRegister());

  return summary;
}


void IndirectGotoInstr::EmitNativeCode(FlowGraphCompiler* compiler) {
  Register offset_reg = locs()->in(0).reg();
  Register target_address_reg = locs()->temp(0).reg();

  {
    const intptr_t kRIPRelativeLeaqSize = 7;
    const intptr_t entry_to_rip_offset =
        __ CodeSize() + kRIPRelativeLeaqSize;
    __ leaq(target_address_reg,
            Address::AddressRIPRelative(-entry_to_rip_offset));
    ASSERT(__ CodeSize() == entry_to_rip_offset);
  }

  // Load from [current frame pointer] + kPcMarkerSlotFromFp.

  // Calculate the final absolute address.
  if (offset()->definition()->representation() == kTagged) {
    __ SmiUntag(offset_reg);
  }
  __ addq(target_address_reg, offset_reg);

  // Jump to the absolute address.
  __ jmp(target_address_reg);
}

LocationSummary* StrictCompareInstr::MakeLocationSummary(Zone* zone,
                                                         bool opt) const {
  const intptr_t kNumInputs = 2;
  const intptr_t kNumTemps = 0;
  if (needs_number_check()) {
    LocationSummary* locs = new(zone) LocationSummary(
        zone, kNumInputs, kNumTemps, LocationSummary::kCall);
    locs->set_in(0, Location::RegisterLocation(RAX));
    locs->set_in(1, Location::RegisterLocation(RCX));
    locs->set_out(0, Location::RegisterLocation(RAX));
    return locs;
  }
  LocationSummary* locs = new(zone) LocationSummary(
      zone, kNumInputs, kNumTemps, LocationSummary::kNoCall);
  locs->set_in(0, Location::RegisterOrConstant(left()));
  // Only one of the inputs can be a constant. Choose register if the first one
  // is a constant.
  locs->set_in(1, locs->in(0).IsConstant()
                      ? Location::RequiresRegister()
                      : Location::RegisterOrConstant(right()));
  locs->set_out(0, Location::RequiresRegister());
  return locs;
}


Condition StrictCompareInstr::EmitComparisonCode(FlowGraphCompiler* compiler,
                                                 BranchLabels labels) {
  Location left = locs()->in(0);
  Location right = locs()->in(1);
  ASSERT(!left.IsConstant() || !right.IsConstant());
  Condition true_condition;
  if (left.IsConstant()) {
    true_condition = compiler->EmitEqualityRegConstCompare(right.reg(),
                                                           left.constant(),
                                                           needs_number_check(),
                                                           token_pos());
  } else if (right.IsConstant()) {
    true_condition = compiler->EmitEqualityRegConstCompare(left.reg(),
                                                           right.constant(),
                                                           needs_number_check(),
                                                           token_pos());
  } else {
    true_condition = compiler->EmitEqualityRegRegCompare(left.reg(),
                                                         right.reg(),
                                                         needs_number_check(),
                                                         token_pos());
  }
  if (kind() != Token::kEQ_STRICT) {
    ASSERT(kind() == Token::kNE_STRICT);
    true_condition = NegateCondition(true_condition);
  }
  return true_condition;
}


void StrictCompareInstr::EmitNativeCode(FlowGraphCompiler* compiler) {
  ASSERT(kind() == Token::kEQ_STRICT || kind() == Token::kNE_STRICT);

  Label is_true, is_false;
  BranchLabels labels = { &is_true, &is_false, &is_false };

  Condition true_condition = EmitComparisonCode(compiler, labels);
  EmitBranchOnCondition(compiler, true_condition, labels);

  Register result = locs()->out(0).reg();
  Label done;
  __ Bind(&is_false);
  __ LoadObject(result, Bool::False());
  __ jmp(&done);
  __ Bind(&is_true);
  __ LoadObject(result, Bool::True());
  __ Bind(&done);
}


void StrictCompareInstr::EmitBranchCode(FlowGraphCompiler* compiler,
                                        BranchInstr* branch) {
  ASSERT(kind() == Token::kEQ_STRICT || kind() == Token::kNE_STRICT);

  BranchLabels labels = compiler->CreateBranchLabels(branch);
  Condition true_condition = EmitComparisonCode(compiler, labels);
  EmitBranchOnCondition(compiler, true_condition, labels);
}


LocationSummary* ClosureCallInstr::MakeLocationSummary(Zone* zone,
                                                       bool opt) const {
  const intptr_t kNumInputs = 1;
  const intptr_t kNumTemps = 0;
  LocationSummary* summary = new(zone) LocationSummary(
      zone, kNumInputs, kNumTemps, LocationSummary::kCall);
  summary->set_in(0, Location::RegisterLocation(RAX));  // Function.
  summary->set_out(0, Location::RegisterLocation(RAX));
  return summary;
}


void ClosureCallInstr::EmitNativeCode(FlowGraphCompiler* compiler) {
  // Arguments descriptor is expected in R10.
  intptr_t argument_count = ArgumentCount();
  const Array& arguments_descriptor =
      Array::ZoneHandle(ArgumentsDescriptor::New(argument_count,
                                                 argument_names()));
  __ LoadObject(R10, arguments_descriptor);

  // Function in RAX.
  ASSERT(locs()->in(0).reg() == RAX);
  __ movq(CODE_REG, FieldAddress(RAX, Function::code_offset()));
  __ movq(RCX, FieldAddress(RAX, Function::entry_point_offset()));

  // RAX: Function.
  // R10: Arguments descriptor array.
  // RBX: Smi 0 (no IC data; the lazy-compile stub expects a GC-safe value).
  __ xorq(RBX, RBX);
  __ call(RCX);
  compiler->RecordSafepoint(locs());
  // Marks either the continuation point in unoptimized code or the
  // deoptimization point in optimized code, after call.
  const intptr_t deopt_id_after = Thread::ToDeoptAfter(deopt_id());
  if (compiler->is_optimizing()) {
    compiler->AddDeoptIndexAtCall(deopt_id_after, token_pos());
  }
  // Add deoptimization continuation point after the call and before the
  // arguments are removed.
  // In optimized code this descriptor is needed for exception handling.
  compiler->AddCurrentDescriptor(RawPcDescriptors::kDeopt,
                                 deopt_id_after,
                                 token_pos());
  __ Drop(argument_count);
}


LocationSummary* BooleanNegateInstr::MakeLocationSummary(Zone* zone,
                                                         bool opt) const {
  return LocationSummary::Make(zone,
                               1,
                               Location::RequiresRegister(),
                               LocationSummary::kNoCall);
}


void BooleanNegateInstr::EmitNativeCode(FlowGraphCompiler* compiler) {
  Register value = locs()->in(0).reg();
  Register result = locs()->out(0).reg();

  Label done;
  __ LoadObject(result, Bool::True());
  __ CompareRegisters(result, value);
  __ j(NOT_EQUAL, &done, Assembler::kNearJump);
  __ LoadObject(result, Bool::False());
  __ Bind(&done);
}


LocationSummary* AllocateObjectInstr::MakeLocationSummary(Zone* zone,
                                                          bool opt) const {
  return MakeCallSummary(zone);
}


void AllocateObjectInstr::EmitNativeCode(FlowGraphCompiler* compiler) {
  const Code& stub = Code::ZoneHandle(
      compiler->zone(), StubCode::GetAllocationStubForClass(cls()));
  const StubEntry stub_entry(stub);
  compiler->GenerateCall(token_pos(),
                         stub_entry,
                         RawPcDescriptors::kOther,
                         locs());
  compiler->AddStubCallTarget(stub);
  __ Drop(ArgumentCount());  // Discard arguments.
}


void DebugStepCheckInstr::EmitNativeCode(FlowGraphCompiler* compiler) {
  ASSERT(!compiler->is_optimizing());
  __ CallPatchable(*StubCode::DebugStepCheck_entry());
  compiler->AddCurrentDescriptor(stub_kind_, Thread::kNoDeoptId, token_pos());
  compiler->RecordSafepoint(locs());
}


LocationSummary* GrowRegExpStackInstr::MakeLocationSummary(
    Zone* zone, bool opt) const {
  const intptr_t kNumInputs = 1;
  const intptr_t kNumTemps = 0;
  LocationSummary* locs = new(zone) LocationSummary(
      zone, kNumInputs, kNumTemps, LocationSummary::kCall);
  locs->set_in(0, Location::RegisterLocation(RAX));
  locs->set_out(0, Location::RegisterLocation(RAX));
  return locs;
}


void GrowRegExpStackInstr::EmitNativeCode(FlowGraphCompiler* compiler) {
  const Register typed_data = locs()->in(0).reg();
  const Register result = locs()->out(0).reg();
  __ PushObject(Object::null_object());
  __ pushq(typed_data);
  compiler->GenerateRuntimeCall(Scanner::kNoSourcePos,  // No token position.
                                deopt_id(),
                                kGrowRegExpStackRuntimeEntry,
                                1,
                                locs());
  __ Drop(1);
  __ popq(result);
}


}  // namespace dart

#undef __

#endif  // defined TARGET_ARCH_X64<|MERGE_RESOLUTION|>--- conflicted
+++ resolved
@@ -2140,13 +2140,8 @@
   }
 
   __ Bind(&slow_path);
-<<<<<<< HEAD
-  const Code& stub = Code::Handle(compiler->isolate(),
-                                  StubCode::AllocateArray_entry()->code());
-=======
   const Code& stub = Code::ZoneHandle(compiler->zone(),
                                       StubCode::AllocateArray_entry()->code());
->>>>>>> 71b3d5ab
   compiler->AddStubCallTarget(stub);
   compiler->GenerateCall(token_pos(),
                          *StubCode::AllocateArray_entry(),
@@ -2418,13 +2413,8 @@
     compiler->SaveLiveRegisters(locs);
 
     __ LoadImmediate(R10, Immediate(instruction_->num_context_variables()));
-<<<<<<< HEAD
-    const Code& stub = Code::Handle(compiler->isolate(),
-                                    StubCode::AllocateContext_entry()->code());
-=======
     const Code& stub = Code::ZoneHandle(
         compiler->zone(), StubCode::AllocateContext_entry()->code());
->>>>>>> 71b3d5ab
     compiler->AddStubCallTarget(stub);
     compiler->GenerateCall(instruction_->token_pos(),
                            *StubCode::AllocateContext_entry(),
