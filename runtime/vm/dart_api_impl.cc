// Copyright (c) 2013, the Dart project authors.  Please see the AUTHORS file
// for details. All rights reserved. Use of this source code is governed by a
// BSD-style license that can be found in the LICENSE file.

#include "include/dart_api.h"
#include "include/dart_native_api.h"

#include "lib/stacktrace.h"
#include "platform/assert.h"
#include "vm/class_finalizer.h"
#include "vm/clustered_snapshot.h"
#include "vm/compilation_trace.h"
#include "vm/compiler/jit/compiler.h"
#include "vm/dart.h"
#include "vm/dart_api_impl.h"
#include "vm/dart_api_message.h"
#include "vm/dart_api_state.h"
#include "vm/dart_entry.h"
#include "vm/debugger.h"
#if !defined(DART_PRECOMPILED_RUNTIME)
#include "vm/kernel_loader.h"
#endif
#include "vm/compiler/aot/precompiler.h"
#include "vm/exceptions.h"
#include "vm/flags.h"
#include "vm/growable_array.h"
#include "vm/heap/verifier.h"
#include "vm/image_snapshot.h"
#include "vm/isolate_reload.h"
#include "vm/kernel_isolate.h"
#include "vm/lockers.h"
#include "vm/message.h"
#include "vm/message_handler.h"
#include "vm/native_entry.h"
#include "vm/object.h"
#include "vm/object_store.h"
#include "vm/os.h"
#include "vm/os_thread.h"
#include "vm/port.h"
#include "vm/profiler.h"
#include "vm/program_visitor.h"
#include "vm/resolver.h"
#include "vm/reusable_handles.h"
#include "vm/service.h"
#include "vm/service_event.h"
#include "vm/service_isolate.h"
#include "vm/stack_frame.h"
#include "vm/symbols.h"
#include "vm/tags.h"
#include "vm/thread_registry.h"
#include "vm/unicode.h"
#include "vm/uri.h"
#include "vm/version.h"

namespace dart {

// Facilitate quick access to the current zone once we have the current thread.
#define Z (T->zone())

DECLARE_FLAG(bool, print_class_table);
DECLARE_FLAG(bool, verify_handles);
#if defined(DART_NO_SNAPSHOT)
DEFINE_FLAG(bool,
            check_function_fingerprints,
            true,
            "Check function fingerprints");
#endif  // defined(DART_NO_SNAPSHOT).
DEFINE_FLAG(bool,
            verify_acquired_data,
            false,
            "Verify correct API acquire/release of typed data.");

ThreadLocalKey Api::api_native_key_ = kUnsetThreadLocalKey;
Dart_Handle Api::true_handle_ = NULL;
Dart_Handle Api::false_handle_ = NULL;
Dart_Handle Api::null_handle_ = NULL;
Dart_Handle Api::empty_string_handle_ = NULL;

const char* CanonicalFunction(const char* func) {
  if (strncmp(func, "dart::", 6) == 0) {
    return func + 6;
  } else {
    return func;
  }
}

#if defined(DEBUG)
// An object visitor which will iterate over all the function objects in the
// heap and check if the result type and parameter types are canonicalized
// or not. An assertion is raised if a type is not canonicalized.
class CheckFunctionTypesVisitor : public ObjectVisitor {
 public:
  explicit CheckFunctionTypesVisitor(Thread* thread)
      : classHandle_(Class::Handle(thread->zone())),
        funcHandle_(Function::Handle(thread->zone())),
        typeHandle_(AbstractType::Handle(thread->zone())) {}

  void VisitObject(RawObject* obj) {
    if (obj->IsFunction()) {
      funcHandle_ ^= obj;
      classHandle_ ^= funcHandle_.Owner();
      // Signature functions get created, but not canonicalized, when function
      // types get instantiated during run time type tests.
      if (funcHandle_.IsSignatureFunction()) {
        return;
      }
      // Verify that the result type of a function is canonical or a
      // TypeParameter.
      typeHandle_ ^= funcHandle_.result_type();
      ASSERT(typeHandle_.IsMalformed() || typeHandle_.IsTypeParameter() ||
             typeHandle_.IsCanonical());
      // Verify that the types in the function signature are all canonical or
      // a TypeParameter.
      const intptr_t num_parameters = funcHandle_.NumParameters();
      for (intptr_t i = 0; i < num_parameters; i++) {
        typeHandle_ = funcHandle_.ParameterTypeAt(i);
        ASSERT(typeHandle_.IsMalformed() || typeHandle_.IsTypeParameter() ||
               typeHandle_.IsCanonical());
      }
    }
  }

 private:
  Class& classHandle_;
  Function& funcHandle_;
  AbstractType& typeHandle_;
};
#endif  // #if defined(DEBUG).

static RawInstance* GetListInstance(Zone* zone, const Object& obj) {
  if (obj.IsInstance()) {
    const Library& core_lib = Library::Handle(zone, Library::CoreLibrary());
    const Class& list_class =
        Class::Handle(zone, core_lib.LookupClass(Symbols::List()));
    ASSERT(!list_class.IsNull());
    const Instance& instance = Instance::Cast(obj);
    const Class& obj_class = Class::Handle(zone, obj.clazz());
    Error& malformed_type_error = Error::Handle(zone);
    if (obj_class.IsSubtypeOf(Object::null_type_arguments(), list_class,
                              Object::null_type_arguments(),
                              &malformed_type_error, NULL, Heap::kNew)) {
      ASSERT(malformed_type_error.IsNull());  // Type is a raw List.
      return instance.raw();
    }
  }
  return Instance::null();
}

static RawInstance* GetMapInstance(Zone* zone, const Object& obj) {
  if (obj.IsInstance()) {
    const Library& core_lib = Library::Handle(zone, Library::CoreLibrary());
    const Class& map_class =
        Class::Handle(core_lib.LookupClass(Symbols::Map()));
    ASSERT(!map_class.IsNull());
    const Instance& instance = Instance::Cast(obj);
    const Class& obj_class = Class::Handle(zone, obj.clazz());
    Error& malformed_type_error = Error::Handle(zone);
    if (obj_class.IsSubtypeOf(Object::null_type_arguments(), map_class,
                              Object::null_type_arguments(),
                              &malformed_type_error, NULL, Heap::kNew)) {
      ASSERT(malformed_type_error.IsNull());  // Type is a raw Map.
      return instance.raw();
    }
  }
  return Instance::null();
}

static bool IsCompiletimeErrorObject(Zone* zone, const Object& obj) {
#if defined(DART_PRECOMPILED_RUNTIME)
  // All compile-time errors were handled at snapshot generation time and
  // compiletime_error_class was removed.
  return false;
#else
  Isolate* I = Thread::Current()->isolate();
  const Class& error_class =
      Class::Handle(zone, I->object_store()->compiletime_error_class());
  ASSERT(!error_class.IsNull());
  return (obj.GetClassId() == error_class.id());
#endif
}

static bool GetNativeStringArgument(NativeArguments* arguments,
                                    int arg_index,
                                    Dart_Handle* str,
                                    void** peer) {
  ASSERT(peer != NULL);
  if (Api::StringGetPeerHelper(arguments, arg_index, peer)) {
    *str = NULL;
    return true;
  }
  Thread* thread = arguments->thread();
  ASSERT(thread == Thread::Current());
  *peer = NULL;
  REUSABLE_OBJECT_HANDLESCOPE(thread);
  Object& obj = thread->ObjectHandle();
  obj = arguments->NativeArgAt(arg_index);
  if (RawObject::IsStringClassId(obj.GetClassId())) {
    ASSERT(thread->api_top_scope() != NULL);
    *str = Api::NewHandle(thread, obj.raw());
    return true;
  }
  if (obj.IsNull()) {
    *str = Api::Null();
    return true;
  }
  return false;
}

static bool GetNativeIntegerArgument(NativeArguments* arguments,
                                     int arg_index,
                                     int64_t* value) {
  ASSERT(value != NULL);
  return Api::GetNativeIntegerArgument(arguments, arg_index, value);
}

static bool GetNativeUnsignedIntegerArgument(NativeArguments* arguments,
                                             int arg_index,
                                             uint64_t* value) {
  ASSERT(value != NULL);
  int64_t arg_value = 0;
  if (Api::GetNativeIntegerArgument(arguments, arg_index, &arg_value)) {
    *value = static_cast<uint64_t>(arg_value);
    return true;
  }
  return false;
}

static bool GetNativeDoubleArgument(NativeArguments* arguments,
                                    int arg_index,
                                    double* value) {
  ASSERT(value != NULL);
  return Api::GetNativeDoubleArgument(arguments, arg_index, value);
}

static Dart_Handle GetNativeFieldsOfArgument(NativeArguments* arguments,
                                             int arg_index,
                                             int num_fields,
                                             intptr_t* field_values,
                                             const char* current_func) {
  ASSERT(field_values != NULL);
  if (Api::GetNativeFieldsOfArgument(arguments, arg_index, num_fields,
                                     field_values)) {
    return Api::Success();
  }
  Thread* thread = arguments->thread();
  ASSERT(thread == Thread::Current());
  REUSABLE_OBJECT_HANDLESCOPE(thread);
  Object& obj = thread->ObjectHandle();
  obj = arguments->NativeArgAt(arg_index);
  if (obj.IsNull()) {
    memset(field_values, 0, (num_fields * sizeof(field_values[0])));
    return Api::Success();
  }
  // We did not succeed in extracting the native fields report the
  // appropriate error.
  if (!obj.IsInstance()) {
    return Api::NewError(
        "%s expects argument at index '%d' to be of"
        " type Instance.",
        current_func, arg_index);
  }
  const Instance& instance = Instance::Cast(obj);
  int field_count = instance.NumNativeFields();
  ASSERT(num_fields != field_count);
  return Api::NewError("%s: expected %d 'num_fields' but was passed in %d.",
                       current_func, field_count, num_fields);
}

Heap::Space SpaceForExternal(Thread* thread, intptr_t size) {
  Heap* heap = thread->heap();
  // If 'size' would be a significant fraction of new space, then use old.
  static const int kExtNewRatio = 16;
  if (size > (heap->CapacityInWords(Heap::kNew) * kWordSize) / kExtNewRatio) {
    return Heap::kOld;
  } else {
    return Heap::kNew;
  }
}

static RawObject* Send0Arg(const Instance& receiver, const String& selector) {
  const intptr_t kTypeArgsLen = 0;
  const intptr_t kNumArgs = 1;
  ArgumentsDescriptor args_desc(
      Array::Handle(ArgumentsDescriptor::New(kTypeArgsLen, kNumArgs)));
  const Function& function =
      Function::Handle(Resolver::ResolveDynamic(receiver, selector, args_desc));
  if (function.IsNull()) {
    return ApiError::New(String::Handle(String::New("")));
  }
  const Array& args = Array::Handle(Array::New(kNumArgs));
  args.SetAt(0, receiver);
  return DartEntry::InvokeFunction(function, args);
}

static RawObject* Send1Arg(const Instance& receiver,
                           const String& selector,
                           const Instance& argument) {
  const intptr_t kTypeArgsLen = 0;
  const intptr_t kNumArgs = 2;
  ArgumentsDescriptor args_desc(
      Array::Handle(ArgumentsDescriptor::New(kTypeArgsLen, kNumArgs)));
  const Function& function =
      Function::Handle(Resolver::ResolveDynamic(receiver, selector, args_desc));
  if (function.IsNull()) {
    return ApiError::New(String::Handle(String::New("")));
  }
  const Array& args = Array::Handle(Array::New(kNumArgs));
  args.SetAt(0, receiver);
  args.SetAt(1, argument);
  return DartEntry::InvokeFunction(function, args);
}

static const char* GetErrorString(Thread* thread, const Object& obj) {
  // This function requires an API scope to be present.
  if (obj.IsError()) {
    ASSERT(thread->api_top_scope() != NULL);
    const Error& error = Error::Cast(obj);
    const char* str = error.ToErrorCString();
    intptr_t len = strlen(str) + 1;
    char* str_copy = Api::TopScope(thread)->zone()->Alloc<char>(len);
    strncpy(str_copy, str, len);
    // Strip a possible trailing '\n'.
    if ((len > 1) && (str_copy[len - 2] == '\n')) {
      str_copy[len - 2] = '\0';
    }
    return str_copy;
  } else {
    return "";
  }
}

Dart_Handle Api::InitNewHandle(Thread* thread, RawObject* raw) {
  LocalHandles* local_handles = Api::TopScope(thread)->local_handles();
  ASSERT(local_handles != NULL);
  LocalHandle* ref = local_handles->AllocateHandle();
  ref->set_raw(raw);
  return ref->apiHandle();
}

Dart_Handle Api::NewHandle(Thread* thread, RawObject* raw) {
  if (raw == Object::null()) {
    return Null();
  }
  if (raw == Bool::True().raw()) {
    return True();
  }
  if (raw == Bool::False().raw()) {
    return False();
  }
  ASSERT(thread->execution_state() == Thread::kThreadInVM);
  return InitNewHandle(thread, raw);
}

RawObject* Api::UnwrapHandle(Dart_Handle object) {
#if defined(DEBUG)
  Thread* thread = Thread::Current();
  ASSERT(thread->IsMutatorThread());
  ASSERT(thread->isolate() != NULL);
  ASSERT(!FLAG_verify_handles || thread->IsValidLocalHandle(object) ||
         thread->isolate()->api_state()->IsActivePersistentHandle(
             reinterpret_cast<Dart_PersistentHandle>(object)) ||
         Dart::IsReadOnlyApiHandle(object));
  ASSERT(FinalizablePersistentHandle::raw_offset() == 0 &&
         PersistentHandle::raw_offset() == 0 && LocalHandle::raw_offset() == 0);
#endif
  return (reinterpret_cast<LocalHandle*>(object))->raw();
}

#define DEFINE_UNWRAP(type)                                                    \
  const type& Api::Unwrap##type##Handle(Zone* zone, Dart_Handle dart_handle) { \
    const Object& obj = Object::Handle(zone, Api::UnwrapHandle(dart_handle));  \
    if (obj.Is##type()) {                                                      \
      return type::Cast(obj);                                                  \
    }                                                                          \
    return type::Handle(zone);                                                 \
  }
CLASS_LIST_FOR_HANDLES(DEFINE_UNWRAP)
#undef DEFINE_UNWRAP

const String& Api::UnwrapStringHandle(const ReusableObjectHandleScope& reuse,
                                      Dart_Handle dart_handle) {
  Object& ref = reuse.Handle();
  ref = Api::UnwrapHandle(dart_handle);
  if (ref.IsString()) {
    return String::Cast(ref);
  }
  return Object::null_string();
}

const Instance& Api::UnwrapInstanceHandle(
    const ReusableObjectHandleScope& reuse,
    Dart_Handle dart_handle) {
  Object& ref = reuse.Handle();
  ref = Api::UnwrapHandle(dart_handle);
  if (ref.IsInstance()) {
    return Instance::Cast(ref);
  }
  return Object::null_instance();
}

Dart_Handle Api::CheckAndFinalizePendingClasses(Thread* thread) {
  Isolate* isolate = thread->isolate();
  if (!isolate->AllowClassFinalization()) {
    // Class finalization is blocked for the isolate. Do nothing.
    return Api::Success();
  }
  if (ClassFinalizer::ProcessPendingClasses()) {
    return Api::Success();
  }
  ASSERT(thread->sticky_error() != Object::null());
  return Api::NewHandle(thread, thread->sticky_error());
}

Dart_Isolate Api::CastIsolate(Isolate* isolate) {
  return reinterpret_cast<Dart_Isolate>(isolate);
}

Dart_Handle Api::NewError(const char* format, ...) {
  Thread* T = Thread::Current();
  CHECK_API_SCOPE(T);
  CHECK_CALLBACK_STATE(T);
  // Ensure we transition safepoint state to VM if we are not already in
  // that state.
  TransitionToVM transition(T);
  HANDLESCOPE(T);

  va_list args;
  va_start(args, format);
  intptr_t len = Utils::VSNPrint(NULL, 0, format, args);
  va_end(args);

  char* buffer = Z->Alloc<char>(len + 1);
  va_list args2;
  va_start(args2, format);
  Utils::VSNPrint(buffer, (len + 1), format, args2);
  va_end(args2);

  const String& message = String::Handle(Z, String::New(buffer));
  return Api::NewHandle(T, ApiError::New(message));
}

void Api::SetupAcquiredError(Isolate* isolate) {
  ASSERT(isolate != NULL);
  ApiState* state = isolate->api_state();
  ASSERT(state != NULL);
  state->SetupAcquiredError();
}

Dart_Handle Api::AcquiredError(Isolate* isolate) {
  ASSERT(isolate != NULL);
  ApiState* state = isolate->api_state();
  ASSERT(state != NULL);
  PersistentHandle* acquired_error_handle = state->AcquiredError();
  return reinterpret_cast<Dart_Handle>(acquired_error_handle);
}

bool Api::IsValid(Dart_Handle handle) {
  Isolate* isolate = Isolate::Current();
  Thread* thread = Thread::Current();
  ASSERT(thread->IsMutatorThread());
  CHECK_ISOLATE(isolate);

  // Check against all of the handles in the current isolate as well as the
  // read-only handles.
  return thread->IsValidHandle(handle) ||
         isolate->api_state()->IsActivePersistentHandle(
             reinterpret_cast<Dart_PersistentHandle>(handle)) ||
         isolate->api_state()->IsActiveWeakPersistentHandle(
             reinterpret_cast<Dart_WeakPersistentHandle>(handle)) ||
         Dart::IsReadOnlyApiHandle(handle) ||
         Dart::IsReadOnlyHandle(reinterpret_cast<uword>(handle));
}

ApiLocalScope* Api::TopScope(Thread* thread) {
  ASSERT(thread != NULL);
  ApiLocalScope* scope = thread->api_top_scope();
  ASSERT(scope != NULL);
  return scope;
}

void Api::Init() {
  if (api_native_key_ == kUnsetThreadLocalKey) {
    api_native_key_ = OSThread::CreateThreadLocal();
  }
  ASSERT(api_native_key_ != kUnsetThreadLocalKey);
}

static Dart_Handle InitNewReadOnlyApiHandle(RawObject* raw) {
  ASSERT(raw->IsVMHeapObject());
  LocalHandle* ref = Dart::AllocateReadOnlyApiHandle();
  ref->set_raw(raw);
  return ref->apiHandle();
}

void Api::InitHandles() {
  Isolate* isolate = Isolate::Current();
  ASSERT(isolate != NULL);
  ASSERT(isolate == Dart::vm_isolate());
  ApiState* state = isolate->api_state();
  ASSERT(state != NULL);

  ASSERT(true_handle_ == NULL);
  true_handle_ = InitNewReadOnlyApiHandle(Bool::True().raw());

  ASSERT(false_handle_ == NULL);
  false_handle_ = InitNewReadOnlyApiHandle(Bool::False().raw());

  ASSERT(null_handle_ == NULL);
  null_handle_ = InitNewReadOnlyApiHandle(Object::null());

  ASSERT(empty_string_handle_ == NULL);
  empty_string_handle_ = InitNewReadOnlyApiHandle(Symbols::Empty().raw());
}

void Api::Cleanup() {
  true_handle_ = NULL;
  false_handle_ = NULL;
  null_handle_ = NULL;
  empty_string_handle_ = NULL;
}

bool Api::StringGetPeerHelper(NativeArguments* arguments,
                              int arg_index,
                              void** peer) {
  NoSafepointScope no_safepoint_scope;
  RawObject* raw_obj = arguments->NativeArgAt(arg_index);
  if (!raw_obj->IsHeapObject()) {
    return false;
  }
  intptr_t cid = raw_obj->GetClassId();
  if (cid == kExternalOneByteStringCid) {
    RawExternalOneByteString* raw_string =
        reinterpret_cast<RawExternalOneByteString*>(raw_obj);
    *peer = raw_string->ptr()->peer_;
    return true;
  }
  if (cid == kOneByteStringCid || cid == kTwoByteStringCid) {
    Isolate* isolate = arguments->thread()->isolate();
    *peer = isolate->heap()->GetPeer(raw_obj);
    return (*peer != 0);
  }
  if (cid == kExternalTwoByteStringCid) {
    RawExternalTwoByteString* raw_string =
        reinterpret_cast<RawExternalTwoByteString*>(raw_obj);
    *peer = raw_string->ptr()->peer_;
    return true;
  }
  return false;
}

bool Api::GetNativeReceiver(NativeArguments* arguments, intptr_t* value) {
  NoSafepointScope no_safepoint_scope;
  RawObject* raw_obj = arguments->NativeArg0();
  if (raw_obj->IsHeapObject()) {
    intptr_t cid = raw_obj->GetClassId();
    if (cid >= kNumPredefinedCids) {
      ASSERT(Instance::Cast(Object::Handle(raw_obj)).IsValidNativeIndex(0));
      RawTypedData* native_fields = *reinterpret_cast<RawTypedData**>(
          RawObject::ToAddr(raw_obj) + sizeof(RawObject));
      if (native_fields == TypedData::null()) {
        *value = 0;
      } else {
        *value = *bit_cast<intptr_t*, uint8_t*>(native_fields->ptr()->data());
      }
      return true;
    }
  }
  return false;
}

bool Api::GetNativeBooleanArgument(NativeArguments* arguments,
                                   int arg_index,
                                   bool* value) {
  NoSafepointScope no_safepoint_scope;
  RawObject* raw_obj = arguments->NativeArgAt(arg_index);
  if (raw_obj->IsHeapObject()) {
    intptr_t cid = raw_obj->GetClassId();
    if (cid == kBoolCid) {
      *value = (raw_obj == Object::bool_true().raw());
      return true;
    }
    if (cid == kNullCid) {
      *value = false;
      return true;
    }
  }
  return false;
}

bool Api::GetNativeIntegerArgument(NativeArguments* arguments,
                                   int arg_index,
                                   int64_t* value) {
  NoSafepointScope no_safepoint_scope;
  RawObject* raw_obj = arguments->NativeArgAt(arg_index);
  if (raw_obj->IsHeapObject()) {
    intptr_t cid = raw_obj->GetClassId();
    if (cid == kMintCid) {
      *value = reinterpret_cast<RawMint*>(raw_obj)->ptr()->value_;
      return true;
    }
    return false;
  }
  *value = Smi::Value(reinterpret_cast<RawSmi*>(raw_obj));
  return true;
}

bool Api::GetNativeDoubleArgument(NativeArguments* arguments,
                                  int arg_index,
                                  double* value) {
  NoSafepointScope no_safepoint_scope;
  RawObject* raw_obj = arguments->NativeArgAt(arg_index);
  if (raw_obj->IsHeapObject()) {
    intptr_t cid = raw_obj->GetClassId();
    if (cid == kDoubleCid) {
      *value = reinterpret_cast<RawDouble*>(raw_obj)->ptr()->value_;
      return true;
    }
    if (cid == kMintCid) {
      *value = static_cast<double>(
          reinterpret_cast<RawMint*>(raw_obj)->ptr()->value_);
      return true;
    }
    return false;
  }
  *value = static_cast<double>(Smi::Value(reinterpret_cast<RawSmi*>(raw_obj)));
  return true;
}

bool Api::GetNativeFieldsOfArgument(NativeArguments* arguments,
                                    int arg_index,
                                    int num_fields,
                                    intptr_t* field_values) {
  NoSafepointScope no_safepoint_scope;
  RawObject* raw_obj = arguments->NativeArgAt(arg_index);
  if (raw_obj->IsHeapObject()) {
    intptr_t cid = raw_obj->GetClassId();
    if (cid >= kNumPredefinedCids) {
      RawTypedData* native_fields = *reinterpret_cast<RawTypedData**>(
          RawObject::ToAddr(raw_obj) + sizeof(RawObject));
      if (native_fields == TypedData::null()) {
        memset(field_values, 0, (num_fields * sizeof(field_values[0])));
      } else if (num_fields == Smi::Value(native_fields->ptr()->length_)) {
        intptr_t* native_values =
            bit_cast<intptr_t*, uint8_t*>(native_fields->ptr()->data());
        memmove(field_values, native_values,
                (num_fields * sizeof(field_values[0])));
      }
      return true;
    }
  }
  return false;
}

void Api::SetWeakHandleReturnValue(NativeArguments* args,
                                   Dart_WeakPersistentHandle retval) {
  args->SetReturnUnsafe(FinalizablePersistentHandle::Cast(retval)->raw());
}

PersistentHandle* PersistentHandle::Cast(Dart_PersistentHandle handle) {
  ASSERT(Isolate::Current()->api_state()->IsValidPersistentHandle(handle));
  return reinterpret_cast<PersistentHandle*>(handle);
}

FinalizablePersistentHandle* FinalizablePersistentHandle::Cast(
    Dart_WeakPersistentHandle handle) {
#if defined(DEBUG)
  ApiState* state = Isolate::Current()->api_state();
  ASSERT(state->IsValidWeakPersistentHandle(handle));
#endif
  return reinterpret_cast<FinalizablePersistentHandle*>(handle);
}

void FinalizablePersistentHandle::Finalize(
    Isolate* isolate,
    FinalizablePersistentHandle* handle) {
  if (!handle->raw()->IsHeapObject()) {
    return;  // Free handle.
  }
  Dart_WeakPersistentHandleFinalizer callback = handle->callback();
  ASSERT(callback != NULL);
  void* peer = handle->peer();
  Dart_WeakPersistentHandle object = handle->apiHandle();
  (*callback)(isolate->init_callback_data(), object, peer);
  ApiState* state = isolate->api_state();
  ASSERT(state != NULL);
  state->weak_persistent_handles().FreeHandle(handle);
}

// --- Handles ---

DART_EXPORT bool Dart_IsError(Dart_Handle handle) {
  return Api::IsError(handle);
}

DART_EXPORT bool Dart_IsApiError(Dart_Handle object) {
  return Api::ClassId(object) == kApiErrorCid;
}

DART_EXPORT bool Dart_IsUnhandledExceptionError(Dart_Handle object) {
  return Api::ClassId(object) == kUnhandledExceptionCid;
}

DART_EXPORT bool Dart_IsCompilationError(Dart_Handle object) {
  if (::Dart_IsUnhandledExceptionError(object)) {
    DARTSCOPE(Thread::Current());
    const UnhandledException& error =
        UnhandledException::Cast(Object::Handle(Z, Api::UnwrapHandle(object)));
    const Instance& exc = Instance::Handle(Z, error.exception());
    return IsCompiletimeErrorObject(Z, exc);
  }
  return Api::ClassId(object) == kLanguageErrorCid;
}

DART_EXPORT bool Dart_IsFatalError(Dart_Handle object) {
  return Api::ClassId(object) == kUnwindErrorCid;
}

DART_EXPORT const char* Dart_GetError(Dart_Handle handle) {
  DARTSCOPE(Thread::Current());
  API_TIMELINE_DURATION(T);
  const Object& obj = Object::Handle(Z, Api::UnwrapHandle(handle));
  return GetErrorString(T, obj);
}

DART_EXPORT bool Dart_ErrorHasException(Dart_Handle handle) {
  DARTSCOPE(Thread::Current());
  const Object& obj = Object::Handle(Z, Api::UnwrapHandle(handle));
  return obj.IsUnhandledException();
}

DART_EXPORT Dart_Handle Dart_ErrorGetException(Dart_Handle handle) {
  DARTSCOPE(Thread::Current());
  const Object& obj = Object::Handle(Z, Api::UnwrapHandle(handle));
  if (obj.IsUnhandledException()) {
    const UnhandledException& error = UnhandledException::Cast(obj);
    return Api::NewHandle(T, error.exception());
  } else if (obj.IsError()) {
    return Api::NewError("This error is not an unhandled exception error.");
  } else {
    return Api::NewError("Can only get exceptions from error handles.");
  }
}

DART_EXPORT Dart_Handle Dart_ErrorGetStackTrace(Dart_Handle handle) {
  DARTSCOPE(Thread::Current());
  const Object& obj = Object::Handle(Z, Api::UnwrapHandle(handle));
  if (obj.IsUnhandledException()) {
    const UnhandledException& error = UnhandledException::Cast(obj);
    return Api::NewHandle(T, error.stacktrace());
  } else if (obj.IsError()) {
    return Api::NewError("This error is not an unhandled exception error.");
  } else {
    return Api::NewError("Can only get stacktraces from error handles.");
  }
}

DART_EXPORT Dart_Handle Dart_NewApiError(const char* error) {
  DARTSCOPE(Thread::Current());
  CHECK_CALLBACK_STATE(T);

  const String& message = String::Handle(Z, String::New(error));
  return Api::NewHandle(T, ApiError::New(message));
}

DART_EXPORT Dart_Handle Dart_NewCompilationError(const char* error) {
  DARTSCOPE(Thread::Current());
  CHECK_CALLBACK_STATE(T);

  const String& message = String::Handle(Z, String::New(error));
  return Api::NewHandle(T, LanguageError::New(message));
}

DART_EXPORT Dart_Handle Dart_NewUnhandledExceptionError(Dart_Handle exception) {
  DARTSCOPE(Thread::Current());
  CHECK_CALLBACK_STATE(T);

  Instance& obj = Instance::Handle(Z);
  intptr_t class_id = Api::ClassId(exception);
  if ((class_id == kApiErrorCid) || (class_id == kLanguageErrorCid)) {
    const Object& excp = Object::Handle(Z, Api::UnwrapHandle(exception));
    obj = String::New(GetErrorString(T, excp));
  } else {
    obj = Api::UnwrapInstanceHandle(Z, exception).raw();
    if (obj.IsNull()) {
      RETURN_TYPE_ERROR(Z, exception, Instance);
    }
  }
  const StackTrace& stacktrace = StackTrace::Handle(Z);
  return Api::NewHandle(T, UnhandledException::New(obj, stacktrace));
}

DART_EXPORT Dart_Handle Dart_PropagateError(Dart_Handle handle) {
  Thread* thread = Thread::Current();
  TransitionNativeToVM transition(thread);
  const Object& obj = Object::Handle(thread->zone(), Api::UnwrapHandle(handle));
  if (!obj.IsError()) {
    return Api::NewError(
        "%s expects argument 'handle' to be an error handle.  "
        "Did you forget to check Dart_IsError first?",
        CURRENT_FUNC);
  }
  if (thread->top_exit_frame_info() == 0) {
    // There are no dart frames on the stack so it would be illegal to
    // propagate an error here.
    return Api::NewError("No Dart frames on stack, cannot propagate error.");
  }
  // Unwind all the API scopes till the exit frame before propagating.
  const Error* error;
  {
    // We need to preserve the error object across the destruction of zones
    // when the ApiScopes are unwound.  By using NoSafepointScope, we can ensure
    // that GC won't touch the raw error object before creating a valid
    // handle for it in the surviving zone.
    NoSafepointScope no_safepoint;
    RawError* raw_error = Api::UnwrapErrorHandle(thread->zone(), handle).raw();
    thread->UnwindScopes(thread->top_exit_frame_info());
    // Note that thread's zone is different here than at the beginning of this
    // function.
    error = &Error::Handle(thread->zone(), raw_error);
  }
  Exceptions::PropagateError(*error);
  UNREACHABLE();
  return Api::NewError("Cannot reach here.  Internal error.");
}

DART_EXPORT void _Dart_ReportErrorHandle(const char* file,
                                         int line,
                                         const char* handle,
                                         const char* message) {
  fprintf(stderr, "%s:%d: error handle: '%s':\n    '%s'\n", file, line, handle,
          message);
  OS::Abort();
}

DART_EXPORT Dart_Handle Dart_ToString(Dart_Handle object) {
  DARTSCOPE(Thread::Current());
  const Object& obj = Object::Handle(Z, Api::UnwrapHandle(object));
  if (obj.IsString()) {
    return Api::NewHandle(T, obj.raw());
  } else if (obj.IsInstance()) {
    CHECK_CALLBACK_STATE(T);
    const Instance& receiver = Instance::Cast(obj);
    return Api::NewHandle(T, DartLibraryCalls::ToString(receiver));
  } else {
    CHECK_CALLBACK_STATE(T);
    // This is a VM internal object. Call the C++ method of printing.
    return Api::NewHandle(T, String::New(obj.ToCString()));
  }
}

DART_EXPORT bool Dart_IdentityEquals(Dart_Handle obj1, Dart_Handle obj2) {
  DARTSCOPE(Thread::Current());
  {
    NoSafepointScope no_safepoint_scope;
    if (Api::UnwrapHandle(obj1) == Api::UnwrapHandle(obj2)) {
      return true;
    }
  }
  const Object& object1 = Object::Handle(Z, Api::UnwrapHandle(obj1));
  const Object& object2 = Object::Handle(Z, Api::UnwrapHandle(obj2));
  if (object1.IsInstance() && object2.IsInstance()) {
    return Instance::Cast(object1).IsIdenticalTo(Instance::Cast(object2));
  }
  return false;
}

DART_EXPORT Dart_Handle
Dart_HandleFromPersistent(Dart_PersistentHandle object) {
  Thread* thread = Thread::Current();
  Isolate* isolate = thread->isolate();
  CHECK_ISOLATE(isolate);
  ApiState* state = isolate->api_state();
  ASSERT(state != NULL);
  TransitionNativeToVM transition(thread);
  NoSafepointScope no_safepoint_scope;
  PersistentHandle* ref = PersistentHandle::Cast(object);
  return Api::NewHandle(thread, ref->raw());
}

DART_EXPORT Dart_Handle
Dart_HandleFromWeakPersistent(Dart_WeakPersistentHandle object) {
  Thread* thread = Thread::Current();
  Isolate* isolate = thread->isolate();
  CHECK_ISOLATE(isolate);
  ApiState* state = isolate->api_state();
  ASSERT(state != NULL);
  TransitionNativeToVM transition(thread);
  NoSafepointScope no_safepoint_scope;
  FinalizablePersistentHandle* weak_ref =
      FinalizablePersistentHandle::Cast(object);
  return Api::NewHandle(thread, weak_ref->raw());
}

DART_EXPORT Dart_PersistentHandle Dart_NewPersistentHandle(Dart_Handle object) {
  DARTSCOPE(Thread::Current());
  Isolate* I = T->isolate();
  ApiState* state = I->api_state();
  ASSERT(state != NULL);
  const Object& old_ref = Object::Handle(Z, Api::UnwrapHandle(object));
  PersistentHandle* new_ref = state->persistent_handles().AllocateHandle();
  new_ref->set_raw(old_ref);
  return new_ref->apiHandle();
}

DART_EXPORT void Dart_SetPersistentHandle(Dart_PersistentHandle obj1,
                                          Dart_Handle obj2) {
  DARTSCOPE(Thread::Current());
  Isolate* I = T->isolate();
  ApiState* state = I->api_state();
  ASSERT(state != NULL);
  ASSERT(state->IsValidPersistentHandle(obj1));
  const Object& obj2_ref = Object::Handle(Z, Api::UnwrapHandle(obj2));
  PersistentHandle* obj1_ref = PersistentHandle::Cast(obj1);
  obj1_ref->set_raw(obj2_ref);
}

static Dart_WeakPersistentHandle AllocateFinalizableHandle(
    Thread* thread,
    const Object& ref,
    void* peer,
    intptr_t external_allocation_size,
    Dart_WeakPersistentHandleFinalizer callback) {
  if (!ref.raw()->IsHeapObject()) {
    return NULL;
  }
  FinalizablePersistentHandle* finalizable_ref =
      FinalizablePersistentHandle::New(thread->isolate(), ref, peer, callback,
                                       external_allocation_size);
  return finalizable_ref->apiHandle();
}

static Dart_WeakPersistentHandle AllocateFinalizableHandle(
    Thread* thread,
    Dart_Handle object,
    void* peer,
    intptr_t external_allocation_size,
    Dart_WeakPersistentHandleFinalizer callback) {
  REUSABLE_OBJECT_HANDLESCOPE(thread);
  Object& ref = thread->ObjectHandle();
  ref = Api::UnwrapHandle(object);
  return AllocateFinalizableHandle(thread, ref, peer, external_allocation_size,
                                   callback);
}

DART_EXPORT Dart_WeakPersistentHandle
Dart_NewWeakPersistentHandle(Dart_Handle object,
                             void* peer,
                             intptr_t external_allocation_size,
                             Dart_WeakPersistentHandleFinalizer callback) {
  Thread* thread = Thread::Current();
  CHECK_ISOLATE(thread->isolate());
  if (callback == NULL) {
    return NULL;
  }
  TransitionNativeToVM transition(thread);
  return AllocateFinalizableHandle(thread, object, peer,
                                   external_allocation_size, callback);
}

DART_EXPORT void Dart_DeletePersistentHandle(Dart_PersistentHandle object) {
  Isolate* isolate = Isolate::Current();
  CHECK_ISOLATE(isolate);
  NoSafepointScope no_safepoint_scope;
  ApiState* state = isolate->api_state();
  ASSERT(state != NULL);
  PersistentHandle* ref = PersistentHandle::Cast(object);
  ASSERT(!state->IsProtectedHandle(ref));
  if (!state->IsProtectedHandle(ref)) {
    state->persistent_handles().FreeHandle(ref);
  }
}

DART_EXPORT void Dart_DeleteWeakPersistentHandle(
    Dart_Isolate current_isolate,
    Dart_WeakPersistentHandle object) {
  Isolate* isolate = reinterpret_cast<Isolate*>(current_isolate);
  CHECK_ISOLATE(isolate);
  NoSafepointScope no_safepoint_scope;
  ASSERT(isolate == Isolate::Current());
  ApiState* state = isolate->api_state();
  ASSERT(state != NULL);
  FinalizablePersistentHandle* weak_ref =
      FinalizablePersistentHandle::Cast(object);
  weak_ref->EnsureFreeExternal(isolate);
  state->weak_persistent_handles().FreeHandle(weak_ref);
}

// --- Initialization and Globals ---

DART_EXPORT const char* Dart_VersionString() {
  return Version::String();
}

DART_EXPORT char* Dart_Initialize(Dart_InitializeParams* params) {
  if (params == NULL) {
    return strdup(
        "Dart_Initialize: "
        "Dart_InitializeParams is null.");
  }

  if (params->version != DART_INITIALIZE_PARAMS_CURRENT_VERSION) {
    return strdup(
        "Dart_Initialize: "
        "Invalid Dart_InitializeParams version.");
  }

  return Dart::Init(params->vm_snapshot_data, params->vm_snapshot_instructions,
                    params->create, params->shutdown, params->cleanup,
                    params->thread_exit, params->file_open, params->file_read,
                    params->file_write, params->file_close,
                    params->entropy_source, params->get_service_assets,
                    params->start_kernel_isolate);
}

DART_EXPORT char* Dart_Cleanup() {
  CHECK_NO_ISOLATE(Isolate::Current());
  return Dart::Cleanup();
}

DART_EXPORT char* Dart_SetVMFlags(int argc, const char** argv) {
  return Flags::ProcessCommandLineFlags(argc, argv);
}

DART_EXPORT bool Dart_IsVMFlagSet(const char* flag_name) {
  return Flags::IsSet(flag_name);
}

#if !defined(PRODUCT)
#define VM_METRIC_API(type, variable, name, unit)                              \
  DART_EXPORT int64_t Dart_VM##variable##Metric() {                            \
    return vm_metric_##variable##_.value();                                    \
  }
VM_METRIC_LIST(VM_METRIC_API);
#undef VM_METRIC_API

#define ISOLATE_METRIC_API(type, variable, name, unit)                         \
  DART_EXPORT int64_t Dart_Isolate##variable##Metric(Dart_Isolate isolate) {   \
    if (isolate == NULL) {                                                     \
      FATAL1("%s expects argument 'isolate' to be non-null.", CURRENT_FUNC);   \
    }                                                                          \
    Isolate* iso = reinterpret_cast<Isolate*>(isolate);                        \
    return iso->Get##variable##Metric()->value();                              \
  }
ISOLATE_METRIC_LIST(ISOLATE_METRIC_API);
#undef ISOLATE_METRIC_API
#else  // !defined(PRODUCT)
#define VM_METRIC_API(type, variable, name, unit)                              \
  DART_EXPORT int64_t Dart_VM##variable##Metric() { return -1; }
VM_METRIC_LIST(VM_METRIC_API);
#undef VM_METRIC_API

#define ISOLATE_METRIC_API(type, variable, name, unit)                         \
  DART_EXPORT int64_t Dart_Isolate##variable##Metric(Dart_Isolate isolate) {   \
    return -1;                                                                 \
  }
ISOLATE_METRIC_LIST(ISOLATE_METRIC_API);
#endif  // !defined(PRODUCT)

// --- Isolates ---

static char* BuildIsolateName(const char* script_uri, const char* main) {
  if (script_uri == NULL) {
    // Just use the main as the name.
    if (main == NULL) {
      return strdup("isolate");
    } else {
      return strdup(main);
    }
  }

  if (ServiceIsolate::NameEquals(script_uri) ||
      (strcmp(script_uri, DART_KERNEL_ISOLATE_NAME) == 0)) {
    return strdup(script_uri);
  }

  // Skip past any slashes and backslashes in the script uri.
  const char* last_slash = strrchr(script_uri, '/');
  if (last_slash != NULL) {
    script_uri = last_slash + 1;
  }
  const char* last_backslash = strrchr(script_uri, '\\');
  if (last_backslash != NULL) {
    script_uri = last_backslash + 1;
  }
  if (main == NULL) {
    main = "main";
  }

  char* chars = NULL;
  intptr_t len = Utils::SNPrint(NULL, 0, "%s:%s()", script_uri, main) + 1;
  chars = reinterpret_cast<char*>(malloc(len));
  Utils::SNPrint(chars, len, "%s:%s()", script_uri, main);
  return chars;
}

static Dart_Isolate CreateIsolate(const char* script_uri,
                                  const char* main,
                                  const uint8_t* snapshot_data,
                                  const uint8_t* snapshot_instructions,
                                  const uint8_t* shared_data,
                                  const uint8_t* shared_instructions,
                                  const uint8_t* kernel_buffer,
                                  intptr_t kernel_buffer_size,
                                  Dart_IsolateFlags* flags,
                                  void* callback_data,
                                  char** error) {
  CHECK_NO_ISOLATE(Isolate::Current());
  char* isolate_name = BuildIsolateName(script_uri, main);

  // Setup default flags in case none were passed.
  Dart_IsolateFlags api_flags;
  if (flags == NULL) {
    Isolate::FlagsInitialize(&api_flags);
    flags = &api_flags;
  }
  Isolate* I = Dart::CreateIsolate(isolate_name, *flags);
  free(isolate_name);
  if (I == NULL) {
    if (error != NULL) {
      *error = strdup("Isolate creation failed");
    }
    return reinterpret_cast<Dart_Isolate>(NULL);
  }
  {
    Thread* T = Thread::Current();
    StackZone zone(T);
    HANDLESCOPE(T);
    // We enter an API scope here as InitializeIsolate could compile some
    // bootstrap library files which call out to a tag handler that may create
    // Api Handles when an error is encountered.
    T->EnterApiScope();
    const Error& error_obj = Error::Handle(
        Z,
        Dart::InitializeIsolate(snapshot_data, snapshot_instructions,
                                shared_data, shared_instructions, kernel_buffer,
                                kernel_buffer_size, callback_data));
    if (error_obj.IsNull()) {
#if defined(DART_NO_SNAPSHOT) && !defined(PRODUCT)
      if (FLAG_check_function_fingerprints && kernel_buffer == NULL) {
        Library::CheckFunctionFingerprints();
      }
#endif  // defined(DART_NO_SNAPSHOT) && !defined(PRODUCT).
      // We exit the API scope entered above.
      T->ExitApiScope();
      // A Thread structure has been associated to the thread, we do the
      // safepoint transition explicitly here instead of using the
      // TransitionXXX scope objects as the reverse transition happens
      // outside this scope in Dart_ShutdownIsolate/Dart_ExitIsolate.
      T->set_execution_state(Thread::kThreadInNative);
      T->EnterSafepoint();
      if (error != NULL) {
        *error = NULL;
      }
      return Api::CastIsolate(I);
    }
    if (error != NULL) {
      *error = strdup(error_obj.ToErrorCString());
    }
    // We exit the API scope entered above.
    T->ExitApiScope();
  }
  Dart::ShutdownIsolate();
  return reinterpret_cast<Dart_Isolate>(NULL);
}

DART_EXPORT void Dart_IsolateFlagsInitialize(Dart_IsolateFlags* flags) {
  Isolate::FlagsInitialize(flags);
}

DART_EXPORT Dart_Isolate
Dart_CreateIsolate(const char* script_uri,
                   const char* main,
                   const uint8_t* snapshot_data,
                   const uint8_t* snapshot_instructions,
                   const uint8_t* shared_data,
                   const uint8_t* shared_instructions,
                   Dart_IsolateFlags* flags,
                   void* callback_data,
                   char** error) {
  API_TIMELINE_DURATION(Thread::Current());
  return CreateIsolate(script_uri, main, snapshot_data, snapshot_instructions,
                       shared_data, shared_instructions, NULL, 0, flags,
                       callback_data, error);
}

DART_EXPORT Dart_Isolate
Dart_CreateIsolateFromKernel(const char* script_uri,
                             const char* main,
                             const uint8_t* kernel_buffer,
                             intptr_t kernel_buffer_size,
                             Dart_IsolateFlags* flags,
                             void* callback_data,
                             char** error) {
  API_TIMELINE_DURATION(Thread::Current());
  return CreateIsolate(script_uri, main, NULL, NULL, NULL, NULL, kernel_buffer,
                       kernel_buffer_size, flags, callback_data, error);
}

DART_EXPORT void Dart_ShutdownIsolate() {
  Thread* T = Thread::Current();
  Isolate* I = T->isolate();
  CHECK_ISOLATE(I);

  // The Thread structure is disassociated from the isolate, we do the
  // safepoint transition explicitly here instead of using the TransitionXXX
  // scope objects as the original transition happened outside this scope in
  // Dart_EnterIsolate/Dart_CreateIsolate.
  ASSERT(T->execution_state() == Thread::kThreadInNative);
  T->ExitSafepoint();
  T->set_execution_state(Thread::kThreadInVM);

  I->WaitForOutstandingSpawns();

  // Release any remaining API scopes.
  ApiLocalScope* scope = T->api_top_scope();
  while (scope != NULL) {
    ApiLocalScope* previous = scope->previous();
    delete scope;
    scope = previous;
  }
  T->set_api_top_scope(NULL);

  {
    StackZone zone(T);
    HandleScope handle_scope(T);
    Dart::RunShutdownCallback();
  }
  Dart::ShutdownIsolate();
}

DART_EXPORT Dart_Isolate Dart_CurrentIsolate() {
  return Api::CastIsolate(Isolate::Current());
}

DART_EXPORT void* Dart_CurrentIsolateData() {
  Isolate* isolate = Isolate::Current();
  CHECK_ISOLATE(isolate);
  NoSafepointScope no_safepoint_scope;
  return isolate->init_callback_data();
}

DART_EXPORT void* Dart_IsolateData(Dart_Isolate isolate) {
  if (isolate == NULL) {
    FATAL1("%s expects argument 'isolate' to be non-null.", CURRENT_FUNC);
  }
  // TODO(16615): Validate isolate parameter.
  Isolate* iso = reinterpret_cast<Isolate*>(isolate);
  return iso->init_callback_data();
}

DART_EXPORT Dart_Handle Dart_DebugName() {
  DARTSCOPE(Thread::Current());
  Isolate* I = T->isolate();
  return Api::NewHandle(
      T, String::NewFormatted("(%" Pd64 ") '%s'",
                              static_cast<int64_t>(I->main_port()), I->name()));
}

DART_EXPORT void Dart_EnterIsolate(Dart_Isolate isolate) {
  CHECK_NO_ISOLATE(Isolate::Current());
  // TODO(16615): Validate isolate parameter.
  Isolate* iso = reinterpret_cast<Isolate*>(isolate);
  if (!Thread::EnterIsolate(iso)) {
    FATAL(
        "Unable to Enter Isolate : "
        "Multiple mutators entering an isolate / "
        "Dart VM is shutting down");
  }
  // A Thread structure has been associated to the thread, we do the
  // safepoint transition explicitly here instead of using the
  // TransitionXXX scope objects as the reverse transition happens
  // outside this scope in Dart_ExitIsolate/Dart_ShutdownIsolate.
  Thread* T = Thread::Current();
  T->set_execution_state(Thread::kThreadInNative);
  T->EnterSafepoint();
}

DART_EXPORT void Dart_ThreadDisableProfiling() {
  OSThread* os_thread = OSThread::Current();
  if (os_thread == NULL) {
    return;
  }
  os_thread->DisableThreadInterrupts();
}

DART_EXPORT void Dart_ThreadEnableProfiling() {
  OSThread* os_thread = OSThread::Current();
  if (os_thread == NULL) {
    return;
  }
  os_thread->EnableThreadInterrupts();
}

DART_EXPORT bool Dart_ShouldPauseOnStart() {
#if defined(PRODUCT)
  return false;
#else
  Isolate* isolate = Isolate::Current();
  CHECK_ISOLATE(isolate);
  NoSafepointScope no_safepoint_scope;
  return isolate->message_handler()->should_pause_on_start();
#endif
}

DART_EXPORT void Dart_SetShouldPauseOnStart(bool should_pause) {
#if defined(PRODUCT)
  if (should_pause) {
    FATAL1("%s(true) is not supported in a PRODUCT build", CURRENT_FUNC);
  }
#else
  Isolate* isolate = Isolate::Current();
  CHECK_ISOLATE(isolate);
  NoSafepointScope no_safepoint_scope;
  if (isolate->is_runnable()) {
    FATAL1("%s expects the current isolate to not be runnable yet.",
           CURRENT_FUNC);
  }
  isolate->message_handler()->set_should_pause_on_start(should_pause);
#endif
}

DART_EXPORT bool Dart_IsPausedOnStart() {
#if defined(PRODUCT)
  return false;
#else
  Isolate* isolate = Isolate::Current();
  CHECK_ISOLATE(isolate);
  NoSafepointScope no_safepoint_scope;
  return isolate->message_handler()->is_paused_on_start();
#endif
}

DART_EXPORT void Dart_SetPausedOnStart(bool paused) {
#if defined(PRODUCT)
  if (paused) {
    FATAL1("%s(true) is not supported in a PRODUCT build", CURRENT_FUNC);
  }
#else
  Isolate* isolate = Isolate::Current();
  CHECK_ISOLATE(isolate);
  NoSafepointScope no_safepoint_scope;
  if (isolate->message_handler()->is_paused_on_start() != paused) {
    isolate->message_handler()->PausedOnStart(paused);
  }
#endif
}

DART_EXPORT bool Dart_ShouldPauseOnExit() {
#if defined(PRODUCT)
  return false;
#else
  Isolate* isolate = Isolate::Current();
  CHECK_ISOLATE(isolate);
  NoSafepointScope no_safepoint_scope;
  return isolate->message_handler()->should_pause_on_exit();
#endif
}

DART_EXPORT void Dart_SetShouldPauseOnExit(bool should_pause) {
#if defined(PRODUCT)
  if (should_pause) {
    FATAL1("%s(true) is not supported in a PRODUCT build", CURRENT_FUNC);
  }
#else
  Isolate* isolate = Isolate::Current();
  CHECK_ISOLATE(isolate);
  NoSafepointScope no_safepoint_scope;
  isolate->message_handler()->set_should_pause_on_exit(should_pause);
#endif
}

DART_EXPORT bool Dart_IsPausedOnExit() {
#if defined(PRODUCT)
  return false;
#else
  Isolate* isolate = Isolate::Current();
  CHECK_ISOLATE(isolate);
  NoSafepointScope no_safepoint_scope;
  return isolate->message_handler()->is_paused_on_exit();
#endif
}

DART_EXPORT void Dart_SetPausedOnExit(bool paused) {
#if defined(PRODUCT)
  if (paused) {
    FATAL1("%s(true) is not supported in a PRODUCT build", CURRENT_FUNC);
  }
#else
  Isolate* isolate = Isolate::Current();
  CHECK_ISOLATE(isolate);
  NoSafepointScope no_safepoint_scope;
  if (isolate->message_handler()->is_paused_on_exit() != paused) {
    isolate->message_handler()->PausedOnExit(paused);
  }
#endif
}

DART_EXPORT void Dart_SetStickyError(Dart_Handle error) {
  Thread* thread = Thread::Current();
  DARTSCOPE(thread);
  Isolate* isolate = thread->isolate();
  CHECK_ISOLATE(isolate);
  NoSafepointScope no_safepoint_scope;
  if ((isolate->sticky_error() != Error::null()) && !::Dart_IsNull(error)) {
    FATAL1("%s expects there to be no sticky error.", CURRENT_FUNC);
  }
  if (!::Dart_IsUnhandledExceptionError(error) && !::Dart_IsNull(error)) {
    FATAL1("%s expects the error to be an unhandled exception error or null.",
           CURRENT_FUNC);
  }
  isolate->SetStickyError(Api::UnwrapErrorHandle(Z, error).raw());
}

DART_EXPORT bool Dart_HasStickyError() {
  Thread* T = Thread::Current();
  Isolate* isolate = T->isolate();
  CHECK_ISOLATE(isolate);
  NoSafepointScope no_safepoint_scope;
  return isolate->sticky_error() != Error::null();
}

DART_EXPORT Dart_Handle Dart_GetStickyError() {
  Thread* T = Thread::Current();
  Isolate* I = T->isolate();
  CHECK_ISOLATE(I);
  NoSafepointScope no_safepoint_scope;
  if (I->sticky_error() != Error::null()) {
    TransitionNativeToVM transition(T);
    Dart_Handle error = Api::NewHandle(T, I->sticky_error());
    return error;
  }
  return Dart_Null();
}

DART_EXPORT void Dart_NotifyIdle(int64_t deadline) {
  Thread* T = Thread::Current();
  CHECK_ISOLATE(T->isolate());
  API_TIMELINE_BEGIN_END(T);
  TransitionNativeToVM transition(T);
  T->isolate()->NotifyIdle(deadline);
}

DART_EXPORT void Dart_NotifyLowMemory() {
  API_TIMELINE_BEGIN_END(Thread::Current());
  Isolate::NotifyLowMemory();
}

DART_EXPORT void Dart_ExitIsolate() {
  Thread* T = Thread::Current();
  CHECK_ISOLATE(T->isolate());
  // The Thread structure is disassociated from the isolate, we do the
  // safepoint transition explicitly here instead of using the TransitionXXX
  // scope objects as the original transition happened outside this scope in
  // Dart_EnterIsolate/Dart_CreateIsolate.
  ASSERT(T->execution_state() == Thread::kThreadInNative);
  T->ExitSafepoint();
  T->set_execution_state(Thread::kThreadInVM);
  Thread::ExitIsolate();
}

static uint8_t* ApiReallocate(uint8_t* ptr,
                              intptr_t old_size,
                              intptr_t new_size) {
  return Api::TopScope(Thread::Current())
      ->zone()
      ->Realloc<uint8_t>(ptr, old_size, new_size);
}

DART_EXPORT Dart_Handle
Dart_CreateSnapshot(uint8_t** vm_snapshot_data_buffer,
                    intptr_t* vm_snapshot_data_size,
                    uint8_t** isolate_snapshot_data_buffer,
                    intptr_t* isolate_snapshot_data_size) {
  DARTSCOPE(Thread::Current());
  API_TIMELINE_DURATION(T);
  Isolate* I = T->isolate();
  if (!FLAG_load_deferred_eagerly) {
    return Api::NewError(
        "Creating full snapshots requires --load_deferred_eagerly");
  }
  if (vm_snapshot_data_buffer != NULL && vm_snapshot_data_size == NULL) {
    RETURN_NULL_ERROR(vm_snapshot_data_size);
  }
  CHECK_NULL(isolate_snapshot_data_buffer);
  CHECK_NULL(isolate_snapshot_data_size);
  // Finalize all classes if needed.
  Dart_Handle state = Api::CheckAndFinalizePendingClasses(T);
  if (::Dart_IsError(state)) {
    return state;
  }
  BackgroundCompiler::Stop(I);

#if defined(DEBUG)
  I->heap()->CollectAllGarbage();
  {
    HeapIterationScope iteration(T);
    CheckFunctionTypesVisitor check_canonical(T);
    iteration.IterateObjects(&check_canonical);
  }
#endif  // #if defined(DEBUG)

  Symbols::Compact(I);

  FullSnapshotWriter writer(Snapshot::kFull, vm_snapshot_data_buffer,
                            isolate_snapshot_data_buffer, ApiReallocate,
                            NULL /* vm_image_writer */,
                            NULL /* isolate_image_writer */);
  writer.WriteFullSnapshot();
  if (vm_snapshot_data_buffer != NULL) {
    *vm_snapshot_data_size = writer.VmIsolateSnapshotSize();
  }
  *isolate_snapshot_data_size = writer.IsolateSnapshotSize();
  return Api::Success();
}

DART_EXPORT bool Dart_IsKernel(const uint8_t* buffer, intptr_t buffer_size) {
  if (buffer_size < 4) {
    return false;
  }
  return (buffer[0] == 0x90) && (buffer[1] == 0xab) && (buffer[2] == 0xcd) &&
         (buffer[3] == 0xef);
}

DART_EXPORT char* Dart_IsolateMakeRunnable(Dart_Isolate isolate) {
  CHECK_NO_ISOLATE(Isolate::Current());
  API_TIMELINE_DURATION(Thread::Current());
  if (isolate == NULL) {
    FATAL1("%s expects argument 'isolate' to be non-null.", CURRENT_FUNC);
  }
  // TODO(16615): Validate isolate parameter.
  Isolate* iso = reinterpret_cast<Isolate*>(isolate);
  const char* error;
  if (iso->object_store()->root_library() == Library::null()) {
    // The embedder should have called Dart_LoadScript by now.
    error = "Missing root library";
  } else {
    error = iso->MakeRunnable();
  }
  if (error != NULL) {
    return strdup(error);
  }
  return NULL;
}

// --- Messages and Ports ---

DART_EXPORT void Dart_SetMessageNotifyCallback(
    Dart_MessageNotifyCallback message_notify_callback) {
  Isolate* isolate = Isolate::Current();
  CHECK_ISOLATE(isolate);

  {
    NoSafepointScope no_safepoint_scope;
    isolate->set_message_notify_callback(message_notify_callback);
  }

  if (message_notify_callback != nullptr && isolate->HasPendingMessages()) {
    ::Dart_ExitIsolate();

    // If a new handler gets installed and there are pending messages in the
    // queue (e.g. OOB messages for doing vm service work) we need to notify
    // the newly registered callback, otherwise the embedder might never get
    // notified about the pending messages.
    message_notify_callback(Api::CastIsolate(isolate));

    ::Dart_EnterIsolate(Api::CastIsolate(isolate));
  }
}

DART_EXPORT Dart_MessageNotifyCallback Dart_GetMessageNotifyCallback() {
  Isolate* isolate = Isolate::Current();
  CHECK_ISOLATE(isolate);
  NoSafepointScope no_safepoint_scope;
  return isolate->message_notify_callback();
}

struct RunLoopData {
  Monitor* monitor;
  bool done;
};

static void RunLoopDone(uword param) {
  RunLoopData* data = reinterpret_cast<RunLoopData*>(param);
  ASSERT(data->monitor != NULL);
  MonitorLocker ml(data->monitor);
  data->done = true;
  ml.Notify();
}

DART_EXPORT Dart_Handle Dart_RunLoop() {
  Isolate* I;
  {
    Thread* T = Thread::Current();
    I = T->isolate();
    CHECK_API_SCOPE(T);
    CHECK_CALLBACK_STATE(T);
  }
  API_TIMELINE_BEGIN_END(Thread::Current());
  // The message handler run loop does not expect to have a current isolate
  // so we exit the isolate here and enter it again after the runloop is done.
  ::Dart_ExitIsolate();
  {
    Monitor monitor;
    MonitorLocker ml(&monitor);
    RunLoopData data;
    data.monitor = &monitor;
    data.done = false;
    I->message_handler()->Run(Dart::thread_pool(), NULL, RunLoopDone,
                              reinterpret_cast<uword>(&data));
    while (!data.done) {
      ml.Wait();
    }
  }
  ::Dart_EnterIsolate(Api::CastIsolate(I));
  if (I->sticky_error() != Object::null()) {
    Thread* T = Thread::Current();
    TransitionNativeToVM transition(T);
    Dart_Handle error = Api::NewHandle(T, I->sticky_error());
    I->clear_sticky_error();
    return error;
  }
  if (FLAG_print_class_table) {
    HANDLESCOPE(Thread::Current());
    I->class_table()->Print();
  }
  return Api::Success();
}

DART_EXPORT Dart_Handle Dart_HandleMessage() {
  Thread* T = Thread::Current();
  Isolate* I = T->isolate();
  CHECK_API_SCOPE(T);
  CHECK_CALLBACK_STATE(T);
  API_TIMELINE_BEGIN_END_BASIC(T);
  TransitionNativeToVM transition(T);
  if (I->message_handler()->HandleNextMessage() != MessageHandler::kOK) {
    Dart_Handle error = Api::NewHandle(T, T->sticky_error());
    T->clear_sticky_error();
    return error;
  }
  return Api::Success();
}

DART_EXPORT Dart_Handle Dart_WaitForEvent(int64_t timeout_millis) {
  Thread* T = Thread::Current();
  Isolate* I = T->isolate();
  CHECK_API_SCOPE(T);
  CHECK_CALLBACK_STATE(T);
  API_TIMELINE_BEGIN_END_BASIC(T);
  TransitionNativeToVM transition(T);
  if (I->message_notify_callback() != NULL) {
    return Api::NewError("waitForEventSync is not supported by this embedder");
  }
  Object& result =
      Object::Handle(Z, DartLibraryCalls::EnsureScheduleImmediate());
  if (result.IsError()) {
    return Api::NewHandle(T, result.raw());
  }

  // Drain the microtask queue. Propagate any errors to the entry frame.
  result = DartLibraryCalls::DrainMicrotaskQueue();
  if (result.IsError()) {
    // Persist the error across unwiding scopes before propagating.
    const Error* error;
    {
      NoSafepointScope no_safepoint;
      RawError* raw_error = Error::Cast(result).raw();
      T->UnwindScopes(T->top_exit_frame_info());
      error = &Error::Handle(T->zone(), raw_error);
    }
    Exceptions::PropagateToEntry(*error);
    UNREACHABLE();
    return Api::NewError("Unreachable");
  }

  // Block to wait for messages and then handle them. Propagate any errors to
  // the entry frame.
  if (I->message_handler()->PauseAndHandleAllMessages(timeout_millis) !=
      MessageHandler::kOK) {
    // Persist the error across unwiding scopes before propagating.
    const Error* error;
    {
      NoSafepointScope no_safepoint;
      RawError* raw_error = T->get_and_clear_sticky_error();
      T->UnwindScopes(T->top_exit_frame_info());
      error = &Error::Handle(T->zone(), raw_error);
    }
    Exceptions::PropagateToEntry(*error);
    UNREACHABLE();
    return Api::NewError("Unreachable");
  }
  return Api::Success();
}

DART_EXPORT bool Dart_HandleServiceMessages() {
#if defined(PRODUCT)
  return true;
#else
  Thread* T = Thread::Current();
  Isolate* I = T->isolate();
  CHECK_API_SCOPE(T);
  CHECK_CALLBACK_STATE(T);
  API_TIMELINE_DURATION(T);
  TransitionNativeToVM transition(T);
  ASSERT(I->GetAndClearResumeRequest() == false);
  MessageHandler::MessageStatus status =
      I->message_handler()->HandleOOBMessages();
  bool resume = I->GetAndClearResumeRequest();
  return (status != MessageHandler::kOK) || resume;
#endif
}

DART_EXPORT bool Dart_HasServiceMessages() {
#if defined(PRODUCT)
  return false;
#else
  Isolate* isolate = Isolate::Current();
  ASSERT(isolate);
  NoSafepointScope no_safepoint_scope;
  return isolate->message_handler()->HasOOBMessages();
#endif
}

DART_EXPORT bool Dart_HasLivePorts() {
  Isolate* isolate = Isolate::Current();
  ASSERT(isolate);
  NoSafepointScope no_safepoint_scope;
  return isolate->message_handler()->HasLivePorts();
}

DART_EXPORT bool Dart_Post(Dart_Port port_id, Dart_Handle handle) {
  DARTSCOPE(Thread::Current());
  API_TIMELINE_DURATION(T);
  NoSafepointScope no_safepoint_scope;
  if (port_id == ILLEGAL_PORT) {
    return false;
  }

  // Smis and null can be sent without serialization.
  RawObject* raw_obj = Api::UnwrapHandle(handle);
  if (ApiObjectConverter::CanConvert(raw_obj)) {
    return PortMap::PostMessage(
        new Message(port_id, raw_obj, Message::kNormalPriority));
  }

  const Object& object = Object::Handle(Z, raw_obj);
  MessageWriter writer(false);
  return PortMap::PostMessage(
      writer.WriteMessage(object, port_id, Message::kNormalPriority));
}

DART_EXPORT Dart_Handle Dart_NewSendPort(Dart_Port port_id) {
  DARTSCOPE(Thread::Current());
  CHECK_CALLBACK_STATE(T);
  if (port_id == ILLEGAL_PORT) {
    return Api::NewError("%s: illegal port_id %" Pd64 ".", CURRENT_FUNC,
                         port_id);
  }
  return Api::NewHandle(T, SendPort::New(port_id));
}

DART_EXPORT Dart_Handle Dart_SendPortGetId(Dart_Handle port,
                                           Dart_Port* port_id) {
  DARTSCOPE(Thread::Current());
  CHECK_CALLBACK_STATE(T);
  API_TIMELINE_DURATION(T);
  const SendPort& send_port = Api::UnwrapSendPortHandle(Z, port);
  if (send_port.IsNull()) {
    RETURN_TYPE_ERROR(Z, port, SendPort);
  }
  if (port_id == NULL) {
    RETURN_NULL_ERROR(port_id);
  }
  *port_id = send_port.Id();
  return Api::Success();
}

DART_EXPORT Dart_Port Dart_GetMainPortId() {
  Isolate* isolate = Isolate::Current();
  CHECK_ISOLATE(isolate);
  return isolate->main_port();
}

// --- Scopes ----

DART_EXPORT void Dart_EnterScope() {
  Thread* thread = Thread::Current();
  Isolate* isolate = thread->isolate();
  CHECK_ISOLATE(isolate);
  TransitionNativeToVM transition(thread);
  thread->EnterApiScope();
}

DART_EXPORT void Dart_ExitScope() {
  Thread* thread = Thread::Current();
  CHECK_API_SCOPE(thread);
  TransitionNativeToVM transition(thread);
  thread->ExitApiScope();
}

DART_EXPORT uint8_t* Dart_ScopeAllocate(intptr_t size) {
  Zone* zone;
  Thread* thread = Thread::Current();
  if (thread != NULL) {
    ApiLocalScope* scope = thread->api_top_scope();
    zone = scope->zone();
  } else {
    ApiNativeScope* scope = ApiNativeScope::Current();
    if (scope == NULL) return NULL;
    zone = scope->zone();
  }
  return reinterpret_cast<uint8_t*>(zone->AllocUnsafe(size));
}

// --- Objects ----

DART_EXPORT Dart_Handle Dart_Null() {
  ASSERT(Isolate::Current() != NULL);
  return Api::Null();
}

DART_EXPORT Dart_Handle Dart_EmptyString() {
  ASSERT(Isolate::Current() != NULL);
  return Api::EmptyString();
}

DART_EXPORT bool Dart_IsNull(Dart_Handle object) {
  return Api::UnwrapHandle(object) == Object::null();
}

DART_EXPORT Dart_Handle Dart_ObjectEquals(Dart_Handle obj1,
                                          Dart_Handle obj2,
                                          bool* value) {
  DARTSCOPE(Thread::Current());
  CHECK_CALLBACK_STATE(T);
  const Instance& expected =
      Instance::CheckedHandle(Z, Api::UnwrapHandle(obj1));
  const Instance& actual = Instance::CheckedHandle(Z, Api::UnwrapHandle(obj2));
  const Object& result =
      Object::Handle(Z, DartLibraryCalls::Equals(expected, actual));
  if (result.IsBool()) {
    *value = Bool::Cast(result).value();
    return Api::Success();
  } else if (result.IsError()) {
    return Api::NewHandle(T, result.raw());
  } else {
    return Api::NewError("Expected boolean result from ==");
  }
}

// TODO(iposva): This call actually implements IsInstanceOfClass.
// Do we also need a real Dart_IsInstanceOf, which should take an instance
// rather than an object?
DART_EXPORT Dart_Handle Dart_ObjectIsType(Dart_Handle object,
                                          Dart_Handle type,
                                          bool* value) {
  DARTSCOPE(Thread::Current());

  const Type& type_obj = Api::UnwrapTypeHandle(Z, type);
  if (type_obj.IsNull()) {
    *value = false;
    RETURN_TYPE_ERROR(Z, type, Type);
  }
  if (!type_obj.IsFinalized()) {
    return Api::NewError(
        "%s expects argument 'type' to be a fully resolved type.",
        CURRENT_FUNC);
  }
  if (object == Api::Null()) {
    *value = false;
    return Api::Success();
  }
  const Instance& instance = Api::UnwrapInstanceHandle(Z, object);
  if (instance.IsNull()) {
    *value = false;
    RETURN_TYPE_ERROR(Z, object, Instance);
  }
  CHECK_CALLBACK_STATE(T);
  Error& malformed_type_error = Error::Handle(Z);
  *value = instance.IsInstanceOf(type_obj, Object::null_type_arguments(),
                                 Object::null_type_arguments(),
                                 &malformed_type_error);
  ASSERT(malformed_type_error.IsNull());  // Type was created from a class.
  return Api::Success();
}

DART_EXPORT bool Dart_IsInstance(Dart_Handle object) {
  Thread* thread = Thread::Current();
  CHECK_ISOLATE(thread->isolate());
  REUSABLE_OBJECT_HANDLESCOPE(thread);
  Object& ref = thread->ObjectHandle();
  ref = Api::UnwrapHandle(object);
  return ref.IsInstance();
}

DART_EXPORT bool Dart_IsNumber(Dart_Handle object) {
  return RawObject::IsNumberClassId(Api::ClassId(object));
}

DART_EXPORT bool Dart_IsInteger(Dart_Handle object) {
  return RawObject::IsIntegerClassId(Api::ClassId(object));
}

DART_EXPORT bool Dart_IsDouble(Dart_Handle object) {
  return Api::ClassId(object) == kDoubleCid;
}

DART_EXPORT bool Dart_IsBoolean(Dart_Handle object) {
  return Api::ClassId(object) == kBoolCid;
}

DART_EXPORT bool Dart_IsString(Dart_Handle object) {
  return RawObject::IsStringClassId(Api::ClassId(object));
}

DART_EXPORT bool Dart_IsStringLatin1(Dart_Handle object) {
  return RawObject::IsOneByteStringClassId(Api::ClassId(object));
}

DART_EXPORT bool Dart_IsExternalString(Dart_Handle object) {
  return RawObject::IsExternalStringClassId(Api::ClassId(object));
}

DART_EXPORT bool Dart_IsList(Dart_Handle object) {
  if (RawObject::IsBuiltinListClassId(Api::ClassId(object))) {
    return true;
  }

  DARTSCOPE(Thread::Current());
  const Object& obj = Object::Handle(Z, Api::UnwrapHandle(object));
  return GetListInstance(Z, obj) != Instance::null();
}

DART_EXPORT bool Dart_IsMap(Dart_Handle object) {
  DARTSCOPE(Thread::Current());
  const Object& obj = Object::Handle(Z, Api::UnwrapHandle(object));
  return GetMapInstance(Z, obj) != Instance::null();
}

DART_EXPORT bool Dart_IsLibrary(Dart_Handle object) {
  return Api::ClassId(object) == kLibraryCid;
}

DART_EXPORT bool Dart_IsType(Dart_Handle handle) {
  return Api::ClassId(handle) == kTypeCid;
}

DART_EXPORT bool Dart_IsFunction(Dart_Handle handle) {
  return Api::ClassId(handle) == kFunctionCid;
}

DART_EXPORT bool Dart_IsVariable(Dart_Handle handle) {
  return Api::ClassId(handle) == kFieldCid;
}

DART_EXPORT bool Dart_IsTypeVariable(Dart_Handle handle) {
  return Api::ClassId(handle) == kTypeParameterCid;
}

DART_EXPORT bool Dart_IsClosure(Dart_Handle object) {
  return Api::ClassId(object) == kClosureCid;
}

DART_EXPORT bool Dart_IsTypedData(Dart_Handle handle) {
  intptr_t cid = Api::ClassId(handle);
  return RawObject::IsTypedDataClassId(cid) ||
         RawObject::IsExternalTypedDataClassId(cid) ||
         RawObject::IsTypedDataViewClassId(cid);
}

DART_EXPORT bool Dart_IsByteBuffer(Dart_Handle handle) {
  return Api::ClassId(handle) == kByteBufferCid;
}

DART_EXPORT bool Dart_IsFuture(Dart_Handle handle) {
  DARTSCOPE(Thread::Current());
  API_TIMELINE_DURATION(T);
  Isolate* I = T->isolate();
  const Object& obj = Object::Handle(Z, Api::UnwrapHandle(handle));
  if (obj.IsInstance()) {
    const Class& future_class =
        Class::Handle(I->object_store()->future_class());
    ASSERT(!future_class.IsNull());
    const Class& obj_class = Class::Handle(Z, obj.clazz());
    Error& malformed_type_error = Error::Handle(Z);
    bool is_future = obj_class.IsSubtypeOf(
        Object::null_type_arguments(), future_class,
        Object::null_type_arguments(), &malformed_type_error, NULL, Heap::kNew);
    ASSERT(malformed_type_error.IsNull());  // Type is a raw Future.
    return is_future;
  }
  return false;
}

// --- Instances ----

DART_EXPORT Dart_Handle Dart_InstanceGetType(Dart_Handle instance) {
  DARTSCOPE(Thread::Current());
  API_TIMELINE_DURATION(T);
  Isolate* I = T->isolate();
  const Object& obj = Object::Handle(Z, Api::UnwrapHandle(instance));
  if (obj.IsNull()) {
    return Api::NewHandle(T, I->object_store()->null_type());
  }
  if (!obj.IsInstance()) {
    RETURN_TYPE_ERROR(Z, instance, Instance);
  }
  const AbstractType& type =
      AbstractType::Handle(Instance::Cast(obj).GetType(Heap::kNew));
  return Api::NewHandle(T, type.Canonicalize());
}

DART_EXPORT Dart_Handle Dart_FunctionName(Dart_Handle function) {
  DARTSCOPE(Thread::Current());
  const Function& func = Api::UnwrapFunctionHandle(Z, function);
  if (func.IsNull()) {
    RETURN_TYPE_ERROR(Z, function, Function);
  }
  return Api::NewHandle(T, func.UserVisibleName());
}

DART_EXPORT Dart_Handle Dart_ClassName(Dart_Handle cls_type) {
  DARTSCOPE(Thread::Current());
  const Type& type_obj = Api::UnwrapTypeHandle(Z, cls_type);
  if (type_obj.IsNull()) {
    RETURN_TYPE_ERROR(Z, cls_type, Type);
  }
  const Class& klass = Class::Handle(Z, type_obj.type_class());
  if (klass.IsNull()) {
    return Api::NewError(
        "cls_type must be a Type object which represents a Class.");
  }
  return Api::NewHandle(T, klass.UserVisibleName());
}

DART_EXPORT Dart_Handle Dart_FunctionOwner(Dart_Handle function) {
  DARTSCOPE(Thread::Current());
  const Function& func = Api::UnwrapFunctionHandle(Z, function);
  if (func.IsNull()) {
    RETURN_TYPE_ERROR(Z, function, Function);
  }
  if (func.IsNonImplicitClosureFunction()) {
    RawFunction* parent_function = func.parent_function();
    return Api::NewHandle(T, parent_function);
  }
  const Class& owner = Class::Handle(Z, func.Owner());
  ASSERT(!owner.IsNull());
  if (owner.IsTopLevel()) {
// Top-level functions are implemented as members of a hidden class. We hide
// that class here and instead answer the library.
#if defined(DEBUG)
    const Library& lib = Library::Handle(Z, owner.library());
    if (lib.IsNull()) {
      ASSERT(owner.IsDynamicClass() || owner.IsVoidClass());
    }
#endif
    return Api::NewHandle(T, owner.library());
  } else {
    return Api::NewHandle(T, owner.RareType());
  }
}

DART_EXPORT Dart_Handle Dart_FunctionIsStatic(Dart_Handle function,
                                              bool* is_static) {
  DARTSCOPE(Thread::Current());
  if (is_static == NULL) {
    RETURN_NULL_ERROR(is_static);
  }
  const Function& func = Api::UnwrapFunctionHandle(Z, function);
  if (func.IsNull()) {
    RETURN_TYPE_ERROR(Z, function, Function);
  }
  *is_static = func.is_static();
  return Api::Success();
}

DART_EXPORT Dart_Handle Dart_ClosureFunction(Dart_Handle closure) {
  DARTSCOPE(Thread::Current());
  const Instance& closure_obj = Api::UnwrapInstanceHandle(Z, closure);
  if (closure_obj.IsNull() || !closure_obj.IsClosure()) {
    RETURN_TYPE_ERROR(Z, closure, Instance);
  }

  ASSERT(ClassFinalizer::AllClassesFinalized());

  RawFunction* rf = Closure::Cast(closure_obj).function();
  return Api::NewHandle(T, rf);
}

DART_EXPORT Dart_Handle Dart_ClassLibrary(Dart_Handle cls_type) {
  DARTSCOPE(Thread::Current());
  const Type& type_obj = Api::UnwrapTypeHandle(Z, cls_type);
  const Class& klass = Class::Handle(Z, type_obj.type_class());
  if (klass.IsNull()) {
    return Api::NewError(
        "cls_type must be a Type object which represents a Class.");
  }
  const Library& library = Library::Handle(klass.library());
  if (library.IsNull()) {
    return Dart_Null();
  }
  return Api::NewHandle(Thread::Current(), library.raw());
}

// --- Numbers, Integers and Doubles ----

DART_EXPORT Dart_Handle Dart_IntegerFitsIntoInt64(Dart_Handle integer,
                                                  bool* fits) {
  // Fast path for Smis and Mints.
  Thread* thread = Thread::Current();
  API_TIMELINE_DURATION(thread);
  Isolate* isolate = thread->isolate();
  CHECK_ISOLATE(isolate);
  intptr_t class_id = Api::ClassId(integer);
  if (class_id == kSmiCid || class_id == kMintCid) {
    *fits = true;
    return Api::Success();
  }
  // Slow path for type error.
  DARTSCOPE(thread);
  const Integer& int_obj = Api::UnwrapIntegerHandle(Z, integer);
  ASSERT(int_obj.IsNull());
  RETURN_TYPE_ERROR(Z, integer, Integer);
}

DART_EXPORT Dart_Handle Dart_IntegerFitsIntoUint64(Dart_Handle integer,
                                                   bool* fits) {
  // Fast path for Smis.
  Thread* thread = Thread::Current();
  Isolate* isolate = thread->isolate();
  CHECK_ISOLATE(isolate);
  API_TIMELINE_DURATION(thread);
  if (Api::IsSmi(integer)) {
    *fits = (Api::SmiValue(integer) >= 0);
    return Api::Success();
  }
  // Slow path for Mints.
  DARTSCOPE(thread);
  const Integer& int_obj = Api::UnwrapIntegerHandle(Z, integer);
  if (int_obj.IsNull()) {
    RETURN_TYPE_ERROR(Z, integer, Integer);
  }
  ASSERT(int_obj.IsMint());
  *fits = !int_obj.IsNegative();
  return Api::Success();
}

DART_EXPORT Dart_Handle Dart_NewInteger(int64_t value) {
  // Fast path for Smis.
  Thread* thread = Thread::Current();
  Isolate* isolate = thread->isolate();
  CHECK_ISOLATE(isolate);
  API_TIMELINE_DURATION(thread);
  DARTSCOPE(thread);
  CHECK_CALLBACK_STATE(thread);
  return Api::NewHandle(thread, Integer::New(value));
}

DART_EXPORT Dart_Handle Dart_NewIntegerFromUint64(uint64_t value) {
  DARTSCOPE(Thread::Current());
  CHECK_CALLBACK_STATE(T);
  API_TIMELINE_DURATION(T);
  if (Integer::IsValueInRange(value)) {
    return Api::NewHandle(T, Integer::NewFromUint64(value));
  }
  return Api::NewError("%s: Cannot create Dart integer from value %" Pu64,
                       CURRENT_FUNC, value);
}

DART_EXPORT Dart_Handle Dart_NewIntegerFromHexCString(const char* str) {
  DARTSCOPE(Thread::Current());
  CHECK_CALLBACK_STATE(T);
  API_TIMELINE_DURATION(T);
  const String& str_obj = String::Handle(Z, String::New(str));
  RawInteger* integer = Integer::New(str_obj);
  if (integer == Integer::null()) {
    return Api::NewError("%s: Cannot create Dart integer from string %s",
                         CURRENT_FUNC, str);
  }
  return Api::NewHandle(T, integer);
}

DART_EXPORT Dart_Handle Dart_IntegerToInt64(Dart_Handle integer,
                                            int64_t* value) {
  // Fast path for Smis.
  Thread* thread = Thread::Current();
  Isolate* isolate = thread->isolate();
  CHECK_ISOLATE(isolate);
  if (Api::IsSmi(integer)) {
    *value = Api::SmiValue(integer);
    return Api::Success();
  }
  // Slow path for Mints.
  DARTSCOPE(thread);
  const Integer& int_obj = Api::UnwrapIntegerHandle(Z, integer);
  if (int_obj.IsNull()) {
    RETURN_TYPE_ERROR(Z, integer, Integer);
  }
  ASSERT(int_obj.IsMint());
  *value = int_obj.AsInt64Value();
  return Api::Success();
}

DART_EXPORT Dart_Handle Dart_IntegerToUint64(Dart_Handle integer,
                                             uint64_t* value) {
  // Fast path for Smis.
  Thread* thread = Thread::Current();
  Isolate* isolate = thread->isolate();
  CHECK_ISOLATE(isolate);
  if (Api::IsSmi(integer)) {
    intptr_t smi_value = Api::SmiValue(integer);
    if (smi_value >= 0) {
      *value = smi_value;
      return Api::Success();
    }
  }
  // Slow path for Mints.
  DARTSCOPE(thread);
  const Integer& int_obj = Api::UnwrapIntegerHandle(Z, integer);
  if (int_obj.IsNull()) {
    RETURN_TYPE_ERROR(Z, integer, Integer);
  }
  if (int_obj.IsSmi()) {
    ASSERT(int_obj.IsNegative());
  } else {
    ASSERT(int_obj.IsMint());
    if (!int_obj.IsNegative()) {
      *value = int_obj.AsInt64Value();
      return Api::Success();
    }
  }
  return Api::NewError("%s: Integer %s cannot be represented as a uint64_t.",
                       CURRENT_FUNC, int_obj.ToCString());
}

DART_EXPORT Dart_Handle Dart_IntegerToHexCString(Dart_Handle integer,
                                                 const char** value) {
  DARTSCOPE(Thread::Current());
  API_TIMELINE_DURATION(T);
  const Integer& int_obj = Api::UnwrapIntegerHandle(Z, integer);
  if (int_obj.IsNull()) {
    RETURN_TYPE_ERROR(Z, integer, Integer);
  }
  Zone* scope_zone = Api::TopScope(Thread::Current())->zone();
  *value = int_obj.ToHexCString(scope_zone);
  return Api::Success();
}

DART_EXPORT Dart_Handle Dart_NewDouble(double value) {
  DARTSCOPE(Thread::Current());
  CHECK_CALLBACK_STATE(T);
  return Api::NewHandle(T, Double::New(value));
}

DART_EXPORT Dart_Handle Dart_DoubleValue(Dart_Handle double_obj,
                                         double* value) {
  DARTSCOPE(Thread::Current());
  const Double& obj = Api::UnwrapDoubleHandle(Z, double_obj);
  if (obj.IsNull()) {
    RETURN_TYPE_ERROR(Z, double_obj, Double);
  }
  *value = obj.value();
  return Api::Success();
}

DART_EXPORT Dart_Handle Dart_GetStaticMethodClosure(Dart_Handle library,
                                                    Dart_Handle cls_type,
                                                    Dart_Handle function_name) {
  DARTSCOPE(Thread::Current());
  const Library& lib = Api::UnwrapLibraryHandle(Z, library);
  if (lib.IsNull()) {
    RETURN_TYPE_ERROR(Z, library, Library);
  }

  const Type& type_obj = Api::UnwrapTypeHandle(Z, cls_type);
  if (type_obj.IsNull()) {
    RETURN_TYPE_ERROR(Z, cls_type, Type);
  }

  const Class& klass = Class::Handle(Z, type_obj.type_class());
  if (klass.IsNull()) {
    return Api::NewError(
        "cls_type must be a Type object which represents a Class");
  }

  const String& func_name = Api::UnwrapStringHandle(Z, function_name);
  if (func_name.IsNull()) {
    RETURN_TYPE_ERROR(Z, function_name, String);
  }

  Function& func =
      Function::Handle(Z, klass.LookupStaticFunctionAllowPrivate(func_name));
  if (func.IsNull()) {
    return Dart_Null();
  }

  if (!func.is_static()) {
    return Api::NewError("function_name must refer to a static method.");
  }

  if (func.kind() != RawFunction::kRegularFunction) {
    return Api::NewError(
        "function_name must be the name of a regular function.");
  }
  func ^= func.ImplicitClosureFunction();
  if (func.IsNull()) {
    return Dart_Null();
  }

  return Api::NewHandle(T, func.ImplicitStaticClosure());
}

// --- Booleans ----

DART_EXPORT Dart_Handle Dart_True() {
  ASSERT(Isolate::Current() != NULL);
  return Api::True();
}

DART_EXPORT Dart_Handle Dart_False() {
  ASSERT(Isolate::Current() != NULL);
  return Api::False();
}

DART_EXPORT Dart_Handle Dart_NewBoolean(bool value) {
  Isolate* isolate = Isolate::Current();
  CHECK_ISOLATE(isolate);
  return value ? Api::True() : Api::False();
}

DART_EXPORT Dart_Handle Dart_BooleanValue(Dart_Handle boolean_obj,
                                          bool* value) {
  DARTSCOPE(Thread::Current());
  const Bool& obj = Api::UnwrapBoolHandle(Z, boolean_obj);
  if (obj.IsNull()) {
    RETURN_TYPE_ERROR(Z, boolean_obj, Bool);
  }
  *value = obj.value();
  return Api::Success();
}

// --- Strings ---

DART_EXPORT Dart_Handle Dart_StringLength(Dart_Handle str, intptr_t* len) {
  Thread* thread = Thread::Current();
  CHECK_ISOLATE(thread->isolate());
  ReusableObjectHandleScope reused_obj_handle(thread);
  const String& str_obj = Api::UnwrapStringHandle(reused_obj_handle, str);
  if (str_obj.IsNull()) {
    RETURN_TYPE_ERROR(thread->zone(), str, String);
  }
  *len = str_obj.Length();
  return Api::Success();
}

DART_EXPORT Dart_Handle Dart_NewStringFromCString(const char* str) {
  DARTSCOPE(Thread::Current());
  API_TIMELINE_DURATION(T);
  if (str == NULL) {
    RETURN_NULL_ERROR(str);
  }
  CHECK_CALLBACK_STATE(T);
  return Api::NewHandle(T, String::New(str));
}

DART_EXPORT Dart_Handle Dart_NewStringFromUTF8(const uint8_t* utf8_array,
                                               intptr_t length) {
  DARTSCOPE(Thread::Current());
  API_TIMELINE_DURATION(T);
  if (utf8_array == NULL && length != 0) {
    RETURN_NULL_ERROR(utf8_array);
  }
  CHECK_LENGTH(length, String::kMaxElements);
  if (!Utf8::IsValid(utf8_array, length)) {
    return Api::NewError("%s expects argument 'str' to be valid UTF-8.",
                         CURRENT_FUNC);
  }
  CHECK_CALLBACK_STATE(T);
  return Api::NewHandle(T, String::FromUTF8(utf8_array, length));
}

DART_EXPORT Dart_Handle Dart_NewStringFromUTF16(const uint16_t* utf16_array,
                                                intptr_t length) {
  DARTSCOPE(Thread::Current());
  if (utf16_array == NULL && length != 0) {
    RETURN_NULL_ERROR(utf16_array);
  }
  CHECK_LENGTH(length, String::kMaxElements);
  CHECK_CALLBACK_STATE(T);
  return Api::NewHandle(T, String::FromUTF16(utf16_array, length));
}

DART_EXPORT Dart_Handle Dart_NewStringFromUTF32(const int32_t* utf32_array,
                                                intptr_t length) {
  DARTSCOPE(Thread::Current());
  API_TIMELINE_DURATION(T);
  if (utf32_array == NULL && length != 0) {
    RETURN_NULL_ERROR(utf32_array);
  }
  CHECK_LENGTH(length, String::kMaxElements);
  CHECK_CALLBACK_STATE(T);
  return Api::NewHandle(T, String::FromUTF32(utf32_array, length));
}

DART_EXPORT Dart_Handle
Dart_NewExternalLatin1String(const uint8_t* latin1_array,
                             intptr_t length,
                             void* peer,
                             intptr_t external_allocation_size,
                             Dart_WeakPersistentHandleFinalizer callback) {
  DARTSCOPE(Thread::Current());
  API_TIMELINE_DURATION(T);
  if (latin1_array == NULL && length != 0) {
    RETURN_NULL_ERROR(latin1_array);
  }
  if (callback == NULL) {
    RETURN_NULL_ERROR(callback);
  }
  CHECK_LENGTH(length, String::kMaxElements);
  CHECK_CALLBACK_STATE(T);
  return Api::NewHandle(
      T,
      String::NewExternal(latin1_array, length, peer, external_allocation_size,
                          callback, SpaceForExternal(T, length)));
}

DART_EXPORT Dart_Handle
Dart_NewExternalUTF16String(const uint16_t* utf16_array,
                            intptr_t length,
                            void* peer,
                            intptr_t external_allocation_size,
                            Dart_WeakPersistentHandleFinalizer callback) {
  DARTSCOPE(Thread::Current());
  if (utf16_array == NULL && length != 0) {
    RETURN_NULL_ERROR(utf16_array);
  }
  if (callback == NULL) {
    RETURN_NULL_ERROR(callback);
  }
  CHECK_LENGTH(length, String::kMaxElements);
  CHECK_CALLBACK_STATE(T);
  intptr_t bytes = length * sizeof(*utf16_array);
  return Api::NewHandle(
      T,
      String::NewExternal(utf16_array, length, peer, external_allocation_size,
                          callback, SpaceForExternal(T, bytes)));
}

DART_EXPORT Dart_Handle Dart_StringToCString(Dart_Handle object,
                                             const char** cstr) {
  DARTSCOPE(Thread::Current());
  API_TIMELINE_DURATION(T);
  if (cstr == NULL) {
    RETURN_NULL_ERROR(cstr);
  }
  const String& str_obj = Api::UnwrapStringHandle(Z, object);
  if (str_obj.IsNull()) {
    RETURN_TYPE_ERROR(Z, object, String);
  }
  intptr_t string_length = Utf8::Length(str_obj);
  char* res = Api::TopScope(T)->zone()->Alloc<char>(string_length + 1);
  if (res == NULL) {
    return Api::NewError("Unable to allocate memory");
  }
  const char* string_value = str_obj.ToCString();
  memmove(res, string_value, string_length + 1);
  ASSERT(res[string_length] == '\0');
  *cstr = res;
  return Api::Success();
}

DART_EXPORT Dart_Handle Dart_StringToUTF8(Dart_Handle str,
                                          uint8_t** utf8_array,
                                          intptr_t* length) {
  DARTSCOPE(Thread::Current());
  API_TIMELINE_DURATION(T);
  if (utf8_array == NULL) {
    RETURN_NULL_ERROR(utf8_array);
  }
  if (length == NULL) {
    RETURN_NULL_ERROR(length);
  }
  const String& str_obj = Api::UnwrapStringHandle(Z, str);
  if (str_obj.IsNull()) {
    RETURN_TYPE_ERROR(Z, str, String);
  }
  intptr_t str_len = Utf8::Length(str_obj);
  *utf8_array = Api::TopScope(T)->zone()->Alloc<uint8_t>(str_len);
  if (*utf8_array == NULL) {
    return Api::NewError("Unable to allocate memory");
  }
  str_obj.ToUTF8(*utf8_array, str_len);
  *length = str_len;
  return Api::Success();
}

DART_EXPORT Dart_Handle Dart_StringToLatin1(Dart_Handle str,
                                            uint8_t* latin1_array,
                                            intptr_t* length) {
  DARTSCOPE(Thread::Current());
  API_TIMELINE_DURATION(T);
  if (latin1_array == NULL) {
    RETURN_NULL_ERROR(latin1_array);
  }
  if (length == NULL) {
    RETURN_NULL_ERROR(length);
  }
  const String& str_obj = Api::UnwrapStringHandle(Z, str);
  if (str_obj.IsNull() || !str_obj.IsOneByteString()) {
    RETURN_TYPE_ERROR(Z, str, String);
  }
  intptr_t str_len = str_obj.Length();
  intptr_t copy_len = (str_len > *length) ? *length : str_len;

  // We have already asserted that the string object is a Latin-1 string
  // so we can copy the characters over using a simple loop.
  for (intptr_t i = 0; i < copy_len; i++) {
    latin1_array[i] = str_obj.CharAt(i);
  }
  *length = copy_len;
  return Api::Success();
}

DART_EXPORT Dart_Handle Dart_StringToUTF16(Dart_Handle str,
                                           uint16_t* utf16_array,
                                           intptr_t* length) {
  DARTSCOPE(Thread::Current());
  API_TIMELINE_DURATION(T);
  const String& str_obj = Api::UnwrapStringHandle(Z, str);
  if (str_obj.IsNull()) {
    RETURN_TYPE_ERROR(Z, str, String);
  }
  intptr_t str_len = str_obj.Length();
  intptr_t copy_len = (str_len > *length) ? *length : str_len;
  for (intptr_t i = 0; i < copy_len; i++) {
    utf16_array[i] = str_obj.CharAt(i);
  }
  *length = copy_len;
  return Api::Success();
}

DART_EXPORT Dart_Handle Dart_StringStorageSize(Dart_Handle str,
                                               intptr_t* size) {
  Thread* thread = Thread::Current();
  CHECK_ISOLATE(thread->isolate());
  ReusableObjectHandleScope reused_obj_handle(thread);
  const String& str_obj = Api::UnwrapStringHandle(reused_obj_handle, str);
  if (str_obj.IsNull()) {
    RETURN_TYPE_ERROR(thread->zone(), str, String);
  }
  if (size == NULL) {
    RETURN_NULL_ERROR(size);
  }
  *size = (str_obj.Length() * str_obj.CharSize());
  return Api::Success();
}

DART_EXPORT Dart_Handle Dart_StringGetProperties(Dart_Handle object,
                                                 intptr_t* char_size,
                                                 intptr_t* str_len,
                                                 void** peer) {
  Thread* thread = Thread::Current();
  CHECK_ISOLATE(thread->isolate());
  ReusableObjectHandleScope reused_obj_handle(thread);
  const String& str = Api::UnwrapStringHandle(reused_obj_handle, object);
  if (str.IsNull()) {
    RETURN_TYPE_ERROR(thread->zone(), object, String);
  }
  if (str.IsExternal()) {
    *peer = str.GetPeer();
    ASSERT(*peer != NULL);
  } else {
    NoSafepointScope no_safepoint_scope;
    *peer = thread->isolate()->heap()->GetPeer(str.raw());
  }
  *char_size = str.CharSize();
  *str_len = str.Length();
  return Api::Success();
}

// --- Lists ---

DART_EXPORT Dart_Handle Dart_NewList(intptr_t length) {
  return Dart_NewListOf(Dart_CoreType_Dynamic, length);
}

static RawTypeArguments* TypeArgumentsForElementType(
    ObjectStore* store,
    Dart_CoreType_Id element_type_id) {
  switch (element_type_id) {
    case Dart_CoreType_Dynamic:
      return TypeArguments::null();
    case Dart_CoreType_Int:
      return store->type_argument_int();
    case Dart_CoreType_String:
      return store->type_argument_string();
  }
  UNREACHABLE();
  return NULL;
}

DART_EXPORT Dart_Handle Dart_NewListOf(Dart_CoreType_Id element_type_id,
                                       intptr_t length) {
  DARTSCOPE(Thread::Current());
  CHECK_LENGTH(length, Array::kMaxElements);
  CHECK_CALLBACK_STATE(T);
  const Array& arr = Array::Handle(Z, Array::New(length));
  if (element_type_id != Dart_CoreType_Dynamic) {
    arr.SetTypeArguments(TypeArguments::Handle(
        Z, TypeArgumentsForElementType(T->isolate()->object_store(),
                                       element_type_id)));
  }
  return Api::NewHandle(T, arr.raw());
}

DART_EXPORT Dart_Handle Dart_NewListOfType(Dart_Handle element_type,
                                           intptr_t length) {
  DARTSCOPE(Thread::Current());
  CHECK_LENGTH(length, Array::kMaxElements);
  CHECK_CALLBACK_STATE(T);
  const Type& type = Api::UnwrapTypeHandle(Z, element_type);
  if (type.IsNull()) {
    RETURN_TYPE_ERROR(Z, element_type, Type);
  }
  if (!type.IsFinalized()) {
    return Api::NewError(
        "%s expects argument 'type' to be a fully resolved type.",
        CURRENT_FUNC);
  }
  return Api::NewHandle(T, Array::New(length, type));
}

#define GET_LIST_LENGTH(zone, type, obj, len)                                  \
  type& array = type::Handle(zone);                                            \
  array ^= obj.raw();                                                          \
  *len = array.Length();                                                       \
  return Api::Success();

DART_EXPORT Dart_Handle Dart_ListLength(Dart_Handle list, intptr_t* len) {
  DARTSCOPE(Thread::Current());
  const Object& obj = Object::Handle(Z, Api::UnwrapHandle(list));
  if (obj.IsError()) {
    // Pass through errors.
    return list;
  }
  if (obj.IsTypedData()) {
    GET_LIST_LENGTH(Z, TypedData, obj, len);
  }
  if (obj.IsArray()) {
    GET_LIST_LENGTH(Z, Array, obj, len);
  }
  if (obj.IsGrowableObjectArray()) {
    GET_LIST_LENGTH(Z, GrowableObjectArray, obj, len);
  }
  if (obj.IsExternalTypedData()) {
    GET_LIST_LENGTH(Z, ExternalTypedData, obj, len);
  }
  CHECK_CALLBACK_STATE(T);

  // Now check and handle a dart object that implements the List interface.
  const Instance& instance = Instance::Handle(Z, GetListInstance(Z, obj));
  if (instance.IsNull()) {
    return Api::NewError("Object does not implement the List interface");
  }
  const String& name = String::Handle(Z, Field::GetterName(Symbols::Length()));
  const int kTypeArgsLen = 0;
  const int kNumArgs = 1;
  ArgumentsDescriptor args_desc(
      Array::Handle(Z, ArgumentsDescriptor::New(kTypeArgsLen, kNumArgs)));
  const Function& function =
      Function::Handle(Z, Resolver::ResolveDynamic(instance, name, args_desc));
  if (function.IsNull()) {
    return Api::NewError("List object does not have a 'length' field.");
  }

  const Array& args = Array::Handle(Z, Array::New(kNumArgs));
  args.SetAt(0, instance);  // Set up the receiver as the first argument.
  const Object& retval =
      Object::Handle(Z, DartEntry::InvokeFunction(function, args));
  if (retval.IsSmi()) {
    *len = Smi::Cast(retval).Value();
    return Api::Success();
  } else if (retval.IsMint()) {
    int64_t mint_value = Mint::Cast(retval).value();
    if (mint_value >= kIntptrMin && mint_value <= kIntptrMax) {
      *len = static_cast<intptr_t>(mint_value);
      return Api::Success();
    }
    return Api::NewError(
        "Length of List object is greater than the "
        "maximum value that 'len' parameter can hold");
  } else if (retval.IsError()) {
    return Api::NewHandle(T, retval.raw());
  } else {
    return Api::NewError("Length of List object is not an integer");
  }
}

#define GET_LIST_ELEMENT(thread, type, obj, index)                             \
  const type& array_obj = type::Cast(obj);                                     \
  if ((index >= 0) && (index < array_obj.Length())) {                          \
    return Api::NewHandle(thread, array_obj.At(index));                        \
  }                                                                            \
  return Api::NewError("Invalid index passed in to access list element");

DART_EXPORT Dart_Handle Dart_ListGetAt(Dart_Handle list, intptr_t index) {
  DARTSCOPE(Thread::Current());
  const Object& obj = Object::Handle(Z, Api::UnwrapHandle(list));
  if (obj.IsArray()) {
    GET_LIST_ELEMENT(T, Array, obj, index);
  } else if (obj.IsGrowableObjectArray()) {
    GET_LIST_ELEMENT(T, GrowableObjectArray, obj, index);
  } else if (obj.IsError()) {
    return list;
  } else {
    CHECK_CALLBACK_STATE(T);
    // Check and handle a dart object that implements the List interface.
    const Instance& instance = Instance::Handle(Z, GetListInstance(Z, obj));
    if (!instance.IsNull()) {
      return Api::NewHandle(T,
                            Send1Arg(instance, Symbols::IndexToken(),
                                     Instance::Handle(Z, Integer::New(index))));
    }
    return Api::NewError("Object does not implement the 'List' interface");
  }
}

#define GET_LIST_RANGE(thread, type, obj, offset, length)                      \
  const type& array_obj = type::Cast(obj);                                     \
  if ((offset >= 0) && (offset + length <= array_obj.Length())) {              \
    for (intptr_t index = 0; index < length; ++index) {                        \
      result[index] = Api::NewHandle(thread, array_obj.At(index + offset));    \
    }                                                                          \
    return Api::Success();                                                     \
  }                                                                            \
  return Api::NewError("Invalid offset/length passed in to access list");

DART_EXPORT Dart_Handle Dart_ListGetRange(Dart_Handle list,
                                          intptr_t offset,
                                          intptr_t length,
                                          Dart_Handle* result) {
  DARTSCOPE(Thread::Current());
  if (result == NULL) {
    RETURN_NULL_ERROR(result);
  }
  const Object& obj = Object::Handle(Z, Api::UnwrapHandle(list));
  if (obj.IsArray()) {
    GET_LIST_RANGE(T, Array, obj, offset, length);
  } else if (obj.IsGrowableObjectArray()) {
    GET_LIST_RANGE(T, GrowableObjectArray, obj, offset, length);
  } else if (obj.IsError()) {
    return list;
  } else {
    CHECK_CALLBACK_STATE(T);
    // Check and handle a dart object that implements the List interface.
    const Instance& instance = Instance::Handle(Z, GetListInstance(Z, obj));
    if (!instance.IsNull()) {
      const intptr_t kTypeArgsLen = 0;
      const intptr_t kNumArgs = 2;
      ArgumentsDescriptor args_desc(
          Array::Handle(ArgumentsDescriptor::New(kTypeArgsLen, kNumArgs)));
      const Function& function = Function::Handle(
          Z, Resolver::ResolveDynamic(instance, Symbols::AssignIndexToken(),
                                      args_desc));
      if (!function.IsNull()) {
        const Array& args = Array::Handle(Array::New(kNumArgs));
        args.SetAt(0, instance);
        Instance& index = Instance::Handle(Z);
        for (intptr_t i = 0; i < length; ++i) {
          index = Integer::New(i);
          args.SetAt(1, index);
          Dart_Handle value =
              Api::NewHandle(T, DartEntry::InvokeFunction(function, args));
          if (::Dart_IsError(value)) return value;
          result[i] = value;
        }
        return Api::Success();
      }
    }
    return Api::NewError("Object does not implement the 'List' interface");
  }
}

#define SET_LIST_ELEMENT(type, obj, index, value)                              \
  const type& array = type::Cast(obj);                                         \
  const Object& value_obj = Object::Handle(Z, Api::UnwrapHandle(value));       \
  if (!value_obj.IsNull() && !value_obj.IsInstance()) {                        \
    RETURN_TYPE_ERROR(Z, value, Instance);                                     \
  }                                                                            \
  if ((index >= 0) && (index < array.Length())) {                              \
    array.SetAt(index, value_obj);                                             \
    return Api::Success();                                                     \
  }                                                                            \
  return Api::NewError("Invalid index passed in to set list element");

DART_EXPORT Dart_Handle Dart_ListSetAt(Dart_Handle list,
                                       intptr_t index,
                                       Dart_Handle value) {
  DARTSCOPE(Thread::Current());
  const Object& obj = Object::Handle(Z, Api::UnwrapHandle(list));
  // If the list is immutable we call into Dart for the indexed setter to
  // get the unsupported operation exception as the result.
  if (obj.IsArray() && !Array::Cast(obj).IsImmutable()) {
    SET_LIST_ELEMENT(Array, obj, index, value);
  } else if (obj.IsGrowableObjectArray()) {
    SET_LIST_ELEMENT(GrowableObjectArray, obj, index, value);
  } else if (obj.IsError()) {
    return list;
  } else {
    CHECK_CALLBACK_STATE(T);

    // Check and handle a dart object that implements the List interface.
    const Instance& instance = Instance::Handle(Z, GetListInstance(Z, obj));
    if (!instance.IsNull()) {
      const intptr_t kTypeArgsLen = 0;
      const intptr_t kNumArgs = 3;
      ArgumentsDescriptor args_desc(
          Array::Handle(ArgumentsDescriptor::New(kTypeArgsLen, kNumArgs)));
      const Function& function = Function::Handle(
          Z, Resolver::ResolveDynamic(instance, Symbols::AssignIndexToken(),
                                      args_desc));
      if (!function.IsNull()) {
        const Integer& index_obj = Integer::Handle(Z, Integer::New(index));
        const Object& value_obj = Object::Handle(Z, Api::UnwrapHandle(value));
        if (!value_obj.IsNull() && !value_obj.IsInstance()) {
          RETURN_TYPE_ERROR(Z, value, Instance);
        }
        const Array& args = Array::Handle(Z, Array::New(kNumArgs));
        args.SetAt(0, instance);
        args.SetAt(1, index_obj);
        args.SetAt(2, value_obj);
        return Api::NewHandle(T, DartEntry::InvokeFunction(function, args));
      }
    }
    return Api::NewError("Object does not implement the 'List' interface");
  }
}

static RawObject* ResolveConstructor(const char* current_func,
                                     const Class& cls,
                                     const String& class_name,
                                     const String& dotted_name,
                                     int num_args);

static RawObject* ThrowArgumentError(const char* exception_message) {
  Thread* thread = Thread::Current();
  Zone* zone = thread->zone();
  // Lookup the class ArgumentError in dart:core.
  const String& lib_url = String::Handle(String::New("dart:core"));
  const String& class_name = String::Handle(String::New("ArgumentError"));
  const Library& lib =
      Library::Handle(zone, Library::LookupLibrary(thread, lib_url));
  if (lib.IsNull()) {
    const String& message = String::Handle(String::NewFormatted(
        "%s: library '%s' not found.", CURRENT_FUNC, lib_url.ToCString()));
    return ApiError::New(message);
  }
  const Class& cls =
      Class::Handle(zone, lib.LookupClassAllowPrivate(class_name));
  ASSERT(!cls.IsNull());
  Object& result = Object::Handle(zone);
  String& dot_name = String::Handle(String::New("."));
  String& constr_name = String::Handle(String::Concat(class_name, dot_name));
  result = ResolveConstructor(CURRENT_FUNC, cls, class_name, constr_name, 1);
  if (result.IsError()) return result.raw();
  ASSERT(result.IsFunction());
  Function& constructor = Function::Handle(zone);
  constructor ^= result.raw();
  if (!constructor.IsGenerativeConstructor()) {
    const String& message = String::Handle(
        String::NewFormatted("%s: class '%s' is not a constructor.",
                             CURRENT_FUNC, class_name.ToCString()));
    return ApiError::New(message);
  }
  Instance& exception = Instance::Handle(zone);
  exception = Instance::New(cls);
  const Array& args = Array::Handle(zone, Array::New(2));
  args.SetAt(0, exception);
  args.SetAt(1, String::Handle(String::New(exception_message)));
  result = DartEntry::InvokeFunction(constructor, args);
  if (result.IsError()) return result.raw();
  ASSERT(result.IsNull());

  if (thread->top_exit_frame_info() == 0) {
    // There are no dart frames on the stack so it would be illegal to
    // throw an exception here.
    const String& message = String::Handle(
        String::New("No Dart frames on stack, cannot throw exception"));
    return ApiError::New(message);
  }
  // Unwind all the API scopes till the exit frame before throwing an
  // exception.
  const Instance* saved_exception;
  {
    NoSafepointScope no_safepoint;
    RawInstance* raw_exception = exception.raw();
    thread->UnwindScopes(thread->top_exit_frame_info());
    saved_exception = &Instance::Handle(raw_exception);
  }
  Exceptions::Throw(thread, *saved_exception);
  const String& message =
      String::Handle(String::New("Exception was not thrown, internal error"));
  return ApiError::New(message);
}

// TODO(sgjesse): value should always be smaller then 0xff. Add error handling.
#define GET_LIST_ELEMENT_AS_BYTES(type, obj, native_array, offset, length)     \
  const type& array = type::Cast(obj);                                         \
  if (Utils::RangeCheck(offset, length, array.Length())) {                     \
    Object& element = Object::Handle(Z);                                       \
    for (int i = 0; i < length; i++) {                                         \
      element = array.At(offset + i);                                          \
      if (!element.IsInteger()) {                                              \
        return Api::NewHandle(                                                 \
            T, ThrowArgumentError("List contains non-int elements"));          \
      }                                                                        \
      const Integer& integer = Integer::Cast(element);                         \
      native_array[i] = static_cast<uint8_t>(integer.AsInt64Value() & 0xff);   \
      ASSERT(integer.AsInt64Value() <= 0xff);                                  \
    }                                                                          \
    return Api::Success();                                                     \
  }                                                                            \
  return Api::NewError("Invalid length passed in to access array elements");

template <typename T>
static Dart_Handle CopyBytes(const T& array,
                             intptr_t offset,
                             uint8_t* native_array,
                             intptr_t length) {
  ASSERT(array.ElementSizeInBytes() == 1);
  NoSafepointScope no_safepoint;
  memmove(native_array, reinterpret_cast<uint8_t*>(array.DataAddr(offset)),
          length);
  return Api::Success();
}

DART_EXPORT Dart_Handle Dart_ListGetAsBytes(Dart_Handle list,
                                            intptr_t offset,
                                            uint8_t* native_array,
                                            intptr_t length) {
  DARTSCOPE(Thread::Current());
  const Object& obj = Object::Handle(Z, Api::UnwrapHandle(list));
  if (obj.IsTypedData()) {
    const TypedData& array = TypedData::Cast(obj);
    if (array.ElementSizeInBytes() == 1) {
      if (!Utils::RangeCheck(offset, length, array.Length())) {
        return Api::NewError(
            "Invalid length passed in to access list elements");
      }
      return CopyBytes(array, offset, native_array, length);
    }
  }
  if (obj.IsExternalTypedData()) {
    const ExternalTypedData& external_array = ExternalTypedData::Cast(obj);
    if (external_array.ElementSizeInBytes() == 1) {
      if (!Utils::RangeCheck(offset, length, external_array.Length())) {
        return Api::NewError(
            "Invalid length passed in to access list elements");
      }
      return CopyBytes(external_array, offset, native_array, length);
    }
  }
  if (RawObject::IsTypedDataViewClassId(obj.GetClassId())) {
    const Instance& view = Instance::Cast(obj);
    if (TypedDataView::ElementSizeInBytes(view) == 1) {
      intptr_t view_length = Smi::Value(TypedDataView::Length(view));
      if (!Utils::RangeCheck(offset, length, view_length)) {
        return Api::NewError(
            "Invalid length passed in to access list elements");
      }
      const Instance& data = Instance::Handle(TypedDataView::Data(view));
      if (data.IsTypedData()) {
        const TypedData& array = TypedData::Cast(data);
        if (array.ElementSizeInBytes() == 1) {
          intptr_t data_offset =
              Smi::Value(TypedDataView::OffsetInBytes(view)) + offset;
          // Range check already performed on the view object.
          ASSERT(Utils::RangeCheck(data_offset, length, array.Length()));
          return CopyBytes(array, data_offset, native_array, length);
        }
      }
    }
  }
  if (obj.IsArray()) {
    GET_LIST_ELEMENT_AS_BYTES(Array, obj, native_array, offset, length);
  }
  if (obj.IsGrowableObjectArray()) {
    GET_LIST_ELEMENT_AS_BYTES(GrowableObjectArray, obj, native_array, offset,
                              length);
  }
  if (obj.IsError()) {
    return list;
  }
  CHECK_CALLBACK_STATE(T);

  // Check and handle a dart object that implements the List interface.
  const Instance& instance = Instance::Handle(Z, GetListInstance(Z, obj));
  if (!instance.IsNull()) {
    const int kTypeArgsLen = 0;
    const int kNumArgs = 2;
    ArgumentsDescriptor args_desc(
        Array::Handle(ArgumentsDescriptor::New(kTypeArgsLen, kNumArgs)));
    const Function& function = Function::Handle(
        Z,
        Resolver::ResolveDynamic(instance, Symbols::IndexToken(), args_desc));
    if (!function.IsNull()) {
      Object& result = Object::Handle(Z);
      Integer& intobj = Integer::Handle(Z);
      const Array& args = Array::Handle(Z, Array::New(kNumArgs));
      args.SetAt(0, instance);  // Set up the receiver as the first argument.
      for (int i = 0; i < length; i++) {
        HANDLESCOPE(T);
        intobj = Integer::New(offset + i);
        args.SetAt(1, intobj);
        result = DartEntry::InvokeFunction(function, args);
        if (result.IsError()) {
          return Api::NewHandle(T, result.raw());
        }
        if (!result.IsInteger()) {
          return Api::NewError(
              "%s expects the argument 'list' to be "
              "a List of int",
              CURRENT_FUNC);
        }
        const Integer& integer_result = Integer::Cast(result);
        ASSERT(integer_result.AsInt64Value() <= 0xff);
        // TODO(hpayer): value should always be smaller then 0xff. Add error
        // handling.
        native_array[i] =
            static_cast<uint8_t>(integer_result.AsInt64Value() & 0xff);
      }
      return Api::Success();
    }
  }
  return Api::NewError("Object does not implement the 'List' interface");
}

#define SET_LIST_ELEMENT_AS_BYTES(type, obj, native_array, offset, length)     \
  const type& array = type::Cast(obj);                                         \
  Integer& integer = Integer::Handle(Z);                                       \
  if (Utils::RangeCheck(offset, length, array.Length())) {                     \
    for (int i = 0; i < length; i++) {                                         \
      integer = Integer::New(native_array[i]);                                 \
      array.SetAt(offset + i, integer);                                        \
    }                                                                          \
    return Api::Success();                                                     \
  }                                                                            \
  return Api::NewError("Invalid length passed in to set array elements");

DART_EXPORT Dart_Handle Dart_ListSetAsBytes(Dart_Handle list,
                                            intptr_t offset,
                                            const uint8_t* native_array,
                                            intptr_t length) {
  DARTSCOPE(Thread::Current());
  const Object& obj = Object::Handle(Z, Api::UnwrapHandle(list));
  if (obj.IsTypedData()) {
    const TypedData& array = TypedData::Cast(obj);
    if (array.ElementSizeInBytes() == 1) {
      if (Utils::RangeCheck(offset, length, array.Length())) {
        NoSafepointScope no_safepoint;
        memmove(reinterpret_cast<uint8_t*>(array.DataAddr(offset)),
                native_array, length);
        return Api::Success();
      }
      return Api::NewError("Invalid length passed in to access list elements");
    }
  }
  if (obj.IsArray() && !Array::Cast(obj).IsImmutable()) {
    // If the list is immutable we call into Dart for the indexed setter to
    // get the unsupported operation exception as the result.
    SET_LIST_ELEMENT_AS_BYTES(Array, obj, native_array, offset, length);
  }
  if (obj.IsGrowableObjectArray()) {
    SET_LIST_ELEMENT_AS_BYTES(GrowableObjectArray, obj, native_array, offset,
                              length);
  }
  if (obj.IsError()) {
    return list;
  }
  CHECK_CALLBACK_STATE(T);

  // Check and handle a dart object that implements the List interface.
  const Instance& instance = Instance::Handle(Z, GetListInstance(Z, obj));
  if (!instance.IsNull()) {
    const int kTypeArgsLen = 0;
    const int kNumArgs = 3;
    ArgumentsDescriptor args_desc(
        Array::Handle(Z, ArgumentsDescriptor::New(kTypeArgsLen, kNumArgs)));
    const Function& function = Function::Handle(
        Z, Resolver::ResolveDynamic(instance, Symbols::AssignIndexToken(),
                                    args_desc));
    if (!function.IsNull()) {
      Integer& indexobj = Integer::Handle(Z);
      Integer& valueobj = Integer::Handle(Z);
      const Array& args = Array::Handle(Z, Array::New(kNumArgs));
      args.SetAt(0, instance);  // Set up the receiver as the first argument.
      for (int i = 0; i < length; i++) {
        indexobj = Integer::New(offset + i);
        valueobj = Integer::New(native_array[i]);
        args.SetAt(1, indexobj);
        args.SetAt(2, valueobj);
        const Object& result =
            Object::Handle(Z, DartEntry::InvokeFunction(function, args));
        if (result.IsError()) {
          return Api::NewHandle(T, result.raw());
        }
      }
      return Api::Success();
    }
  }
  return Api::NewError("Object does not implement the 'List' interface");
}

// --- Maps ---

DART_EXPORT Dart_Handle Dart_MapGetAt(Dart_Handle map, Dart_Handle key) {
  DARTSCOPE(Thread::Current());
  CHECK_CALLBACK_STATE(T);
  const Object& obj = Object::Handle(Z, Api::UnwrapHandle(map));
  const Instance& instance = Instance::Handle(Z, GetMapInstance(Z, obj));
  if (!instance.IsNull()) {
    const Object& key_obj = Object::Handle(Api::UnwrapHandle(key));
    if (!(key_obj.IsInstance() || key_obj.IsNull())) {
      return Api::NewError("Key is not an instance");
    }
    return Api::NewHandle(
        T, Send1Arg(instance, Symbols::IndexToken(), Instance::Cast(key_obj)));
  }
  return Api::NewError("Object does not implement the 'Map' interface");
}

DART_EXPORT Dart_Handle Dart_MapContainsKey(Dart_Handle map, Dart_Handle key) {
  DARTSCOPE(Thread::Current());
  CHECK_CALLBACK_STATE(T);
  const Object& obj = Object::Handle(Z, Api::UnwrapHandle(map));
  const Instance& instance = Instance::Handle(Z, GetMapInstance(Z, obj));
  if (!instance.IsNull()) {
    const Object& key_obj = Object::Handle(Z, Api::UnwrapHandle(key));
    if (!(key_obj.IsInstance() || key_obj.IsNull())) {
      return Api::NewError("Key is not an instance");
    }
    return Api::NewHandle(
        T, Send1Arg(instance, String::Handle(Z, String::New("containsKey")),
                    Instance::Cast(key_obj)));
  }
  return Api::NewError("Object does not implement the 'Map' interface");
}

DART_EXPORT Dart_Handle Dart_MapKeys(Dart_Handle map) {
  DARTSCOPE(Thread::Current());
  CHECK_CALLBACK_STATE(T);
  Object& obj = Object::Handle(Z, Api::UnwrapHandle(map));
  Instance& instance = Instance::Handle(Z, GetMapInstance(Z, obj));
  if (!instance.IsNull()) {
    const Object& iterator = Object::Handle(
        Send0Arg(instance, String::Handle(Z, String::New("get:keys"))));
    if (!iterator.IsInstance()) {
      return Api::NewHandle(T, iterator.raw());
    }
    return Api::NewHandle(T, Send0Arg(Instance::Cast(iterator),
                                      String::Handle(String::New("toList"))));
  }
  return Api::NewError("Object does not implement the 'Map' interface");
}

// --- Typed Data ---

// Helper method to get the type of a TypedData object.
static Dart_TypedData_Type GetType(intptr_t class_id) {
  Dart_TypedData_Type type;
  switch (class_id) {
    case kByteDataViewCid:
      type = Dart_TypedData_kByteData;
      break;
    case kTypedDataInt8ArrayCid:
    case kTypedDataInt8ArrayViewCid:
    case kExternalTypedDataInt8ArrayCid:
      type = Dart_TypedData_kInt8;
      break;
    case kTypedDataUint8ArrayCid:
    case kTypedDataUint8ArrayViewCid:
    case kExternalTypedDataUint8ArrayCid:
      type = Dart_TypedData_kUint8;
      break;
    case kTypedDataUint8ClampedArrayCid:
    case kTypedDataUint8ClampedArrayViewCid:
    case kExternalTypedDataUint8ClampedArrayCid:
      type = Dart_TypedData_kUint8Clamped;
      break;
    case kTypedDataInt16ArrayCid:
    case kTypedDataInt16ArrayViewCid:
    case kExternalTypedDataInt16ArrayCid:
      type = Dart_TypedData_kInt16;
      break;
    case kTypedDataUint16ArrayCid:
    case kTypedDataUint16ArrayViewCid:
    case kExternalTypedDataUint16ArrayCid:
      type = Dart_TypedData_kUint16;
      break;
    case kTypedDataInt32ArrayCid:
    case kTypedDataInt32ArrayViewCid:
    case kExternalTypedDataInt32ArrayCid:
      type = Dart_TypedData_kInt32;
      break;
    case kTypedDataUint32ArrayCid:
    case kTypedDataUint32ArrayViewCid:
    case kExternalTypedDataUint32ArrayCid:
      type = Dart_TypedData_kUint32;
      break;
    case kTypedDataInt64ArrayCid:
    case kTypedDataInt64ArrayViewCid:
    case kExternalTypedDataInt64ArrayCid:
      type = Dart_TypedData_kInt64;
      break;
    case kTypedDataUint64ArrayCid:
    case kTypedDataUint64ArrayViewCid:
    case kExternalTypedDataUint64ArrayCid:
      type = Dart_TypedData_kUint64;
      break;
    case kTypedDataFloat32ArrayCid:
    case kTypedDataFloat32ArrayViewCid:
    case kExternalTypedDataFloat32ArrayCid:
      type = Dart_TypedData_kFloat32;
      break;
    case kTypedDataFloat64ArrayCid:
    case kTypedDataFloat64ArrayViewCid:
    case kExternalTypedDataFloat64ArrayCid:
      type = Dart_TypedData_kFloat64;
      break;
    case kTypedDataFloat32x4ArrayCid:
    case kTypedDataFloat32x4ArrayViewCid:
    case kExternalTypedDataFloat32x4ArrayCid:
      type = Dart_TypedData_kFloat32x4;
      break;
    default:
      type = Dart_TypedData_kInvalid;
      break;
  }
  return type;
}

DART_EXPORT Dart_TypedData_Type Dart_GetTypeOfTypedData(Dart_Handle object) {
  API_TIMELINE_DURATION(Thread::Current());
  intptr_t class_id = Api::ClassId(object);
  if (RawObject::IsTypedDataClassId(class_id) ||
      RawObject::IsTypedDataViewClassId(class_id)) {
    return GetType(class_id);
  }
  return Dart_TypedData_kInvalid;
}

DART_EXPORT Dart_TypedData_Type
Dart_GetTypeOfExternalTypedData(Dart_Handle object) {
  API_TIMELINE_DURATION(Thread::Current());
  intptr_t class_id = Api::ClassId(object);
  if (RawObject::IsExternalTypedDataClassId(class_id)) {
    return GetType(class_id);
  }
  if (RawObject::IsTypedDataViewClassId(class_id)) {
    // Check if data object of the view is external.
    Zone* zone = Thread::Current()->zone();
    const Instance& view_obj = Api::UnwrapInstanceHandle(zone, object);
    ASSERT(!view_obj.IsNull());
    const Instance& data_obj =
        Instance::Handle(zone, TypedDataView::Data(view_obj));
    if (ExternalTypedData::IsExternalTypedData(data_obj)) {
      return GetType(class_id);
    }
  }
  return Dart_TypedData_kInvalid;
}

static RawObject* GetByteDataConstructor(Thread* thread,
                                         const String& constructor_name,
                                         intptr_t num_args) {
  const Library& lib =
      Library::Handle(thread->isolate()->object_store()->typed_data_library());
  ASSERT(!lib.IsNull());
  const Class& cls = Class::Handle(
      thread->zone(), lib.LookupClassAllowPrivate(Symbols::ByteData()));
  ASSERT(!cls.IsNull());
  return ResolveConstructor(CURRENT_FUNC, cls, Symbols::ByteData(),
                            constructor_name, num_args);
}

static Dart_Handle NewByteData(Thread* thread, intptr_t length) {
  CHECK_LENGTH(length, TypedData::MaxElements(kTypedDataInt8ArrayCid));
  Zone* zone = thread->zone();
  Object& result = Object::Handle(zone);
  result = GetByteDataConstructor(thread, Symbols::ByteDataDot(), 1);
  ASSERT(!result.IsNull());
  ASSERT(result.IsFunction());
  const Function& factory = Function::Cast(result);
  ASSERT(!factory.IsGenerativeConstructor());

  // Create the argument list.
  const Array& args = Array::Handle(zone, Array::New(2));
  // Factories get type arguments.
  args.SetAt(0, Object::null_type_arguments());
  args.SetAt(1, Smi::Handle(zone, Smi::New(length)));

  // Invoke the constructor and return the new object.
  result = DartEntry::InvokeFunction(factory, args);
  ASSERT(result.IsInstance() || result.IsNull() || result.IsError());
  return Api::NewHandle(thread, result.raw());
}

static Dart_Handle NewTypedData(Thread* thread, intptr_t cid, intptr_t length) {
  CHECK_LENGTH(length, TypedData::MaxElements(cid));
  return Api::NewHandle(thread, TypedData::New(cid, length));
}

static Dart_Handle NewExternalTypedData(
    Thread* thread,
    intptr_t cid,
    void* data,
    intptr_t length,
    void* peer,
    intptr_t external_allocation_size,
    Dart_WeakPersistentHandleFinalizer callback) {
  CHECK_LENGTH(length, ExternalTypedData::MaxElements(cid));
  Zone* zone = thread->zone();
  intptr_t bytes = length * ExternalTypedData::ElementSizeInBytes(cid);
  const ExternalTypedData& result = ExternalTypedData::Handle(
      zone, ExternalTypedData::New(cid, reinterpret_cast<uint8_t*>(data),
                                   length, SpaceForExternal(thread, bytes)));
  if (callback != NULL) {
    AllocateFinalizableHandle(thread, result, peer, external_allocation_size,
                              callback);
  }
  return Api::NewHandle(thread, result.raw());
}

static Dart_Handle NewExternalByteData(
    Thread* thread,
    void* data,
    intptr_t length,
    void* peer,
    intptr_t external_allocation_size,
    Dart_WeakPersistentHandleFinalizer callback) {
  Zone* zone = thread->zone();
  Dart_Handle ext_data =
      NewExternalTypedData(thread, kExternalTypedDataUint8ArrayCid, data,
                           length, peer, external_allocation_size, callback);
  if (::Dart_IsError(ext_data)) {
    return ext_data;
  }
  Object& result = Object::Handle(zone);
  result = GetByteDataConstructor(thread, Symbols::ByteDataDot_view(), 3);
  ASSERT(!result.IsNull());
  ASSERT(result.IsFunction());
  const Function& factory = Function::Cast(result);
  ASSERT(!factory.IsGenerativeConstructor());

  // Create the argument list.
  const intptr_t num_args = 3;
  const Array& args = Array::Handle(zone, Array::New(num_args + 1));
  // Factories get type arguments.
  args.SetAt(0, Object::null_type_arguments());
  const ExternalTypedData& array =
      Api::UnwrapExternalTypedDataHandle(zone, ext_data);
  args.SetAt(1, array);
  Smi& smi = Smi::Handle(zone);
  smi = Smi::New(0);
  args.SetAt(2, smi);
  smi = Smi::New(length);
  args.SetAt(3, smi);

  // Invoke the constructor and return the new object.
  result = DartEntry::InvokeFunction(factory, args);
  ASSERT(result.IsNull() || result.IsInstance() || result.IsError());
  return Api::NewHandle(thread, result.raw());
}

DART_EXPORT Dart_Handle Dart_NewTypedData(Dart_TypedData_Type type,
                                          intptr_t length) {
  DARTSCOPE(Thread::Current());
  CHECK_CALLBACK_STATE(T);
  switch (type) {
    case Dart_TypedData_kByteData:
      return NewByteData(T, length);
    case Dart_TypedData_kInt8:
      return NewTypedData(T, kTypedDataInt8ArrayCid, length);
    case Dart_TypedData_kUint8:
      return NewTypedData(T, kTypedDataUint8ArrayCid, length);
    case Dart_TypedData_kUint8Clamped:
      return NewTypedData(T, kTypedDataUint8ClampedArrayCid, length);
    case Dart_TypedData_kInt16:
      return NewTypedData(T, kTypedDataInt16ArrayCid, length);
    case Dart_TypedData_kUint16:
      return NewTypedData(T, kTypedDataUint16ArrayCid, length);
    case Dart_TypedData_kInt32:
      return NewTypedData(T, kTypedDataInt32ArrayCid, length);
    case Dart_TypedData_kUint32:
      return NewTypedData(T, kTypedDataUint32ArrayCid, length);
    case Dart_TypedData_kInt64:
      return NewTypedData(T, kTypedDataInt64ArrayCid, length);
    case Dart_TypedData_kUint64:
      return NewTypedData(T, kTypedDataUint64ArrayCid, length);
    case Dart_TypedData_kFloat32:
      return NewTypedData(T, kTypedDataFloat32ArrayCid, length);
    case Dart_TypedData_kFloat64:
      return NewTypedData(T, kTypedDataFloat64ArrayCid, length);
    case Dart_TypedData_kFloat32x4:
      return NewTypedData(T, kTypedDataFloat32x4ArrayCid, length);
    default:
      return Api::NewError("%s expects argument 'type' to be of 'TypedData'",
                           CURRENT_FUNC);
  }
  UNREACHABLE();
  return Api::Null();
}

DART_EXPORT Dart_Handle Dart_NewExternalTypedData(Dart_TypedData_Type type,
                                                  void* data,
                                                  intptr_t length) {
  return Dart_NewExternalTypedDataWithFinalizer(type, data, length, NULL, 0,
                                                NULL);
}

DART_EXPORT Dart_Handle Dart_NewExternalTypedDataWithFinalizer(
    Dart_TypedData_Type type,
    void* data,
    intptr_t length,
    void* peer,
    intptr_t external_allocation_size,
    Dart_WeakPersistentHandleFinalizer callback) {
  DARTSCOPE(Thread::Current());
  if (data == NULL && length != 0) {
    RETURN_NULL_ERROR(data);
  }
  CHECK_CALLBACK_STATE(T);
  switch (type) {
    case Dart_TypedData_kByteData:
      return NewExternalByteData(T, data, length, peer,
                                 external_allocation_size, callback);
    case Dart_TypedData_kInt8:
      return NewExternalTypedData(T, kExternalTypedDataInt8ArrayCid, data,
                                  length, peer, external_allocation_size,
                                  callback);
    case Dart_TypedData_kUint8:
      return NewExternalTypedData(T, kExternalTypedDataUint8ArrayCid, data,
                                  length, peer, external_allocation_size,
                                  callback);
    case Dart_TypedData_kUint8Clamped:
      return NewExternalTypedData(T, kExternalTypedDataUint8ClampedArrayCid,
                                  data, length, peer, external_allocation_size,
                                  callback);
    case Dart_TypedData_kInt16:
      return NewExternalTypedData(T, kExternalTypedDataInt16ArrayCid, data,
                                  length, peer, external_allocation_size,
                                  callback);
    case Dart_TypedData_kUint16:
      return NewExternalTypedData(T, kExternalTypedDataUint16ArrayCid, data,
                                  length, peer, external_allocation_size,
                                  callback);
    case Dart_TypedData_kInt32:
      return NewExternalTypedData(T, kExternalTypedDataInt32ArrayCid, data,
                                  length, peer, external_allocation_size,
                                  callback);
    case Dart_TypedData_kUint32:
      return NewExternalTypedData(T, kExternalTypedDataUint32ArrayCid, data,
                                  length, peer, external_allocation_size,
                                  callback);
    case Dart_TypedData_kInt64:
      return NewExternalTypedData(T, kExternalTypedDataInt64ArrayCid, data,
                                  length, peer, external_allocation_size,
                                  callback);
    case Dart_TypedData_kUint64:
      return NewExternalTypedData(T, kExternalTypedDataUint64ArrayCid, data,
                                  length, peer, external_allocation_size,
                                  callback);
    case Dart_TypedData_kFloat32:
      return NewExternalTypedData(T, kExternalTypedDataFloat32ArrayCid, data,
                                  length, peer, external_allocation_size,
                                  callback);
    case Dart_TypedData_kFloat64:
      return NewExternalTypedData(T, kExternalTypedDataFloat64ArrayCid, data,
                                  length, peer, external_allocation_size,
                                  callback);
    case Dart_TypedData_kFloat32x4:
      return NewExternalTypedData(T, kExternalTypedDataFloat32x4ArrayCid, data,
                                  length, peer, external_allocation_size,
                                  callback);
    default:
      return Api::NewError(
          "%s expects argument 'type' to be of"
          " 'external TypedData'",
          CURRENT_FUNC);
  }
  UNREACHABLE();
  return Api::Null();
}

static RawObject* GetByteBufferConstructor(Thread* thread,
                                           const String& class_name,
                                           const String& constructor_name,
                                           intptr_t num_args) {
  const Library& lib =
      Library::Handle(thread->isolate()->object_store()->typed_data_library());
  ASSERT(!lib.IsNull());
  const Class& cls =
      Class::Handle(thread->zone(), lib.LookupClassAllowPrivate(class_name));
  ASSERT(!cls.IsNull());
  return ResolveConstructor(CURRENT_FUNC, cls, class_name, constructor_name,
                            num_args);
}

DART_EXPORT Dart_Handle Dart_NewByteBuffer(Dart_Handle typed_data) {
  DARTSCOPE(Thread::Current());
  intptr_t class_id = Api::ClassId(typed_data);
  if (!RawObject::IsExternalTypedDataClassId(class_id) &&
      !RawObject::IsTypedDataViewClassId(class_id) &&
      !RawObject::IsTypedDataClassId(class_id)) {
    RETURN_TYPE_ERROR(Z, typed_data, 'TypedData');
  }
  Object& result = Object::Handle(Z);
  result = GetByteBufferConstructor(T, Symbols::_ByteBuffer(),
                                    Symbols::_ByteBufferDot_New(), 1);
  ASSERT(!result.IsNull());
  ASSERT(result.IsFunction());
  const Function& factory = Function::Cast(result);
  ASSERT(!factory.IsGenerativeConstructor());

  // Create the argument list.
  const Array& args = Array::Handle(Z, Array::New(2));
  // Factories get type arguments.
  args.SetAt(0, Object::null_type_arguments());
  const Object& obj = Object::Handle(Z, Api::UnwrapHandle(typed_data));
  args.SetAt(1, obj);

  // Invoke the factory constructor and return the new object.
  result = DartEntry::InvokeFunction(factory, args);
  ASSERT(result.IsInstance() || result.IsNull() || result.IsError());
  return Api::NewHandle(T, result.raw());
}

// Structure to record acquired typed data for verification purposes.
class AcquiredData {
 public:
  AcquiredData(void* data, intptr_t size_in_bytes, bool copy)
      : size_in_bytes_(size_in_bytes), data_(data), data_copy_(NULL) {
    if (copy) {
      data_copy_ = malloc(size_in_bytes_);
      memmove(data_copy_, data_, size_in_bytes_);
    }
  }

  // The pointer to hand out via the API.
  void* GetData() const { return data_copy_ != NULL ? data_copy_ : data_; }

  // Writes back and deletes/zaps, if a copy was made.
  ~AcquiredData() {
    if (data_copy_ != NULL) {
      memmove(data_, data_copy_, size_in_bytes_);
      memset(data_copy_, kZapReleasedByte, size_in_bytes_);
      free(data_copy_);
    }
  }

 private:
  static const uint8_t kZapReleasedByte = 0xda;
  intptr_t size_in_bytes_;
  void* data_;
  void* data_copy_;

  DISALLOW_COPY_AND_ASSIGN(AcquiredData);
};

DART_EXPORT Dart_Handle Dart_TypedDataAcquireData(Dart_Handle object,
                                                  Dart_TypedData_Type* type,
                                                  void** data,
                                                  intptr_t* len) {
  DARTSCOPE(Thread::Current());
  Isolate* I = T->isolate();
  intptr_t class_id = Api::ClassId(object);
  if (!RawObject::IsExternalTypedDataClassId(class_id) &&
      !RawObject::IsTypedDataViewClassId(class_id) &&
      !RawObject::IsTypedDataClassId(class_id)) {
    RETURN_TYPE_ERROR(Z, object, 'TypedData');
  }
  if (type == NULL) {
    RETURN_NULL_ERROR(type);
  }
  if (data == NULL) {
    RETURN_NULL_ERROR(data);
  }
  if (len == NULL) {
    RETURN_NULL_ERROR(len);
  }
  // Get the type of typed data object.
  *type = GetType(class_id);
  intptr_t length = 0;
  intptr_t size_in_bytes = 0;
  void* data_tmp = NULL;
  bool external = false;
  // If it is an external typed data object just return the data field.
  if (RawObject::IsExternalTypedDataClassId(class_id)) {
    const ExternalTypedData& obj =
        Api::UnwrapExternalTypedDataHandle(Z, object);
    ASSERT(!obj.IsNull());
    length = obj.Length();
    size_in_bytes = length * ExternalTypedData::ElementSizeInBytes(class_id);
    data_tmp = obj.DataAddr(0);
    external = true;
  } else if (RawObject::IsTypedDataClassId(class_id)) {
    // Regular typed data object, set up some GC and API callback guards.
    const TypedData& obj = Api::UnwrapTypedDataHandle(Z, object);
    ASSERT(!obj.IsNull());
    length = obj.Length();
    size_in_bytes = length * TypedData::ElementSizeInBytes(class_id);
    T->IncrementNoSafepointScopeDepth();
    START_NO_CALLBACK_SCOPE(T);
    data_tmp = obj.DataAddr(0);
  } else {
    ASSERT(RawObject::IsTypedDataViewClassId(class_id));
    const Instance& view_obj = Api::UnwrapInstanceHandle(Z, object);
    ASSERT(!view_obj.IsNull());
    Smi& val = Smi::Handle();
    val ^= TypedDataView::Length(view_obj);
    length = val.Value();
    size_in_bytes = length * TypedDataView::ElementSizeInBytes(class_id);
    val ^= TypedDataView::OffsetInBytes(view_obj);
    intptr_t offset_in_bytes = val.Value();
    const Instance& obj = Instance::Handle(TypedDataView::Data(view_obj));
    T->IncrementNoSafepointScopeDepth();
    START_NO_CALLBACK_SCOPE(T);
    if (TypedData::IsTypedData(obj)) {
      const TypedData& data_obj = TypedData::Cast(obj);
      data_tmp = data_obj.DataAddr(offset_in_bytes);
    } else {
      ASSERT(ExternalTypedData::IsExternalTypedData(obj));
      const ExternalTypedData& data_obj = ExternalTypedData::Cast(obj);
      data_tmp = data_obj.DataAddr(offset_in_bytes);
      external = true;
    }
  }
  if (FLAG_verify_acquired_data) {
    if (external) {
      ASSERT(!I->heap()->Contains(reinterpret_cast<uword>(data_tmp)));
    } else {
      ASSERT(I->heap()->Contains(reinterpret_cast<uword>(data_tmp)));
    }
    const Object& obj = Object::Handle(Z, Api::UnwrapHandle(object));
    WeakTable* table = I->api_state()->acquired_table();
    intptr_t current = table->GetValue(obj.raw());
    if (current != 0) {
      return Api::NewError("Data was already acquired for this object.");
    }
    // Do not make a copy if the data is external. Some callers expect external
    // data to remain in place, even though the API spec doesn't guarantee it.
    // TODO(koda/asiva): Make final decision and document it.
    AcquiredData* ad = new AcquiredData(data_tmp, size_in_bytes, !external);
    table->SetValue(obj.raw(), reinterpret_cast<intptr_t>(ad));
    data_tmp = ad->GetData();
  }
  *data = data_tmp;
  *len = length;
  return Api::Success();
}

DART_EXPORT Dart_Handle Dart_TypedDataReleaseData(Dart_Handle object) {
  DARTSCOPE(Thread::Current());
  Isolate* I = T->isolate();
  intptr_t class_id = Api::ClassId(object);
  if (!RawObject::IsExternalTypedDataClassId(class_id) &&
      !RawObject::IsTypedDataViewClassId(class_id) &&
      !RawObject::IsTypedDataClassId(class_id)) {
    RETURN_TYPE_ERROR(Z, object, 'TypedData');
  }
  if (!RawObject::IsExternalTypedDataClassId(class_id)) {
    T->DecrementNoSafepointScopeDepth();
    END_NO_CALLBACK_SCOPE(T);
  }
  if (FLAG_verify_acquired_data) {
    const Object& obj = Object::Handle(Z, Api::UnwrapHandle(object));
    WeakTable* table = I->api_state()->acquired_table();
    intptr_t current = table->GetValue(obj.raw());
    if (current == 0) {
      return Api::NewError("Data was not acquired for this object.");
    }
    AcquiredData* ad = reinterpret_cast<AcquiredData*>(current);
    table->SetValue(obj.raw(), 0);  // Delete entry from table.
    delete ad;
  }
  return Api::Success();
}

DART_EXPORT Dart_Handle Dart_GetDataFromByteBuffer(Dart_Handle object) {
  Thread* thread = Thread::Current();
  Zone* zone = thread->zone();
  Isolate* isolate = thread->isolate();
  CHECK_ISOLATE(isolate);
  TransitionNativeToVM transition(thread);
  intptr_t class_id = Api::ClassId(object);
  if (class_id != kByteBufferCid) {
    RETURN_TYPE_ERROR(zone, object, 'ByteBuffer');
  }
  const Instance& instance = Api::UnwrapInstanceHandle(zone, object);
  ASSERT(!instance.IsNull());
  return Api::NewHandle(thread, ByteBuffer::Data(instance));
}

// ---  Invoking Constructors, Methods, and Field accessors ---

static RawObject* ResolveConstructor(const char* current_func,
                                     const Class& cls,
                                     const String& class_name,
                                     const String& constr_name,
                                     int num_args) {
  // The constructor must be present in the interface.
  const Function& constructor =
      Function::Handle(cls.LookupFunctionAllowPrivate(constr_name));
  if (constructor.IsNull() ||
      (!constructor.IsGenerativeConstructor() && !constructor.IsFactory())) {
    const String& lookup_class_name = String::Handle(cls.Name());
    if (!class_name.Equals(lookup_class_name)) {
      // When the class name used to build the constructor name is
      // different than the name of the class in which we are doing
      // the lookup, it can be confusing to the user to figure out
      // what's going on.  Be a little more explicit for these error
      // messages.
      const String& message = String::Handle(String::NewFormatted(
          "%s: could not find factory '%s' in class '%s'.", current_func,
          constr_name.ToCString(), lookup_class_name.ToCString()));
      return ApiError::New(message);
    } else {
      const String& message = String::Handle(
          String::NewFormatted("%s: could not find constructor '%s'.",
                               current_func, constr_name.ToCString()));
      return ApiError::New(message);
    }
  }
  const int kTypeArgsLen = 0;
  const int extra_args = 1;
  String& error_message = String::Handle();
  if (!constructor.AreValidArgumentCounts(kTypeArgsLen, num_args + extra_args,
                                          0, &error_message)) {
    const String& message = String::Handle(String::NewFormatted(
        "%s: wrong argument count for "
        "constructor '%s': %s.",
        current_func, constr_name.ToCString(), error_message.ToCString()));
    return ApiError::New(message);
  }
  return constructor.raw();
}

DART_EXPORT Dart_Handle Dart_New(Dart_Handle type,
                                 Dart_Handle constructor_name,
                                 int number_of_arguments,
                                 Dart_Handle* arguments) {
  DARTSCOPE(Thread::Current());
  CHECK_CALLBACK_STATE(T);
  Object& result = Object::Handle(Z);

  if (number_of_arguments < 0) {
    return Api::NewError(
        "%s expects argument 'number_of_arguments' to be non-negative.",
        CURRENT_FUNC);
  }

  // Get the class to instantiate.
  Object& unchecked_type = Object::Handle(Api::UnwrapHandle(type));
  if (unchecked_type.IsNull() || !unchecked_type.IsType()) {
    RETURN_TYPE_ERROR(Z, type, Type);
  }
  Type& type_obj = Type::Handle();
  type_obj ^= unchecked_type.raw();
  if (!type_obj.IsFinalized()) {
    return Api::NewError(
        "%s expects argument 'type' to be a fully resolved type.",
        CURRENT_FUNC);
  }
  Class& cls = Class::Handle(Z, type_obj.type_class());
  TypeArguments& type_arguments =
      TypeArguments::Handle(Z, type_obj.arguments());

  const String& base_constructor_name = String::Handle(Z, cls.Name());

  // And get the name of the constructor to invoke.
  String& dot_name = String::Handle(Z);
  result = Api::UnwrapHandle(constructor_name);
  if (result.IsNull()) {
    dot_name = Symbols::Dot().raw();
  } else if (result.IsString()) {
    dot_name = String::Concat(Symbols::Dot(), String::Cast(result));
  } else {
    RETURN_TYPE_ERROR(Z, constructor_name, String);
  }

  // Resolve the constructor.
  String& constr_name =
      String::Handle(String::Concat(base_constructor_name, dot_name));
  result = ResolveConstructor("Dart_New", cls, base_constructor_name,
                              constr_name, number_of_arguments);
  if (result.IsError()) {
    return Api::NewHandle(T, result.raw());
  }
  ASSERT(result.IsFunction());
  Function& constructor = Function::Handle(Z);
  constructor ^= result.raw();

  Instance& new_object = Instance::Handle(Z);
  if (constructor.IsRedirectingFactory()) {
    ClassFinalizer::ResolveRedirectingFactory(cls, constructor);
    Type& redirect_type = Type::Handle(constructor.RedirectionType());
    constructor = constructor.RedirectionTarget();
    if (constructor.IsNull()) {
      ASSERT(redirect_type.IsMalformed());
      return Api::NewHandle(T, redirect_type.error());
    }

    if (!redirect_type.IsInstantiated()) {
      // The type arguments of the redirection type are instantiated from the
      // type arguments of the type argument.
      // We do not support generic constructors.
      ASSERT(redirect_type.IsInstantiated(kFunctions));
      Error& bound_error = Error::Handle();
      redirect_type ^= redirect_type.InstantiateFrom(
          type_arguments, Object::null_type_arguments(), kNoneFree,
          &bound_error, NULL, NULL, Heap::kNew);
      if (!bound_error.IsNull()) {
        return Api::NewHandle(T, bound_error.raw());
      }
      redirect_type ^= redirect_type.Canonicalize();
    }

    type_obj = redirect_type.raw();
    type_arguments = redirect_type.arguments();

    cls = type_obj.type_class();
  }
  if (constructor.IsGenerativeConstructor()) {
#if defined(DEBUG)
    if (!cls.is_allocated() &&
        (Dart::vm_snapshot_kind() == Snapshot::kFullAOT)) {
      return Api::NewError("Precompilation dropped '%s'", cls.ToCString());
    }
#endif
    // Create the new object.
    new_object = Instance::New(cls);
  }

  // Create the argument list.
  intptr_t arg_index = 0;
  int extra_args = 1;
  const Array& args =
      Array::Handle(Z, Array::New(number_of_arguments + extra_args));
  if (constructor.IsGenerativeConstructor()) {
    // Constructors get the uninitialized object.
    if (!type_arguments.IsNull()) {
      // The type arguments will be null if the class has no type parameters, in
      // which case the following call would fail because there is no slot
      // reserved in the object for the type vector.
      new_object.SetTypeArguments(type_arguments);
    }
    args.SetAt(arg_index++, new_object);
  } else {
    // Factories get type arguments.
    args.SetAt(arg_index++, type_arguments);
  }
  Object& argument = Object::Handle(Z);
  for (int i = 0; i < number_of_arguments; i++) {
    argument = Api::UnwrapHandle(arguments[i]);
    if (!argument.IsNull() && !argument.IsInstance()) {
      if (argument.IsError()) {
        return Api::NewHandle(T, argument.raw());
      } else {
        return Api::NewError(
            "%s expects arguments[%d] to be an Instance handle.", CURRENT_FUNC,
            i);
      }
    }
    args.SetAt(arg_index++, argument);
  }

  // Invoke the constructor and return the new object.
  result = DartEntry::InvokeFunction(constructor, args);
  if (result.IsError()) {
    return Api::NewHandle(T, result.raw());
  }

  if (constructor.IsGenerativeConstructor()) {
    ASSERT(result.IsNull());
  } else {
    ASSERT(result.IsNull() || result.IsInstance());
    new_object ^= result.raw();
  }
  return Api::NewHandle(T, new_object.raw());
}

static RawInstance* AllocateObject(Thread* thread, const Class& cls) {
  if (!cls.is_fields_marked_nullable()) {
    // Mark all fields as nullable.
    Zone* zone = thread->zone();
    Class& iterate_cls = Class::Handle(zone, cls.raw());
    Field& field = Field::Handle(zone);
    Array& fields = Array::Handle(zone);
    while (!iterate_cls.IsNull()) {
      ASSERT(iterate_cls.is_finalized());
      iterate_cls.set_is_fields_marked_nullable();
      fields = iterate_cls.fields();
      iterate_cls = iterate_cls.SuperClass();
      for (int field_num = 0; field_num < fields.Length(); field_num++) {
        field ^= fields.At(field_num);
        if (field.is_static()) {
          continue;
        }
        field.RecordStore(Object::null_object());
      }
    }
  }

  // Allocate an object for the given class.
  return Instance::New(cls);
}

DART_EXPORT Dart_Handle Dart_Allocate(Dart_Handle type) {
  DARTSCOPE(Thread::Current());
  CHECK_CALLBACK_STATE(T);

  const Type& type_obj = Api::UnwrapTypeHandle(Z, type);
  // Get the class to instantiate.
  if (type_obj.IsNull()) {
    RETURN_TYPE_ERROR(Z, type, Type);
  }
  const Class& cls = Class::Handle(Z, type_obj.type_class());
#if defined(DEBUG)
  if (!cls.is_allocated() && (Dart::vm_snapshot_kind() == Snapshot::kFullAOT)) {
    return Api::NewError("Precompilation dropped '%s'", cls.ToCString());
  }
#endif
  const Error& error = Error::Handle(Z, cls.EnsureIsFinalized(T));
  if (!error.IsNull()) {
    // An error occurred, return error object.
    return Api::NewHandle(T, error.raw());
  }
  return Api::NewHandle(T, AllocateObject(T, cls));
}

DART_EXPORT Dart_Handle
Dart_AllocateWithNativeFields(Dart_Handle type,
                              intptr_t num_native_fields,
                              const intptr_t* native_fields) {
  DARTSCOPE(Thread::Current());
  CHECK_CALLBACK_STATE(T);

  const Type& type_obj = Api::UnwrapTypeHandle(Z, type);
  // Get the class to instantiate.
  if (type_obj.IsNull()) {
    RETURN_TYPE_ERROR(Z, type, Type);
  }
  if (native_fields == NULL) {
    RETURN_NULL_ERROR(native_fields);
  }
  const Class& cls = Class::Handle(Z, type_obj.type_class());
#if defined(DEBUG)
  if (!cls.is_allocated() && (Dart::vm_snapshot_kind() == Snapshot::kFullAOT)) {
    return Api::NewError("Precompilation dropped '%s'", cls.ToCString());
  }
#endif
  const Error& error = Error::Handle(Z, cls.EnsureIsFinalized(T));
  if (!error.IsNull()) {
    // An error occurred, return error object.
    return Api::NewHandle(T, error.raw());
  }
  if (num_native_fields != cls.num_native_fields()) {
    return Api::NewError(
        "%s: invalid number of native fields %" Pd " passed in, expected %d",
        CURRENT_FUNC, num_native_fields, cls.num_native_fields());
  }
  const Instance& instance = Instance::Handle(Z, AllocateObject(T, cls));
  instance.SetNativeFields(num_native_fields, native_fields);
  return Api::NewHandle(T, instance.raw());
}

static Dart_Handle SetupArguments(Thread* thread,
                                  int num_args,
                                  Dart_Handle* arguments,
                                  int extra_args,
                                  Array* args) {
  Zone* zone = thread->zone();
  // Check for malformed arguments in the arguments list.
  *args = Array::New(num_args + extra_args);
  Object& arg = Object::Handle(zone);
  for (int i = 0; i < num_args; i++) {
    arg = Api::UnwrapHandle(arguments[i]);
    if (!arg.IsNull() && !arg.IsInstance()) {
      *args = Array::null();
      if (arg.IsError()) {
        return Api::NewHandle(thread, arg.raw());
      } else {
        return Api::NewError(
            "%s expects arguments[%d] to be an Instance handle.", "Dart_Invoke",
            i);
      }
    }
    args->SetAt((i + extra_args), arg);
  }
  return Api::Success();
}

DART_EXPORT Dart_Handle Dart_InvokeConstructor(Dart_Handle object,
                                               Dart_Handle name,
                                               int number_of_arguments,
                                               Dart_Handle* arguments) {
  DARTSCOPE(Thread::Current());
  API_TIMELINE_DURATION(T);
  CHECK_CALLBACK_STATE(T);

  if (number_of_arguments < 0) {
    return Api::NewError(
        "%s expects argument 'number_of_arguments' to be non-negative.",
        CURRENT_FUNC);
  }
  const Instance& instance = Api::UnwrapInstanceHandle(Z, object);
  if (instance.IsNull()) {
    RETURN_TYPE_ERROR(Z, object, Instance);
  }

  // Since we have allocated an object it would mean that the type
  // is finalized.
  // TODO(asiva): How do we ensure that a constructor is not called more than
  // once for the same object.

  // Construct name of the constructor to invoke.
  const String& constructor_name = Api::UnwrapStringHandle(Z, name);
  const AbstractType& type_obj =
      AbstractType::Handle(Z, instance.GetType(Heap::kNew));
  const Class& cls = Class::Handle(Z, type_obj.type_class());
  const String& class_name = String::Handle(Z, cls.Name());
  const Array& strings = Array::Handle(Z, Array::New(3));
  strings.SetAt(0, class_name);
  strings.SetAt(1, Symbols::Dot());
  if (constructor_name.IsNull()) {
    strings.SetAt(2, Symbols::Empty());
  } else {
    strings.SetAt(2, constructor_name);
  }
  const String& dot_name = String::Handle(Z, String::ConcatAll(strings));
  const TypeArguments& type_arguments =
      TypeArguments::Handle(Z, type_obj.arguments());
  const Function& constructor =
      Function::Handle(Z, cls.LookupFunctionAllowPrivate(dot_name));
  const int kTypeArgsLen = 0;
  const int extra_args = 1;
  if (!constructor.IsNull() && constructor.IsGenerativeConstructor() &&
      constructor.AreValidArgumentCounts(
          kTypeArgsLen, number_of_arguments + extra_args, 0, NULL)) {
    // Create the argument list.
    // Constructors get the uninitialized object.
    if (!type_arguments.IsNull()) {
      // The type arguments will be null if the class has no type
      // parameters, in which case the following call would fail
      // because there is no slot reserved in the object for the
      // type vector.
      instance.SetTypeArguments(type_arguments);
    }
    Dart_Handle result;
    Array& args = Array::Handle(Z);
    result =
        SetupArguments(T, number_of_arguments, arguments, extra_args, &args);
    if (!::Dart_IsError(result)) {
      args.SetAt(0, instance);
      const Object& retval =
          Object::Handle(Z, DartEntry::InvokeFunction(constructor, args));
      if (retval.IsError()) {
        result = Api::NewHandle(T, retval.raw());
      } else {
        result = Api::NewHandle(T, instance.raw());
      }
    }
    return result;
  }
  return Api::NewError("%s expects argument 'name' to be a valid constructor.",
                       CURRENT_FUNC);
}

DART_EXPORT Dart_Handle Dart_Invoke(Dart_Handle target,
                                    Dart_Handle name,
                                    int number_of_arguments,
                                    Dart_Handle* arguments) {
  DARTSCOPE(Thread::Current());
  API_TIMELINE_DURATION(T);
  CHECK_CALLBACK_STATE(T);

  String& function_name =
      String::Handle(Z, Api::UnwrapStringHandle(Z, name).raw());
  if (function_name.IsNull()) {
    RETURN_TYPE_ERROR(Z, name, String);
  }
  if (number_of_arguments < 0) {
    return Api::NewError(
        "%s expects argument 'number_of_arguments' to be non-negative.",
        CURRENT_FUNC);
  }
  const Object& obj = Object::Handle(Z, Api::UnwrapHandle(target));
  if (obj.IsError()) {
    return target;
  }
  Dart_Handle result;
  Array& args = Array::Handle(Z);
  // This API does not provide a way to pass named parameters.
  const Array& arg_names = Object::empty_array();
  const bool respect_reflectable = false;
  if (obj.IsType()) {
    if (!Type::Cast(obj).IsFinalized()) {
      return Api::NewError(
          "%s expects argument 'target' to be a fully resolved type.",
          CURRENT_FUNC);
    }

    const Class& cls = Class::Handle(Z, Type::Cast(obj).type_class());
    if (Library::IsPrivate(function_name)) {
      const Library& lib = Library::Handle(Z, cls.library());
      function_name = lib.PrivateName(function_name);
    }

    // Setup args and check for malformed arguments in the arguments list.
    result = SetupArguments(T, number_of_arguments, arguments, 0, &args);
    if (::Dart_IsError(result)) {
      return result;
    }
    return Api::NewHandle(
        T, cls.Invoke(function_name, args, arg_names, respect_reflectable));
  } else if (obj.IsNull() || obj.IsInstance()) {
    // Since we have allocated an object it would mean that the type of the
    // receiver is already resolved and finalized, hence it is not necessary
    // to check here.
    Instance& instance = Instance::Handle(Z);
    instance ^= obj.raw();

    // Setup args and check for malformed arguments in the arguments list.
    result = SetupArguments(T, number_of_arguments, arguments, 1, &args);
    if (::Dart_IsError(result)) {
      return result;
    }
    args.SetAt(0, instance);
    return Api::NewHandle(T, instance.Invoke(function_name, args, arg_names,
                                             respect_reflectable));
  } else if (obj.IsLibrary()) {
    // Check whether class finalization is needed.
    const Library& lib = Library::Cast(obj);

    // Check that the library is loaded.
    if (!lib.Loaded()) {
      return Api::NewError("%s expects library argument 'target' to be loaded.",
                           CURRENT_FUNC);
    }

    if (Library::IsPrivate(function_name)) {
      function_name = lib.PrivateName(function_name);
    }

    // Setup args and check for malformed arguments in the arguments list.
    result = SetupArguments(T, number_of_arguments, arguments, 0, &args);
    if (::Dart_IsError(result)) {
      return result;
    }

    return Api::NewHandle(
        T, lib.Invoke(function_name, args, arg_names, respect_reflectable));
  } else {
    return Api::NewError(
        "%s expects argument 'target' to be an object, type, or library.",
        CURRENT_FUNC);
  }
}

DART_EXPORT Dart_Handle Dart_InvokeClosure(Dart_Handle closure,
                                           int number_of_arguments,
                                           Dart_Handle* arguments) {
  DARTSCOPE(Thread::Current());
  API_TIMELINE_DURATION(T);
  CHECK_CALLBACK_STATE(T);
  const Instance& closure_obj = Api::UnwrapInstanceHandle(Z, closure);
  if (closure_obj.IsNull() || !closure_obj.IsCallable(NULL)) {
    RETURN_TYPE_ERROR(Z, closure, Instance);
  }
  if (number_of_arguments < 0) {
    return Api::NewError(
        "%s expects argument 'number_of_arguments' to be non-negative.",
        CURRENT_FUNC);
  }

  // Set up arguments to include the closure as the first argument.
  const Array& args = Array::Handle(Z, Array::New(number_of_arguments + 1));
  Object& obj = Object::Handle(Z);
  args.SetAt(0, closure_obj);
  for (int i = 0; i < number_of_arguments; i++) {
    obj = Api::UnwrapHandle(arguments[i]);
    if (!obj.IsNull() && !obj.IsInstance()) {
      RETURN_TYPE_ERROR(Z, arguments[i], Instance);
    }
    args.SetAt(i + 1, obj);
  }
  // Now try to invoke the closure.
  return Api::NewHandle(T, DartEntry::InvokeClosure(args));
}

DART_EXPORT Dart_Handle Dart_GetField(Dart_Handle container, Dart_Handle name) {
  DARTSCOPE(Thread::Current());
  API_TIMELINE_DURATION(T);
  CHECK_CALLBACK_STATE(T);

  String& field_name =
      String::Handle(Z, Api::UnwrapStringHandle(Z, name).raw());
  if (field_name.IsNull()) {
    RETURN_TYPE_ERROR(Z, name, String);
  }
  const Object& obj = Object::Handle(Z, Api::UnwrapHandle(container));
  const bool throw_nsm_if_absent = true;
  const bool respect_reflectable = false;

  if (obj.IsType()) {
    if (!Type::Cast(obj).IsFinalized()) {
      return Api::NewError(
          "%s expects argument 'container' to be a fully resolved type.",
          CURRENT_FUNC);
    }
    Class& cls = Class::Handle(Z, Type::Cast(obj).type_class());
    if (Library::IsPrivate(field_name)) {
      const Library& lib = Library::Handle(Z, cls.library());
      field_name = lib.PrivateName(field_name);
    }
    return Api::NewHandle(T, cls.InvokeGetter(field_name, throw_nsm_if_absent,
                                              respect_reflectable));
  } else if (obj.IsNull() || obj.IsInstance()) {
    Instance& instance = Instance::Handle(Z);
    instance ^= obj.raw();
    if (Library::IsPrivate(field_name)) {
      const Class& cls = Class::Handle(Z, instance.clazz());
      const Library& lib = Library::Handle(Z, cls.library());
      field_name = lib.PrivateName(field_name);
    }
    return Api::NewHandle(
        T, instance.InvokeGetter(field_name, respect_reflectable));
  } else if (obj.IsLibrary()) {
    const Library& lib = Library::Cast(obj);
    // Check that the library is loaded.
    if (!lib.Loaded()) {
      return Api::NewError(
          "%s expects library argument 'container' to be loaded.",
          CURRENT_FUNC);
    }
    if (Library::IsPrivate(field_name)) {
      field_name = lib.PrivateName(field_name);
    }
    return Api::NewHandle(T, lib.InvokeGetter(field_name, throw_nsm_if_absent,
                                              respect_reflectable));
  } else if (obj.IsError()) {
    return container;
  } else {
    return Api::NewError(
        "%s expects argument 'container' to be an object, type, or library.",
        CURRENT_FUNC);
  }
}

DART_EXPORT Dart_Handle Dart_SetField(Dart_Handle container,
                                      Dart_Handle name,
                                      Dart_Handle value) {
  DARTSCOPE(Thread::Current());
  API_TIMELINE_DURATION(T);
  CHECK_CALLBACK_STATE(T);

  String& field_name =
      String::Handle(Z, Api::UnwrapStringHandle(Z, name).raw());
  if (field_name.IsNull()) {
    RETURN_TYPE_ERROR(Z, name, String);
  }

  // Since null is allowed for value, we don't use UnwrapInstanceHandle.
  const Object& value_obj = Object::Handle(Z, Api::UnwrapHandle(value));
  if (!value_obj.IsNull() && !value_obj.IsInstance()) {
    RETURN_TYPE_ERROR(Z, value, Instance);
  }
  Instance& value_instance = Instance::Handle(Z);
  value_instance ^= value_obj.raw();

  const Object& obj = Object::Handle(Z, Api::UnwrapHandle(container));
  const bool respect_reflectable = false;

  if (obj.IsType()) {
    if (!Type::Cast(obj).IsFinalized()) {
      return Api::NewError(
          "%s expects argument 'container' to be a fully resolved type.",
          CURRENT_FUNC);
    }

    // To access a static field we may need to use the Field or the
    // setter Function.
    Class& cls = Class::Handle(Z, Type::Cast(obj).type_class());
    if (Library::IsPrivate(field_name)) {
      const Library& lib = Library::Handle(Z, cls.library());
      field_name = lib.PrivateName(field_name);
    }
    return Api::NewHandle(
        T, cls.InvokeSetter(field_name, value_instance, respect_reflectable));
  } else if (obj.IsNull() || obj.IsInstance()) {
    Instance& instance = Instance::Handle(Z);
    instance ^= obj.raw();
    if (Library::IsPrivate(field_name)) {
      const Class& cls = Class::Handle(Z, instance.clazz());
      const Library& lib = Library::Handle(Z, cls.library());
      field_name = lib.PrivateName(field_name);
    }
    return Api::NewHandle(T, instance.InvokeSetter(field_name, value_instance,
                                                   respect_reflectable));
  } else if (obj.IsLibrary()) {
    // To access a top-level we may need to use the Field or the
    // setter Function.  The setter function may either be in the
    // library or in the field's owner class, depending.
    const Library& lib = Library::Cast(obj);
    // Check that the library is loaded.
    if (!lib.Loaded()) {
      return Api::NewError(
          "%s expects library argument 'container' to be loaded.",
          CURRENT_FUNC);
    }

    if (Library::IsPrivate(field_name)) {
      field_name = lib.PrivateName(field_name);
    }
    return Api::NewHandle(
        T, lib.InvokeSetter(field_name, value_instance, respect_reflectable));
  } else if (obj.IsError()) {
    return container;
  }
  return Api::NewError(
      "%s expects argument 'container' to be an object, type, or library.",
      CURRENT_FUNC);
}

// --- Exceptions ----

DART_EXPORT Dart_Handle Dart_ThrowException(Dart_Handle exception) {
  Thread* thread = Thread::Current();
  Zone* zone = thread->zone();
  Isolate* isolate = thread->isolate();
  CHECK_ISOLATE(isolate);
  CHECK_CALLBACK_STATE(thread);
  if (Api::IsError(exception)) {
    ::Dart_PropagateError(exception);
  }
  TransitionNativeToVM transition(thread);
  const Instance& excp = Api::UnwrapInstanceHandle(zone, exception);
  if (excp.IsNull()) {
    RETURN_TYPE_ERROR(zone, exception, Instance);
  }
  if (thread->top_exit_frame_info() == 0) {
    // There are no dart frames on the stack so it would be illegal to
    // throw an exception here.
    return Api::NewError("No Dart frames on stack, cannot throw exception");
  }
  // Unwind all the API scopes till the exit frame before throwing an
  // exception.
  const Instance* saved_exception;
  {
    NoSafepointScope no_safepoint;
    RawInstance* raw_exception =
        Api::UnwrapInstanceHandle(zone, exception).raw();
    thread->UnwindScopes(thread->top_exit_frame_info());
    saved_exception = &Instance::Handle(raw_exception);
  }
  Exceptions::Throw(thread, *saved_exception);
  return Api::NewError("Exception was not thrown, internal error");
}

DART_EXPORT Dart_Handle Dart_ReThrowException(Dart_Handle exception,
                                              Dart_Handle stacktrace) {
  Thread* thread = Thread::Current();
  Zone* zone = thread->zone();
  Isolate* isolate = thread->isolate();
  CHECK_ISOLATE(isolate);
  CHECK_CALLBACK_STATE(thread);
  TransitionNativeToVM transition(thread);
  {
    const Instance& excp = Api::UnwrapInstanceHandle(zone, exception);
    if (excp.IsNull()) {
      RETURN_TYPE_ERROR(zone, exception, Instance);
    }
    const Instance& stk = Api::UnwrapInstanceHandle(zone, stacktrace);
    if (stk.IsNull()) {
      RETURN_TYPE_ERROR(zone, stacktrace, Instance);
    }
  }
  if (thread->top_exit_frame_info() == 0) {
    // There are no dart frames on the stack so it would be illegal to
    // throw an exception here.
    return Api::NewError("No Dart frames on stack, cannot throw exception");
  }
  // Unwind all the API scopes till the exit frame before throwing an
  // exception.
  const Instance* saved_exception;
  const StackTrace* saved_stacktrace;
  {
    NoSafepointScope no_safepoint;
    RawInstance* raw_exception =
        Api::UnwrapInstanceHandle(zone, exception).raw();
    RawStackTrace* raw_stacktrace =
        Api::UnwrapStackTraceHandle(zone, stacktrace).raw();
    thread->UnwindScopes(thread->top_exit_frame_info());
    saved_exception = &Instance::Handle(raw_exception);
    saved_stacktrace = &StackTrace::Handle(raw_stacktrace);
  }
  Exceptions::ReThrow(thread, *saved_exception, *saved_stacktrace);
  return Api::NewError("Exception was not re thrown, internal error");
}

// --- Native fields and functions ---

DART_EXPORT Dart_Handle Dart_CreateNativeWrapperClass(Dart_Handle library,
                                                      Dart_Handle name,
                                                      int field_count) {
#if defined(DART_PRECOMPILED_RUNTIME)
  return Api::NewError("%s: Cannot compile on an AOT runtime.", CURRENT_FUNC);
#else
  DARTSCOPE(Thread::Current());
  const String& cls_name = Api::UnwrapStringHandle(Z, name);
  if (cls_name.IsNull()) {
    RETURN_TYPE_ERROR(Z, name, String);
  }
  const Library& lib = Api::UnwrapLibraryHandle(Z, library);
  if (lib.IsNull()) {
    RETURN_TYPE_ERROR(Z, library, Library);
  }
  if (!Utils::IsUint(16, field_count)) {
    return Api::NewError(
        "Invalid field_count passed to Dart_CreateNativeWrapperClass");
  }
  CHECK_CALLBACK_STATE(T);

  String& cls_symbol = String::Handle(Z, Symbols::New(T, cls_name));
  const Class& cls =
      Class::Handle(Z, Class::NewNativeWrapper(lib, cls_symbol, field_count));
  if (cls.IsNull()) {
    return Api::NewError(
        "Unable to create native wrapper class : already exists");
  }
  return Api::NewHandle(T, cls.RareType());
#endif  // defined(DART_PRECOMPILED_RUNTIME)
}

DART_EXPORT Dart_Handle Dart_GetNativeInstanceFieldCount(Dart_Handle obj,
                                                         int* count) {
  Thread* thread = Thread::Current();
  CHECK_ISOLATE(thread->isolate());
  ReusableObjectHandleScope reused_obj_handle(thread);
  const Instance& instance = Api::UnwrapInstanceHandle(reused_obj_handle, obj);
  if (instance.IsNull()) {
    RETURN_TYPE_ERROR(thread->zone(), obj, Instance);
  }
  *count = instance.NumNativeFields();
  return Api::Success();
}

DART_EXPORT Dart_Handle Dart_GetNativeInstanceField(Dart_Handle obj,
                                                    int index,
                                                    intptr_t* value) {
  Thread* thread = Thread::Current();
  CHECK_ISOLATE(thread->isolate());
  ReusableObjectHandleScope reused_obj_handle(thread);
  const Instance& instance = Api::UnwrapInstanceHandle(reused_obj_handle, obj);
  if (instance.IsNull()) {
    RETURN_TYPE_ERROR(thread->zone(), obj, Instance);
  }
  if (!instance.IsValidNativeIndex(index)) {
    return Api::NewError(
        "%s: invalid index %d passed in to access native instance field",
        CURRENT_FUNC, index);
  }
  *value = instance.GetNativeField(index);
  return Api::Success();
}

DART_EXPORT Dart_Handle Dart_SetNativeInstanceField(Dart_Handle obj,
                                                    int index,
                                                    intptr_t value) {
  DARTSCOPE(Thread::Current());
  const Instance& instance = Api::UnwrapInstanceHandle(Z, obj);
  if (instance.IsNull()) {
    RETURN_TYPE_ERROR(Z, obj, Instance);
  }
  if (!instance.IsValidNativeIndex(index)) {
    return Api::NewError(
        "%s: invalid index %d passed in to set native instance field",
        CURRENT_FUNC, index);
  }
  instance.SetNativeField(index, value);
  return Api::Success();
}

DART_EXPORT void* Dart_GetNativeIsolateData(Dart_NativeArguments args) {
  NativeArguments* arguments = reinterpret_cast<NativeArguments*>(args);
  Isolate* isolate = arguments->thread()->isolate();
  ASSERT(isolate == Isolate::Current());
  return isolate->init_callback_data();
}

DART_EXPORT Dart_Handle Dart_GetNativeArguments(
    Dart_NativeArguments args,
    int num_arguments,
    const Dart_NativeArgument_Descriptor* argument_descriptors,
    Dart_NativeArgument_Value* arg_values) {
  NativeArguments* arguments = reinterpret_cast<NativeArguments*>(args);
  TransitionNativeToVM transition(arguments->thread());
  ASSERT(arguments->thread()->isolate() == Isolate::Current());
  if (arg_values == NULL) {
    RETURN_NULL_ERROR(arg_values);
  }
  for (int i = 0; i < num_arguments; i++) {
    Dart_NativeArgument_Descriptor desc = argument_descriptors[i];
    Dart_NativeArgument_Type arg_type =
        static_cast<Dart_NativeArgument_Type>(desc.type);
    int arg_index = desc.index;
    ASSERT(arg_index >= 0 && arg_index < arguments->NativeArgCount());
    Dart_NativeArgument_Value* native_value = &(arg_values[i]);
    switch (arg_type) {
      case Dart_NativeArgument_kBool:
        if (!Api::GetNativeBooleanArgument(arguments, arg_index,
                                           &(native_value->as_bool))) {
          return Api::NewError(
              "%s: expects argument at index %d to be of"
              " type Boolean.",
              CURRENT_FUNC, i);
        }
        break;

      case Dart_NativeArgument_kInt32: {
        int64_t value = 0;
        if (!GetNativeIntegerArgument(arguments, arg_index, &value)) {
          return Api::NewError(
              "%s: expects argument at index %d to be of"
              " type Integer.",
              CURRENT_FUNC, i);
        }
        if (value < INT_MIN || value > INT_MAX) {
          return Api::NewError("%s: argument value at index %d is out of range",
                               CURRENT_FUNC, i);
        }
        native_value->as_int32 = static_cast<int32_t>(value);
        break;
      }

      case Dart_NativeArgument_kUint32: {
        int64_t value = 0;
        if (!GetNativeIntegerArgument(arguments, arg_index, &value)) {
          return Api::NewError(
              "%s: expects argument at index %d to be of"
              " type Integer.",
              CURRENT_FUNC, i);
        }
        if (value < 0 || value > UINT_MAX) {
          return Api::NewError("%s: argument value at index %d is out of range",
                               CURRENT_FUNC, i);
        }
        native_value->as_uint32 = static_cast<uint32_t>(value);
        break;
      }

      case Dart_NativeArgument_kInt64: {
        int64_t value = 0;
        if (!GetNativeIntegerArgument(arguments, arg_index, &value)) {
          return Api::NewError(
              "%s: expects argument at index %d to be of"
              " type Integer.",
              CURRENT_FUNC, i);
        }
        native_value->as_int64 = value;
        break;
      }

      case Dart_NativeArgument_kUint64: {
        uint64_t value = 0;
        if (!GetNativeUnsignedIntegerArgument(arguments, arg_index, &value)) {
          return Api::NewError(
              "%s: expects argument at index %d to be of"
              " type Integer.",
              CURRENT_FUNC, i);
        }
        native_value->as_uint64 = value;
        break;
      }

      case Dart_NativeArgument_kDouble:
        if (!GetNativeDoubleArgument(arguments, arg_index,
                                     &(native_value->as_double))) {
          return Api::NewError(
              "%s: expects argument at index %d to be of"
              " type Double.",
              CURRENT_FUNC, i);
        }
        break;

      case Dart_NativeArgument_kString:
        if (!GetNativeStringArgument(arguments, arg_index,
                                     &(native_value->as_string.dart_str),
                                     &(native_value->as_string.peer))) {
          return Api::NewError(
              "%s: expects argument at index %d to be of"
              " type String.",
              CURRENT_FUNC, i);
        }
        break;

      case Dart_NativeArgument_kNativeFields: {
        Dart_Handle result = GetNativeFieldsOfArgument(
            arguments, arg_index, native_value->as_native_fields.num_fields,
            native_value->as_native_fields.values, CURRENT_FUNC);
        if (result != Api::Success()) {
          return result;
        }
        break;
      }

      case Dart_NativeArgument_kInstance: {
        ASSERT(arguments->thread() == Thread::Current());
        ASSERT(arguments->thread()->api_top_scope() != NULL);
        native_value->as_instance = Api::NewHandle(
            arguments->thread(), arguments->NativeArgAt(arg_index));
        break;
      }

      default:
        return Api::NewError("%s: invalid argument type %d.", CURRENT_FUNC,
                             arg_type);
    }
  }
  return Api::Success();
}

DART_EXPORT Dart_Handle Dart_GetNativeArgument(Dart_NativeArguments args,
                                               int index) {
  NativeArguments* arguments = reinterpret_cast<NativeArguments*>(args);
  if ((index < 0) || (index >= arguments->NativeArgCount())) {
    return Api::NewError(
        "%s: argument 'index' out of range. Expected 0..%d but saw %d.",
        CURRENT_FUNC, arguments->NativeArgCount() - 1, index);
  }
  TransitionNativeToVM transition(arguments->thread());
  return Api::NewHandle(arguments->thread(), arguments->NativeArgAt(index));
}

DART_EXPORT int Dart_GetNativeArgumentCount(Dart_NativeArguments args) {
  NativeArguments* arguments = reinterpret_cast<NativeArguments*>(args);
  return arguments->NativeArgCount();
}

DART_EXPORT Dart_Handle
Dart_GetNativeFieldsOfArgument(Dart_NativeArguments args,
                               int arg_index,
                               int num_fields,
                               intptr_t* field_values) {
  NativeArguments* arguments = reinterpret_cast<NativeArguments*>(args);
  if ((arg_index < 0) || (arg_index >= arguments->NativeArgCount())) {
    return Api::NewError(
        "%s: argument 'arg_index' out of range. Expected 0..%d but saw %d.",
        CURRENT_FUNC, arguments->NativeArgCount() - 1, arg_index);
  }
  if (field_values == NULL) {
    RETURN_NULL_ERROR(field_values);
  }
  return GetNativeFieldsOfArgument(arguments, arg_index, num_fields,
                                   field_values, CURRENT_FUNC);
}

DART_EXPORT Dart_Handle Dart_GetNativeReceiver(Dart_NativeArguments args,
                                               intptr_t* value) {
  NativeArguments* arguments = reinterpret_cast<NativeArguments*>(args);
  ASSERT(arguments->thread()->isolate() == Isolate::Current());
  if (value == NULL) {
    RETURN_NULL_ERROR(value);
  }
  if (Api::GetNativeReceiver(arguments, value)) {
    return Api::Success();
  }
  return Api::NewError(
      "%s expects receiver argument to be non-null and of"
      " type Instance.",
      CURRENT_FUNC);
}

DART_EXPORT Dart_Handle Dart_GetNativeStringArgument(Dart_NativeArguments args,
                                                     int arg_index,
                                                     void** peer) {
  NativeArguments* arguments = reinterpret_cast<NativeArguments*>(args);
  TransitionNativeToVM transition(arguments->thread());
  Dart_Handle result = Api::Null();
  if (!GetNativeStringArgument(arguments, arg_index, &result, peer)) {
    return Api::NewError(
        "%s expects argument at %d to be of"
        " type String.",
        CURRENT_FUNC, arg_index);
  }
  return result;
}

DART_EXPORT Dart_Handle Dart_GetNativeIntegerArgument(Dart_NativeArguments args,
                                                      int index,
                                                      int64_t* value) {
  NativeArguments* arguments = reinterpret_cast<NativeArguments*>(args);
  if ((index < 0) || (index >= arguments->NativeArgCount())) {
    return Api::NewError(
        "%s: argument 'index' out of range. Expected 0..%d but saw %d.",
        CURRENT_FUNC, arguments->NativeArgCount() - 1, index);
  }
  if (!GetNativeIntegerArgument(arguments, index, value)) {
    return Api::NewError(
        "%s: expects argument at %d to be of"
        " type Integer.",
        CURRENT_FUNC, index);
  }
  return Api::Success();
}

DART_EXPORT Dart_Handle Dart_GetNativeBooleanArgument(Dart_NativeArguments args,
                                                      int index,
                                                      bool* value) {
  NativeArguments* arguments = reinterpret_cast<NativeArguments*>(args);
  if ((index < 0) || (index >= arguments->NativeArgCount())) {
    return Api::NewError(
        "%s: argument 'index' out of range. Expected 0..%d but saw %d.",
        CURRENT_FUNC, arguments->NativeArgCount() - 1, index);
  }
  if (!Api::GetNativeBooleanArgument(arguments, index, value)) {
    return Api::NewError("%s: expects argument at %d to be of type Boolean.",
                         CURRENT_FUNC, index);
  }
  return Api::Success();
}

DART_EXPORT Dart_Handle Dart_GetNativeDoubleArgument(Dart_NativeArguments args,
                                                     int index,
                                                     double* value) {
  NativeArguments* arguments = reinterpret_cast<NativeArguments*>(args);
  if ((index < 0) || (index >= arguments->NativeArgCount())) {
    return Api::NewError(
        "%s: argument 'index' out of range. Expected 0..%d but saw %d.",
        CURRENT_FUNC, arguments->NativeArgCount() - 1, index);
  }
  if (!GetNativeDoubleArgument(arguments, index, value)) {
    return Api::NewError(
        "%s: expects argument at %d to be of"
        " type Double.",
        CURRENT_FUNC, index);
  }
  return Api::Success();
}

DART_EXPORT void Dart_SetReturnValue(Dart_NativeArguments args,
                                     Dart_Handle retval) {
  NativeArguments* arguments = reinterpret_cast<NativeArguments*>(args);
  ASSERT(arguments->thread()->isolate() == Isolate::Current());
  if ((retval != Api::Null()) && !Api::IsInstance(retval) &&
      !Api::IsError(retval)) {
    // Print the current stack trace to make the problematic caller
    // easier to find.
    TransitionNativeToVM transition(arguments->thread());
    const StackTrace& stacktrace = GetCurrentStackTrace(0);
    OS::PrintErr("=== Current Trace:\n%s===\n", stacktrace.ToCString());

    const Object& ret_obj = Object::Handle(Api::UnwrapHandle(retval));
    FATAL1(
        "Return value check failed: saw '%s' expected a dart Instance or "
        "an Error.",
        ret_obj.ToCString());
  }
  ASSERT(retval != 0);
  Api::SetReturnValue(arguments, retval);
}

DART_EXPORT void Dart_SetWeakHandleReturnValue(Dart_NativeArguments args,
                                               Dart_WeakPersistentHandle rval) {
  NativeArguments* arguments = reinterpret_cast<NativeArguments*>(args);
#if defined(DEBUG)
  Isolate* isolate = arguments->thread()->isolate();
  ASSERT(isolate == Isolate::Current());
  ASSERT(isolate->api_state() != NULL &&
         (isolate->api_state()->IsValidWeakPersistentHandle(rval)));
#endif
  Api::SetWeakHandleReturnValue(arguments, rval);
}

// --- Environment ---
RawString* Api::GetEnvironmentValue(Thread* thread, const String& name) {
  String& result = String::Handle(CallEnvironmentCallback(thread, name));
  if (result.IsNull()) {
    // Every 'dart:X' library introduces an environment variable
    // 'dart.library.X' that is set to 'true'.
    // We just need to make sure to hide private libraries (starting with
    // "_", and the mirrors library, if it is not supported.

    if (!FLAG_enable_mirrors && name.Equals(Symbols::DartLibraryMirrors())) {
      return Symbols::False().raw();
    }

    if (name.Equals(Symbols::DartVMProduct())) {
#ifdef PRODUCT
      return Symbols::True().raw();
#else
      return Symbols::False().raw();
#endif
    }

    const String& prefix = Symbols::DartLibrary();
    if (name.StartsWith(prefix)) {
      const String& library_name =
          String::Handle(String::SubString(name, prefix.Length()));

      // Private libraries (starting with "_") are not exposed to the user.
      if (!library_name.IsNull() && library_name.CharAt(0) != '_') {
        const String& dart_library_name =
            String::Handle(String::Concat(Symbols::DartScheme(), library_name));
        const Library& library =
            Library::Handle(Library::LookupLibrary(thread, dart_library_name));
        if (!library.IsNull()) {
          return Symbols::True().raw();
        }
      }
    }
    // Check for default VM provided values. If it was not overridden on the
    // command line.
    if (Symbols::DartIsVM().Equals(name)) {
      return Symbols::True().raw();
    }
    if (FLAG_causal_async_stacks) {
      if (Symbols::DartDeveloperCausalAsyncStacks().Equals(name)) {
        return Symbols::True().raw();
      }
    }
  }
  return result.raw();
}

RawString* Api::CallEnvironmentCallback(Thread* thread, const String& name) {
  Isolate* isolate = thread->isolate();
  Dart_EnvironmentCallback callback = isolate->environment_callback();
  if (callback != NULL) {
    Scope api_scope(thread);
    Dart_Handle api_name = Api::NewHandle(thread, name.raw());
    Dart_Handle api_response;
    {
      TransitionVMToNative transition(thread);
      api_response = callback(api_name);
    }
    const Object& response =
        Object::Handle(thread->zone(), Api::UnwrapHandle(api_response));
    if (response.IsString()) {
      return String::Cast(response).raw();
    } else if (response.IsError()) {
      Exceptions::ThrowArgumentError(
          String::Handle(String::New(Error::Cast(response).ToErrorCString())));
    } else if (!response.IsNull()) {
      // At this point everything except null are invalid environment values.
      Exceptions::ThrowArgumentError(
          String::Handle(String::New("Illegal environment value")));
    }
  }
  return String::null();
}

DART_EXPORT Dart_Handle
Dart_SetEnvironmentCallback(Dart_EnvironmentCallback callback) {
  Isolate* isolate = Isolate::Current();
  CHECK_ISOLATE(isolate);
  isolate->set_environment_callback(callback);
  return Api::Success();
}

// --- Scripts and Libraries ---
DART_EXPORT void Dart_SetBooleanReturnValue(Dart_NativeArguments args,
                                            bool retval) {
  NativeArguments* arguments = reinterpret_cast<NativeArguments*>(args);
  arguments->SetReturn(Bool::Get(retval));
}

DART_EXPORT void Dart_SetIntegerReturnValue(Dart_NativeArguments args,
                                            int64_t retval) {
  NativeArguments* arguments = reinterpret_cast<NativeArguments*>(args);
  ASSERT(arguments->thread()->isolate() == Isolate::Current());
  if (Smi::IsValid(retval)) {
    Api::SetSmiReturnValue(arguments, static_cast<intptr_t>(retval));
  } else {
    // Slow path for Mints.
    ASSERT_CALLBACK_STATE(arguments->thread());
    TransitionNativeToVM transition(arguments->thread());
    Api::SetIntegerReturnValue(arguments, retval);
  }
}

DART_EXPORT void Dart_SetDoubleReturnValue(Dart_NativeArguments args,
                                           double retval) {
  NativeArguments* arguments = reinterpret_cast<NativeArguments*>(args);
  ASSERT_CALLBACK_STATE(arguments->thread());
  TransitionNativeToVM transition(arguments->thread());
  Api::SetDoubleReturnValue(arguments, retval);
}

// --- Scripts and Libraries ---

DART_EXPORT Dart_Handle
Dart_SetLibraryTagHandler(Dart_LibraryTagHandler handler) {
  Isolate* isolate = Isolate::Current();
  CHECK_ISOLATE(isolate);
  isolate->set_library_tag_handler(handler);
  return Api::Success();
}

DART_EXPORT Dart_Handle Dart_DefaultCanonicalizeUrl(Dart_Handle base_url,
                                                    Dart_Handle url) {
  DARTSCOPE(Thread::Current());
  API_TIMELINE_DURATION(T);
  CHECK_CALLBACK_STATE(T);

  const String& base_uri = Api::UnwrapStringHandle(Z, base_url);
  if (base_uri.IsNull()) {
    RETURN_TYPE_ERROR(Z, base_url, String);
  }
  const String& uri = Api::UnwrapStringHandle(Z, url);
  if (uri.IsNull()) {
    RETURN_TYPE_ERROR(Z, url, String);
  }

  const char* resolved_uri;
  if (!ResolveUri(uri.ToCString(), base_uri.ToCString(), &resolved_uri)) {
    return Api::NewError("%s: Unable to canonicalize uri '%s'.", CURRENT_FUNC,
                         uri.ToCString());
  }
  return Api::NewHandle(T, String::New(resolved_uri));
}

#if !defined(DART_PRECOMPILED_RUNTIME)
// NOTE: Need to pass 'result' as a parameter here in order to avoid
// warning: variable 'result' might be clobbered by 'longjmp' or 'vfork'
// which shows up because of the use of setjmp.
static void CompileSource(Thread* thread,
                          const Library& lib,
                          const Script& script,
                          Dart_Handle* result) {
  bool update_lib_status = (script.kind() == RawScript::kScriptTag ||
                            script.kind() == RawScript::kLibraryTag);
  if (update_lib_status) {
    lib.SetLoadInProgress();
  }
  ASSERT(thread != NULL);
  const Error& error =
      Error::Handle(thread->zone(), Compiler::Compile(lib, script));
  if (error.IsNull()) {
    *result = Api::NewHandle(thread, lib.raw());
  } else {
    *result = Api::NewHandle(thread, error.raw());
    // Compilation errors are not Dart instances, so just mark the library
    // as having failed to load without providing an error instance.
    lib.SetLoadError(Object::null_instance());
  }
}
#endif  // !defined(DART_PRECOMPILED_RUNTIME)

DART_EXPORT Dart_Handle Dart_LoadScript(Dart_Handle url,
                                        Dart_Handle resolved_url,
                                        Dart_Handle source,
                                        intptr_t line_offset,
                                        intptr_t column_offset) {
#if defined(DART_PRECOMPILED_RUNTIME)
  return Api::NewError("%s: Cannot compile on an AOT runtime.", CURRENT_FUNC);
#else
  return Api::NewError("%s: Should not be called in Dart 2", CURRENT_FUNC);
#endif  // defined(DART_PRECOMPILED_RUNTIME)
}

DART_EXPORT Dart_Handle Dart_LoadScriptFromKernel(const uint8_t* buffer,
                                                  intptr_t buffer_size) {
#if defined(DART_PRECOMPILED_RUNTIME)
  return Api::NewError("%s: Cannot compile on an AOT runtime.", CURRENT_FUNC);
#else
  DARTSCOPE(Thread::Current());
  API_TIMELINE_DURATION(T);
  StackZone zone(T);
  Isolate* I = T->isolate();

  Library& library = Library::Handle(Z, I->object_store()->root_library());
  if (!library.IsNull()) {
    const String& library_url = String::Handle(Z, library.url());
    return Api::NewError("%s: A script has already been loaded from '%s'.",
                         CURRENT_FUNC, library_url.ToCString());
  }
  CHECK_CALLBACK_STATE(T);
  CHECK_COMPILATION_ALLOWED(I);

  // The kernel loader is about to allocate a bunch of new libraries, classes,
  // and functions into old space. Force growth, and use of the bump allocator
  // instead of freelists.
  BumpAllocateScope bump_allocate_scope(T);

  const char* error = nullptr;
  kernel::Program* program =
      kernel::Program::ReadFromBuffer(buffer, buffer_size, &error);
  if (program == nullptr) {
    return Api::NewError("Can't load Kernel binary: %s.", error);
  }
  const Object& tmp = kernel::KernelLoader::LoadEntireProgram(program);
  delete program;

  if (tmp.IsError()) {
    return Api::NewHandle(T, tmp.raw());
  }
  // TODO(32618): Setting root library based on whether it has 'main' or not
  // is not correct because main can be in the exported namespace of a library
  // or it could be a getter.
  if (tmp.IsNull()) {
    return Api::NewError("%s: The binary program does not contain 'main'.",
                         CURRENT_FUNC);
  }
  library ^= tmp.raw();
  I->object_store()->set_root_library(library);
  return Api::NewHandle(T, library.raw());
#endif  // defined(DART_PRECOMPILED_RUNTIME)
}

DART_EXPORT Dart_Handle Dart_RootLibrary() {
  Thread* thread = Thread::Current();
  Isolate* isolate = thread->isolate();
  CHECK_ISOLATE(isolate);
  TransitionNativeToVM transition(thread);
  return Api::NewHandle(thread, isolate->object_store()->root_library());
}

DART_EXPORT Dart_Handle Dart_SetRootLibrary(Dart_Handle library) {
  DARTSCOPE(Thread::Current());
  const Object& obj = Object::Handle(Z, Api::UnwrapHandle(library));
  if (obj.IsNull() || obj.IsLibrary()) {
    Library& lib = Library::Handle(Z);
    lib ^= obj.raw();
    T->isolate()->object_store()->set_root_library(lib);
    return library;
  }
  RETURN_TYPE_ERROR(Z, library, Library);
}

static void CheckIsEntryPoint(const Class& klass) {
#if defined(DART_PRECOMPILED_RUNTIME)
  // This is not a completely thorough check that the class is an entry-point,
  // but it catches most missing annotations.
<<<<<<< HEAD
  RELEASE_ASSERT(klass.has_pragma());
=======
  if (!klass.has_pragma()) {
    OS::PrintErr(
        "ERROR: It is illegal to access class %s through Dart C API "
        "because it was not annotated with @pragma('vm:entry-point').\n"
        "ERROR: See "
        "https://github.com/dart-lang/sdk/blob/master/runtime/docs/compiler/"
        "aot/entry_point_pragma.md",
        String::Handle(klass.UserVisibleName()).ToCString());
    UNREACHABLE();
  }
>>>>>>> f9ce4729
#endif
}

DART_EXPORT Dart_Handle Dart_GetClass(Dart_Handle library,
                                      Dart_Handle class_name) {
  DARTSCOPE(Thread::Current());
  const Library& lib = Api::UnwrapLibraryHandle(Z, library);
  if (lib.IsNull()) {
    RETURN_TYPE_ERROR(Z, library, Library);
  }
  const String& cls_name = Api::UnwrapStringHandle(Z, class_name);
  if (cls_name.IsNull()) {
    RETURN_TYPE_ERROR(Z, class_name, String);
  }
  const Class& cls = Class::Handle(Z, lib.LookupClassAllowPrivate(cls_name));
  if (cls.IsNull()) {
    // TODO(turnidge): Return null or error in this case?
    const String& lib_name = String::Handle(Z, lib.name());
    return Api::NewError("Class '%s' not found in library '%s'.",
                         cls_name.ToCString(), lib_name.ToCString());
  }
  CheckIsEntryPoint(cls);
  return Api::NewHandle(T, cls.RareType());
}

DART_EXPORT Dart_Handle Dart_GetType(Dart_Handle library,
                                     Dart_Handle class_name,
                                     intptr_t number_of_type_arguments,
                                     Dart_Handle* type_arguments) {
  DARTSCOPE(Thread::Current());

  // Validate the input arguments.
  const Library& lib = Api::UnwrapLibraryHandle(Z, library);
  if (lib.IsNull()) {
    RETURN_TYPE_ERROR(Z, library, Library);
  }
  if (!lib.Loaded()) {
    return Api::NewError("%s expects library argument 'library' to be loaded.",
                         CURRENT_FUNC);
  }
  const String& name_str = Api::UnwrapStringHandle(Z, class_name);
  if (name_str.IsNull()) {
    RETURN_TYPE_ERROR(Z, class_name, String);
  }
  const Class& cls = Class::Handle(Z, lib.LookupClassAllowPrivate(name_str));
  if (cls.IsNull()) {
    const String& lib_name = String::Handle(Z, lib.name());
    return Api::NewError("Type '%s' not found in library '%s'.",
                         name_str.ToCString(), lib_name.ToCString());
  }
  CheckIsEntryPoint(cls);
  if (cls.NumTypeArguments() == 0) {
    if (number_of_type_arguments != 0) {
      return Api::NewError(
          "Invalid number of type arguments specified, "
          "got %" Pd " expected 0",
          number_of_type_arguments);
    }
    return Api::NewHandle(T, Type::NewNonParameterizedType(cls));
  }
  intptr_t num_expected_type_arguments = cls.NumTypeParameters();
  TypeArguments& type_args_obj = TypeArguments::Handle();
  if (number_of_type_arguments > 0) {
    if (type_arguments == NULL) {
      RETURN_NULL_ERROR(type_arguments);
    }
    if (num_expected_type_arguments != number_of_type_arguments) {
      return Api::NewError(
          "Invalid number of type arguments specified, "
          "got %" Pd " expected %" Pd,
          number_of_type_arguments, num_expected_type_arguments);
    }
    const Array& array = Api::UnwrapArrayHandle(Z, *type_arguments);
    if (array.IsNull()) {
      RETURN_TYPE_ERROR(Z, *type_arguments, Array);
    }
    if (array.Length() != num_expected_type_arguments) {
      return Api::NewError(
          "Invalid type arguments specified, expected an "
          "array of len %" Pd " but got an array of len %" Pd,
          number_of_type_arguments, array.Length());
    }
    // Set up the type arguments array.
    type_args_obj ^= TypeArguments::New(num_expected_type_arguments);
    AbstractType& type_arg = AbstractType::Handle();
    for (intptr_t i = 0; i < number_of_type_arguments; i++) {
      type_arg ^= array.At(i);
      type_args_obj.SetTypeAt(i, type_arg);
    }
  }

  // Construct the type object, canonicalize it and return.
  Type& instantiated_type =
      Type::Handle(Type::New(cls, type_args_obj, TokenPosition::kNoSource));
  instantiated_type ^= ClassFinalizer::FinalizeType(cls, instantiated_type);
  return Api::NewHandle(T, instantiated_type.raw());
}

DART_EXPORT Dart_Handle Dart_LibraryUrl(Dart_Handle library) {
  DARTSCOPE(Thread::Current());
  const Library& lib = Api::UnwrapLibraryHandle(Z, library);
  if (lib.IsNull()) {
    RETURN_TYPE_ERROR(Z, library, Library);
  }
  const String& url = String::Handle(Z, lib.url());
  ASSERT(!url.IsNull());
  return Api::NewHandle(T, url.raw());
}

DART_EXPORT Dart_Handle Dart_LibraryResolvedUrl(Dart_Handle library) {
  DARTSCOPE(Thread::Current());
  const Library& lib = Api::UnwrapLibraryHandle(Z, library);
  if (lib.IsNull()) {
    RETURN_TYPE_ERROR(Z, library, Library);
  }
  const Class& toplevel = Class::Handle(lib.toplevel_class());
  ASSERT(!toplevel.IsNull());
  const Script& script = Script::Handle(toplevel.script());
  ASSERT(!script.IsNull());
  const String& url = String::Handle(script.resolved_url());
  ASSERT(!url.IsNull());
  return Api::NewHandle(T, url.raw());
}

DART_EXPORT Dart_Handle Dart_GetLoadedLibraries() {
  DARTSCOPE(Thread::Current());
  Isolate* I = T->isolate();

  const GrowableObjectArray& libs =
      GrowableObjectArray::Handle(Z, I->object_store()->libraries());
  int num_libs = libs.Length();

  // Create new list and populate with the loaded libraries.
  Library& lib = Library::Handle();
  const Array& library_list = Array::Handle(Z, Array::New(num_libs));
  for (int i = 0; i < num_libs; i++) {
    lib ^= libs.At(i);
    ASSERT(!lib.IsNull());
    library_list.SetAt(i, lib);
  }
  return Api::NewHandle(T, library_list.raw());
}

DART_EXPORT Dart_Handle Dart_LookupLibrary(Dart_Handle url) {
  DARTSCOPE(Thread::Current());
  const String& url_str = Api::UnwrapStringHandle(Z, url);
  if (url_str.IsNull()) {
    RETURN_TYPE_ERROR(Z, url, String);
  }
  const Library& library =
      Library::Handle(Z, Library::LookupLibrary(T, url_str));
  if (library.IsNull()) {
    return Api::NewError("%s: library '%s' not found.", CURRENT_FUNC,
                         url_str.ToCString());
  } else {
    return Api::NewHandle(T, library.raw());
  }
}

DART_EXPORT Dart_Handle Dart_LibraryHandleError(Dart_Handle library_in,
                                                Dart_Handle error_in) {
  DARTSCOPE(Thread::Current());
  Isolate* I = T->isolate();

  const Library& lib = Api::UnwrapLibraryHandle(Z, library_in);
  if (lib.IsNull()) {
    RETURN_TYPE_ERROR(Z, library_in, Library);
  }
  const Instance& err = Api::UnwrapInstanceHandle(Z, error_in);
  if (err.IsNull()) {
    RETURN_TYPE_ERROR(Z, error_in, Instance);
  }
  CHECK_CALLBACK_STATE(T);

  const GrowableObjectArray& pending_deferred_loads =
      GrowableObjectArray::Handle(Z,
                                  I->object_store()->pending_deferred_loads());
  for (intptr_t i = 0; i < pending_deferred_loads.Length(); i++) {
    if (pending_deferred_loads.At(i) == lib.raw()) {
      lib.SetLoadError(err);
      return Api::Null();
    }
  }
  return error_in;
}

DART_EXPORT Dart_Handle Dart_LoadLibrary(Dart_Handle url,
                                         Dart_Handle resolved_url,
                                         Dart_Handle source,
                                         intptr_t line_offset,
                                         intptr_t column_offset) {
#if defined(DART_PRECOMPILED_RUNTIME)
  return Api::NewError("%s: Cannot compile on an AOT runtime.", CURRENT_FUNC);
#else
  return Api::NewError("%s: Should not be called in Dart 2", CURRENT_FUNC);
#endif  // defined(DART_PRECOMPILED_RUNTIME)
}

DART_EXPORT Dart_Handle Dart_LoadLibraryFromKernel(const uint8_t* buffer,
                                                   intptr_t buffer_size) {
#if defined(DART_PRECOMPILED_RUNTIME)
  return Api::NewError("%s: Cannot compile on an AOT runtime.", CURRENT_FUNC);
#else
  DARTSCOPE(Thread::Current());
  API_TIMELINE_DURATION(T);
  StackZone zone(T);
  Isolate* I = T->isolate();

  CHECK_CALLBACK_STATE(T);
  CHECK_COMPILATION_ALLOWED(I);

  // The kernel loader is about to allocate a bunch of new libraries, classes,
  // and functions into old space. Force growth, and use of the bump allocator
  // instead of freelists.
  BumpAllocateScope bump_allocate_scope(T);

  const char* error = nullptr;
  kernel::Program* program =
      kernel::Program::ReadFromBuffer(buffer, buffer_size, &error);
  if (program == nullptr) {
    return Api::NewError("Can't load Kernel binary: %s.", error);
  }
  const Object& result =
      kernel::KernelLoader::LoadEntireProgram(program, false);
  delete program;

  return Api::NewHandle(T, result.raw());
#endif  // defined(DART_PRECOMPILED_RUNTIME)
}

DART_EXPORT Dart_Handle Dart_LibraryImportLibrary(Dart_Handle library,
                                                  Dart_Handle import,
                                                  Dart_Handle prefix) {
#if defined(DART_PRECOMPILED_RUNTIME)
  return Api::NewError("%s: Cannot compile on an AOT runtime.", CURRENT_FUNC);
#else
  DARTSCOPE(Thread::Current());
  Isolate* I = T->isolate();
  const Library& library_vm = Api::UnwrapLibraryHandle(Z, library);
  if (library_vm.IsNull()) {
    RETURN_TYPE_ERROR(Z, library, Library);
  }
  const Library& import_vm = Api::UnwrapLibraryHandle(Z, import);
  if (import_vm.IsNull()) {
    RETURN_TYPE_ERROR(Z, import, Library);
  }
  const Object& prefix_object = Object::Handle(Z, Api::UnwrapHandle(prefix));
  const String& prefix_vm =
      prefix_object.IsNull() ? Symbols::Empty() : String::Cast(prefix_object);
  if (prefix_vm.IsNull()) {
    RETURN_TYPE_ERROR(Z, prefix, String);
  }
  CHECK_CALLBACK_STATE(T);
  CHECK_COMPILATION_ALLOWED(I);

  const String& prefix_symbol = String::Handle(Z, Symbols::New(T, prefix_vm));
  const Namespace& import_ns = Namespace::Handle(
      Z, Namespace::New(import_vm, Object::null_array(), Object::null_array()));
  if (prefix_vm.Length() == 0) {
    library_vm.AddImport(import_ns);
  } else {
    LibraryPrefix& library_prefix = LibraryPrefix::Handle();
    library_prefix = library_vm.LookupLocalLibraryPrefix(prefix_symbol);
    if (!library_prefix.IsNull()) {
      library_prefix.AddImport(import_ns);
    } else {
      library_prefix =
          LibraryPrefix::New(prefix_symbol, import_ns, false, library_vm);
      library_vm.AddObject(library_prefix, prefix_symbol);
    }
  }
  return Api::Success();
#endif  // defined(DART_PRECOMPILED_RUNTIME)
}

DART_EXPORT Dart_Handle Dart_GetImportsOfScheme(Dart_Handle scheme) {
  DARTSCOPE(Thread::Current());
  Isolate* I = T->isolate();
  const String& scheme_vm = Api::UnwrapStringHandle(Z, scheme);
  if (scheme_vm.IsNull()) {
    RETURN_TYPE_ERROR(Z, scheme, String);
  }

  const GrowableObjectArray& libraries =
      GrowableObjectArray::Handle(Z, I->object_store()->libraries());
  const GrowableObjectArray& result =
      GrowableObjectArray::Handle(Z, GrowableObjectArray::New());
  Library& importer = Library::Handle(Z);
  Array& imports = Array::Handle(Z);
  Namespace& ns = Namespace::Handle(Z);
  Library& importee = Library::Handle(Z);
  String& importee_uri = String::Handle(Z);
  for (intptr_t i = 0; i < libraries.Length(); i++) {
    importer ^= libraries.At(i);
    imports = importer.imports();
    for (intptr_t j = 0; j < imports.Length(); j++) {
      ns ^= imports.At(j);
      if (ns.IsNull()) continue;
      importee = ns.library();
      importee_uri = importee.url();
      if (importee_uri.StartsWith(scheme_vm)) {
        result.Add(importer);
        result.Add(importee);
      }
    }
  }

  return Api::NewHandle(T, Array::MakeFixedLength(result));
}

DART_EXPORT Dart_Handle Dart_LoadSource(Dart_Handle library,
                                        Dart_Handle url,
                                        Dart_Handle resolved_url,
                                        Dart_Handle source,
                                        intptr_t line_offset,
                                        intptr_t column_offset) {
#if defined(DART_PRECOMPILED_RUNTIME)
  return Api::NewError("%s: Cannot compile on an AOT runtime.", CURRENT_FUNC);
#else
  DARTSCOPE(Thread::Current());
  API_TIMELINE_DURATION(T);
  Isolate* I = T->isolate();
  const Library& lib = Api::UnwrapLibraryHandle(Z, library);
  if (lib.IsNull()) {
    RETURN_TYPE_ERROR(Z, library, Library);
  }
  const String& url_str = Api::UnwrapStringHandle(Z, url);
  if (url_str.IsNull()) {
    RETURN_TYPE_ERROR(Z, url, String);
  }
  if (::Dart_IsNull(resolved_url)) {
    resolved_url = url;
  }
  const String& resolved_url_str = Api::UnwrapStringHandle(Z, resolved_url);
  if (resolved_url_str.IsNull()) {
    RETURN_TYPE_ERROR(Z, resolved_url, String);
  }
  const String& source_str = Api::UnwrapStringHandle(Z, source);
  if (source_str.IsNull()) {
    RETURN_TYPE_ERROR(Z, source, String);
  }
  if (line_offset < 0) {
    return Api::NewError("%s: argument 'line_offset' must be positive number",
                         CURRENT_FUNC);
  }
  if (column_offset < 0) {
    return Api::NewError("%s: argument 'column_offset' must be positive number",
                         CURRENT_FUNC);
  }
  CHECK_CALLBACK_STATE(T);
  CHECK_COMPILATION_ALLOWED(I);

  NoHeapGrowthControlScope no_growth_control;

  const Script& script =
      Script::Handle(Z, Script::New(url_str, resolved_url_str, source_str,
                                    RawScript::kSourceTag));
  script.SetLocationOffset(line_offset, column_offset);
  Dart_Handle result;
  CompileSource(T, lib, script, &result);
  return result;
#endif  // defined(DART_PRECOMPILED_RUNTIME)
}

DART_EXPORT Dart_Handle Dart_LibraryLoadPatch(Dart_Handle library,
                                              Dart_Handle url,
                                              Dart_Handle patch_source) {
#if defined(DART_PRECOMPILED_RUNTIME)
  return Api::NewError("%s: Cannot compile on an AOT runtime.", CURRENT_FUNC);
#else
  DARTSCOPE(Thread::Current());
  API_TIMELINE_DURATION(T);
  Isolate* I = T->isolate();
  const Library& lib = Api::UnwrapLibraryHandle(Z, library);
  if (lib.IsNull()) {
    RETURN_TYPE_ERROR(Z, library, Library);
  }
  const String& url_str = Api::UnwrapStringHandle(Z, url);
  if (url_str.IsNull()) {
    RETURN_TYPE_ERROR(Z, url, String);
  }
  const String& source_str = Api::UnwrapStringHandle(Z, patch_source);
  if (source_str.IsNull()) {
    RETURN_TYPE_ERROR(Z, patch_source, String);
  }
  CHECK_CALLBACK_STATE(T);
  CHECK_COMPILATION_ALLOWED(I);

  NoHeapGrowthControlScope no_growth_control;

  const Script& script = Script::Handle(
      Z, Script::New(url_str, url_str, source_str, RawScript::kPatchTag));
  Dart_Handle result;
  CompileSource(T, lib, script, &result);
  return result;
#endif  // defined(DART_PRECOMPILED_RUNTIME)
}

// Finalizes classes and invokes Dart core library function that completes
// futures of loadLibrary calls (deferred library loading).
DART_EXPORT Dart_Handle Dart_FinalizeLoading(bool complete_futures) {
  DARTSCOPE(Thread::Current());
  API_TIMELINE_DURATION(T);
  Isolate* I = T->isolate();
  CHECK_CALLBACK_STATE(T);

  I->DoneLoading();

  // TODO(hausner): move the remaining code below (finalization and
  // invoking of _completeDeferredLoads) into Isolate::DoneLoading().

  // Finalize all classes if needed.
  Dart_Handle state = Api::CheckAndFinalizePendingClasses(T);
  if (::Dart_IsError(state)) {
    return state;
  }

  I->DoneFinalizing();

#if !defined(PRODUCT)
  // Now that the newly loaded classes are finalized, notify the debugger
  // that new code has been loaded. If there are latent breakpoints in
  // the new code, the debugger convert them to unresolved source breakpoints.
  // The code that completes the futures (invoked below) may call into the
  // newly loaded code and trigger one of these breakpoints.
  I->debugger()->NotifyDoneLoading();
#endif

#if !defined(DART_PRECOMPILED_RUNTIME)
  if (FLAG_enable_mirrors) {
    // Notify mirrors that MirrorSystem.libraries needs to be recomputed.
    const Library& libmirrors = Library::Handle(Z, Library::MirrorsLibrary());
    const Field& dirty_bit = Field::Handle(
        Z, libmirrors.LookupLocalField(String::Handle(String::New("_dirty"))));
    ASSERT(!dirty_bit.IsNull() && dirty_bit.is_static());
    dirty_bit.SetStaticValue(Bool::True());
  }
#endif

  if (complete_futures) {
    const Library& corelib = Library::Handle(Z, Library::CoreLibrary());
    const String& function_name =
        String::Handle(Z, String::New("_completeDeferredLoads"));
    const Function& function =
        Function::Handle(Z, corelib.LookupFunctionAllowPrivate(function_name));
    ASSERT(!function.IsNull());
    const Array& args = Array::empty_array();

    const Object& res =
        Object::Handle(Z, DartEntry::InvokeFunction(function, args));
    I->object_store()->clear_pending_deferred_loads();
    if (res.IsError() || res.IsUnhandledException()) {
      return Api::NewHandle(T, res.raw());
    }
  }
  return Api::Success();
}

DART_EXPORT Dart_Handle
Dart_SetNativeResolver(Dart_Handle library,
                       Dart_NativeEntryResolver resolver,
                       Dart_NativeEntrySymbol symbol) {
  DARTSCOPE(Thread::Current());
  const Library& lib = Api::UnwrapLibraryHandle(Z, library);
  if (lib.IsNull()) {
    RETURN_TYPE_ERROR(Z, library, Library);
  }
  lib.set_native_entry_resolver(resolver);
  lib.set_native_entry_symbol_resolver(symbol);
  return Api::Success();
}

DART_EXPORT Dart_Handle
Dart_GetNativeResolver(Dart_Handle library,
                       Dart_NativeEntryResolver* resolver) {
  if (resolver == NULL) {
    RETURN_NULL_ERROR(resolver);
  }
  *resolver = NULL;
  DARTSCOPE(Thread::Current());
  const Library& lib = Api::UnwrapLibraryHandle(Z, library);
  if (lib.IsNull()) {
    RETURN_TYPE_ERROR(Z, library, Library);
  }
  *resolver = lib.native_entry_resolver();
  return Api::Success();
}

DART_EXPORT Dart_Handle Dart_GetNativeSymbol(Dart_Handle library,
                                             Dart_NativeEntrySymbol* resolver) {
  if (resolver == NULL) {
    RETURN_NULL_ERROR(resolver);
  }
  *resolver = NULL;
  DARTSCOPE(Thread::Current());
  const Library& lib = Api::UnwrapLibraryHandle(Z, library);
  if (lib.IsNull()) {
    RETURN_TYPE_ERROR(Z, library, Library);
  }
  *resolver = lib.native_entry_symbol_resolver();
  return Api::Success();
}

// --- Peer support ---

DART_EXPORT Dart_Handle Dart_GetPeer(Dart_Handle object, void** peer) {
  if (peer == NULL) {
    RETURN_NULL_ERROR(peer);
  }
  Thread* thread = Thread::Current();
  CHECK_ISOLATE(thread->isolate());
  REUSABLE_OBJECT_HANDLESCOPE(thread);
  Object& obj = thread->ObjectHandle();
  obj = Api::UnwrapHandle(object);
  if (obj.IsNull() || obj.IsNumber() || obj.IsBool()) {
    const char* msg =
        "%s: argument 'object' cannot be a subtype of Null, num, or bool";
    return Api::NewError(msg, CURRENT_FUNC);
  }
  {
    NoSafepointScope no_safepoint;
    RawObject* raw_obj = obj.raw();
    *peer = thread->isolate()->heap()->GetPeer(raw_obj);
  }
  return Api::Success();
}

DART_EXPORT Dart_Handle Dart_SetPeer(Dart_Handle object, void* peer) {
  Thread* thread = Thread::Current();
  CHECK_ISOLATE(thread->isolate());
  REUSABLE_OBJECT_HANDLESCOPE(thread);
  Object& obj = thread->ObjectHandle();
  obj = Api::UnwrapHandle(object);
  if (obj.IsNull() || obj.IsNumber() || obj.IsBool()) {
    const char* msg =
        "%s: argument 'object' cannot be a subtype of Null, num, or bool";
    return Api::NewError(msg, CURRENT_FUNC);
  }
  {
    NoSafepointScope no_safepoint;
    RawObject* raw_obj = obj.raw();
    thread->isolate()->heap()->SetPeer(raw_obj, peer);
  }
  return Api::Success();
}

// --- Dart Front-End (Kernel) support ---

DART_EXPORT bool Dart_IsKernelIsolate(Dart_Isolate isolate) {
#if defined(DART_PRECOMPILED_RUNTIME)
  return false;
#else
  Isolate* iso = reinterpret_cast<Isolate*>(isolate);
  return KernelIsolate::IsKernelIsolate(iso);
#endif
}

DART_EXPORT bool Dart_KernelIsolateIsRunning() {
#if defined(DART_PRECOMPILED_RUNTIME)
  return false;
#else
  return KernelIsolate::IsRunning();
#endif
}

DART_EXPORT Dart_Port Dart_KernelPort() {
#if defined(DART_PRECOMPILED_RUNTIME)
  return false;
#else
  return KernelIsolate::KernelPort();
#endif
}

DART_EXPORT Dart_KernelCompilationResult
Dart_CompileToKernel(const char* script_uri,
                     const uint8_t* platform_kernel,
                     intptr_t platform_kernel_size,
                     bool incremental_compile,
                     const char* package_config) {
  Dart_KernelCompilationResult result;
#if defined(DART_PRECOMPILED_RUNTIME)
  result.status = Dart_KernelCompilationStatus_Unknown;
  result.error = strdup("Dart_CompileToKernel is unsupported.");
#else
  result = KernelIsolate::CompileToKernel(script_uri, platform_kernel,
                                          platform_kernel_size, 0, NULL,
                                          incremental_compile, package_config);
  if (result.status == Dart_KernelCompilationStatus_Ok) {
    Dart_KernelCompilationResult accept_result =
        KernelIsolate::AcceptCompilation();
    if (accept_result.status != Dart_KernelCompilationStatus_Ok) {
      FATAL1(
          "An error occurred in the CFE while accepting the most recent"
          " compilation results: %s",
          accept_result.error);
    }
  }
#endif
  return result;
}

DART_EXPORT Dart_KernelCompilationResult
Dart_CompileSourcesToKernel(const char* script_uri,
                            const uint8_t* platform_kernel,
                            intptr_t platform_kernel_size,
                            int source_files_count,
                            Dart_SourceFile sources[],
                            bool incremental_compile,
                            const char* package_config,
                            const char* multiroot_filepaths,
                            const char* multiroot_scheme) {
  Dart_KernelCompilationResult result;
#if defined(DART_PRECOMPILED_RUNTIME)
  result.status = Dart_KernelCompilationStatus_Unknown;
  result.error = strdup("Dart_CompileSourcesToKernel is unsupported.");
#else
  result = KernelIsolate::CompileToKernel(
      script_uri, platform_kernel, platform_kernel_size, source_files_count,
      sources, incremental_compile, package_config, multiroot_filepaths,
      multiroot_scheme);
  if (result.status == Dart_KernelCompilationStatus_Ok) {
    if (KernelIsolate::AcceptCompilation().status !=
        Dart_KernelCompilationStatus_Ok) {
      FATAL(
          "An error occurred in the CFE while accepting the most recent"
          " compilation results.");
    }
  }
#endif
  return result;
}

DART_EXPORT Dart_KernelCompilationResult Dart_KernelListDependencies() {
  Dart_KernelCompilationResult result;
#if defined(DART_PRECOMPILED_RUNTIME)
  result.status = Dart_KernelCompilationStatus_Unknown;
  result.error = strdup("Dart_KernelListDependencies is unsupported.");
#else
  result = KernelIsolate::ListDependencies();
#endif
  return result;
}

// --- Service support ---

DART_EXPORT bool Dart_IsServiceIsolate(Dart_Isolate isolate) {
  Isolate* iso = reinterpret_cast<Isolate*>(isolate);
  return ServiceIsolate::IsServiceIsolate(iso);
}

DART_EXPORT Dart_Port Dart_ServiceWaitForLoadPort() {
  return ServiceIsolate::WaitForLoadPort();
}

DART_EXPORT int64_t Dart_TimelineGetMicros() {
  return OS::GetCurrentMonotonicMicros();
}

#if defined(PRODUCT)
DART_EXPORT void Dart_RegisterIsolateServiceRequestCallback(
    const char* name,
    Dart_ServiceRequestCallback callback,
    void* user_data) {
  return;
}

DART_EXPORT void Dart_RegisterRootServiceRequestCallback(
    const char* name,
    Dart_ServiceRequestCallback callback,
    void* user_data) {
  return;
}

DART_EXPORT void Dart_SetEmbedderInformationCallback(
    Dart_EmbedderInformationCallback callback) {
  return;
}

DART_EXPORT char* Dart_SetServiceStreamCallbacks(
    Dart_ServiceStreamListenCallback listen_callback,
    Dart_ServiceStreamCancelCallback cancel_callback) {
  return NULL;
}

DART_EXPORT Dart_Handle Dart_ServiceSendDataEvent(const char* stream_id,
                                                  const char* event_kind,
                                                  const uint8_t* bytes,
                                                  intptr_t bytes_length) {
  return Api::Success();
}

DART_EXPORT char* Dart_SetFileModifiedCallback(
    Dart_FileModifiedCallback file_mod_callback) {
  return NULL;
}

DART_EXPORT bool Dart_IsReloading() {
  return false;
}

DART_EXPORT void Dart_GlobalTimelineSetRecordedStreams(int64_t stream_mask) {
  return;
}

DART_EXPORT void Dart_SetEmbedderTimelineCallbacks(
    Dart_EmbedderTimelineStartRecording start_recording,
    Dart_EmbedderTimelineStopRecording stop_recording) {
  return;
}

DART_EXPORT bool Dart_GlobalTimelineGetTrace(Dart_StreamConsumer consumer,
                                             void* user_data) {
  return false;
}

DART_EXPORT void Dart_TimelineEvent(const char* label,
                                    int64_t timestamp0,
                                    int64_t timestamp1_or_async_id,
                                    Dart_Timeline_Event_Type type,
                                    intptr_t argument_count,
                                    const char** argument_names,
                                    const char** argument_values) {
  return;
}
#else  // defined(PRODUCT)
DART_EXPORT void Dart_RegisterIsolateServiceRequestCallback(
    const char* name,
    Dart_ServiceRequestCallback callback,
    void* user_data) {
  if (FLAG_support_service) {
    Service::RegisterIsolateEmbedderCallback(name, callback, user_data);
  }
}

DART_EXPORT void Dart_RegisterRootServiceRequestCallback(
    const char* name,
    Dart_ServiceRequestCallback callback,
    void* user_data) {
  if (FLAG_support_service) {
    Service::RegisterRootEmbedderCallback(name, callback, user_data);
  }
}

DART_EXPORT void Dart_SetEmbedderInformationCallback(
    Dart_EmbedderInformationCallback callback) {
  if (FLAG_support_service) {
    Service::SetEmbedderInformationCallback(callback);
  }
}

DART_EXPORT char* Dart_SetServiceStreamCallbacks(
    Dart_ServiceStreamListenCallback listen_callback,
    Dart_ServiceStreamCancelCallback cancel_callback) {
  if (!FLAG_support_service) {
    return NULL;
  }
  if (listen_callback != NULL) {
    if (Service::stream_listen_callback() != NULL) {
      return strdup(
          "Dart_SetServiceStreamCallbacks "
          "permits only one listen callback to be registered, please "
          "remove the existing callback and then add this callback");
    }
  } else {
    if (Service::stream_listen_callback() == NULL) {
      return strdup(
          "Dart_SetServiceStreamCallbacks "
          "expects 'listen_callback' to be present in the callback set.");
    }
  }
  if (cancel_callback != NULL) {
    if (Service::stream_cancel_callback() != NULL) {
      return strdup(
          "Dart_SetServiceStreamCallbacks "
          "permits only one cancel callback to be registered, please "
          "remove the existing callback and then add this callback");
    }
  } else {
    if (Service::stream_cancel_callback() == NULL) {
      return strdup(
          "Dart_SetServiceStreamCallbacks "
          "expects 'cancel_callback' to be present in the callback set.");
    }
  }
  Service::SetEmbedderStreamCallbacks(listen_callback, cancel_callback);
  return NULL;
}

DART_EXPORT Dart_Handle Dart_ServiceSendDataEvent(const char* stream_id,
                                                  const char* event_kind,
                                                  const uint8_t* bytes,
                                                  intptr_t bytes_length) {
  DARTSCOPE(Thread::Current());
  Isolate* I = T->isolate();
  if (stream_id == NULL) {
    RETURN_NULL_ERROR(stream_id);
  }
  if (event_kind == NULL) {
    RETURN_NULL_ERROR(event_kind);
  }
  if (bytes == NULL) {
    RETURN_NULL_ERROR(bytes);
  }
  if (bytes_length < 0) {
    return Api::NewError("%s expects argument 'bytes_length' to be >= 0.",
                         CURRENT_FUNC);
  }
  Service::SendEmbedderEvent(I, stream_id, event_kind, bytes, bytes_length);
  return Api::Success();
}

DART_EXPORT char* Dart_SetFileModifiedCallback(
    Dart_FileModifiedCallback file_modified_callback) {
  if (!FLAG_support_service) {
    return NULL;
  }
#if !defined(DART_PRECOMPILED_RUNTIME)
  if (file_modified_callback != NULL) {
    if (IsolateReloadContext::file_modified_callback() != NULL) {
      return strdup(
          "Dart_SetFileModifiedCallback permits only one callback to be"
          " registered, please remove the existing callback and then add"
          " this callback");
    }
  } else {
    if (IsolateReloadContext::file_modified_callback() == NULL) {
      return strdup(
          "Dart_SetFileModifiedCallback expects 'file_modified_callback' to"
          " be set before it is cleared.");
    }
  }
  IsolateReloadContext::SetFileModifiedCallback(file_modified_callback);
#endif  // !defined(DART_PRECOMPILED_RUNTIME)
  return NULL;
}

DART_EXPORT bool Dart_IsReloading() {
  Thread* thread = Thread::Current();
  Isolate* isolate = thread->isolate();
  CHECK_ISOLATE(isolate);
  return isolate->IsReloading();
}

DART_EXPORT void Dart_GlobalTimelineSetRecordedStreams(int64_t stream_mask) {
  if (!FLAG_support_timeline) {
    return;
  }
  const bool api_enabled = (stream_mask & DART_TIMELINE_STREAM_API) != 0;
  const bool compiler_enabled =
      (stream_mask & DART_TIMELINE_STREAM_COMPILER) != 0;
  const bool dart_enabled = (stream_mask & DART_TIMELINE_STREAM_DART) != 0;
  const bool debugger_enabled =
      (stream_mask & DART_TIMELINE_STREAM_DEBUGGER) != 0;
  const bool embedder_enabled =
      (stream_mask & DART_TIMELINE_STREAM_EMBEDDER) != 0;
  const bool gc_enabled = (stream_mask & DART_TIMELINE_STREAM_GC) != 0;
  const bool isolate_enabled =
      (stream_mask & DART_TIMELINE_STREAM_ISOLATE) != 0;
  const bool vm_enabled = (stream_mask & DART_TIMELINE_STREAM_VM) != 0;
  Timeline::SetStreamAPIEnabled(api_enabled);
  Timeline::SetStreamCompilerEnabled(compiler_enabled);
  Timeline::SetStreamDartEnabled(dart_enabled);
  Timeline::SetStreamDebuggerEnabled(debugger_enabled);
  Timeline::SetStreamEmbedderEnabled(embedder_enabled);
  Timeline::SetStreamGCEnabled(gc_enabled);
  Timeline::SetStreamIsolateEnabled(isolate_enabled);
  Timeline::SetStreamVMEnabled(vm_enabled);
}

static void StartStreamToConsumer(Dart_StreamConsumer consumer,
                                  void* user_data,
                                  const char* stream_name) {
  // Start stream.
  consumer(Dart_StreamConsumer_kStart, stream_name, NULL, 0, user_data);
}

static void FinishStreamToConsumer(Dart_StreamConsumer consumer,
                                   void* user_data,
                                   const char* stream_name) {
  // Finish stream.
  consumer(Dart_StreamConsumer_kFinish, stream_name, NULL, 0, user_data);
}

static void DataStreamToConsumer(Dart_StreamConsumer consumer,
                                 void* user_data,
                                 const char* output,
                                 intptr_t output_length,
                                 const char* stream_name) {
  if (output == NULL) {
    return;
  }
  const intptr_t kDataSize = 64 * KB;
  intptr_t cursor = 0;
  intptr_t remaining = output_length;
  while (remaining >= kDataSize) {
    consumer(Dart_StreamConsumer_kData, stream_name,
             reinterpret_cast<const uint8_t*>(&output[cursor]), kDataSize,
             user_data);
    cursor += kDataSize;
    remaining -= kDataSize;
  }
  if (remaining > 0) {
    ASSERT(remaining < kDataSize);
    consumer(Dart_StreamConsumer_kData, stream_name,
             reinterpret_cast<const uint8_t*>(&output[cursor]), remaining,
             user_data);
    cursor += remaining;
    remaining -= remaining;
  }
  ASSERT(cursor == output_length);
  ASSERT(remaining == 0);
}

static bool StreamTraceEvents(Dart_StreamConsumer consumer,
                              void* user_data,
                              JSONStream* js) {
  ASSERT(js != NULL);
  // Steal output from JSONStream.
  char* output = NULL;
  intptr_t output_length = 0;
  js->Steal(&output, &output_length);
  if (output_length < 3) {
    // Empty JSON array.
    free(output);
    return false;
  }
  // We want to send the JSON array without the leading '[' or trailing ']'
  // characters.
  ASSERT(output[0] == '[');
  ASSERT(output[output_length - 1] == ']');
  // Replace the ']' with the null character.
  output[output_length - 1] = '\0';
  char* start = &output[1];
  // We are skipping the '['.
  output_length -= 1;

  DataStreamToConsumer(consumer, user_data, start, output_length, "timeline");

  // We stole the JSONStream's output buffer, free it.
  free(output);

  return true;
}

DART_EXPORT void Dart_SetEmbedderTimelineCallbacks(
    Dart_EmbedderTimelineStartRecording start_recording,
    Dart_EmbedderTimelineStopRecording stop_recording) {
  if (!FLAG_support_timeline) {
    return;
  }
  Timeline::set_start_recording_cb(start_recording);
  Timeline::set_stop_recording_cb(stop_recording);
}

DART_EXPORT bool Dart_GlobalTimelineGetTrace(Dart_StreamConsumer consumer,
                                             void* user_data) {
  if (!FLAG_support_timeline) {
    return false;
  }
  // To support various embedders, it must be possible to call this function
  // from a thread for which we have not entered an Isolate and set up a Thread
  // TLS object. Therefore, a Zone may not be available, a StackZone cannot be
  // created, and no ZoneAllocated objects can be allocated.
  if (consumer == NULL) {
    return false;
  }
  TimelineEventRecorder* timeline_recorder = Timeline::recorder();
  if (timeline_recorder == NULL) {
    // Nothing has been recorded.
    return false;
  }
  Timeline::ReclaimCachedBlocksFromThreads();
  bool success = false;
  JSONStream js;
  TimelineEventFilter filter;
  timeline_recorder->PrintTraceEvent(&js, &filter);
  StartStreamToConsumer(consumer, user_data, "timeline");
  if (StreamTraceEvents(consumer, user_data, &js)) {
    success = true;
  }
  FinishStreamToConsumer(consumer, user_data, "timeline");
  return success;
}

DART_EXPORT void Dart_TimelineEvent(const char* label,
                                    int64_t timestamp0,
                                    int64_t timestamp1_or_async_id,
                                    Dart_Timeline_Event_Type type,
                                    intptr_t argument_count,
                                    const char** argument_names,
                                    const char** argument_values) {
  if (!FLAG_support_timeline) {
    return;
  }
  if (type < Dart_Timeline_Event_Begin) {
    return;
  }
  if (type > Dart_Timeline_Event_Flow_End) {
    return;
  }
  TimelineStream* stream = Timeline::GetEmbedderStream();
  ASSERT(stream != NULL);
  TimelineEvent* event = stream->StartEvent();
  if (event == NULL) {
    return;
  }
  label = strdup(label);
  switch (type) {
    case Dart_Timeline_Event_Begin:
      event->Begin(label, timestamp0);
      break;
    case Dart_Timeline_Event_End:
      event->End(label, timestamp0);
      break;
    case Dart_Timeline_Event_Instant:
      event->Instant(label, timestamp0);
      break;
    case Dart_Timeline_Event_Duration:
      event->Duration(label, timestamp0, timestamp1_or_async_id);
      break;
    case Dart_Timeline_Event_Async_Begin:
      event->AsyncBegin(label, timestamp1_or_async_id, timestamp0);
      break;
    case Dart_Timeline_Event_Async_End:
      event->AsyncEnd(label, timestamp1_or_async_id, timestamp0);
      break;
    case Dart_Timeline_Event_Async_Instant:
      event->AsyncInstant(label, timestamp1_or_async_id, timestamp0);
      break;
    case Dart_Timeline_Event_Counter:
      event->Counter(label, timestamp0);
      break;
    case Dart_Timeline_Event_Flow_Begin:
      event->FlowBegin(label, timestamp1_or_async_id, timestamp0);
      break;
    case Dart_Timeline_Event_Flow_Step:
      event->FlowStep(label, timestamp1_or_async_id, timestamp0);
      break;
    case Dart_Timeline_Event_Flow_End:
      event->FlowEnd(label, timestamp1_or_async_id, timestamp0);
      break;
    default:
      FATAL("Unknown Dart_Timeline_Event_Type");
  }
  event->set_owns_label(true);
  event->SetNumArguments(argument_count);
  for (intptr_t i = 0; i < argument_count; i++) {
    event->CopyArgument(i, argument_names[i], argument_values[i]);
  }
  event->Complete();
}
#endif  // defined(PRODUCT)

DART_EXPORT void Dart_SetThreadName(const char* name) {
  OSThread* thread = OSThread::Current();
  if (thread == NULL) {
    // VM is shutting down.
    return;
  }
  thread->SetName(name);
}

DART_EXPORT
Dart_Handle Dart_SaveCompilationTrace(uint8_t** buffer,
                                      intptr_t* buffer_length) {
#if defined(DART_PRECOMPILED_RUNTIME)
  return Api::NewError("%s: Cannot compile on an AOT runtime.", CURRENT_FUNC);
#else
  Thread* thread = Thread::Current();
  API_TIMELINE_DURATION(thread);
  DARTSCOPE(thread);
  CHECK_NULL(buffer);
  CHECK_NULL(buffer_length);
  CompilationTraceSaver saver(thread->zone());
  ProgramVisitor::VisitFunctions(&saver);
  saver.StealBuffer(buffer, buffer_length);
  return Api::Success();
#endif  // defined(DART_PRECOMPILED_RUNTIME)
}

DART_EXPORT
Dart_Handle Dart_LoadCompilationTrace(uint8_t* buffer, intptr_t buffer_length) {
#if defined(DART_PRECOMPILED_RUNTIME)
  return Api::NewError("%s: Cannot compile on an AOT runtime.", CURRENT_FUNC);
#else
  Thread* thread = Thread::Current();
  API_TIMELINE_DURATION(thread);
  DARTSCOPE(thread);
  CHECK_NULL(buffer);
  CompilationTraceLoader loader(thread);
  const Object& error =
      Object::Handle(loader.CompileTrace(buffer, buffer_length));
  if (error.IsError()) {
    return Api::NewHandle(T, Error::Cast(error).raw());
  }
  return Api::Success();
#endif  // defined(DART_PRECOMPILED_RUNTIME)
}

DART_EXPORT Dart_Handle Dart_SortClasses() {
#if defined(DART_PRECOMPILED_RUNTIME)
  return Api::NewError("%s: Cannot compile on an AOT runtime.", CURRENT_FUNC);
#else
  DARTSCOPE(Thread::Current());
  // We don't have mechanisms to change class-ids that are embedded in code and
  // ICData.
  ClassFinalizer::ClearAllCode();
  // Make sure that ICData etc. that have been cleared are also removed from
  // the heap so that they are not found by the heap verifier.
  Isolate::Current()->heap()->CollectAllGarbage();
  ClassFinalizer::SortClasses();
  return Api::Success();
#endif  // defined(DART_PRECOMPILED_RUNTIME)
}

DART_EXPORT Dart_Handle Dart_Precompile() {
#if defined(TARGET_ARCH_IA32)
  return Api::NewError("AOT compilation is not supported on IA32.");
#elif defined(TARGET_ARCH_DBC)
  return Api::NewError("AOT compilation is not supported on DBC.");
#elif !defined(DART_PRECOMPILER)
  return Api::NewError(
      "This VM was built without support for AOT compilation.");
#else
  DARTSCOPE(Thread::Current());
  API_TIMELINE_BEGIN_END(T);
  if (!FLAG_precompiled_mode) {
    return Api::NewError("Flag --precompilation was not specified.");
  }
  Dart_Handle result = Api::CheckAndFinalizePendingClasses(T);
  if (::Dart_IsError(result)) {
    return result;
  }
  CHECK_CALLBACK_STATE(T);
  const Error& error = Error::Handle(Precompiler::CompileAll());
  if (!error.IsNull()) {
    return Api::NewHandle(T, error.raw());
  }
  return Api::Success();
#endif
}

DART_EXPORT Dart_Handle
Dart_CreateAppAOTSnapshotAsAssembly(Dart_StreamingWriteCallback callback,
                                    void* callback_data) {
#if defined(TARGET_ARCH_IA32)
  return Api::NewError("AOT compilation is not supported on IA32.");
#elif defined(TARGET_ARCH_DBC)
  return Api::NewError("AOT compilation is not supported on DBC.");
#elif defined(TARGET_OS_WINDOWS)
  return Api::NewError("Assembly generation is not implemented for Windows.");
#elif !defined(DART_PRECOMPILER)
  return Api::NewError(
      "This VM was built without support for AOT compilation.");
#else
  DARTSCOPE(Thread::Current());
  API_TIMELINE_DURATION(T);
  Isolate* I = T->isolate();
  if (I->compilation_allowed()) {
    return Api::NewError(
        "Isolate is not precompiled. "
        "Did you forget to call Dart_Precompile?");
  }
  ASSERT(FLAG_load_deferred_eagerly);
  CHECK_NULL(callback);

  NOT_IN_PRODUCT(TimelineDurationScope tds2(T, Timeline::GetIsolateStream(),
                                            "WriteAppAOTSnapshot"));
  AssemblyImageWriter image_writer(T, callback, callback_data, NULL, NULL);
  uint8_t* vm_snapshot_data_buffer = NULL;
  uint8_t* isolate_snapshot_data_buffer = NULL;
  FullSnapshotWriter writer(Snapshot::kFullAOT, &vm_snapshot_data_buffer,
                            &isolate_snapshot_data_buffer, ApiReallocate,
                            &image_writer, &image_writer);

  writer.WriteFullSnapshot();
  image_writer.Finalize();

  return Api::Success();
#endif
}

DART_EXPORT Dart_Handle
Dart_CreateVMAOTSnapshotAsAssembly(Dart_StreamingWriteCallback callback,
                                   void* callback_data) {
#if defined(TARGET_ARCH_IA32)
  return Api::NewError("AOT compilation is not supported on IA32.");
#elif defined(TARGET_ARCH_DBC)
  return Api::NewError("AOT compilation is not supported on DBC.");
#elif defined(TARGET_OS_WINDOWS)
  return Api::NewError("Assembly generation is not implemented for Windows.");
#elif !defined(DART_PRECOMPILER)
  return Api::NewError(
      "This VM was built without support for AOT compilation.");
#else
  DARTSCOPE(Thread::Current());
  API_TIMELINE_DURATION(T);
  CHECK_NULL(callback);

  NOT_IN_PRODUCT(TimelineDurationScope tds2(T, Timeline::GetIsolateStream(),
                                            "WriteVMAOTSnapshot"));
  AssemblyImageWriter image_writer(T, callback, callback_data, NULL, NULL);
  uint8_t* vm_snapshot_data_buffer = NULL;
  FullSnapshotWriter writer(Snapshot::kFullAOT, &vm_snapshot_data_buffer, NULL,
                            ApiReallocate, &image_writer, NULL);

  writer.WriteFullSnapshot();

  return Api::Success();
#endif
}

DART_EXPORT Dart_Handle
Dart_CreateAppAOTSnapshotAsBlobs(uint8_t** vm_snapshot_data_buffer,
                                 intptr_t* vm_snapshot_data_size,
                                 uint8_t** vm_snapshot_instructions_buffer,
                                 intptr_t* vm_snapshot_instructions_size,
                                 uint8_t** isolate_snapshot_data_buffer,
                                 intptr_t* isolate_snapshot_data_size,
                                 uint8_t** isolate_snapshot_instructions_buffer,
                                 intptr_t* isolate_snapshot_instructions_size,
                                 const uint8_t* shared_data,
                                 const uint8_t* shared_instructions) {
#if defined(TARGET_ARCH_IA32)
  return Api::NewError("AOT compilation is not supported on IA32.");
#elif defined(TARGET_ARCH_DBC)
  return Api::NewError("AOT compilation is not supported on DBC.");
#elif !defined(DART_PRECOMPILER)
  return Api::NewError(
      "This VM was built without support for AOT compilation.");
#else
  DARTSCOPE(Thread::Current());
  API_TIMELINE_DURATION(T);
  Isolate* I = T->isolate();
  if (I->compilation_allowed()) {
    return Api::NewError(
        "Isolate is not precompiled. "
        "Did you forget to call Dart_Precompile?");
  }
  ASSERT(FLAG_load_deferred_eagerly);
  CHECK_NULL(vm_snapshot_data_buffer);
  CHECK_NULL(vm_snapshot_data_size);
  CHECK_NULL(vm_snapshot_instructions_buffer);
  CHECK_NULL(vm_snapshot_instructions_size);
  CHECK_NULL(isolate_snapshot_data_buffer);
  CHECK_NULL(isolate_snapshot_data_size);
  CHECK_NULL(isolate_snapshot_instructions_buffer);
  CHECK_NULL(isolate_snapshot_instructions_size);

  const void* shared_data_image = NULL;
  if (shared_data != NULL) {
    shared_data_image = Snapshot::SetupFromBuffer(shared_data)->DataImage();
  }
  const void* shared_instructions_image = shared_instructions;

  NOT_IN_PRODUCT(TimelineDurationScope tds2(T, Timeline::GetIsolateStream(),
                                            "WriteAppAOTSnapshot"));
  BlobImageWriter vm_image_writer(T, vm_snapshot_instructions_buffer,
                                  ApiReallocate, 2 * MB /* initial_size */,
                                  /*shared_objects=*/nullptr,
                                  /*shared_instructions=*/nullptr,
                                  /*reused_objects=*/nullptr);
  BlobImageWriter isolate_image_writer(
      T, isolate_snapshot_instructions_buffer, ApiReallocate,
      2 * MB /* initial_size */, shared_data_image, shared_instructions_image,
      /* reuse_instructions= */ nullptr);
  FullSnapshotWriter writer(Snapshot::kFullAOT, vm_snapshot_data_buffer,
                            isolate_snapshot_data_buffer, ApiReallocate,
                            &vm_image_writer, &isolate_image_writer);

  writer.WriteFullSnapshot();
  *vm_snapshot_data_size = writer.VmIsolateSnapshotSize();
  *vm_snapshot_instructions_size = vm_image_writer.InstructionsBlobSize();
  *isolate_snapshot_data_size = writer.IsolateSnapshotSize();
  *isolate_snapshot_instructions_size =
      isolate_image_writer.InstructionsBlobSize();

  return Api::Success();
#endif
}

#if (!defined(TARGET_ARCH_IA32) && !defined(DART_PRECOMPILED_RUNTIME))

// Any flag that affects how we compile code might cause a problem when the
// snapshot writer generates code with one value of the flag and the snapshot
// reader expects code to behave according to another value of the flag.
// Normally, we add these flags to Dart::FeaturesString and refuse to run the
// snapshot it they don't match, but since --interpret-irregexp affects only
// 2 functions we choose to remove the code instead. See issue #34422.
static void DropRegExpMatchCode(Zone* zone) {
  const String& execute_match_name =
      String::Handle(zone, String::New("_ExecuteMatch"));
  const String& execute_match_sticky_name =
      String::Handle(zone, String::New("_ExecuteMatchSticky"));

  const Library& core_lib = Library::Handle(zone, Library::CoreLibrary());
  const Class& reg_exp_class =
      Class::Handle(zone, core_lib.LookupClassAllowPrivate(Symbols::_RegExp()));
  ASSERT(!reg_exp_class.IsNull());

  Function& func = Function::Handle(
      zone, reg_exp_class.LookupFunctionAllowPrivate(execute_match_name));
  ASSERT(!func.IsNull());
  Code& code = Code::Handle(zone);
  if (func.HasCode()) {
    code ^= func.CurrentCode();
    ASSERT(!code.IsNull());
    code.DisableDartCode();
  }
  func.ClearCode();
  func.ClearICDataArray();
  ASSERT(!func.HasCode());

  func ^= reg_exp_class.LookupFunctionAllowPrivate(execute_match_sticky_name);
  ASSERT(!func.IsNull());
  if (func.HasCode()) {
    code ^= func.CurrentCode();
    ASSERT(!code.IsNull());
    code.DisableDartCode();
  }
  func.ClearCode();
  func.ClearICDataArray();
  ASSERT(!func.HasCode());
}

#endif  // (!defined(TARGET_ARCH_IA32) && !defined(DART_PRECOMPILED_RUNTIME))

DART_EXPORT Dart_Handle Dart_CreateCoreJITSnapshotAsBlobs(
    uint8_t** vm_snapshot_data_buffer,
    intptr_t* vm_snapshot_data_size,
    uint8_t** vm_snapshot_instructions_buffer,
    intptr_t* vm_snapshot_instructions_size,
    uint8_t** isolate_snapshot_data_buffer,
    intptr_t* isolate_snapshot_data_size,
    uint8_t** isolate_snapshot_instructions_buffer,
    intptr_t* isolate_snapshot_instructions_size) {
#if defined(TARGET_ARCH_IA32)
  return Api::NewError("Snapshots with code are not supported on IA32.");
#elif defined(DART_PRECOMPILED_RUNTIME)
  return Api::NewError("JIT app snapshots cannot be taken from an AOT runtime");
#else
  DARTSCOPE(Thread::Current());
  API_TIMELINE_DURATION(T);
  Isolate* I = T->isolate();
  if (!FLAG_load_deferred_eagerly) {
    return Api::NewError(
        "Creating full snapshots requires --load_deferred_eagerly");
  }
  CHECK_NULL(vm_snapshot_data_buffer);
  CHECK_NULL(vm_snapshot_data_size);
  CHECK_NULL(vm_snapshot_instructions_buffer);
  CHECK_NULL(vm_snapshot_instructions_size);
  CHECK_NULL(isolate_snapshot_data_buffer);
  CHECK_NULL(isolate_snapshot_data_size);
  CHECK_NULL(isolate_snapshot_instructions_buffer);
  CHECK_NULL(isolate_snapshot_instructions_size);
  // Finalize all classes if needed.
  Dart_Handle state = Api::CheckAndFinalizePendingClasses(T);
  if (::Dart_IsError(state)) {
    return state;
  }
  BackgroundCompiler::Stop(I);
  DropRegExpMatchCode(Z);

  ProgramVisitor::Dedup();
  Symbols::Compact(I);

  NOT_IN_PRODUCT(TimelineDurationScope tds2(T, Timeline::GetIsolateStream(),
                                            "WriteCoreJITSnapshot"));
  BlobImageWriter vm_image_writer(T, vm_snapshot_instructions_buffer,
                                  ApiReallocate, 2 * MB /* initial_size */,
                                  /*shared_objects=*/nullptr,
                                  /*shared_instructions=*/nullptr,
                                  /*reused_objects=*/nullptr);
  BlobImageWriter isolate_image_writer(T, isolate_snapshot_instructions_buffer,
                                       ApiReallocate, 2 * MB /* initial_size */,
                                       /*shared_objects=*/nullptr,
                                       /*shared_instructions=*/nullptr,
                                       /*reused_objects=*/nullptr);
  FullSnapshotWriter writer(Snapshot::kFullJIT, vm_snapshot_data_buffer,
                            isolate_snapshot_data_buffer, ApiReallocate,
                            &vm_image_writer, &isolate_image_writer);
  writer.WriteFullSnapshot();

  *vm_snapshot_data_size = writer.VmIsolateSnapshotSize();
  *vm_snapshot_instructions_size = vm_image_writer.InstructionsBlobSize();
  *isolate_snapshot_data_size = writer.IsolateSnapshotSize();
  *isolate_snapshot_instructions_size =
      isolate_image_writer.InstructionsBlobSize();

  return Api::Success();
#endif
}

DART_EXPORT Dart_Handle
Dart_CreateAppJITSnapshotAsBlobs(uint8_t** isolate_snapshot_data_buffer,
                                 intptr_t* isolate_snapshot_data_size,
                                 uint8_t** isolate_snapshot_instructions_buffer,
                                 intptr_t* isolate_snapshot_instructions_size,
                                 const uint8_t* reused_instructions) {
#if defined(TARGET_ARCH_IA32)
  return Api::NewError("Snapshots with code are not supported on IA32.");
#elif defined(DART_PRECOMPILED_RUNTIME)
  return Api::NewError("JIT app snapshots cannot be taken from an AOT runtime");
#else
  DARTSCOPE(Thread::Current());
  API_TIMELINE_DURATION(T);
  Isolate* I = T->isolate();
  if (!FLAG_load_deferred_eagerly) {
    return Api::NewError(
        "Creating full snapshots requires --load_deferred_eagerly");
  }
  CHECK_NULL(isolate_snapshot_data_buffer);
  CHECK_NULL(isolate_snapshot_data_size);
  CHECK_NULL(isolate_snapshot_instructions_buffer);
  CHECK_NULL(isolate_snapshot_instructions_size);
  // Finalize all classes if needed.
  Dart_Handle state = Api::CheckAndFinalizePendingClasses(T);
  if (::Dart_IsError(state)) {
    return state;
  }
  BackgroundCompiler::Stop(I);
  DropRegExpMatchCode(Z);

  if (reused_instructions) {
    DropCodeWithoutReusableInstructions(reused_instructions);
  }
  ProgramVisitor::Dedup();
  Symbols::Compact(I);

  NOT_IN_PRODUCT(TimelineDurationScope tds2(T, Timeline::GetIsolateStream(),
                                            "WriteAppJITSnapshot"));
  BlobImageWriter isolate_image_writer(T, isolate_snapshot_instructions_buffer,
                                       ApiReallocate, 2 * MB /* initial_size */,
                                       /*shared_objects=*/nullptr,
                                       /*shared_instructions=*/nullptr,
                                       reused_instructions);
  FullSnapshotWriter writer(Snapshot::kFullJIT, NULL,
                            isolate_snapshot_data_buffer, ApiReallocate, NULL,
                            &isolate_image_writer);
  writer.WriteFullSnapshot();

  *isolate_snapshot_data_size = writer.IsolateSnapshotSize();
  *isolate_snapshot_instructions_size =
      isolate_image_writer.InstructionsBlobSize();

  if (reused_instructions) {
    *isolate_snapshot_instructions_buffer = NULL;
  }

  return Api::Success();
#endif
}

DART_EXPORT Dart_Handle Dart_GetObfuscationMap(uint8_t** buffer,
                                               intptr_t* buffer_length) {
#if defined(DART_PRECOMPILED_RUNTIME)
  return Api::NewError("No obfuscation map to save on an AOT runtime.");
#elif !defined(DART_PRECOMPILER)
  return Api::NewError("Obfuscation is only supported for AOT compiler.");
#else
  Thread* thread = Thread::Current();
  DARTSCOPE(thread);
  Isolate* isolate = thread->isolate();

  if (buffer == NULL) {
    RETURN_NULL_ERROR(buffer);
  }
  if (buffer_length == NULL) {
    RETURN_NULL_ERROR(buffer_length);
  }

  // Note: can't use JSONStream in PRODUCT builds.
  const intptr_t kInitialBufferSize = 1 * MB;
  TextBuffer text_buffer(kInitialBufferSize);

  text_buffer.AddChar('[');
  if (isolate->obfuscation_map() != NULL) {
    for (intptr_t i = 0; isolate->obfuscation_map()[i] != NULL; i++) {
      if (i > 0) {
        text_buffer.AddChar(',');
      }
      text_buffer.AddChar('"');
      text_buffer.AddEscapedString(isolate->obfuscation_map()[i]);
      text_buffer.AddChar('"');
    }
  }
  text_buffer.AddChar(']');

  *buffer_length = text_buffer.length();
  *reinterpret_cast<char**>(buffer) = text_buffer.Steal();
  return Api::Success();
#endif
}

DART_EXPORT bool Dart_IsPrecompiledRuntime() {
#if defined(DART_PRECOMPILED_RUNTIME)
  return true;
#else
  return false;
#endif
}

DART_EXPORT void Dart_DumpNativeStackTrace(void* context) {
#ifndef PRODUCT
  Profiler::DumpStackTrace(context);
#endif
}

}  // namespace dart<|MERGE_RESOLUTION|>--- conflicted
+++ resolved
@@ -5042,9 +5042,6 @@
 #if defined(DART_PRECOMPILED_RUNTIME)
   // This is not a completely thorough check that the class is an entry-point,
   // but it catches most missing annotations.
-<<<<<<< HEAD
-  RELEASE_ASSERT(klass.has_pragma());
-=======
   if (!klass.has_pragma()) {
     OS::PrintErr(
         "ERROR: It is illegal to access class %s through Dart C API "
@@ -5055,7 +5052,6 @@
         String::Handle(klass.UserVisibleName()).ToCString());
     UNREACHABLE();
   }
->>>>>>> f9ce4729
 #endif
 }
 
