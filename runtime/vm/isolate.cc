// Copyright (c) 2013, the Dart project authors.  Please see the AUTHORS file
// for details. All rights reserved. Use of this source code is governed by a
// BSD-style license that can be found in the LICENSE file.

#include "vm/isolate.h"

#include "include/dart_api.h"
#include "include/dart_native_api.h"
#include "platform/assert.h"
#include "platform/text_buffer.h"
#include "vm/atomic.h"
#include "vm/class_finalizer.h"
#include "vm/code_observers.h"
#include "vm/compiler.h"
#include "vm/compiler_stats.h"
#include "vm/dart_api_message.h"
#include "vm/dart_api_state.h"
#include "vm/dart_entry.h"
#include "vm/debugger.h"
#include "vm/deopt_instructions.h"
#include "vm/flags.h"
#include "vm/heap.h"
#include "vm/isolate_reload.h"
#include "vm/lockers.h"
#include "vm/log.h"
#include "vm/message_handler.h"
#include "vm/object_id_ring.h"
#include "vm/object_store.h"
#include "vm/object.h"
#include "vm/os_thread.h"
#include "vm/port.h"
#include "vm/profiler.h"
#include "vm/reusable_handles.h"
#include "vm/safepoint.h"
#include "vm/service.h"
#include "vm/service_event.h"
#include "vm/service_isolate.h"
#include "vm/simulator.h"
#include "vm/stack_frame.h"
#include "vm/store_buffer.h"
#include "vm/stub_code.h"
#include "vm/symbols.h"
#include "vm/tags.h"
#include "vm/thread_interrupter.h"
#include "vm/thread_registry.h"
#include "vm/timeline.h"
#include "vm/timeline_analysis.h"
#include "vm/timer.h"
#include "vm/verifier.h"
#include "vm/visitor.h"


namespace dart {

DECLARE_FLAG(bool, print_metrics);
DECLARE_FLAG(bool, timing);
DECLARE_FLAG(bool, trace_service);
DECLARE_FLAG(bool, warn_on_pause_with_no_debugger);

// Reload flags.
DECLARE_FLAG(bool, check_reloaded);
DECLARE_FLAG(int, reload_every);
DECLARE_FLAG(bool, reload_every_back_off);
DECLARE_FLAG(bool, trace_reload);


#if !defined(PRODUCT)
static void CheckedModeHandler(bool value) {
  FLAG_enable_asserts = value;
  FLAG_enable_type_checks = value;
}

// --enable-checked-mode and --checked both enable checked mode which is
// equivalent to setting --enable-asserts and --enable-type-checks.
DEFINE_FLAG_HANDLER(CheckedModeHandler,
                    enable_checked_mode,
                    "Enable checked mode.");

DEFINE_FLAG_HANDLER(CheckedModeHandler, checked, "Enable checked mode.");
#endif  // !defined(PRODUCT)


// Quick access to the locally defined thread() and isolate() methods.
#define T (thread())
#define I (isolate())

#if defined(DEBUG)
// Helper class to ensure that a live origin_id is never reused
// and assigned to an isolate.
class VerifyOriginId : public IsolateVisitor {
 public:
  explicit VerifyOriginId(Dart_Port id) : id_(id) {}

  void VisitIsolate(Isolate* isolate) { ASSERT(isolate->origin_id() != id_); }

 private:
  Dart_Port id_;
  DISALLOW_COPY_AND_ASSIGN(VerifyOriginId);
};
#endif


static uint8_t* malloc_allocator(uint8_t* ptr,
                                 intptr_t old_size,
                                 intptr_t new_size) {
  void* new_ptr = realloc(reinterpret_cast<void*>(ptr), new_size);
  return reinterpret_cast<uint8_t*>(new_ptr);
}

static void malloc_deallocator(uint8_t* ptr) {
  free(reinterpret_cast<void*>(ptr));
}


static void SerializeObject(const Instance& obj,
                            uint8_t** obj_data,
                            intptr_t* obj_len,
                            bool allow_any_object) {
  MessageWriter writer(obj_data, &malloc_allocator, &malloc_deallocator,
                       allow_any_object);
  writer.WriteMessage(obj);
  *obj_len = writer.BytesWritten();
}

// TODO(zra): Allocation of Message objects should be centralized.
static Message* SerializeMessage(Dart_Port dest_port, const Instance& obj) {
  if (ApiObjectConverter::CanConvert(obj.raw())) {
    return new Message(dest_port, obj.raw(), Message::kNormalPriority);
  } else {
    uint8_t* obj_data;
    intptr_t obj_len;
    SerializeObject(obj, &obj_data, &obj_len, false);
    return new Message(dest_port, obj_data, obj_len, Message::kNormalPriority);
  }
}


bool IsolateVisitor::IsVMInternalIsolate(Isolate* isolate) const {
  return ((isolate == Dart::vm_isolate()) ||
          ServiceIsolate::IsServiceIsolateDescendant(isolate));
}


NoOOBMessageScope::NoOOBMessageScope(Thread* thread) : StackResource(thread) {
  thread->DeferOOBMessageInterrupts();
}


NoOOBMessageScope::~NoOOBMessageScope() {
  thread()->RestoreOOBMessageInterrupts();
}


NoReloadScope::NoReloadScope(Isolate* isolate, Thread* thread)
    : StackResource(thread), isolate_(isolate) {
  ASSERT(isolate_ != NULL);
  AtomicOperations::FetchAndIncrement(&(isolate_->no_reload_scope_depth_));
  ASSERT(AtomicOperations::LoadRelaxed(&(isolate_->no_reload_scope_depth_)) >=
         0);
}


NoReloadScope::~NoReloadScope() {
  AtomicOperations::FetchAndDecrement(&(isolate_->no_reload_scope_depth_));
  ASSERT(AtomicOperations::LoadRelaxed(&(isolate_->no_reload_scope_depth_)) >=
         0);
}


void Isolate::RegisterClass(const Class& cls) {
#if !defined(PRODUCT)
  if (IsReloading()) {
    reload_context()->RegisterClass(cls);
    return;
  }
#endif  // !defined(PRODUCT)
  class_table()->Register(cls);
}


void Isolate::RegisterClassAt(intptr_t index, const Class& cls) {
  class_table()->RegisterAt(index, cls);
}


void Isolate::ValidateClassTable() {
  class_table()->Validate();
}


void Isolate::SendInternalLibMessage(LibMsgId msg_id, uint64_t capability) {
  const Array& msg = Array::Handle(Array::New(3));
  Object& element = Object::Handle();

  element = Smi::New(Message::kIsolateLibOOBMsg);
  msg.SetAt(0, element);
  element = Smi::New(msg_id);
  msg.SetAt(1, element);
  element = Capability::New(capability);
  msg.SetAt(2, element);

  uint8_t* data = NULL;
  MessageWriter writer(&data, &malloc_allocator, &malloc_deallocator, false);
  writer.WriteMessage(msg);

  PortMap::PostMessage(new Message(main_port(), data, writer.BytesWritten(),
                                   Message::kOOBPriority));
}


class IsolateMessageHandler : public MessageHandler {
 public:
  explicit IsolateMessageHandler(Isolate* isolate);
  ~IsolateMessageHandler();

  const char* name() const;
  void MessageNotify(Message::Priority priority);
  MessageStatus HandleMessage(Message* message);
#ifndef PRODUCT
  void NotifyPauseOnStart();
  void NotifyPauseOnExit();
#endif  // !PRODUCT

#if defined(DEBUG)
  // Check that it is safe to access this handler.
  void CheckAccess();
#endif
  bool IsCurrentIsolate() const;
  virtual Isolate* isolate() const { return isolate_; }

 private:
  // A result of false indicates that the isolate should terminate the
  // processing of further events.
  RawError* HandleLibMessage(const Array& message);

  MessageStatus ProcessUnhandledException(const Error& result);
  Isolate* isolate_;
};


IsolateMessageHandler::IsolateMessageHandler(Isolate* isolate)
    : isolate_(isolate) {}


IsolateMessageHandler::~IsolateMessageHandler() {}

const char* IsolateMessageHandler::name() const {
  return isolate_->name();
}


// Isolate library OOB messages are fixed sized arrays which have the
// following format:
// [ OOB dispatch, Isolate library dispatch, <message specific data> ]
RawError* IsolateMessageHandler::HandleLibMessage(const Array& message) {
  if (message.Length() < 2) return Error::null();
  Zone* zone = T->zone();
  const Object& type = Object::Handle(zone, message.At(1));
  if (!type.IsSmi()) return Error::null();
  const intptr_t msg_type = Smi::Cast(type).Value();
  switch (msg_type) {
    case Isolate::kPauseMsg: {
      // [ OOB, kPauseMsg, pause capability, resume capability ]
      if (message.Length() != 4) return Error::null();
      Object& obj = Object::Handle(zone, message.At(2));
      if (!I->VerifyPauseCapability(obj)) return Error::null();
      obj = message.At(3);
      if (!obj.IsCapability()) return Error::null();
      if (I->AddResumeCapability(Capability::Cast(obj))) {
        increment_paused();
      }
      break;
    }
    case Isolate::kResumeMsg: {
      // [ OOB, kResumeMsg, pause capability, resume capability ]
      if (message.Length() != 4) return Error::null();
      Object& obj = Object::Handle(zone, message.At(2));
      if (!I->VerifyPauseCapability(obj)) return Error::null();
      obj = message.At(3);
      if (!obj.IsCapability()) return Error::null();
      if (I->RemoveResumeCapability(Capability::Cast(obj))) {
        decrement_paused();
      }
      break;
    }
    case Isolate::kPingMsg: {
      // [ OOB, kPingMsg, responsePort, priority, response ]
      if (message.Length() != 5) return Error::null();
      const Object& obj2 = Object::Handle(zone, message.At(2));
      if (!obj2.IsSendPort()) return Error::null();
      const SendPort& send_port = SendPort::Cast(obj2);
      const Object& obj3 = Object::Handle(zone, message.At(3));
      if (!obj3.IsSmi()) return Error::null();
      const intptr_t priority = Smi::Cast(obj3).Value();
      const Object& obj4 = Object::Handle(zone, message.At(4));
      if (!obj4.IsInstance() && !obj4.IsNull()) return Error::null();
      const Instance& response =
          obj4.IsNull() ? Instance::null_instance() : Instance::Cast(obj4);
      if (priority == Isolate::kImmediateAction) {
        PortMap::PostMessage(SerializeMessage(send_port.Id(), response));
      } else {
        ASSERT((priority == Isolate::kBeforeNextEventAction) ||
               (priority == Isolate::kAsEventAction));
        // Update the message so that it will be handled immediately when it
        // is picked up from the message queue the next time.
        message.SetAt(
            0, Smi::Handle(zone, Smi::New(Message::kDelayedIsolateLibOOBMsg)));
        message.SetAt(3,
                      Smi::Handle(zone, Smi::New(Isolate::kImmediateAction)));
        this->PostMessage(
            SerializeMessage(Message::kIllegalPort, message),
            priority == Isolate::kBeforeNextEventAction /* at_head */);
      }
      break;
    }
    case Isolate::kKillMsg:
    case Isolate::kInternalKillMsg:
    case Isolate::kVMRestartMsg: {
      // [ OOB, kKillMsg, terminate capability, priority ]
      if (message.Length() != 4) return Error::null();
      Object& obj = Object::Handle(zone, message.At(3));
      if (!obj.IsSmi()) return Error::null();
      const intptr_t priority = Smi::Cast(obj).Value();
      if (priority == Isolate::kImmediateAction) {
        obj = message.At(2);
        if (I->VerifyTerminateCapability(obj)) {
          // We will kill the current isolate by returning an UnwindError.
          if (msg_type == Isolate::kKillMsg) {
            const String& msg = String::Handle(
                String::New("isolate terminated by Isolate.kill"));
            const UnwindError& error =
                UnwindError::Handle(UnwindError::New(msg));
            error.set_is_user_initiated(true);
            return error.raw();
          } else if (msg_type == Isolate::kInternalKillMsg) {
            const String& msg =
                String::Handle(String::New("isolate terminated by vm"));
            return UnwindError::New(msg);
          } else if (msg_type == Isolate::kVMRestartMsg) {
            // If this is the main isolate, this request to restart
            // will be caught and handled in the embedder.  Otherwise
            // this unwind error will cause the isolate to exit.
            const String& msg = String::Handle(
                String::New("isolate terminated for vm restart"));
            const UnwindError& error =
                UnwindError::Handle(UnwindError::New(msg));
            error.set_is_vm_restart(true);
            return error.raw();
          } else {
            UNREACHABLE();
          }
        } else {
          return Error::null();
        }
      } else {
        ASSERT((priority == Isolate::kBeforeNextEventAction) ||
               (priority == Isolate::kAsEventAction));
        // Update the message so that it will be handled immediately when it
        // is picked up from the message queue the next time.
        message.SetAt(
            0, Smi::Handle(zone, Smi::New(Message::kDelayedIsolateLibOOBMsg)));
        message.SetAt(3,
                      Smi::Handle(zone, Smi::New(Isolate::kImmediateAction)));
        this->PostMessage(
            SerializeMessage(Message::kIllegalPort, message),
            priority == Isolate::kBeforeNextEventAction /* at_head */);
      }
      break;
    }
    case Isolate::kInterruptMsg: {
      // [ OOB, kInterruptMsg, pause capability ]
      if (message.Length() != 3) return Error::null();
      Object& obj = Object::Handle(zone, message.At(2));
      if (!I->VerifyPauseCapability(obj)) return Error::null();

      // If we are already paused, don't pause again.
      if (FLAG_support_debugger && (I->debugger()->PauseEvent() == NULL)) {
        return I->debugger()->PauseInterrupted();
      }
      break;
    }

    case Isolate::kAddExitMsg:
    case Isolate::kDelExitMsg:
    case Isolate::kAddErrorMsg:
    case Isolate::kDelErrorMsg: {
      // [ OOB, msg, listener port ]
      if (message.Length() < 3) return Error::null();
      const Object& obj = Object::Handle(zone, message.At(2));
      if (!obj.IsSendPort()) return Error::null();
      const SendPort& listener = SendPort::Cast(obj);
      switch (msg_type) {
        case Isolate::kAddExitMsg: {
          if (message.Length() != 4) return Error::null();
          // [ OOB, msg, listener port, response object ]
          const Object& response = Object::Handle(zone, message.At(3));
          if (!response.IsInstance() && !response.IsNull()) {
            return Error::null();
          }
          I->AddExitListener(listener, response.IsNull()
                                           ? Instance::null_instance()
                                           : Instance::Cast(response));
          break;
        }
        case Isolate::kDelExitMsg:
          if (message.Length() != 3) return Error::null();
          I->RemoveExitListener(listener);
          break;
        case Isolate::kAddErrorMsg:
          if (message.Length() != 3) return Error::null();
          I->AddErrorListener(listener);
          break;
        case Isolate::kDelErrorMsg:
          if (message.Length() != 3) return Error::null();
          I->RemoveErrorListener(listener);
          break;
        default:
          UNREACHABLE();
      }
      break;
    }
    case Isolate::kErrorFatalMsg: {
      // [ OOB, kErrorFatalMsg, terminate capability, val ]
      if (message.Length() != 4) return Error::null();
      // Check that the terminate capability has been passed correctly.
      Object& obj = Object::Handle(zone, message.At(2));
      if (!I->VerifyTerminateCapability(obj)) return Error::null();
      // Get the value to be set.
      obj = message.At(3);
      if (!obj.IsBool()) return Error::null();
      I->SetErrorsFatal(Bool::Cast(obj).value());
      break;
    }
#if defined(DEBUG)
    // Malformed OOB messages are silently ignored in release builds.
    default:
      UNREACHABLE();
      break;
#endif  // defined(DEBUG)
  }
  return Error::null();
}


void IsolateMessageHandler::MessageNotify(Message::Priority priority) {
  if (priority >= Message::kOOBPriority) {
    // Handle out of band messages even if the mutator thread is busy.
    I->ScheduleMessageInterrupts();
  }
  Dart_MessageNotifyCallback callback = I->message_notify_callback();
  if (callback) {
    // Allow the embedder to handle message notification.
    (*callback)(Api::CastIsolate(I));
  }
}


MessageHandler::MessageStatus IsolateMessageHandler::HandleMessage(
    Message* message) {
  ASSERT(IsCurrentIsolate());
  Thread* thread = Thread::Current();
  StackZone stack_zone(thread);
  Zone* zone = stack_zone.GetZone();
  HandleScope handle_scope(thread);
#ifndef PRODUCT
  TimelineDurationScope tds(thread, Timeline::GetIsolateStream(),
                            "HandleMessage");
  tds.SetNumArguments(1);
  tds.CopyArgument(0, "isolateName", I->name());
#endif

  // If the message is in band we lookup the handler to dispatch to.  If the
  // receive port was closed, we drop the message without deserializing it.
  // Illegal port is a special case for artificially enqueued isolate library
  // messages which are handled in C++ code below.
  Object& msg_handler = Object::Handle(zone);
  if (!message->IsOOB() && (message->dest_port() != Message::kIllegalPort)) {
    msg_handler = DartLibraryCalls::LookupHandler(message->dest_port());
    if (msg_handler.IsError()) {
      delete message;
      return ProcessUnhandledException(Error::Cast(msg_handler));
    }
    if (msg_handler.IsNull()) {
      // If the port has been closed then the message will be dropped at this
      // point. Make sure to post to the delivery failure port in that case.
      if (message->RedirectToDeliveryFailurePort()) {
        PortMap::PostMessage(message);
      } else {
        delete message;
      }
      return kOK;
    }
  }

  // Parse the message.
  Object& msg_obj = Object::Handle(zone);
  if (message->IsRaw()) {
    msg_obj = message->raw_obj();
    // We should only be sending RawObjects that can be converted to CObjects.
    ASSERT(ApiObjectConverter::CanConvert(msg_obj.raw()));
  } else {
    MessageSnapshotReader reader(message->data(), message->len(), thread);
    msg_obj = reader.ReadObject();
  }
  if (msg_obj.IsError()) {
    // An error occurred while reading the message.
    delete message;
    return ProcessUnhandledException(Error::Cast(msg_obj));
  }
  if (!msg_obj.IsNull() && !msg_obj.IsInstance()) {
    // TODO(turnidge): We need to decide what an isolate does with
    // malformed messages.  If they (eventually) come from a remote
    // machine, then it might make sense to drop the message entirely.
    // In the case that the message originated locally, which is
    // always true for now, then this should never occur.
    UNREACHABLE();
  }
  Instance& msg = Instance::Handle(zone);
  msg ^= msg_obj.raw();  // Can't use Instance::Cast because may be null.

  MessageStatus status = kOK;
  if (message->IsOOB()) {
    // OOB messages are expected to be fixed length arrays where the first
    // element is a Smi describing the OOB destination. Messages that do not
    // confirm to this layout are silently ignored.
    if (msg.IsArray()) {
      const Array& oob_msg = Array::Cast(msg);
      if (oob_msg.Length() > 0) {
        const Object& oob_tag = Object::Handle(zone, oob_msg.At(0));
        if (oob_tag.IsSmi()) {
          switch (Smi::Cast(oob_tag).Value()) {
            case Message::kServiceOOBMsg: {
              if (FLAG_support_service) {
                Service::HandleIsolateMessage(I, oob_msg);
              } else {
                UNREACHABLE();
              }
              break;
            }
            case Message::kIsolateLibOOBMsg: {
              const Error& error = Error::Handle(HandleLibMessage(oob_msg));
              if (!error.IsNull()) {
                status = ProcessUnhandledException(error);
              }
              break;
            }
#if defined(DEBUG)
            // Malformed OOB messages are silently ignored in release builds.
            default: {
              UNREACHABLE();
              break;
            }
#endif  // defined(DEBUG)
          }
        }
      }
    }
  } else if (message->dest_port() == Message::kIllegalPort) {
    // Check whether this is a delayed OOB message which needed handling as
    // part of the regular message dispatch. All other messages are dropped on
    // the floor.
    if (msg.IsArray()) {
      const Array& msg_arr = Array::Cast(msg);
      if (msg_arr.Length() > 0) {
        const Object& oob_tag = Object::Handle(zone, msg_arr.At(0));
        if (oob_tag.IsSmi() &&
            (Smi::Cast(oob_tag).Value() == Message::kDelayedIsolateLibOOBMsg)) {
          const Error& error = Error::Handle(HandleLibMessage(msg_arr));
          if (!error.IsNull()) {
            status = ProcessUnhandledException(error);
          }
        }
      }
    }
  } else {
    const Object& result =
        Object::Handle(zone, DartLibraryCalls::HandleMessage(msg_handler, msg));
    if (result.IsError()) {
      status = ProcessUnhandledException(Error::Cast(result));
    } else {
      ASSERT(result.IsNull());
    }
  }
  delete message;
#ifndef PRODUCT
  if (status == kOK) {
    const Object& result =
        Object::Handle(zone, I->InvokePendingServiceExtensionCalls());
    if (result.IsError()) {
      status = ProcessUnhandledException(Error::Cast(result));
    } else {
      ASSERT(result.IsNull());
    }
  }
#endif  // !PRODUCT
  return status;
}


#ifndef PRODUCT
void IsolateMessageHandler::NotifyPauseOnStart() {
  if (!FLAG_support_service) {
    return;
  }
  if (Service::debug_stream.enabled() || FLAG_warn_on_pause_with_no_debugger) {
    StartIsolateScope start_isolate(I);
    StackZone zone(T);
    HandleScope handle_scope(T);
    ServiceEvent pause_event(I, ServiceEvent::kPauseStart);
    Service::HandleEvent(&pause_event);
  } else if (FLAG_trace_service) {
    OS::Print("vm-service: Dropping event of type PauseStart (%s)\n",
              I->name());
  }
}


void IsolateMessageHandler::NotifyPauseOnExit() {
  if (!FLAG_support_service) {
    return;
  }
  if (Service::debug_stream.enabled() || FLAG_warn_on_pause_with_no_debugger) {
    StartIsolateScope start_isolate(I);
    StackZone zone(T);
    HandleScope handle_scope(T);
    ServiceEvent pause_event(I, ServiceEvent::kPauseExit);
    Service::HandleEvent(&pause_event);
  } else if (FLAG_trace_service) {
    OS::Print("vm-service: Dropping event of type PauseExit (%s)\n", I->name());
  }
}
#endif  // !PRODUCT


#if defined(DEBUG)
void IsolateMessageHandler::CheckAccess() {
  ASSERT(IsCurrentIsolate());
}
#endif


bool IsolateMessageHandler::IsCurrentIsolate() const {
  return (I == Isolate::Current());
}


static MessageHandler::MessageStatus StoreError(Thread* thread,
                                                const Error& error) {
  thread->set_sticky_error(error);
  if (error.IsUnwindError()) {
    const UnwindError& unwind = UnwindError::Cast(error);
    if (!unwind.is_user_initiated()) {
      if (unwind.is_vm_restart()) {
        return MessageHandler::kRestart;
      } else {
        return MessageHandler::kShutdown;
      }
    }
  }
  return MessageHandler::kError;
}


MessageHandler::MessageStatus IsolateMessageHandler::ProcessUnhandledException(
    const Error& result) {
  // Generate the error and stacktrace strings for the error message.
  String& exc_str = String::Handle(T->zone());
  String& stacktrace_str = String::Handle(T->zone());
  if (result.IsUnhandledException()) {
    Zone* zone = T->zone();
    const UnhandledException& uhe = UnhandledException::Cast(result);
    const Instance& exception = Instance::Handle(zone, uhe.exception());
    Object& tmp = Object::Handle(zone);
    tmp = DartLibraryCalls::ToString(exception);
    if (!tmp.IsString()) {
      tmp = String::New(exception.ToCString());
    }
    exc_str ^= tmp.raw();

    const Instance& stacktrace = Instance::Handle(zone, uhe.stacktrace());
    tmp = DartLibraryCalls::ToString(stacktrace);
    if (!tmp.IsString()) {
      tmp = String::New(stacktrace.ToCString());
    }
    stacktrace_str ^= tmp.raw();
  } else {
    exc_str = String::New(result.ToErrorCString());
  }
  if (result.IsUnwindError()) {
    // When unwinding we don't notify error listeners and we ignore
    // whether errors are fatal for the current isolate.
    return StoreError(T, result);
  } else {
    bool has_listener = I->NotifyErrorListeners(exc_str, stacktrace_str);
    if (I->ErrorsFatal()) {
      if (has_listener) {
        T->clear_sticky_error();
      } else {
        T->set_sticky_error(result);
      }
      // Notify the debugger about specific unhandled exceptions which are
      // withheld when being thrown. Do this after setting the sticky error
      // so the isolate has an error set when paused with the unhandled
      // exception.
      if (result.IsUnhandledException()) {
        const UnhandledException& error = UnhandledException::Cast(result);
        RawInstance* exception = error.exception();
        if ((exception == I->object_store()->out_of_memory()) ||
            (exception == I->object_store()->stack_overflow())) {
          // We didn't notify the debugger when the stack was full. Do it now.
          if (FLAG_support_debugger) {
            I->debugger()->PauseException(Instance::Handle(exception));
          }
        }
      }
      return kError;
    }
  }
  return kOK;
}


void Isolate::FlagsInitialize(Dart_IsolateFlags* api_flags) {
  api_flags->version = DART_FLAGS_CURRENT_VERSION;
<<<<<<< HEAD
  api_flags->enable_type_checks = FLAG_enable_type_checks;
  api_flags->enable_asserts = FLAG_enable_asserts;
  api_flags->enable_error_on_bad_type = FLAG_error_on_bad_type;
  api_flags->enable_error_on_bad_override = FLAG_error_on_bad_override;
  api_flags->use_field_guards = FLAG_use_field_guards;
=======
#define INIT_FROM_FLAG(name, isolate_flag, flag) api_flags->isolate_flag = flag;
  ISOLATE_FLAG_LIST(INIT_FROM_FLAG)
#undef INIT_FROM_FLAG
>>>>>>> 7fe4c099
}


void Isolate::FlagsCopyTo(Dart_IsolateFlags* api_flags) const {
  api_flags->version = DART_FLAGS_CURRENT_VERSION;
<<<<<<< HEAD
  api_flags->enable_type_checks = type_checks();
  api_flags->enable_asserts = asserts();
  api_flags->enable_error_on_bad_type = error_on_bad_type();
  api_flags->enable_error_on_bad_override = error_on_bad_override();
  api_flags->use_field_guards = use_field_guards();
=======
#define INIT_FROM_FIELD(name, isolate_flag, flag)                              \
  api_flags->isolate_flag = name();
  ISOLATE_FLAG_LIST(INIT_FROM_FIELD)
#undef INIT_FROM_FIELD
>>>>>>> 7fe4c099
}


#if !defined(PRODUCT)
void Isolate::FlagsCopyFrom(const Dart_IsolateFlags& api_flags) {
<<<<<<< HEAD
  type_checks_ = api_flags.enable_type_checks;
  asserts_ = api_flags.enable_asserts;
  error_on_bad_type_ = api_flags.enable_error_on_bad_type;
  error_on_bad_override_ = api_flags.enable_error_on_bad_override;
  use_field_guards_ = api_flags.use_field_guards;
=======
#define SET_FROM_FLAG(name, isolate_flag, flag)                                \
  name##_ = api_flags.isolate_flag;
  ISOLATE_FLAG_LIST(SET_FROM_FLAG)
#undef SET_FROM_FLAG
>>>>>>> 7fe4c099
  // Leave others at defaults.
}
#endif  // !defined(PRODUCT)


#if defined(DEBUG)
// static
void BaseIsolate::AssertCurrent(BaseIsolate* isolate) {
  ASSERT(isolate == Isolate::Current());
}

void BaseIsolate::AssertCurrentThreadIsMutator() const {
  ASSERT(Isolate::Current() == this);
  ASSERT(Thread::Current()->IsMutatorThread());
}
#endif  // defined(DEBUG)

#if defined(DEBUG)
#define REUSABLE_HANDLE_SCOPE_INIT(object)                                     \
  reusable_##object##_handle_scope_active_(false),
#else
#define REUSABLE_HANDLE_SCOPE_INIT(object)
#endif  // defined(DEBUG)

#define REUSABLE_HANDLE_INITIALIZERS(object) object##_handle_(NULL),

// TODO(srdjan): Some Isolate monitors can be shared. Replace their usage with
// that shared monitor.
Isolate::Isolate(const Dart_IsolateFlags& api_flags)
    : store_buffer_(new StoreBuffer()),
      heap_(NULL),
      user_tag_(0),
      current_tag_(UserTag::null()),
      default_tag_(UserTag::null()),
      object_store_(NULL),
      class_table_(),
      single_step_(false),
      thread_registry_(new ThreadRegistry()),
      safepoint_handler_(new SafepointHandler(this)),
      message_notify_callback_(NULL),
      name_(NULL),
      debugger_name_(NULL),
      start_time_micros_(OS::GetCurrentMonotonicMicros()),
      main_port_(0),
      origin_id_(0),
      pause_capability_(0),
      terminate_capability_(0),
      errors_fatal_(true),
      init_callback_data_(NULL),
      environment_callback_(NULL),
      library_tag_handler_(NULL),
      api_state_(NULL),
      debugger_(NULL),
      resume_request_(false),
      last_resume_timestamp_(OS::GetCurrentTimeMillis()),
      random_(),
      simulator_(NULL),
      mutex_(new Mutex()),
      symbols_mutex_(new Mutex()),
      type_canonicalization_mutex_(new Mutex()),
      constant_canonicalization_mutex_(new Mutex()),
      megamorphic_lookup_mutex_(new Mutex()),
      message_handler_(NULL),
      spawn_state_(NULL),
      is_runnable_(false),
      gc_prologue_callback_(NULL),
      gc_epilogue_callback_(NULL),
      defer_finalization_count_(0),
      pending_deopts_(new MallocGrowableArray<PendingLazyDeopt>),
      deopt_context_(NULL),
      is_service_isolate_(false),
      last_allocationprofile_accumulator_reset_timestamp_(0),
      last_allocationprofile_gc_timestamp_(0),
      object_id_ring_(NULL),
      tag_table_(GrowableObjectArray::null()),
      deoptimized_code_array_(GrowableObjectArray::null()),
      sticky_error_(Error::null()),
      background_compiler_(NULL),
      background_compiler_disabled_depth_(0),
      pending_service_extension_calls_(GrowableObjectArray::null()),
      registered_service_extension_handlers_(GrowableObjectArray::null()),
      metrics_list_head_(NULL),
      compilation_allowed_(true),
      all_classes_finalized_(false),
      remapping_cids_(false),
      next_(NULL),
      pause_loop_monitor_(NULL),
      loading_invalidation_gen_(kInvalidGen),
      top_level_parsing_count_(0),
      field_list_mutex_(new Mutex()),
      boxed_field_list_(GrowableObjectArray::null()),
      spawn_count_monitor_(new Monitor()),
      spawn_count_(0),
#define ISOLATE_METRIC_CONSTRUCTORS(type, variable, name, unit)                \
  metric_##variable##_(),
      ISOLATE_METRIC_LIST(ISOLATE_METRIC_CONSTRUCTORS)
#undef ISOLATE_METRIC_CONSTRUCTORS
          has_attempted_reload_(false),
      no_reload_scope_depth_(0),
      reload_every_n_stack_overflow_checks_(FLAG_reload_every),
      reload_context_(NULL),
      last_reload_timestamp_(OS::GetCurrentTimeMillis()),
      should_pause_post_service_request_(false),
      handler_info_cache_() {
  NOT_IN_PRODUCT(FlagsCopyFrom(api_flags));
  // TODO(asiva): A Thread is not available here, need to figure out
  // how the vm_tag (kEmbedderTagId) can be set, these tags need to
  // move to the OSThread structure.
  set_user_tag(UserTags::kDefaultUserTag);
}

#undef REUSABLE_HANDLE_SCOPE_INIT
#undef REUSABLE_HANDLE_INITIALIZERS

Isolate::~Isolate() {
  free(name_);
  free(debugger_name_);
  delete store_buffer_;
  delete heap_;
  delete object_store_;
  delete api_state_;
#ifndef PRODUCT
  if (FLAG_support_debugger) {
    delete debugger_;
  }
#endif  // !PRODUCT
#if defined(USING_SIMULATOR)
  delete simulator_;
#endif
  delete mutex_;
  mutex_ = NULL;  // Fail fast if interrupts are scheduled on a dead isolate.
  delete symbols_mutex_;
  symbols_mutex_ = NULL;
  delete type_canonicalization_mutex_;
  type_canonicalization_mutex_ = NULL;
  delete constant_canonicalization_mutex_;
  constant_canonicalization_mutex_ = NULL;
  delete megamorphic_lookup_mutex_;
  megamorphic_lookup_mutex_ = NULL;
  delete pending_deopts_;
  pending_deopts_ = NULL;
  delete message_handler_;
  message_handler_ = NULL;  // Fail fast if we send messages to a dead isolate.
  ASSERT(deopt_context_ == NULL);  // No deopt in progress when isolate deleted.
  delete spawn_state_;
#ifndef PRODUCT
  if (FLAG_support_service) {
    delete object_id_ring_;
  }
#endif  // !PRODUCT
  object_id_ring_ = NULL;
  delete pause_loop_monitor_;
  pause_loop_monitor_ = NULL;
  delete field_list_mutex_;
  field_list_mutex_ = NULL;
  ASSERT(spawn_count_ == 0);
  delete spawn_count_monitor_;
  delete safepoint_handler_;
  delete thread_registry_;
}


void Isolate::InitOnce() {
  create_callback_ = NULL;
  isolates_list_monitor_ = new Monitor();
  ASSERT(isolates_list_monitor_ != NULL);
  EnableIsolateCreation();
}


Isolate* Isolate::Init(const char* name_prefix,
                       const Dart_IsolateFlags& api_flags,
                       bool is_vm_isolate) {
  Isolate* result = new Isolate(api_flags);
  ASSERT(result != NULL);

// Initialize metrics.
#define ISOLATE_METRIC_INIT(type, variable, name, unit)                        \
  result->metric_##variable##_.Init(result, name, NULL, Metric::unit);
  ISOLATE_METRIC_LIST(ISOLATE_METRIC_INIT);
#undef ISOLATE_METRIC_INIT

  Heap::Init(result,
             is_vm_isolate
                 ? 0  // New gen size 0; VM isolate should only allocate in old.
                 : FLAG_new_gen_semi_max_size * MBInWords,
             FLAG_old_gen_heap_size * MBInWords,
             FLAG_external_max_size * MBInWords);

  // TODO(5411455): For now just set the recently created isolate as
  // the current isolate.
  if (!Thread::EnterIsolate(result)) {
    // We failed to enter the isolate, it is possible the VM is shutting down,
    // return back a NULL so that CreateIsolate reports back an error.
    delete result;
    return NULL;
  }

  // Setup the isolate message handler.
  MessageHandler* handler = new IsolateMessageHandler(result);
  ASSERT(handler != NULL);
  result->set_message_handler(handler);

  // Setup the Dart API state.
  ApiState* state = new ApiState();
  ASSERT(state != NULL);
  result->set_api_state(state);

  result->set_main_port(PortMap::CreatePort(result->message_handler()));
#if defined(DEBUG)
  // Verify that we are never reusing a live origin id.
  VerifyOriginId id_verifier(result->main_port());
  Isolate::VisitIsolates(&id_verifier);
#endif
  result->set_origin_id(result->main_port());
  result->set_pause_capability(result->random()->NextUInt64());
  result->set_terminate_capability(result->random()->NextUInt64());

  result->BuildName(name_prefix);
  if (FLAG_support_debugger) {
    result->debugger_ = new Debugger();
    result->debugger_->Initialize(result);
  }
  if (FLAG_trace_isolates) {
    if (name_prefix == NULL || strcmp(name_prefix, "vm-isolate") != 0) {
      OS::Print(
          "[+] Starting isolate:\n"
          "\tisolate:    %s\n",
          result->name());
    }
  }

#ifndef PRODUCT
  if (FLAG_support_service) {
    ObjectIdRing::Init(result);
  }
#endif  // !PRODUCT

  // Add to isolate list. Shutdown and delete the isolate on failure.
  if (!AddIsolateToList(result)) {
    result->LowLevelShutdown();
    Thread::ExitIsolate();
    delete result;
    return NULL;
  }

  return result;
}


Thread* Isolate::mutator_thread() const {
  ASSERT(thread_registry() != NULL);
  return thread_registry()->mutator_thread();
}


void Isolate::SetupImagePage(const uint8_t* image_buffer, bool is_executable) {
  Image image(image_buffer);
  heap_->SetupImagePage(image.object_start(), image.object_size(),
                        is_executable);
}


void Isolate::ScheduleMessageInterrupts() {
  // We take the threads lock here to ensure that the mutator thread does not
  // exit the isolate while we are trying to schedule interrupts on it.
  MonitorLocker ml(threads_lock());
  Thread* mthread = mutator_thread();
  if (mthread != NULL) {
    mthread->ScheduleInterrupts(Thread::kMessageInterrupt);
  }
}


void Isolate::set_debugger_name(const char* name) {
  free(debugger_name_);
  debugger_name_ = strdup(name);
}


int64_t Isolate::UptimeMicros() const {
  return OS::GetCurrentMonotonicMicros() - start_time_micros_;
}


bool Isolate::IsPaused() const {
  return (debugger_ != NULL) && (debugger_->PauseEvent() != NULL);
}


void Isolate::PausePostRequest() {
  if (!FLAG_support_debugger) {
    return;
  }
  if (debugger_ == NULL) {
    return;
  }
  ASSERT(!IsPaused());
  const Error& error = Error::Handle(debugger_->PausePostRequest());
  if (!error.IsNull()) {
    Exceptions::PropagateError(error);
  }
}


void Isolate::BuildName(const char* name_prefix) {
  ASSERT(name_ == NULL);
  if (name_prefix == NULL) {
    name_prefix = "isolate";
  }
  set_debugger_name(name_prefix);
  if (ServiceIsolate::NameEquals(name_prefix)) {
    name_ = strdup(name_prefix);
    return;
  }
  name_ = OS::SCreate(NULL, "%s-%" Pd64 "", name_prefix, main_port());
}


void Isolate::DoneLoading() {
  GrowableObjectArray& libs =
      GrowableObjectArray::Handle(current_zone(), object_store()->libraries());
  Library& lib = Library::Handle(current_zone());
  intptr_t num_libs = libs.Length();
  for (intptr_t i = 0; i < num_libs; i++) {
    lib ^= libs.At(i);
    // If this library was loaded with Dart_LoadLibrary, it was marked
    // as 'load in progres'. Set the status to 'loaded'.
    if (lib.LoadInProgress()) {
      lib.SetLoaded();
    }
    lib.InitExportedNamesCache();
  }
  TokenStream::CloseSharedTokenList(this);
}


bool Isolate::CanReload() const {
#ifndef PRODUCT
  return !ServiceIsolate::IsServiceIsolateDescendant(this) && is_runnable() &&
         !IsReloading() &&
         (AtomicOperations::LoadRelaxed(&no_reload_scope_depth_) == 0) &&
         IsolateCreationEnabled();
#else
  return false;
#endif
}


#ifndef PRODUCT
bool Isolate::ReloadSources(JSONStream* js,
                            bool force_reload,
                            const char* root_script_url,
                            const char* packages_url,
                            bool dont_delete_reload_context) {
  ASSERT(!IsReloading());
  has_attempted_reload_ = true;
  reload_context_ = new IsolateReloadContext(this, js);
  reload_context_->Reload(force_reload, root_script_url, packages_url);
  bool success = !reload_context_->reload_aborted();
  if (!dont_delete_reload_context) {
    DeleteReloadContext();
  }
  return success;
}


void Isolate::DeleteReloadContext() {
  // Another thread may be in the middle of GetClassForHeapWalkAt.
  Thread* thread = Thread::Current();
  SafepointOperationScope safepoint_scope(thread);

  delete reload_context_;
  reload_context_ = NULL;
}
#endif  // !PRODUCT


void Isolate::DoneFinalizing() {
#if !defined(PRODUCT)
  if (IsReloading()) {
    reload_context_->FinalizeLoading();
  }
#endif  // !defined(PRODUCT)
}


bool Isolate::MakeRunnable() {
  ASSERT(Isolate::Current() == NULL);

  MutexLocker ml(mutex_);
  // Check if we are in a valid state to make the isolate runnable.
  if (is_runnable() == true) {
    return false;  // Already runnable.
  }
  // Set the isolate as runnable and if we are being spawned schedule
  // isolate on thread pool for execution.
  ASSERT(object_store()->root_library() != Library::null());
  set_is_runnable(true);
#ifndef PRODUCT
  if (FLAG_support_debugger && !ServiceIsolate::IsServiceIsolate(this)) {
    if (FLAG_pause_isolates_on_unhandled_exceptions) {
      debugger()->SetExceptionPauseInfo(kPauseOnUnhandledExceptions);
    }
  }
#endif  // !PRODUCT
  IsolateSpawnState* state = spawn_state();
  if (state != NULL) {
    ASSERT(this == state->isolate());
    Run();
  }
#ifndef PRODUCT
  if (FLAG_support_timeline) {
    TimelineStream* stream = Timeline::GetIsolateStream();
    ASSERT(stream != NULL);
    TimelineEvent* event = stream->StartEvent();
    if (event != NULL) {
      event->Instant("Runnable");
      event->Complete();
    }
  }
  if (FLAG_support_service && Service::isolate_stream.enabled()) {
    ServiceEvent runnableEvent(this, ServiceEvent::kIsolateRunnable);
    Service::HandleEvent(&runnableEvent);
  }
#endif  // !PRODUCT
  GetRunnableLatencyMetric()->set_value(UptimeMicros());
  if (FLAG_print_benchmarking_metrics) {
    {
      StartIsolateScope scope(this);
      heap()->CollectAllGarbage();
    }
    int64_t heap_size = (heap()->UsedInWords(Heap::kNew) * kWordSize) +
                        (heap()->UsedInWords(Heap::kOld) * kWordSize);
    GetRunnableHeapSizeMetric()->set_value(heap_size);
  }
  return true;
}


bool Isolate::VerifyPauseCapability(const Object& capability) const {
  return !capability.IsNull() && capability.IsCapability() &&
         (pause_capability() == Capability::Cast(capability).Id());
}


bool Isolate::VerifyTerminateCapability(const Object& capability) const {
  return !capability.IsNull() && capability.IsCapability() &&
         (terminate_capability() == Capability::Cast(capability).Id());
}


bool Isolate::AddResumeCapability(const Capability& capability) {
  // Ensure a limit for the number of resume capabilities remembered.
  static const intptr_t kMaxResumeCapabilities = kSmiMax / (6 * kWordSize);

  const GrowableObjectArray& caps = GrowableObjectArray::Handle(
      current_zone(), object_store()->resume_capabilities());
  Capability& current = Capability::Handle(current_zone());
  intptr_t insertion_index = -1;
  for (intptr_t i = 0; i < caps.Length(); i++) {
    current ^= caps.At(i);
    if (current.IsNull()) {
      if (insertion_index < 0) {
        insertion_index = i;
      }
    } else if (current.Id() == capability.Id()) {
      return false;
    }
  }
  if (insertion_index < 0) {
    if (caps.Length() >= kMaxResumeCapabilities) {
      // Cannot grow the array of resume capabilities beyond its max. Additional
      // pause requests are ignored. In practice will never happen as we will
      // run out of memory beforehand.
      return false;
    }
    caps.Add(capability);
  } else {
    caps.SetAt(insertion_index, capability);
  }
  return true;
}


bool Isolate::RemoveResumeCapability(const Capability& capability) {
  const GrowableObjectArray& caps = GrowableObjectArray::Handle(
      current_zone(), object_store()->resume_capabilities());
  Capability& current = Capability::Handle(current_zone());
  for (intptr_t i = 0; i < caps.Length(); i++) {
    current ^= caps.At(i);
    if (!current.IsNull() && (current.Id() == capability.Id())) {
      // Remove the matching capability from the list.
      current = Capability::null();
      caps.SetAt(i, current);
      return true;
    }
  }
  return false;
}


// TODO(iposva): Remove duplicated code and start using some hash based
// structure instead of these linear lookups.
void Isolate::AddExitListener(const SendPort& listener,
                              const Instance& response) {
  // Ensure a limit for the number of listeners remembered.
  static const intptr_t kMaxListeners = kSmiMax / (12 * kWordSize);

  const GrowableObjectArray& listeners = GrowableObjectArray::Handle(
      current_zone(), object_store()->exit_listeners());
  SendPort& current = SendPort::Handle(current_zone());
  intptr_t insertion_index = -1;
  for (intptr_t i = 0; i < listeners.Length(); i += 2) {
    current ^= listeners.At(i);
    if (current.IsNull()) {
      if (insertion_index < 0) {
        insertion_index = i;
      }
    } else if (current.Id() == listener.Id()) {
      listeners.SetAt(i + 1, response);
      return;
    }
  }
  if (insertion_index < 0) {
    if (listeners.Length() >= kMaxListeners) {
      // Cannot grow the array of listeners beyond its max. Additional
      // listeners are ignored. In practice will never happen as we will
      // run out of memory beforehand.
      return;
    }
    listeners.Add(listener);
    listeners.Add(response);
  } else {
    listeners.SetAt(insertion_index, listener);
    listeners.SetAt(insertion_index + 1, response);
  }
}


void Isolate::RemoveExitListener(const SendPort& listener) {
  const GrowableObjectArray& listeners = GrowableObjectArray::Handle(
      current_zone(), object_store()->exit_listeners());
  SendPort& current = SendPort::Handle(current_zone());
  for (intptr_t i = 0; i < listeners.Length(); i += 2) {
    current ^= listeners.At(i);
    if (!current.IsNull() && (current.Id() == listener.Id())) {
      // Remove the matching listener from the list.
      current = SendPort::null();
      listeners.SetAt(i, current);
      listeners.SetAt(i + 1, Object::null_instance());
      return;
    }
  }
}


void Isolate::NotifyExitListeners() {
  const GrowableObjectArray& listeners = GrowableObjectArray::Handle(
      current_zone(), this->object_store()->exit_listeners());
  if (listeners.IsNull()) return;

  SendPort& listener = SendPort::Handle(current_zone());
  Instance& response = Instance::Handle(current_zone());
  for (intptr_t i = 0; i < listeners.Length(); i += 2) {
    listener ^= listeners.At(i);
    if (!listener.IsNull()) {
      Dart_Port port_id = listener.Id();
      response ^= listeners.At(i + 1);
      PortMap::PostMessage(SerializeMessage(port_id, response));
    }
  }
}


void Isolate::AddErrorListener(const SendPort& listener) {
  // Ensure a limit for the number of listeners remembered.
  static const intptr_t kMaxListeners = kSmiMax / (6 * kWordSize);

  const GrowableObjectArray& listeners = GrowableObjectArray::Handle(
      current_zone(), object_store()->error_listeners());
  SendPort& current = SendPort::Handle(current_zone());
  intptr_t insertion_index = -1;
  for (intptr_t i = 0; i < listeners.Length(); i++) {
    current ^= listeners.At(i);
    if (current.IsNull()) {
      if (insertion_index < 0) {
        insertion_index = i;
      }
    } else if (current.Id() == listener.Id()) {
      return;
    }
  }
  if (insertion_index < 0) {
    if (listeners.Length() >= kMaxListeners) {
      // Cannot grow the array of listeners beyond its max. Additional
      // listeners are ignored. In practice will never happen as we will
      // run out of memory beforehand.
      return;
    }
    listeners.Add(listener);
  } else {
    listeners.SetAt(insertion_index, listener);
  }
}


void Isolate::RemoveErrorListener(const SendPort& listener) {
  const GrowableObjectArray& listeners = GrowableObjectArray::Handle(
      current_zone(), object_store()->error_listeners());
  SendPort& current = SendPort::Handle(current_zone());
  for (intptr_t i = 0; i < listeners.Length(); i++) {
    current ^= listeners.At(i);
    if (!current.IsNull() && (current.Id() == listener.Id())) {
      // Remove the matching listener from the list.
      current = SendPort::null();
      listeners.SetAt(i, current);
      return;
    }
  }
}


bool Isolate::NotifyErrorListeners(const String& msg,
                                   const String& stacktrace) {
  const GrowableObjectArray& listeners = GrowableObjectArray::Handle(
      current_zone(), this->object_store()->error_listeners());
  if (listeners.IsNull()) return false;

  const Array& arr = Array::Handle(current_zone(), Array::New(2));
  arr.SetAt(0, msg);
  arr.SetAt(1, stacktrace);
  SendPort& listener = SendPort::Handle(current_zone());
  for (intptr_t i = 0; i < listeners.Length(); i++) {
    listener ^= listeners.At(i);
    if (!listener.IsNull()) {
      Dart_Port port_id = listener.Id();
      PortMap::PostMessage(SerializeMessage(port_id, arr));
    }
  }
  return listeners.Length() > 0;
}


static MessageHandler::MessageStatus RunIsolate(uword parameter) {
  Isolate* isolate = reinterpret_cast<Isolate*>(parameter);
  IsolateSpawnState* state = NULL;
  {
    // TODO(turnidge): Is this locking required here at all anymore?
    MutexLocker ml(isolate->mutex());
    state = isolate->spawn_state();
  }
  {
    StartIsolateScope start_scope(isolate);
    Thread* thread = Thread::Current();
    ASSERT(thread->isolate() == isolate);
    StackZone zone(thread);
    HandleScope handle_scope(thread);

    // If particular values were requested for this newly spawned isolate, then
    // they are set here before the isolate starts executing user code.
    isolate->SetErrorsFatal(state->errors_are_fatal());
    if (state->on_exit_port() != ILLEGAL_PORT) {
      const SendPort& listener =
          SendPort::Handle(SendPort::New(state->on_exit_port()));
      isolate->AddExitListener(listener, Instance::null_instance());
    }
    if (state->on_error_port() != ILLEGAL_PORT) {
      const SendPort& listener =
          SendPort::Handle(SendPort::New(state->on_error_port()));
      isolate->AddErrorListener(listener);
    }

    // Switch back to spawning isolate.


    if (!ClassFinalizer::ProcessPendingClasses()) {
// Error is in sticky error already.
#if defined(DEBUG)
      const Error& error = Error::Handle(thread->sticky_error());
      ASSERT(!error.IsUnwindError());
#endif
      return MessageHandler::kError;
    }

    Object& result = Object::Handle();
    result = state->ResolveFunction();
    bool is_spawn_uri = state->is_spawn_uri();
    if (result.IsError()) {
      return StoreError(thread, Error::Cast(result));
    }
    ASSERT(result.IsFunction());
    Function& func = Function::Handle(thread->zone());
    func ^= result.raw();

    // TODO(turnidge): Currently we need a way to force a one-time
    // breakpoint for all spawned isolates to support isolate
    // debugging.  Remove this once the vmservice becomes the standard
    // way to debug. Set the breakpoint on the static function instead
    // of its implicit closure function because that latter is merely
    // a dispatcher that is marked as undebuggable.
    if (FLAG_support_debugger && FLAG_break_at_isolate_spawn) {
      isolate->debugger()->OneTimeBreakAtEntry(func);
    }

    func = func.ImplicitClosureFunction();

    const Array& capabilities = Array::Handle(Array::New(2));
    Capability& capability = Capability::Handle();
    capability = Capability::New(isolate->pause_capability());
    capabilities.SetAt(0, capability);
    // Check whether this isolate should be started in paused state.
    if (state->paused()) {
      bool added = isolate->AddResumeCapability(capability);
      ASSERT(added);  // There should be no pending resume capabilities.
      isolate->message_handler()->increment_paused();
    }
    capability = Capability::New(isolate->terminate_capability());
    capabilities.SetAt(1, capability);

    // Instead of directly invoking the entry point we call '_startIsolate' with
    // the entry point as argument.
    // Since this function ("RunIsolate") is used for both Isolate.spawn and
    // Isolate.spawnUri we also send a boolean flag as argument so that the
    // "_startIsolate" function can act corresponding to how the isolate was
    // created.
    const Array& args = Array::Handle(Array::New(7));
    args.SetAt(0, SendPort::Handle(SendPort::New(state->parent_port())));
    args.SetAt(1, Instance::Handle(func.ImplicitStaticClosure()));
    args.SetAt(2, Instance::Handle(state->BuildArgs(thread)));
    args.SetAt(3, Instance::Handle(state->BuildMessage(thread)));
    args.SetAt(4, is_spawn_uri ? Bool::True() : Bool::False());
    args.SetAt(5, ReceivePort::Handle(ReceivePort::New(
                      isolate->main_port(), true /* control port */)));
    args.SetAt(6, capabilities);

    const Library& lib = Library::Handle(Library::IsolateLibrary());
    const String& entry_name = String::Handle(String::New("_startIsolate"));
    const Function& entry_point =
        Function::Handle(lib.LookupLocalFunction(entry_name));
    ASSERT(entry_point.IsFunction() && !entry_point.IsNull());

    result = DartEntry::InvokeFunction(entry_point, args);
    if (result.IsError()) {
      return StoreError(thread, Error::Cast(result));
    }
  }
  return MessageHandler::kOK;
}


static void ShutdownIsolate(uword parameter) {
  Isolate* isolate = reinterpret_cast<Isolate*>(parameter);
  // We must wait for any outstanding spawn calls to complete before
  // running the shutdown callback.
  isolate->WaitForOutstandingSpawns();
  {
    // Print the error if there is one.  This may execute dart code to
    // print the exception object, so we need to use a StartIsolateScope.
    StartIsolateScope start_scope(isolate);
    Thread* thread = Thread::Current();
    ASSERT(thread->isolate() == isolate);
    StackZone zone(thread);
    HandleScope handle_scope(thread);
// TODO(27003): Enable for precompiled.
#if defined(DEBUG) && !defined(DART_PRECOMPILED_RUNTIME)
    if (!isolate->HasAttemptedReload()) {
      // For this verification we need to stop the background compiler earlier.
      // This would otherwise happen in Dart::ShowdownIsolate.
      isolate->StopBackgroundCompiler();
      isolate->heap()->CollectAllGarbage();
      VerifyCanonicalVisitor check_canonical(thread);
      isolate->heap()->IterateObjects(&check_canonical);
    }
#endif  // DEBUG
    const Error& error = Error::Handle(thread->sticky_error());
    if (!error.IsNull() && !error.IsUnwindError()) {
      OS::PrintErr("in ShutdownIsolate: %s\n", error.ToErrorCString());
    }
    Dart::RunShutdownCallback();
  }
  // Shut the isolate down.
  Dart::ShutdownIsolate(isolate);
}


void Isolate::SetStickyError(RawError* sticky_error) {
  ASSERT(
      ((sticky_error_ == Error::null()) || (sticky_error == Error::null())) &&
      (sticky_error != sticky_error_));
  sticky_error_ = sticky_error;
}


void Isolate::Run() {
  message_handler()->Run(Dart::thread_pool(), RunIsolate, ShutdownIsolate,
                         reinterpret_cast<uword>(this));
}


void Isolate::AddClosureFunction(const Function& function) const {
  ASSERT(!Compiler::IsBackgroundCompilation());
  GrowableObjectArray& closures =
      GrowableObjectArray::Handle(object_store()->closure_functions());
  ASSERT(!closures.IsNull());
  ASSERT(function.IsNonImplicitClosureFunction());
  closures.Add(function, Heap::kOld);
}


// If the linear lookup turns out to be too expensive, the list
// of closures could be maintained in a hash map, with the key
// being the token position of the closure. There are almost no
// collisions with this simple hash value. However, iterating over
// all closure functions becomes more difficult, especially when
// the list/map changes while iterating over it.
RawFunction* Isolate::LookupClosureFunction(const Function& parent,
                                            TokenPosition token_pos) const {
  const GrowableObjectArray& closures =
      GrowableObjectArray::Handle(object_store()->closure_functions());
  ASSERT(!closures.IsNull());
  Function& closure = Function::Handle();
  intptr_t num_closures = closures.Length();
  for (intptr_t i = 0; i < num_closures; i++) {
    closure ^= closures.At(i);
    if ((closure.token_pos() == token_pos) &&
        (closure.parent_function() == parent.raw())) {
      return closure.raw();
    }
  }
  return Function::null();
}


intptr_t Isolate::FindClosureIndex(const Function& needle) const {
  const GrowableObjectArray& closures_array =
      GrowableObjectArray::Handle(object_store()->closure_functions());
  intptr_t num_closures = closures_array.Length();
  for (intptr_t i = 0; i < num_closures; i++) {
    if (closures_array.At(i) == needle.raw()) {
      return i;
    }
  }
  return -1;
}


RawFunction* Isolate::ClosureFunctionFromIndex(intptr_t idx) const {
  const GrowableObjectArray& closures_array =
      GrowableObjectArray::Handle(object_store()->closure_functions());
  if ((idx < 0) || (idx >= closures_array.Length())) {
    return Function::null();
  }
  return Function::RawCast(closures_array.At(idx));
}


class FinalizeWeakPersistentHandlesVisitor : public HandleVisitor {
 public:
  FinalizeWeakPersistentHandlesVisitor() : HandleVisitor(Thread::Current()) {}

  void VisitHandle(uword addr) {
    FinalizablePersistentHandle* handle =
        reinterpret_cast<FinalizablePersistentHandle*>(addr);
    FinalizationQueue* queue = NULL;  // Finalize in the foreground.
    handle->UpdateUnreachable(thread()->isolate(), queue);
  }

 private:
  DISALLOW_COPY_AND_ASSIGN(FinalizeWeakPersistentHandlesVisitor);
};


void Isolate::LowLevelShutdown() {
  // Ensure we have a zone and handle scope so that we can call VM functions,
  // but we no longer allocate new heap objects.
  Thread* thread = Thread::Current();
  StackZone stack_zone(thread);
  HandleScope handle_scope(thread);
  NoSafepointScope no_safepoint_scope;

  // Notify exit listeners that this isolate is shutting down.
  if (object_store() != NULL) {
    const Error& error = Error::Handle(thread->sticky_error());
    if (error.IsNull() || !error.IsUnwindError() ||
        UnwindError::Cast(error).is_user_initiated()) {
      NotifyExitListeners();
    }
  }

  // Clean up debugger resources.
  if (FLAG_support_debugger) {
    debugger()->Shutdown();
  }


  // Close all the ports owned by this isolate.
  PortMap::ClosePorts(message_handler());

  // Fail fast if anybody tries to post any more messsages to this isolate.
  delete message_handler();
  set_message_handler(NULL);
  if (FLAG_support_timeline) {
    // Before analyzing the isolate's timeline blocks- reclaim all cached
    // blocks.
    Timeline::ReclaimCachedBlocksFromThreads();
  }

// Dump all timing data for the isolate.
#ifndef PRODUCT
  if (FLAG_support_timeline && FLAG_timing) {
    TimelinePauseTrace tpt;
    tpt.Print();
  }
#endif  // !PRODUCT

  // Finalize any weak persistent handles with a non-null referent.
  FinalizeWeakPersistentHandlesVisitor visitor;
  api_state()->weak_persistent_handles().VisitHandles(&visitor);

  if (FLAG_dump_megamorphic_stats) {
    MegamorphicCacheTable::PrintSizes(this);
  }
  if (FLAG_dump_symbol_stats) {
    Symbols::DumpStats(this);
  }
  if (FLAG_trace_isolates) {
    heap()->PrintSizes();
    OS::Print(
        "[-] Stopping isolate:\n"
        "\tisolate:    %s\n",
        name());
  }
  if (FLAG_print_metrics || FLAG_print_benchmarking_metrics) {
    LogBlock lb;
    OS::PrintErr("Printing metrics for %s\n", name());
#define ISOLATE_METRIC_PRINT(type, variable, name, unit)                       \
  OS::PrintErr("%s\n", metric_##variable##_.ToString());
    ISOLATE_METRIC_LIST(ISOLATE_METRIC_PRINT)
#undef ISOLATE_METRIC_PRINT
    OS::PrintErr("\n");
  }
}


void Isolate::StopBackgroundCompiler() {
  // Wait until all background compilation has finished.
  if (background_compiler_ != NULL) {
    BackgroundCompiler::Stop(this);
  }
}


void Isolate::MaybeIncreaseReloadEveryNStackOverflowChecks() {
  if (FLAG_reload_every_back_off) {
    if (reload_every_n_stack_overflow_checks_ < 5000) {
      reload_every_n_stack_overflow_checks_ += 99;
    } else {
      reload_every_n_stack_overflow_checks_ *= 2;
    }
    // Cap the value.
    if (reload_every_n_stack_overflow_checks_ > 1000000) {
      reload_every_n_stack_overflow_checks_ = 1000000;
    }
  }
}


void Isolate::Shutdown() {
  ASSERT(this == Isolate::Current());
  StopBackgroundCompiler();

#if defined(DEBUG)
  if (heap_ != NULL && FLAG_verify_on_transition) {
    // The VM isolate keeps all objects marked.
    heap_->Verify(this == Dart::vm_isolate() ? kRequireMarked : kForbidMarked);
  }
#endif  // DEBUG

  Thread* thread = Thread::Current();

  // Don't allow anymore dart code to execution on this isolate.
  thread->ClearStackLimit();

  // First, perform higher-level cleanup that may need to allocate.
  {
    // Ensure we have a zone and handle scope so that we can call VM functions.
    StackZone stack_zone(thread);
    HandleScope handle_scope(thread);

    // Write compiler stats data if enabled.
    if (FLAG_support_compiler_stats && FLAG_compiler_stats &&
        !ServiceIsolate::IsServiceIsolateDescendant(this) &&
        (this != Dart::vm_isolate())) {
      OS::Print("%s", aggregate_compiler_stats()->PrintToZone());
    }
  }

  // Remove this isolate from the list *before* we start tearing it down, to
  // avoid exposing it in a state of decay.
  RemoveIsolateFromList(this);

  if (heap_ != NULL) {
    // Wait for any concurrent GC tasks to finish before shutting down.
    // TODO(koda): Support faster sweeper shutdown (e.g., after current page).
    PageSpace* old_space = heap_->old_space();
    MonitorLocker ml(old_space->tasks_lock());
    while (old_space->tasks() > 0) {
      ml.Wait();
    }
  }

  if (FLAG_check_reloaded && is_runnable() && (this != Dart::vm_isolate()) &&
      !ServiceIsolate::IsServiceIsolateDescendant(this)) {
    if (!HasAttemptedReload()) {
      FATAL(
          "Isolate did not reload before exiting and "
          "--check-reloaded is enabled.\n");
    }
  }

  // Then, proceed with low-level teardown.
  LowLevelShutdown();

#if defined(DEBUG)
  // No concurrent sweeper tasks should be running at this point.
  if (heap_ != NULL) {
    PageSpace* old_space = heap_->old_space();
    MonitorLocker ml(old_space->tasks_lock());
    ASSERT(old_space->tasks() == 0);
  }
#endif

  // TODO(5411455): For now just make sure there are no current isolates
  // as we are shutting down the isolate.
  Thread::ExitIsolate();

  Dart_IsolateCleanupCallback cleanup = Isolate::CleanupCallback();
  if (cleanup != NULL) {
    cleanup(init_callback_data());
  }
}


Dart_IsolateCreateCallback Isolate::create_callback_ = NULL;
Dart_IsolateShutdownCallback Isolate::shutdown_callback_ = NULL;
Dart_IsolateCleanupCallback Isolate::cleanup_callback_ = NULL;

Monitor* Isolate::isolates_list_monitor_ = NULL;
Isolate* Isolate::isolates_list_head_ = NULL;
bool Isolate::creation_enabled_ = false;

void Isolate::IterateObjectPointers(ObjectPointerVisitor* visitor,
                                    bool validate_frames) {
  HeapIterationScope heap_iteration_scope;
  VisitObjectPointers(visitor, validate_frames);
}


void Isolate::IterateStackPointers(ObjectPointerVisitor* visitor,
                                   bool validate_frames) {
  HeapIterationScope heap_iteration_scope;
  VisitStackPointers(visitor, validate_frames);
}


void Isolate::VisitObjectPointers(ObjectPointerVisitor* visitor,
                                  bool validate_frames) {
  ASSERT(visitor != NULL);

  // Visit objects in the object store.
  object_store()->VisitObjectPointers(visitor);

  // Visit objects in the class table.
  class_table()->VisitObjectPointers(visitor);

  // Visit objects in per isolate stubs.
  StubCode::VisitObjectPointers(visitor);

  // Visit the dart api state for all local and persistent handles.
  if (api_state() != NULL) {
    api_state()->VisitObjectPointers(visitor);
  }

  // Visit the current tag which is stored in the isolate.
  visitor->VisitPointer(reinterpret_cast<RawObject**>(&current_tag_));

  // Visit the default tag which is stored in the isolate.
  visitor->VisitPointer(reinterpret_cast<RawObject**>(&default_tag_));

  // Visit the tag table which is stored in the isolate.
  visitor->VisitPointer(reinterpret_cast<RawObject**>(&tag_table_));

  if (background_compiler() != NULL) {
    background_compiler()->VisitPointers(visitor);
  }

  // Visit the deoptimized code array which is stored in the isolate.
  visitor->VisitPointer(
      reinterpret_cast<RawObject**>(&deoptimized_code_array_));

  visitor->VisitPointer(reinterpret_cast<RawObject**>(&sticky_error_));

  // Visit the pending service extension calls.
  visitor->VisitPointer(
      reinterpret_cast<RawObject**>(&pending_service_extension_calls_));

  // Visit the registered service extension handlers.
  visitor->VisitPointer(
      reinterpret_cast<RawObject**>(&registered_service_extension_handlers_));

  // Visit the boxed_field_list_.
  // 'boxed_field_list_' access via mutator and background compilation threads
  // is guarded with a monitor. This means that we can visit it only
  // when at safepoint or the field_list_mutex_ lock has been taken.
  visitor->VisitPointer(reinterpret_cast<RawObject**>(&boxed_field_list_));

  // Visit objects in the debugger.
  if (FLAG_support_debugger) {
    debugger()->VisitObjectPointers(visitor);
  }

#if !defined(PRODUCT)
  // Visit objects that are being used for isolate reload.
  if (reload_context() != NULL) {
    reload_context()->VisitObjectPointers(visitor);
  }
  if (ServiceIsolate::IsServiceIsolate(this)) {
    ServiceIsolate::VisitObjectPointers(visitor);
  }
#endif  // !defined(PRODUCT)

  // Visit objects that are being used for deoptimization.
  if (deopt_context() != NULL) {
    deopt_context()->VisitObjectPointers(visitor);
  }

  VisitStackPointers(visitor, validate_frames);
}


void Isolate::VisitStackPointers(ObjectPointerVisitor* visitor,
                                 bool validate_frames) {
  // Visit objects in all threads (e.g., Dart stack, handles in zones).
  thread_registry()->VisitObjectPointers(visitor, validate_frames);
}


void Isolate::VisitWeakPersistentHandles(HandleVisitor* visitor) {
  if (api_state() != NULL) {
    api_state()->VisitWeakHandles(visitor);
  }
}


void Isolate::PrepareForGC() {
  thread_registry()->PrepareForGC();
}


RawClass* Isolate::GetClassForHeapWalkAt(intptr_t cid) {
  RawClass* raw_class = NULL;
#ifndef PRODUCT
  if (IsReloading()) {
    raw_class = reload_context()->GetClassForHeapWalkAt(cid);
  } else {
    raw_class = class_table()->At(cid);
  }
#else
  raw_class = class_table()->At(cid);
#endif  // !PRODUCT
  ASSERT(raw_class != NULL);
  ASSERT(remapping_cids_ || raw_class->ptr()->id_ == cid);
  return raw_class;
}


void Isolate::AddPendingDeopt(uword fp, uword pc) {
  // GrowableArray::Add is not atomic and may be interrupt by a profiler
  // stack walk.
  MallocGrowableArray<PendingLazyDeopt>* old_pending_deopts = pending_deopts_;
  MallocGrowableArray<PendingLazyDeopt>* new_pending_deopts =
      new MallocGrowableArray<PendingLazyDeopt>(old_pending_deopts->length() +
                                                1);
  for (intptr_t i = 0; i < old_pending_deopts->length(); i++) {
    ASSERT((*old_pending_deopts)[i].fp() != fp);
    new_pending_deopts->Add((*old_pending_deopts)[i]);
  }
  PendingLazyDeopt deopt(fp, pc);
  new_pending_deopts->Add(deopt);

  pending_deopts_ = new_pending_deopts;
  delete old_pending_deopts;
}


uword Isolate::FindPendingDeopt(uword fp) const {
  for (intptr_t i = 0; i < pending_deopts_->length(); i++) {
    if ((*pending_deopts_)[i].fp() == fp) {
      return (*pending_deopts_)[i].pc();
    }
  }
  FATAL("Missing pending deopt entry");
  return 0;
}


void Isolate::ClearPendingDeoptsAtOrBelow(uword fp) const {
  for (intptr_t i = pending_deopts_->length() - 1; i >= 0; i--) {
    if ((*pending_deopts_)[i].fp() <= fp) {
      pending_deopts_->RemoveAt(i);
    }
  }
}


#ifndef PRODUCT
static const char* ExceptionPauseInfoToServiceEnum(Dart_ExceptionPauseInfo pi) {
  switch (pi) {
    case kPauseOnAllExceptions:
      return "All";
    case kNoPauseOnExceptions:
      return "None";
    case kPauseOnUnhandledExceptions:
      return "Unhandled";
    default:
      UNIMPLEMENTED();
      return NULL;
  }
}


void Isolate::PrintJSON(JSONStream* stream, bool ref) {
  if (!FLAG_support_service) {
    return;
  }
  JSONObject jsobj(stream);
  jsobj.AddProperty("type", (ref ? "@Isolate" : "Isolate"));
  jsobj.AddFixedServiceId(ISOLATE_SERVICE_ID_FORMAT_STRING,
                          static_cast<int64_t>(main_port()));

  jsobj.AddProperty("name", debugger_name());
  jsobj.AddPropertyF("number", "%" Pd64 "", static_cast<int64_t>(main_port()));
  if (ref) {
    return;
  }
  jsobj.AddPropertyF("_originNumber", "%" Pd64 "",
                     static_cast<int64_t>(origin_id()));
  int64_t uptime_millis = UptimeMicros() / kMicrosecondsPerMillisecond;
  int64_t start_time = OS::GetCurrentTimeMillis() - uptime_millis;
  jsobj.AddPropertyTimeMillis("startTime", start_time);
  {
    JSONObject jsheap(&jsobj, "_heaps");
    heap()->PrintToJSONObject(Heap::kNew, &jsheap);
    heap()->PrintToJSONObject(Heap::kOld, &jsheap);
  }

  jsobj.AddProperty("runnable", is_runnable());
  jsobj.AddProperty("livePorts", message_handler()->live_ports());
  jsobj.AddProperty("pauseOnExit", message_handler()->should_pause_on_exit());
  jsobj.AddProperty("_isReloading", IsReloading());

  if (!is_runnable()) {
    // Isolate is not yet runnable.
    ASSERT((debugger() == NULL) || (debugger()->PauseEvent() == NULL));
    ServiceEvent pause_event(this, ServiceEvent::kNone);
    jsobj.AddProperty("pauseEvent", &pause_event);
  } else if (message_handler()->is_paused_on_start() ||
             message_handler()->should_pause_on_start()) {
    ASSERT((debugger() == NULL) || (debugger()->PauseEvent() == NULL));
    ServiceEvent pause_event(this, ServiceEvent::kPauseStart);
    jsobj.AddProperty("pauseEvent", &pause_event);
  } else if (message_handler()->is_paused_on_exit() &&
             ((debugger() == NULL) || (debugger()->PauseEvent() == NULL))) {
    ServiceEvent pause_event(this, ServiceEvent::kPauseExit);
    jsobj.AddProperty("pauseEvent", &pause_event);
  } else if ((debugger() != NULL) && (debugger()->PauseEvent() != NULL) &&
             !resume_request_) {
    jsobj.AddProperty("pauseEvent", debugger()->PauseEvent());
  } else {
    ServiceEvent pause_event(this, ServiceEvent::kResume);

    if (debugger() != NULL) {
      // TODO(turnidge): Don't compute a full stack trace.
      DebuggerStackTrace* stack = debugger()->StackTrace();
      if (stack->Length() > 0) {
        pause_event.set_top_frame(stack->FrameAt(0));
      }
    }
    jsobj.AddProperty("pauseEvent", &pause_event);
  }

  const Library& lib = Library::Handle(object_store()->root_library());
  if (!lib.IsNull()) {
    jsobj.AddProperty("rootLib", lib);
  }

  intptr_t zone_handle_count = thread_registry_->CountZoneHandles();
  intptr_t scoped_handle_count = thread_registry_->CountScopedHandles();

  jsobj.AddProperty("_numZoneHandles", zone_handle_count);
  jsobj.AddProperty("_numScopedHandles", scoped_handle_count);

  if (FLAG_profiler) {
    JSONObject tagCounters(&jsobj, "_tagCounters");
    vm_tag_counters()->PrintToJSONObject(&tagCounters);
  }
  if (Thread::Current()->sticky_error() != Object::null()) {
    Error& error = Error::Handle(Thread::Current()->sticky_error());
    ASSERT(!error.IsNull());
    jsobj.AddProperty("error", error, false);
  } else if (sticky_error() != Object::null()) {
    Error& error = Error::Handle(sticky_error());
    ASSERT(!error.IsNull());
    jsobj.AddProperty("error", error, false);
  }

  {
    const GrowableObjectArray& libs =
        GrowableObjectArray::Handle(object_store()->libraries());
    intptr_t num_libs = libs.Length();
    Library& lib = Library::Handle();

    JSONArray lib_array(&jsobj, "libraries");
    for (intptr_t i = 0; i < num_libs; i++) {
      lib ^= libs.At(i);
      ASSERT(!lib.IsNull());
      lib_array.AddValue(lib);
    }
  }

  {
    JSONArray breakpoints(&jsobj, "breakpoints");
    if (debugger() != NULL) {
      debugger()->PrintBreakpointsToJSONArray(&breakpoints);
    }
  }

  Dart_ExceptionPauseInfo pause_info = (debugger() != NULL)
                                           ? debugger()->GetExceptionPauseInfo()
                                           : kNoPauseOnExceptions;
  jsobj.AddProperty("exceptionPauseMode",
                    ExceptionPauseInfoToServiceEnum(pause_info));

  if (debugger() != NULL) {
    JSONObject settings(&jsobj, "_debuggerSettings");
    debugger()->PrintSettingsToJSONObject(&settings);
  }

  {
    GrowableObjectArray& handlers =
        GrowableObjectArray::Handle(registered_service_extension_handlers());
    if (!handlers.IsNull()) {
      JSONArray extensions(&jsobj, "extensionRPCs");
      String& handler_name = String::Handle();
      for (intptr_t i = 0; i < handlers.Length(); i += kRegisteredEntrySize) {
        handler_name ^= handlers.At(i + kRegisteredNameIndex);
        extensions.AddValue(handler_name.ToCString());
      }
    }
  }

  jsobj.AddProperty("_threads", thread_registry_);
}
#endif


void Isolate::set_tag_table(const GrowableObjectArray& value) {
  tag_table_ = value.raw();
}


void Isolate::set_current_tag(const UserTag& tag) {
  uword user_tag = tag.tag();
  ASSERT(user_tag < kUwordMax);
  set_user_tag(user_tag);
  current_tag_ = tag.raw();
}


void Isolate::set_default_tag(const UserTag& tag) {
  default_tag_ = tag.raw();
}

void Isolate::set_ic_miss_code(const Code& code) {
  ic_miss_code_ = code.raw();
}


void Isolate::set_deoptimized_code_array(const GrowableObjectArray& value) {
  ASSERT(Thread::Current()->IsMutatorThread());
  deoptimized_code_array_ = value.raw();
}


void Isolate::TrackDeoptimizedCode(const Code& code) {
  ASSERT(!code.IsNull());
  const GrowableObjectArray& deoptimized_code =
      GrowableObjectArray::Handle(deoptimized_code_array());
  if (deoptimized_code.IsNull()) {
    // Not tracking deoptimized code.
    return;
  }
  // TODO(johnmccutchan): Scan this array and the isolate's profile before
  // old space GC and remove the keep_code flag.
  deoptimized_code.Add(code);
}


void Isolate::clear_sticky_error() {
  sticky_error_ = Error::null();
}


void Isolate::set_pending_service_extension_calls(
    const GrowableObjectArray& value) {
  pending_service_extension_calls_ = value.raw();
}


void Isolate::set_registered_service_extension_handlers(
    const GrowableObjectArray& value) {
  registered_service_extension_handlers_ = value.raw();
}


void Isolate::AddDeoptimizingBoxedField(const Field& field) {
  ASSERT(Compiler::IsBackgroundCompilation());
  ASSERT(!field.IsOriginal());
  // The enclosed code allocates objects and can potentially trigger a GC,
  // ensure that we account for safepoints when grabbing the lock.
  SafepointMutexLocker ml(field_list_mutex_);
  if (boxed_field_list_ == GrowableObjectArray::null()) {
    boxed_field_list_ = GrowableObjectArray::New(Heap::kOld);
  }
  const GrowableObjectArray& array =
      GrowableObjectArray::Handle(boxed_field_list_);
  array.Add(Field::Handle(field.Original()), Heap::kOld);
}


RawField* Isolate::GetDeoptimizingBoxedField() {
  ASSERT(Thread::Current()->IsMutatorThread());
  SafepointMutexLocker ml(field_list_mutex_);
  if (boxed_field_list_ == GrowableObjectArray::null()) {
    return Field::null();
  }
  const GrowableObjectArray& array =
      GrowableObjectArray::Handle(boxed_field_list_);
  if (array.Length() == 0) {
    return Field::null();
  }
  return Field::RawCast(array.RemoveLast());
}


#ifndef PRODUCT
RawObject* Isolate::InvokePendingServiceExtensionCalls() {
  if (!FLAG_support_service) {
    return Object::null();
  }
  GrowableObjectArray& calls =
      GrowableObjectArray::Handle(GetAndClearPendingServiceExtensionCalls());
  if (calls.IsNull()) {
    return Object::null();
  }
  // Grab run function.
  const Library& developer_lib = Library::Handle(Library::DeveloperLibrary());
  ASSERT(!developer_lib.IsNull());
  const Function& run_extension = Function::Handle(
      developer_lib.LookupLocalFunction(Symbols::_runExtension()));
  ASSERT(!run_extension.IsNull());

  const Array& arguments =
      Array::Handle(Array::New(kPendingEntrySize + 1, Heap::kNew));
  Object& result = Object::Handle();
  String& method_name = String::Handle();
  Instance& closure = Instance::Handle();
  Array& parameter_keys = Array::Handle();
  Array& parameter_values = Array::Handle();
  Instance& reply_port = Instance::Handle();
  Instance& id = Instance::Handle();
  for (intptr_t i = 0; i < calls.Length(); i += kPendingEntrySize) {
    // Grab arguments for call.
    closure ^= calls.At(i + kPendingHandlerIndex);
    ASSERT(!closure.IsNull());
    arguments.SetAt(kPendingHandlerIndex, closure);
    method_name ^= calls.At(i + kPendingMethodNameIndex);
    ASSERT(!method_name.IsNull());
    arguments.SetAt(kPendingMethodNameIndex, method_name);
    parameter_keys ^= calls.At(i + kPendingKeysIndex);
    ASSERT(!parameter_keys.IsNull());
    arguments.SetAt(kPendingKeysIndex, parameter_keys);
    parameter_values ^= calls.At(i + kPendingValuesIndex);
    ASSERT(!parameter_values.IsNull());
    arguments.SetAt(kPendingValuesIndex, parameter_values);
    reply_port ^= calls.At(i + kPendingReplyPortIndex);
    ASSERT(!reply_port.IsNull());
    arguments.SetAt(kPendingReplyPortIndex, reply_port);
    id ^= calls.At(i + kPendingIdIndex);
    arguments.SetAt(kPendingIdIndex, id);
    arguments.SetAt(kPendingEntrySize, Bool::Get(FLAG_trace_service));

    if (FLAG_trace_service) {
      OS::Print("[+%" Pd64 "ms] Isolate %s invoking _runExtension for %s\n",
                Dart::UptimeMillis(), name(), method_name.ToCString());
    }
    result = DartEntry::InvokeFunction(run_extension, arguments);
    if (FLAG_trace_service) {
      OS::Print("[+%" Pd64 "ms] Isolate %s : _runExtension complete for %s\n",
                Dart::UptimeMillis(), name(), method_name.ToCString());
    }
    // Propagate the error.
    if (result.IsError()) {
      // Remaining service extension calls are dropped.
      if (!result.IsUnwindError()) {
        // Send error back over the protocol.
        Service::PostError(method_name, parameter_keys, parameter_values,
                           reply_port, id, Error::Cast(result));
      }
      return result.raw();
    }
    // Drain the microtask queue.
    result = DartLibraryCalls::DrainMicrotaskQueue();
    // Propagate the error.
    if (result.IsError()) {
      // Remaining service extension calls are dropped.
      return result.raw();
    }
  }
  return Object::null();
}


RawGrowableObjectArray* Isolate::GetAndClearPendingServiceExtensionCalls() {
  RawGrowableObjectArray* r = pending_service_extension_calls_;
  pending_service_extension_calls_ = GrowableObjectArray::null();
  return r;
}


void Isolate::AppendServiceExtensionCall(const Instance& closure,
                                         const String& method_name,
                                         const Array& parameter_keys,
                                         const Array& parameter_values,
                                         const Instance& reply_port,
                                         const Instance& id) {
  if (FLAG_trace_service) {
    OS::Print("[+%" Pd64 "ms] Isolate %s ENQUEUING request for extension %s\n",
              Dart::UptimeMillis(), name(), method_name.ToCString());
  }
  GrowableObjectArray& calls =
      GrowableObjectArray::Handle(pending_service_extension_calls());
  if (calls.IsNull()) {
    calls ^= GrowableObjectArray::New();
    ASSERT(!calls.IsNull());
    set_pending_service_extension_calls(calls);
  }
  ASSERT(kPendingHandlerIndex == 0);
  calls.Add(closure);
  ASSERT(kPendingMethodNameIndex == 1);
  calls.Add(method_name);
  ASSERT(kPendingKeysIndex == 2);
  calls.Add(parameter_keys);
  ASSERT(kPendingValuesIndex == 3);
  calls.Add(parameter_values);
  ASSERT(kPendingReplyPortIndex == 4);
  calls.Add(reply_port);
  ASSERT(kPendingIdIndex == 5);
  calls.Add(id);
}


// This function is written in C++ and not Dart because we must do this
// operation atomically in the face of random OOB messages. Do not port
// to Dart code unless you can ensure that the operations will can be
// done atomically.
void Isolate::RegisterServiceExtensionHandler(const String& name,
                                              const Instance& closure) {
  if (!FLAG_support_service) {
    return;
  }
  GrowableObjectArray& handlers =
      GrowableObjectArray::Handle(registered_service_extension_handlers());
  if (handlers.IsNull()) {
    handlers ^= GrowableObjectArray::New(Heap::kOld);
    set_registered_service_extension_handlers(handlers);
  }
#if defined(DEBUG)
  {
    // Sanity check.
    const Instance& existing_handler =
        Instance::Handle(LookupServiceExtensionHandler(name));
    ASSERT(existing_handler.IsNull());
  }
#endif
  ASSERT(kRegisteredNameIndex == 0);
  handlers.Add(name, Heap::kOld);
  ASSERT(kRegisteredHandlerIndex == 1);
  handlers.Add(closure, Heap::kOld);
  {
    // Fire off an event.
    ServiceEvent event(this, ServiceEvent::kServiceExtensionAdded);
    event.set_extension_rpc(&name);
    Service::HandleEvent(&event);
  }
}


// This function is written in C++ and not Dart because we must do this
// operation atomically in the face of random OOB messages. Do not port
// to Dart code unless you can ensure that the operations will can be
// done atomically.
RawInstance* Isolate::LookupServiceExtensionHandler(const String& name) {
  if (!FLAG_support_service) {
    return Instance::null();
  }
  const GrowableObjectArray& handlers =
      GrowableObjectArray::Handle(registered_service_extension_handlers());
  if (handlers.IsNull()) {
    return Instance::null();
  }
  String& handler_name = String::Handle();
  for (intptr_t i = 0; i < handlers.Length(); i += kRegisteredEntrySize) {
    handler_name ^= handlers.At(i + kRegisteredNameIndex);
    ASSERT(!handler_name.IsNull());
    if (handler_name.Equals(name)) {
      return Instance::RawCast(handlers.At(i + kRegisteredHandlerIndex));
    }
  }
  return Instance::null();
}
#endif  // !PRODUCT


void Isolate::WakePauseEventHandler(Dart_Isolate isolate) {
  Isolate* iso = reinterpret_cast<Isolate*>(isolate);
  MonitorLocker ml(iso->pause_loop_monitor_);
  ml.Notify();
}


void Isolate::PauseEventHandler() {
  // We are stealing a pause event (like a breakpoint) from the
  // embedder.  We don't know what kind of thread we are on -- it
  // could be from our thread pool or it could be a thread from the
  // embedder.  Sit on the current thread handling service events
  // until we are told to resume.
  if (pause_loop_monitor_ == NULL) {
    pause_loop_monitor_ = new Monitor();
  }
  Dart_EnterScope();
  MonitorLocker ml(pause_loop_monitor_);

  Dart_MessageNotifyCallback saved_notify_callback = message_notify_callback();
  set_message_notify_callback(Isolate::WakePauseEventHandler);

  const bool had_isolate_reload_context = reload_context() != NULL;
  const int64_t start_time_micros =
      !had_isolate_reload_context ? 0 : reload_context()->start_time_micros();
  bool resume = false;
  while (true) {
    // Handle all available vm service messages, up to a resume
    // request.
    while (!resume && Dart_HasServiceMessages()) {
      ml.Exit();
      resume = Dart_HandleServiceMessages();
      ml.Enter();
    }
    if (resume) {
      break;
    }

    if (had_isolate_reload_context && (reload_context() == NULL)) {
      if (FLAG_trace_reload) {
        const int64_t reload_time_micros =
            OS::GetCurrentMonotonicMicros() - start_time_micros;
        double reload_millis = MicrosecondsToMilliseconds(reload_time_micros);
        OS::Print("Reloading has finished! (%.2f ms)\n", reload_millis);
      }
      break;
    }

    // Wait for more service messages.
    Monitor::WaitResult res = ml.Wait();
    ASSERT(res == Monitor::kNotified);
  }
  set_message_notify_callback(saved_notify_callback);
  Dart_ExitScope();
}


void Isolate::VisitIsolates(IsolateVisitor* visitor) {
  if (visitor == NULL) {
    return;
  }
  // The visitor could potentially run code that could safepoint so use
  // SafepointMonitorLocker to ensure the lock has safepoint checks.
  SafepointMonitorLocker ml(isolates_list_monitor_);
  Isolate* current = isolates_list_head_;
  while (current) {
    visitor->VisitIsolate(current);
    current = current->next_;
  }
}


intptr_t Isolate::IsolateListLength() {
  MonitorLocker ml(isolates_list_monitor_);
  intptr_t count = 0;
  Isolate* current = isolates_list_head_;
  while (current != NULL) {
    count++;
    current = current->next_;
  }
  return count;
}


bool Isolate::AddIsolateToList(Isolate* isolate) {
  MonitorLocker ml(isolates_list_monitor_);
  if (!creation_enabled_) {
    return false;
  }
  ASSERT(isolate != NULL);
  ASSERT(isolate->next_ == NULL);
  isolate->next_ = isolates_list_head_;
  isolates_list_head_ = isolate;
  return true;
}


void Isolate::RemoveIsolateFromList(Isolate* isolate) {
  MonitorLocker ml(isolates_list_monitor_);
  ASSERT(isolate != NULL);
  if (isolate == isolates_list_head_) {
    isolates_list_head_ = isolate->next_;
    if (!creation_enabled_) {
      ml.Notify();
    }
    return;
  }
  Isolate* previous = NULL;
  Isolate* current = isolates_list_head_;
  while (current) {
    if (current == isolate) {
      ASSERT(previous != NULL);
      previous->next_ = current->next_;
      if (!creation_enabled_) {
        ml.Notify();
      }
      return;
    }
    previous = current;
    current = current->next_;
  }
  // If we are shutting down the VM, the isolate may not be in the list.
  ASSERT(!creation_enabled_);
}


void Isolate::DisableIsolateCreation() {
  MonitorLocker ml(isolates_list_monitor_);
  creation_enabled_ = false;
}


void Isolate::EnableIsolateCreation() {
  MonitorLocker ml(isolates_list_monitor_);
  creation_enabled_ = true;
}


bool Isolate::IsolateCreationEnabled() {
  MonitorLocker ml(isolates_list_monitor_);
  return creation_enabled_;
}


void Isolate::KillLocked(LibMsgId msg_id) {
  Dart_CObject kill_msg;
  Dart_CObject* list_values[4];
  kill_msg.type = Dart_CObject_kArray;
  kill_msg.value.as_array.length = 4;
  kill_msg.value.as_array.values = list_values;

  Dart_CObject oob;
  oob.type = Dart_CObject_kInt32;
  oob.value.as_int32 = Message::kIsolateLibOOBMsg;
  list_values[0] = &oob;

  Dart_CObject msg_type;
  msg_type.type = Dart_CObject_kInt32;
  msg_type.value.as_int32 = msg_id;
  list_values[1] = &msg_type;

  Dart_CObject cap;
  cap.type = Dart_CObject_kCapability;
  cap.value.as_capability.id = terminate_capability();
  list_values[2] = &cap;

  Dart_CObject imm;
  imm.type = Dart_CObject_kInt32;
  imm.value.as_int32 = Isolate::kImmediateAction;
  list_values[3] = &imm;

  {
    uint8_t* buffer = NULL;
    ApiMessageWriter writer(&buffer, &malloc_allocator);
    bool success = writer.WriteCMessage(&kill_msg);
    ASSERT(success);

    // Post the message at the given port.
    success = PortMap::PostMessage(new Message(
        main_port(), buffer, writer.BytesWritten(), Message::kOOBPriority));
    ASSERT(success);
  }
}


class IsolateKillerVisitor : public IsolateVisitor {
 public:
  explicit IsolateKillerVisitor(Isolate::LibMsgId msg_id)
      : target_(NULL), msg_id_(msg_id) {}

  IsolateKillerVisitor(Isolate* isolate, Isolate::LibMsgId msg_id)
      : target_(isolate), msg_id_(msg_id) {
    ASSERT(isolate != Dart::vm_isolate());
  }

  virtual ~IsolateKillerVisitor() {}

  void VisitIsolate(Isolate* isolate) {
    ASSERT(isolate != NULL);
    if (ShouldKill(isolate)) {
      isolate->KillLocked(msg_id_);
    }
  }

 private:
  bool ShouldKill(Isolate* isolate) {
    // If a target_ is specified, then only kill the target_.
    // Otherwise, don't kill the service isolate or vm isolate.
    return (((target_ != NULL) && (isolate == target_)) ||
            ((target_ == NULL) && !IsVMInternalIsolate(isolate)));
  }

  Isolate* target_;
  Isolate::LibMsgId msg_id_;
};


void Isolate::KillAllIsolates(LibMsgId msg_id) {
  IsolateKillerVisitor visitor(msg_id);
  VisitIsolates(&visitor);
}


void Isolate::KillIfExists(Isolate* isolate, LibMsgId msg_id) {
  IsolateKillerVisitor visitor(isolate, msg_id);
  VisitIsolates(&visitor);
}


void Isolate::IncrementSpawnCount() {
  MonitorLocker ml(spawn_count_monitor_);
  spawn_count_++;
}


void Isolate::WaitForOutstandingSpawns() {
  MonitorLocker ml(spawn_count_monitor_);
  while (spawn_count_ > 0) {
    ml.Wait();
  }
}


Monitor* Isolate::threads_lock() const {
  return thread_registry_->threads_lock();
}


Thread* Isolate::ScheduleThread(bool is_mutator, bool bypass_safepoint) {
  // Schedule the thread into the isolate by associating
  // a 'Thread' structure with it (this is done while we are holding
  // the thread registry lock).
  Thread* thread = NULL;
  OSThread* os_thread = OSThread::Current();
  if (os_thread != NULL) {
    // We are about to associate the thread with an isolate and it would
    // not be possible to correctly track no_safepoint_scope_depth for the
    // thread in the constructor/destructor of MonitorLocker,
    // so we create a MonitorLocker object which does not do any
    // no_safepoint_scope_depth increments/decrements.
    MonitorLocker ml(threads_lock(), false);

    // Check to make sure we don't already have a mutator thread.
    if (is_mutator && mutator_thread_ != NULL) {
      return NULL;
    }

    // If a safepoint operation is in progress wait for it
    // to finish before scheduling this thread in.
    while (!bypass_safepoint && safepoint_handler()->SafepointInProgress()) {
      ml.Wait();
    }

    // Now get a free Thread structure.
    thread = thread_registry()->GetFreeThreadLocked(this, is_mutator);
    ASSERT(thread != NULL);

    thread->ResetHighWatermark();

    // Set up other values and set the TLS value.
    thread->isolate_ = this;
    ASSERT(heap() != NULL);
    thread->heap_ = heap();
    thread->set_os_thread(os_thread);
    ASSERT(thread->execution_state() == Thread::kThreadInNative);
    thread->set_execution_state(Thread::kThreadInVM);
    thread->set_safepoint_state(0);
    thread->set_vm_tag(VMTag::kVMTagId);
    ASSERT(thread->no_safepoint_scope_depth() == 0);
    os_thread->set_thread(thread);
    if (is_mutator) {
      mutator_thread_ = thread;
    }
    Thread::SetCurrent(thread);
    os_thread->EnableThreadInterrupts();
  }
  return thread;
}


void Isolate::UnscheduleThread(Thread* thread,
                               bool is_mutator,
                               bool bypass_safepoint) {
  // Disassociate the 'Thread' structure and unschedule the thread
  // from this isolate.
  // We are disassociating the thread from an isolate and it would
  // not be possible to correctly track no_safepoint_scope_depth for the
  // thread in the constructor/destructor of MonitorLocker,
  // so we create a MonitorLocker object which does not do any
  // no_safepoint_scope_depth increments/decrements.
  MonitorLocker ml(threads_lock(), false);
  if (is_mutator) {
    if (thread->sticky_error() != Error::null()) {
      ASSERT(sticky_error_ == Error::null());
      sticky_error_ = thread->sticky_error();
      thread->clear_sticky_error();
    }
  } else {
    ASSERT(thread->api_top_scope_ == NULL);
    ASSERT(thread->zone_ == NULL);
  }
  if (!bypass_safepoint) {
    // Ensure that the thread reports itself as being at a safepoint.
    thread->EnterSafepoint();
  }
  OSThread* os_thread = thread->os_thread();
  ASSERT(os_thread != NULL);
  os_thread->DisableThreadInterrupts();
  os_thread->set_thread(NULL);
  OSThread::SetCurrent(os_thread);
  if (is_mutator) {
    mutator_thread_ = NULL;
  }
  thread->isolate_ = NULL;
  thread->heap_ = NULL;
  thread->set_os_thread(NULL);
  thread->set_execution_state(Thread::kThreadInNative);
  thread->set_safepoint_state(Thread::SetAtSafepoint(true, 0));
  thread->clear_pending_functions();
  ASSERT(thread->no_safepoint_scope_depth() == 0);
  // Return thread structure.
  thread_registry()->ReturnThreadLocked(is_mutator, thread);
}


static RawInstance* DeserializeObject(Thread* thread,
                                      uint8_t* obj_data,
                                      intptr_t obj_len) {
  if (obj_data == NULL) {
    return Instance::null();
  }
  MessageSnapshotReader reader(obj_data, obj_len, thread);
  Zone* zone = thread->zone();
  const Object& obj = Object::Handle(zone, reader.ReadObject());
  ASSERT(!obj.IsError());
  Instance& instance = Instance::Handle(zone);
  instance ^= obj.raw();  // Can't use Instance::Cast because may be null.
  return instance.raw();
}


static const char* NewConstChar(const char* chars) {
  size_t len = strlen(chars);
  char* mem = new char[len + 1];
  memmove(mem, chars, len + 1);
  return mem;
}


IsolateSpawnState::IsolateSpawnState(Dart_Port parent_port,
                                     Dart_Port origin_id,
                                     void* init_data,
                                     const char* script_url,
                                     const Function& func,
                                     SerializedObjectBuffer* message_buffer,
                                     Monitor* spawn_count_monitor,
                                     intptr_t* spawn_count,
                                     const char* package_root,
                                     const char* package_config,
                                     bool paused,
                                     bool errors_are_fatal,
                                     Dart_Port on_exit_port,
                                     Dart_Port on_error_port)
    : isolate_(NULL),
      parent_port_(parent_port),
      origin_id_(origin_id),
      init_data_(init_data),
      on_exit_port_(on_exit_port),
      on_error_port_(on_error_port),
      script_url_(script_url),
      package_root_(package_root),
      package_config_(package_config),
      library_url_(NULL),
      class_name_(NULL),
      function_name_(NULL),
      serialized_args_(NULL),
      serialized_args_len_(0),
      serialized_message_(NULL),
      serialized_message_len_(0),
      spawn_count_monitor_(spawn_count_monitor),
      spawn_count_(spawn_count),
      paused_(paused),
      errors_are_fatal_(errors_are_fatal) {
  const Class& cls = Class::Handle(func.Owner());
  const Library& lib = Library::Handle(cls.library());
  const String& lib_url = String::Handle(lib.url());
  library_url_ = NewConstChar(lib_url.ToCString());

  String& func_name = String::Handle();
  func_name ^= func.name();
  func_name ^= String::ScrubName(func_name);
  function_name_ = NewConstChar(func_name.ToCString());
  if (!cls.IsTopLevel()) {
    const String& class_name = String::Handle(cls.Name());
    class_name_ = NewConstChar(class_name.ToCString());
  }
  message_buffer->StealBuffer(&serialized_message_, &serialized_message_len_);

  // Inherit flags from spawning isolate.
  Isolate::Current()->FlagsCopyTo(isolate_flags());
}


IsolateSpawnState::IsolateSpawnState(Dart_Port parent_port,
                                     void* init_data,
                                     const char* script_url,
                                     const char* package_root,
                                     const char* package_config,
                                     SerializedObjectBuffer* args_buffer,
                                     SerializedObjectBuffer* message_buffer,
                                     Monitor* spawn_count_monitor,
                                     intptr_t* spawn_count,
                                     bool paused,
                                     bool errors_are_fatal,
                                     Dart_Port on_exit_port,
                                     Dart_Port on_error_port)
    : isolate_(NULL),
      parent_port_(parent_port),
      origin_id_(ILLEGAL_PORT),
      init_data_(init_data),
      on_exit_port_(on_exit_port),
      on_error_port_(on_error_port),
      script_url_(script_url),
      package_root_(package_root),
      package_config_(package_config),
      library_url_(NULL),
      class_name_(NULL),
      function_name_(NULL),
      serialized_args_(NULL),
      serialized_args_len_(0),
      serialized_message_(NULL),
      serialized_message_len_(0),
      spawn_count_monitor_(spawn_count_monitor),
      spawn_count_(spawn_count),
      isolate_flags_(),
      paused_(paused),
      errors_are_fatal_(errors_are_fatal) {
  function_name_ = NewConstChar("main");
  args_buffer->StealBuffer(&serialized_args_, &serialized_args_len_);
  message_buffer->StealBuffer(&serialized_message_, &serialized_message_len_);

  // By default inherit flags from spawning isolate. These can be overridden
  // from the calling code.
  Isolate::Current()->FlagsCopyTo(isolate_flags());
}


IsolateSpawnState::~IsolateSpawnState() {
  delete[] script_url_;
  delete[] package_root_;
  delete[] package_config_;
  delete[] library_url_;
  delete[] class_name_;
  delete[] function_name_;
  free(serialized_args_);
  free(serialized_message_);
}


RawObject* IsolateSpawnState::ResolveFunction() {
  Thread* thread = Thread::Current();
  Zone* zone = thread->zone();

  const String& func_name = String::Handle(zone, String::New(function_name()));

  if (library_url() == NULL) {
    // Handle spawnUri lookup rules.
    // Check whether the root library defines a main function.
    const Library& lib =
        Library::Handle(zone, I->object_store()->root_library());
    Function& func = Function::Handle(zone, lib.LookupLocalFunction(func_name));
    if (func.IsNull()) {
      // Check whether main is reexported from the root library.
      const Object& obj = Object::Handle(zone, lib.LookupReExport(func_name));
      if (obj.IsFunction()) {
        func ^= obj.raw();
      }
    }
    if (func.IsNull()) {
      const String& msg = String::Handle(
          zone, String::NewFormatted(
                    "Unable to resolve function '%s' in script '%s'.",
                    function_name(), script_url()));
      return LanguageError::New(msg);
    }
    return func.raw();
  }

  // Lookup the to be spawned function for the Isolate.spawn implementation.
  // Resolve the library.
  const String& lib_url = String::Handle(zone, String::New(library_url()));
  const Library& lib =
      Library::Handle(zone, Library::LookupLibrary(thread, lib_url));
  if (lib.IsNull() || lib.IsError()) {
    const String& msg = String::Handle(
        zone,
        String::NewFormatted("Unable to find library '%s'.", library_url()));
    return LanguageError::New(msg);
  }

  // Resolve the function.
  if (class_name() == NULL) {
    const Function& func =
        Function::Handle(zone, lib.LookupLocalFunction(func_name));
    if (func.IsNull()) {
      const String& msg = String::Handle(
          zone, String::NewFormatted(
                    "Unable to resolve function '%s' in library '%s'.",
                    function_name(), library_url()));
      return LanguageError::New(msg);
    }
    return func.raw();
  }

  const String& cls_name = String::Handle(zone, String::New(class_name()));
  const Class& cls = Class::Handle(zone, lib.LookupLocalClass(cls_name));
  if (cls.IsNull()) {
    const String& msg = String::Handle(
        zone, String::NewFormatted(
                  "Unable to resolve class '%s' in library '%s'.", class_name(),
                  (library_url() != NULL ? library_url() : script_url())));
    return LanguageError::New(msg);
  }
  const Function& func =
      Function::Handle(zone, cls.LookupStaticFunctionAllowPrivate(func_name));
  if (func.IsNull()) {
    const String& msg = String::Handle(
        zone, String::NewFormatted(
                  "Unable to resolve static method '%s.%s' in library '%s'.",
                  class_name(), function_name(),
                  (library_url() != NULL ? library_url() : script_url())));
    return LanguageError::New(msg);
  }
  return func.raw();
}


RawInstance* IsolateSpawnState::BuildArgs(Thread* thread) {
  return DeserializeObject(thread, serialized_args_, serialized_args_len_);
}


RawInstance* IsolateSpawnState::BuildMessage(Thread* thread) {
  return DeserializeObject(thread, serialized_message_,
                           serialized_message_len_);
}


void IsolateSpawnState::DecrementSpawnCount() {
  ASSERT(spawn_count_monitor_ != NULL);
  ASSERT(spawn_count_ != NULL);
  MonitorLocker ml(spawn_count_monitor_);
  ASSERT(*spawn_count_ > 0);
  *spawn_count_ = *spawn_count_ - 1;
  ml.Notify();
}

}  // namespace dart<|MERGE_RESOLUTION|>--- conflicted
+++ resolved
@@ -722,51 +722,27 @@
 
 void Isolate::FlagsInitialize(Dart_IsolateFlags* api_flags) {
   api_flags->version = DART_FLAGS_CURRENT_VERSION;
-<<<<<<< HEAD
-  api_flags->enable_type_checks = FLAG_enable_type_checks;
-  api_flags->enable_asserts = FLAG_enable_asserts;
-  api_flags->enable_error_on_bad_type = FLAG_error_on_bad_type;
-  api_flags->enable_error_on_bad_override = FLAG_error_on_bad_override;
-  api_flags->use_field_guards = FLAG_use_field_guards;
-=======
 #define INIT_FROM_FLAG(name, isolate_flag, flag) api_flags->isolate_flag = flag;
   ISOLATE_FLAG_LIST(INIT_FROM_FLAG)
 #undef INIT_FROM_FLAG
->>>>>>> 7fe4c099
 }
 
 
 void Isolate::FlagsCopyTo(Dart_IsolateFlags* api_flags) const {
   api_flags->version = DART_FLAGS_CURRENT_VERSION;
-<<<<<<< HEAD
-  api_flags->enable_type_checks = type_checks();
-  api_flags->enable_asserts = asserts();
-  api_flags->enable_error_on_bad_type = error_on_bad_type();
-  api_flags->enable_error_on_bad_override = error_on_bad_override();
-  api_flags->use_field_guards = use_field_guards();
-=======
 #define INIT_FROM_FIELD(name, isolate_flag, flag)                              \
   api_flags->isolate_flag = name();
   ISOLATE_FLAG_LIST(INIT_FROM_FIELD)
 #undef INIT_FROM_FIELD
->>>>>>> 7fe4c099
 }
 
 
 #if !defined(PRODUCT)
 void Isolate::FlagsCopyFrom(const Dart_IsolateFlags& api_flags) {
-<<<<<<< HEAD
-  type_checks_ = api_flags.enable_type_checks;
-  asserts_ = api_flags.enable_asserts;
-  error_on_bad_type_ = api_flags.enable_error_on_bad_type;
-  error_on_bad_override_ = api_flags.enable_error_on_bad_override;
-  use_field_guards_ = api_flags.use_field_guards;
-=======
 #define SET_FROM_FLAG(name, isolate_flag, flag)                                \
   name##_ = api_flags.isolate_flag;
   ISOLATE_FLAG_LIST(SET_FROM_FLAG)
 #undef SET_FROM_FLAG
->>>>>>> 7fe4c099
   // Leave others at defaults.
 }
 #endif  // !defined(PRODUCT)
