/*
 * Copyright (c) 2012, the Dart project authors.  Please see the AUTHORS file
 * for details. All rights reserved. Use of this source code is governed by a
 * BSD-style license that can be found in the LICENSE file.
 */

#ifndef RUNTIME_INCLUDE_DART_API_H_
#define RUNTIME_INCLUDE_DART_API_H_

/** \mainpage Dart Embedding API Reference
 *
 * Dart is a class-based programming language for creating structured
 * web applications. This reference describes the Dart embedding api,
 * which is used to embed the Dart Virtual Machine within an
 * application.
 *
 * This reference is generated from the header include/dart_api.h.
 */

#ifdef __cplusplus
#define DART_EXTERN_C extern "C"
#else
#define DART_EXTERN_C
#endif

#if defined(__CYGWIN__)
#error Tool chain and platform not supported.
#elif defined(_WIN32)
// Define bool if necessary.
#ifndef __cplusplus
typedef unsigned __int8 bool;
#endif
// Define integer types.
typedef signed __int8 int8_t;
typedef signed __int16 int16_t;
typedef signed __int32 int32_t;
typedef signed __int64 int64_t;
typedef unsigned __int8 uint8_t;
typedef unsigned __int16 uint16_t;
typedef unsigned __int32 uint32_t;
typedef unsigned __int64 uint64_t;
#if defined(DART_SHARED_LIB)
#define DART_EXPORT DART_EXTERN_C __declspec(dllexport)
#else
#define DART_EXPORT DART_EXTERN_C
#endif
#else
/* __STDC_FORMAT_MACROS has to be defined before including <inttypes.h> to
 * enable platform independent printf format specifiers. */
#ifndef __STDC_FORMAT_MACROS
#define __STDC_FORMAT_MACROS
#endif
#include <inttypes.h>
#include <stdbool.h>
#if __GNUC__ >= 4
#if defined(DART_SHARED_LIB)
#define DART_EXPORT                                                            \
  DART_EXTERN_C __attribute__((visibility("default"))) __attribute((used))
#else
#define DART_EXPORT DART_EXTERN_C
#endif
#else
#error Tool chain not supported.
#endif
#endif

#include <assert.h>

/*
 * =======
 * Handles
 * =======
 */

/**
 * An isolate is the unit of concurrency in Dart. Each isolate has
 * its own memory and thread of control. No state is shared between
 * isolates. Instead, isolates communicate by message passing.
 *
 * Each thread keeps track of its current isolate, which is the
 * isolate which is ready to execute on the current thread. The
 * current isolate may be NULL, in which case no isolate is ready to
 * execute. Most of the Dart apis require there to be a current
 * isolate in order to function without error. The current isolate is
 * set by any call to Dart_CreateIsolate or Dart_EnterIsolate.
 */
typedef struct _Dart_Isolate* Dart_Isolate;

/**
 * An object reference managed by the Dart VM garbage collector.
 *
 * Because the garbage collector may move objects, it is unsafe to
 * refer to objects directly. Instead, we refer to objects through
 * handles, which are known to the garbage collector and updated
 * automatically when the object is moved. Handles should be passed
 * by value (except in cases like out-parameters) and should never be
 * allocated on the heap.
 *
 * Most functions in the Dart Embedding API return a handle. When a
 * function completes normally, this will be a valid handle to an
 * object in the Dart VM heap. This handle may represent the result of
 * the operation or it may be a special valid handle used merely to
 * indicate successful completion. Note that a valid handle may in
 * some cases refer to the null object.
 *
 * --- Error handles ---
 *
 * When a function encounters a problem that prevents it from
 * completing normally, it returns an error handle (See Dart_IsError).
 * An error handle has an associated error message that gives more
 * details about the problem (See Dart_GetError).
 *
 * There are four kinds of error handles that can be produced,
 * depending on what goes wrong:
 *
 * - Api error handles are produced when an api function is misused.
 *   This happens when a Dart embedding api function is called with
 *   invalid arguments or in an invalid context.
 *
 * - Unhandled exception error handles are produced when, during the
 *   execution of Dart code, an exception is thrown but not caught.
 *   Prototypically this would occur during a call to Dart_Invoke, but
 *   it can occur in any function which triggers the execution of Dart
 *   code (for example, Dart_ToString).
 *
 *   An unhandled exception error provides access to an exception and
 *   stacktrace via the functions Dart_ErrorGetException and
 *   Dart_ErrorGetStackTrace.
 *
 * - Compilation error handles are produced when, during the execution
 *   of Dart code, a compile-time error occurs.  As above, this can
 *   occur in any function which triggers the execution of Dart code.
 *
 * - Fatal error handles are produced when the system wants to shut
 *   down the current isolate. Sometimes a fatal error may be a
 *   restart request (see Dart_IsRestartRequest). If the embedder does
 *   not support restarting the VM, then this should be treated as a
 *   normal fatal error.
 *
 * --- Propagating errors ---
 *
 * When an error handle is returned from the top level invocation of
 * Dart code in a program, the embedder must handle the error as they
 * see fit.  Often, the embedder will print the error message produced
 * by Dart_Error and exit the program.
 *
 * When an error is returned while in the body of a native function,
 * it can be propagated up the call stack by calling
 * Dart_PropagateError, Dart_SetReturnValue, or Dart_ThrowException.
 * Errors should be propagated unless there is a specific reason not
 * to.  If an error is not propagated then it is ignored.  For
 * example, if an unhandled exception error is ignored, that
 * effectively "catches" the unhandled exception.  Fatal errors must
 * always be propagated.
 *
 * When an error is propagated, any current scopes created by
 * Dart_EnterScope will be exited.
 *
 * Using Dart_SetReturnValue to propagate an exception is somewhat
 * more convenient than using Dart_PropagateError, and should be
 * preferred for reasons discussed below.
 *
 * Dart_PropagateError and Dart_ThrowException do not return.  Instead
 * they transfer control non-locally using a setjmp-like mechanism.
 * This can be inconvenient if you have resources that you need to
 * clean up before propagating the error.
 *
 * When relying on Dart_PropagateError, we often return error handles
 * rather than propagating them from helper functions.  Consider the
 * following contrived example:
 *
 * 1    Dart_Handle isLongStringHelper(Dart_Handle arg) {
 * 2      intptr_t* length = 0;
 * 3      result = Dart_StringLength(arg, &length);
 * 4      if (Dart_IsError(result)) {
 * 5        return result
 * 6      }
 * 7      return Dart_NewBoolean(length > 100);
 * 8    }
 * 9
 * 10   void NativeFunction_isLongString(Dart_NativeArguments args) {
 * 11     Dart_EnterScope();
 * 12     AllocateMyResource();
 * 13     Dart_Handle arg = Dart_GetNativeArgument(args, 0);
 * 14     Dart_Handle result = isLongStringHelper(arg);
 * 15     if (Dart_IsError(result)) {
 * 16       FreeMyResource();
 * 17       Dart_PropagateError(result);
 * 18       abort();  // will not reach here
 * 19     }
 * 20     Dart_SetReturnValue(result);
 * 21     FreeMyResource();
 * 22     Dart_ExitScope();
 * 23   }
 *
 * In this example, we have a native function which calls a helper
 * function to do its work.  On line 5, the helper function could call
 * Dart_PropagateError, but that would not give the native function a
 * chance to call FreeMyResource(), causing a leak.  Instead, the
 * helper function returns the error handle to the caller, giving the
 * caller a chance to clean up before propagating the error handle.
 *
 * When an error is propagated by calling Dart_SetReturnValue, the
 * native function will be allowed to complete normally and then the
 * exception will be propagated only once the native call
 * returns. This can be convenient, as it allows the C code to clean
 * up normally.
 *
 * The example can be written more simply using Dart_SetReturnValue to
 * propagate the error.
 *
 * 1    Dart_Handle isLongStringHelper(Dart_Handle arg) {
 * 2      intptr_t* length = 0;
 * 3      result = Dart_StringLength(arg, &length);
 * 4      if (Dart_IsError(result)) {
 * 5        return result
 * 6      }
 * 7      return Dart_NewBoolean(length > 100);
 * 8    }
 * 9
 * 10   void NativeFunction_isLongString(Dart_NativeArguments args) {
 * 11     Dart_EnterScope();
 * 12     AllocateMyResource();
 * 13     Dart_Handle arg = Dart_GetNativeArgument(args, 0);
 * 14     Dart_SetReturnValue(isLongStringHelper(arg));
 * 15     FreeMyResource();
 * 16     Dart_ExitScope();
 * 17   }
 *
 * In this example, the call to Dart_SetReturnValue on line 14 will
 * either return the normal return value or the error (potentially
 * generated on line 3).  The call to FreeMyResource on line 15 will
 * execute in either case.
 *
 * --- Local and persistent handles ---
 *
 * Local handles are allocated within the current scope (see
 * Dart_EnterScope) and go away when the current scope exits. Unless
 * otherwise indicated, callers should assume that all functions in
 * the Dart embedding api return local handles.
 *
 * Persistent handles are allocated within the current isolate. They
 * can be used to store objects across scopes. Persistent handles have
 * the lifetime of the current isolate unless they are explicitly
 * deallocated (see Dart_DeletePersistentHandle).
 * The type Dart_Handle represents a handle (both local and persistent).
 * The type Dart_PersistentHandle is a Dart_Handle and it is used to
 * document that a persistent handle is expected as a parameter to a call
 * or the return value from a call is a persistent handle.
 */
typedef struct _Dart_Handle* Dart_Handle;
typedef Dart_Handle Dart_PersistentHandle;
typedef struct _Dart_WeakPersistentHandle* Dart_WeakPersistentHandle;

typedef void (*Dart_WeakPersistentHandleFinalizer)(
    void* isolate_callback_data,
    Dart_WeakPersistentHandle handle,
    void* peer);
typedef void (*Dart_PeerFinalizer)(void* peer);

/**
 * Is this an error handle?
 *
 * Requires there to be a current isolate.
 */
DART_EXPORT bool Dart_IsError(Dart_Handle handle);

/**
 * Is this an api error handle?
 *
 * Api error handles are produced when an api function is misused.
 * This happens when a Dart embedding api function is called with
 * invalid arguments or in an invalid context.
 *
 * Requires there to be a current isolate.
 */
DART_EXPORT bool Dart_IsApiError(Dart_Handle handle);

/**
 * Is this an unhandled exception error handle?
 *
 * Unhandled exception error handles are produced when, during the
 * execution of Dart code, an exception is thrown but not caught.
 * This can occur in any function which triggers the execution of Dart
 * code.
 *
 * See Dart_ErrorGetException and Dart_ErrorGetStackTrace.
 *
 * Requires there to be a current isolate.
 */
DART_EXPORT bool Dart_IsUnhandledExceptionError(Dart_Handle handle);

/**
 * Is this a compilation error handle?
 *
 * Compilation error handles are produced when, during the execution
 * of Dart code, a compile-time error occurs.  This can occur in any
 * function which triggers the execution of Dart code.
 *
 * Requires there to be a current isolate.
 */
DART_EXPORT bool Dart_IsCompilationError(Dart_Handle handle);

/**
 * Is this a fatal error handle?
 *
 * Fatal error handles are produced when the system wants to shut down
 * the current isolate.
 *
 * Requires there to be a current isolate.
 */
DART_EXPORT bool Dart_IsFatalError(Dart_Handle handle);

/**
 * Is this error a request to restart the VM?
 *
 * If an embedder chooses to support restarting the VM from tools
 * (such as a debugger), then this function is used to distinguish
 * restart requests from other fatal errors.
 *
 * Requires there to be a current isolate.
 */
DART_EXPORT bool Dart_IsVMRestartRequest(Dart_Handle handle);

/**
 * Gets the error message from an error handle.
 *
 * Requires there to be a current isolate.
 *
 * \return A C string containing an error message if the handle is
 *   error. An empty C string ("") if the handle is valid. This C
 *   String is scope allocated and is only valid until the next call
 *   to Dart_ExitScope.
*/
DART_EXPORT const char* Dart_GetError(Dart_Handle handle);

/**
 * Is this an error handle for an unhandled exception?
 */
DART_EXPORT bool Dart_ErrorHasException(Dart_Handle handle);

/**
 * Gets the exception Object from an unhandled exception error handle.
 */
DART_EXPORT Dart_Handle Dart_ErrorGetException(Dart_Handle handle);

/**
 * Gets the stack trace Object from an unhandled exception error handle.
 */
DART_EXPORT Dart_Handle Dart_ErrorGetStackTrace(Dart_Handle handle);

/**
 * Produces an api error handle with the provided error message.
 *
 * Requires there to be a current isolate.
 *
 * \param error the error message.
 */
DART_EXPORT Dart_Handle Dart_NewApiError(const char* error);

/**
 * Produces a new unhandled exception error handle.
 *
 * Requires there to be a current isolate.
 *
 * \param exception An instance of a Dart object to be thrown or
 *        an ApiError or CompilationError handle.
 *        When an ApiError or CompilationError handle is passed in
 *        a string object of the error message is created and it becomes
 *        the Dart object to be thrown.
 */
DART_EXPORT Dart_Handle Dart_NewUnhandledExceptionError(Dart_Handle exception);

/**
 * Propagates an error.
 *
 * If the provided handle is an unhandled exception error, this
 * function will cause the unhandled exception to be rethrown.  This
 * will proceed in the standard way, walking up Dart frames until an
 * appropriate 'catch' block is found, executing 'finally' blocks,
 * etc.
 *
 * If the error is not an unhandled exception error, we will unwind
 * the stack to the next C frame.  Intervening Dart frames will be
 * discarded; specifically, 'finally' blocks will not execute.  This
 * is the standard way that compilation errors (and the like) are
 * handled by the Dart runtime.
 *
 * In either case, when an error is propagated any current scopes
 * created by Dart_EnterScope will be exited.
 *
 * See the additional discussion under "Propagating Errors" at the
 * beginning of this file.
 *
 * \param An error handle (See Dart_IsError)
 *
 * \return On success, this function does not return.  On failure, an
 *   error handle is returned.
 */
DART_EXPORT Dart_Handle Dart_PropagateError(Dart_Handle handle);
/* TODO(turnidge): Should this really return an error handle? */
/* Consider just terminating. */

/* Internal routine used for reporting error handles. */
DART_EXPORT void _Dart_ReportErrorHandle(const char* file,
                                         int line,
                                         const char* handle_string,
                                         const char* error);

/* TODO(turnidge): Move DART_CHECK_VALID to some sort of dart_utils
 * header instead of this header. */
/**
 * Aborts the process if 'handle' is an error handle.
 *
 * Provided for convenience.
 */
#define DART_CHECK_VALID(handle)                                               \
  {                                                                            \
    Dart_Handle __handle = handle;                                             \
    if (Dart_IsError((__handle))) {                                            \
      _Dart_ReportErrorHandle(__FILE__, __LINE__, #handle,                     \
                              Dart_GetError(__handle));                        \
    }                                                                          \
  }

/**
 * Converts an object to a string.
 *
 * May generate an unhandled exception error.
 *
 * \return The converted string if no error occurs during
 *   the conversion. If an error does occur, an error handle is
 *   returned.
 */
DART_EXPORT Dart_Handle Dart_ToString(Dart_Handle object);

/**
 * Checks to see if two handles refer to identically equal objects.
 *
 * If both handles refer to instances, this is equivalent to using the top-level
 * function identical() from dart:core. Otherwise, returns whether the two
 * argument handles refer to the same object.
 *
 * \param obj1 An object to be compared.
 * \param obj2 An object to be compared.
 *
 * \return True if the objects are identically equal.  False otherwise.
 */
DART_EXPORT bool Dart_IdentityEquals(Dart_Handle obj1, Dart_Handle obj2);

/**
 * Returns a hash code for the argument. The hash code of objects that are equal
 * according to Dart_IdentityEquals will return the same hash code, but the hash
 * codes of non-equal objects are not necessarily distinct.
 *
 * \param obj An object for which to derive a hash code.
 *
 * \return A hash code for the parameter.
 */
DART_EXPORT uint64_t Dart_IdentityHash(Dart_Handle obj);

/**
 * Allocates a handle in the current scope from a persistent handle.
 */
DART_EXPORT Dart_Handle Dart_HandleFromPersistent(Dart_PersistentHandle object);

/**
 * Allocates a handle in the current scope from a weak persistent handle.
 */
DART_EXPORT Dart_Handle
Dart_HandleFromWeakPersistent(Dart_WeakPersistentHandle object);

/**
 * Allocates a persistent handle for an object.
 *
 * This handle has the lifetime of the current isolate unless it is
 * explicitly deallocated by calling Dart_DeletePersistentHandle.
 *
 * Requires there to be a current isolate.
 */
DART_EXPORT Dart_PersistentHandle Dart_NewPersistentHandle(Dart_Handle object);

/**
 * Assign value of local handle to a persistent handle.
 *
 * Requires there to be a current isolate.
 *
 * \param obj1 A persistent handle whose value needs to be set.
 * \param obj2 An object whose value needs to be set to the persistent handle.
 *
 * \return Success if the persistent handle was set
 *   Otherwise, returns an error.
 */
DART_EXPORT void Dart_SetPersistentHandle(Dart_PersistentHandle obj1,
                                          Dart_Handle obj2);

/**
 * Deallocates a persistent handle.
 *
 * Requires there to be a current isolate.
 */
DART_EXPORT void Dart_DeletePersistentHandle(Dart_PersistentHandle object);

/**
 * Allocates a weak persistent handle for an object.
 *
 * This handle has the lifetime of the current isolate unless the object
 * pointed to by the handle is garbage collected, in this case the VM
 * automatically deletes the handle after invoking the callback associated
 * with the handle. The handle can also be explicitly deallocated by
 * calling Dart_DeleteWeakPersistentHandle.
 *
 * If the object becomes unreachable the callback is invoked with the weak
 * persistent handle and the peer as arguments. This gives the native code the
 * ability to cleanup data associated with the object and clear out any cached
 * references to the handle. All references to this handle after the callback
 * will be invalid. It is illegal to call into the VM from the callback.
 * If the handle is deleted before the object becomes unreachable,
 * the callback is never invoked.
 *
 * Requires there to be a current isolate.
 *
 * \param object An object.
 * \param peer A pointer to a native object or NULL.  This value is
 *   provided to callback when it is invoked.
 * \param external_allocation_size The number of externally allocated
 *   bytes for peer. Used to inform the garbage collector.
 * \param callback A function pointer that will be invoked sometime
 *   after the object is garbage collected, unless the handle has been deleted.
 *   A valid callback needs to be specified it cannot be NULL.
 *
 * \return The weak persistent handle or NULL. NULL is returned in case of bad
 *   parameters.
 */
DART_EXPORT Dart_WeakPersistentHandle
Dart_NewWeakPersistentHandle(Dart_Handle object,
                             void* peer,
                             intptr_t external_allocation_size,
                             Dart_WeakPersistentHandleFinalizer callback);

DART_EXPORT void Dart_DeleteWeakPersistentHandle(
    Dart_Isolate isolate,
    Dart_WeakPersistentHandle object);


/*
 * ============================
 * Garbage Collection Callbacks
 * ============================
 */

/**
 * Callbacks signal the beginning and end of a garbage collection.
 *
 * These signals are intended to be used by the embedder to manage the
 * lifetime of native objects with a managed object peer.
 */

/**
 * A callback invoked at the beginning of a garbage collection.
 */
typedef void (*Dart_GcPrologueCallback)();

/**
 * A callback invoked at the end of a garbage collection.
 */
typedef void (*Dart_GcEpilogueCallback)();

/**
 * Adds garbage collection callbacks (prologue and epilogue).
 *
 * \param prologue_callback A function pointer to a prologue callback function.
 *   A prologue callback function should not be already set when this function
 *   is called. A NULL value removes the existing prologue callback function
 *   if any.
 *
 * \param epilogue_callback A function pointer to an epilogue callback function.
 *   An epilogue callback function should not be already set when this function
 *   is called. A NULL value removes the existing epilogue callback function
 *   if any.
 *
 * \return Success if the callbacks were added.  Otherwise, returns an
 *   error handle.
 */
DART_EXPORT Dart_Handle
Dart_SetGcCallbacks(Dart_GcPrologueCallback prologue_callback,
                    Dart_GcEpilogueCallback epilogue_callback);


/*
 * ==========================
 * Initialization and Globals
 * ==========================
 */

/**
 * Gets the version string for the Dart VM.
 *
 * The version of the Dart VM can be accessed without initializing the VM.
 *
 * \return The version string for the embedded Dart VM.
 */
DART_EXPORT const char* Dart_VersionString();


/**
 * Isolate specific flags are set when creating a new isolate using the
 * Dart_IsolateFlags structure.
 *
 * Current version of flags is encoded in a 32-bit integer with 16 bits used
 * for each part.
 */

#define DART_FLAGS_CURRENT_VERSION (0x00000002)

typedef struct {
  int32_t version;
  bool enable_type_checks;
  bool enable_asserts;
  bool enable_error_on_bad_type;
  bool enable_error_on_bad_override;
  bool use_field_guards;
<<<<<<< HEAD
=======
  bool use_osr;
>>>>>>> 7fe4c099
} Dart_IsolateFlags;

/**
 * An isolate creation and initialization callback function.
 *
 * This callback, provided by the embedder, is called when the vm
 * needs to create an isolate. The callback should create an isolate
 * by calling Dart_CreateIsolate and load any scripts required for
 * execution.
 *
 * When the function returns false, it is the responsibility of this
 * function to ensure that Dart_ShutdownIsolate has been called if
 * required (for example, if the isolate was created successfully by
 * Dart_CreateIsolate() but the root library fails to load
 * successfully, then the function should call Dart_ShutdownIsolate
 * before returning).
 *
 * When the function returns false, the function should set *error to
 * a malloc-allocated buffer containing a useful error message.  The
 * caller of this function (the vm) will make sure that the buffer is
 * freed.
 *
 * \param script_uri The uri of the script to load.
 *   This uri is non NULL if the isolate is being created using the
 *   spawnUri isolate API. This uri has been canonicalized by the
 *   library tag handler from the parent isolate.
 *   The callback is responsible for loading this script by a call to
 *   Dart_LoadScript or Dart_LoadScriptFromSnapshot.
 *   This uri will be NULL if the isolate is being created using the
 *   spawnFunction isolate API.
 *   The callback is responsible for loading the script used in the
 *   parent isolate by a call to Dart_LoadScript or
 *   Dart_LoadScriptFromSnapshot.
 * \param main The name of the main entry point this isolate will
 *   eventually run.  This is provided for advisory purposes only to
 *   improve debugging messages.  The main function is not invoked by
 *   this function.
 * \param package_root The package root path for this isolate to resolve
 *   package imports against. Only one of package_root and package_map
 *   parameters is non-NULL. If neither parameter is passed the package
 *   resolution of the parent isolate should be used.
 * \param package_map The package map for this isolate to resolve package
 *   imports against. The array contains alternating keys and values,
 *   terminated by a NULL key. Only one of package_root and package_map
 *   parameters is non-NULL. If neither parameter is passed the package
 *   resolution of the parent isolate should be used.
 * \param flags Default flags for this isolate being spawned. Either inherited
 *   from the spawning isolate or passed as parameters when spawning the
 *   isolate from Dart code.
 * \param callback_data The callback data which was passed to the
 *   parent isolate when it was created by calling Dart_CreateIsolate().
 * \param error A structure into which the embedder can place a
 *   C string containing an error message in the case of failures.
 *
 * \return The embedder returns NULL if the creation and
 *   initialization was not successful and the isolate if successful.
 */
typedef Dart_Isolate (*Dart_IsolateCreateCallback)(const char* script_uri,
                                                   const char* main,
                                                   const char* package_root,
                                                   const char* package_config,
                                                   Dart_IsolateFlags* flags,
                                                   void* callback_data,
                                                   char** error);

/**
 * An isolate unhandled exception callback function.
 *
 * This callback has been DEPRECATED.
 */
typedef void (*Dart_IsolateUnhandledExceptionCallback)(Dart_Handle error);

/**
 * An isolate shutdown callback function.
 *
 * This callback, provided by the embedder, is called before the vm
 * shuts down an isolate.  The isolate being shutdown will be the current
 * isolate. It is safe to run Dart code.
 *
 * This function should be used to dispose of native resources that
 * are allocated to an isolate in order to avoid leaks.
 *
 * \param callback_data The same callback data which was passed to the
 *   isolate when it was created.
 *
 */
typedef void (*Dart_IsolateShutdownCallback)(void* callback_data);

/**
 * An isolate cleanup callback function.
 *
 * This callback, provided by the embedder, is called after the vm
 * shuts down an isolate. There will be no current isolate and it is *not*
 * safe to run Dart code.
 *
 * This function should be used to dispose of native resources that
 * are allocated to an isolate in order to avoid leaks.
 *
 * \param callback_data The same callback data which was passed to the
 *   isolate when it was created.
 *
 */
typedef void (*Dart_IsolateCleanupCallback)(void* callback_data);

/**
 * A thread death callback function.
 * This callback, provided by the embedder, is called before a thread in the
 * vm thread pool exits.
 * This function could be used to dispose of native resources that
 * are associated and attached to the thread, in order to avoid leaks.
 */
typedef void (*Dart_ThreadExitCallback)();

/**
 * Callbacks provided by the embedder for file operations. If the
 * embedder does not allow file operations these callbacks can be
 * NULL.
 *
 * Dart_FileOpenCallback - opens a file for reading or writing.
 * \param name The name of the file to open.
 * \param write A boolean variable which indicates if the file is to
 *   opened for writing. If there is an existing file it needs to truncated.
 *
 * Dart_FileReadCallback - Read contents of file.
 * \param data Buffer allocated in the callback into which the contents
 *   of the file are read into. It is the responsibility of the caller to
 *   free this buffer.
 * \param file_length A variable into which the length of the file is returned.
 *   In the case of an error this value would be -1.
 * \param stream Handle to the opened file.
 *
 * Dart_FileWriteCallback - Write data into file.
 * \param data Buffer which needs to be written into the file.
 * \param length Length of the buffer.
 * \param stream Handle to the opened file.
 *
 * Dart_FileCloseCallback - Closes the opened file.
 * \param stream Handle to the opened file.
 *
 */
typedef void* (*Dart_FileOpenCallback)(const char* name, bool write);

typedef void (*Dart_FileReadCallback)(const uint8_t** data,
                                      intptr_t* file_length,
                                      void* stream);

typedef void (*Dart_FileWriteCallback)(const void* data,
                                       intptr_t length,
                                       void* stream);

typedef void (*Dart_FileCloseCallback)(void* stream);

typedef bool (*Dart_EntropySource)(uint8_t* buffer, intptr_t length);

/**
 * Callback provided by the embedder that is used by the vmservice isolate
 * to request the asset archive. The asset archive must be an uncompressed tar
 * archive that is stored in a Uint8List.
 *
 * If the embedder has no vmservice isolate assets, the callback can be NULL.
 *
 * \return The embedder must return a handle to a Uint8List containing an
 *   uncompressed tar archive or null.
 */
typedef Dart_Handle (*Dart_GetVMServiceAssetsArchive)();

/**
 * The current version of the Dart_InitializeFlags. Should be incremented every
 * time Dart_InitializeFlags changes in a binary incompatible way.
 */
#define DART_INITIALIZE_PARAMS_CURRENT_VERSION (0x00000002)

/**
 * Describes how to initialize the VM. Used with Dart_Initialize.
 *
 * \param version Identifies the version of the struct used by the client.
 *   should be initialized to DART_INITIALIZE_PARAMS_CURRENT_VERSION.
 * \param vm_isolate_snapshot A buffer containing a snapshot of the VM isolate
 *   or NULL if no snapshot is provided.
 * \param instructions_snapshot A buffer containing a snapshot of precompiled
 *   instructions, or NULL if no snapshot is provided.
 * \param create A function to be called during isolate creation.
 *   See Dart_IsolateCreateCallback.
 * \param shutdown A function to be called when an isolate is shutdown.
 *   See Dart_IsolateShutdownCallback.
 * \param cleanup A function to be called after an isolate is shutdown.
 *   See Dart_IsolateCleanupCallback.
 * \param get_service_assets A function to be called by the service isolate when
 *    it requires the vmservice assets archive.
 *    See Dart_GetVMServiceAssetsArchive.
 */
typedef struct {
  int32_t version;
  const uint8_t* vm_snapshot_data;
  const uint8_t* vm_snapshot_instructions;
  Dart_IsolateCreateCallback create;
  Dart_IsolateShutdownCallback shutdown;
  Dart_IsolateCleanupCallback cleanup;
  Dart_ThreadExitCallback thread_exit;
  Dart_FileOpenCallback file_open;
  Dart_FileReadCallback file_read;
  Dart_FileWriteCallback file_write;
  Dart_FileCloseCallback file_close;
  Dart_EntropySource entropy_source;
  Dart_GetVMServiceAssetsArchive get_service_assets;
} Dart_InitializeParams;

/**
 * Initializes the VM.
 *
 * \param flags A struct containing initialization information. The version
 *   field of the struct must be DART_INITIALIZE_PARAMS_CURRENT_VERSION.
 *
 * \return NULL if initialization is successful. Returns an error message
 *   otherwise. The caller is responsible for freeing the error message.
 */
DART_EXPORT char* Dart_Initialize(Dart_InitializeParams* params);

/**
 * Cleanup state in the VM before process termination.
 *
 * \return NULL if cleanup is successful. Returns an error message otherwise.
 *   The caller is responsible for freeing the error message.
 */
DART_EXPORT char* Dart_Cleanup();

/**
 * Sets command line flags. Should be called before Dart_Initialize.
 *
 * \param argc The length of the arguments array.
 * \param argv An array of arguments.
 *
 * \return True if VM flags set successfully.
 */
DART_EXPORT bool Dart_SetVMFlags(int argc, const char** argv);

/**
 * Returns true if the named VM flag is set.
 */
DART_EXPORT bool Dart_IsVMFlagSet(const char* flag_name);


/*
 * ========
 * Isolates
 * ========
 */

/**
 * Creates a new isolate. The new isolate becomes the current isolate.
 *
 * A snapshot can be used to restore the VM quickly to a saved state
 * and is useful for fast startup. If snapshot data is provided, the
 * isolate will be started using that snapshot data. Requires a core snapshot or
 * an app snapshot created by Dart_CreateSnapshot or
 * Dart_CreatePrecompiledSnapshot* from a VM with the same version.
 *
 * Requires there to be no current isolate.
 *
 * \param script_uri The name of the script this isolate will load.
 *   Provided only for advisory purposes to improve debugging messages.
 * \param main The name of the main entry point this isolate will run.
 *   Provided only for advisory purposes to improve debugging messages.
 * \param isolate_snapshot_data
 * \param isolate_snapshot_instructions Buffers containing a snapshot of the
 *   isolate or NULL if no snapshot is provided.
 * \param flags Pointer to VM specific flags or NULL for default flags.
 * \param callback_data Embedder data.  This data will be passed to
 *   the Dart_IsolateCreateCallback when new isolates are spawned from
 *   this parent isolate.
 * \param error DOCUMENT
 *
 * \return The new isolate is returned. May be NULL if an error
 *   occurs during isolate initialization.
 */
DART_EXPORT Dart_Isolate
Dart_CreateIsolate(const char* script_uri,
                   const char* main,
                   const uint8_t* isolate_snapshot_data,
                   const uint8_t* isolate_snapshot_instructions,
                   Dart_IsolateFlags* flags,
                   void* callback_data,
                   char** error);
/* TODO(turnidge): Document behavior when there is already a current
 * isolate. */

/**
 * Creates a new isolate from a Dart Kernel file. The new isolate
 * becomes the current isolate.
 *
 * Requires there to be no current isolate.
 *
 * After this call, the `kernel_program` needs to be supplied to a call to
 * `Dart_LoadKernel()` which will then take ownership of the memory.
 *
 * \param script_uri The name of the script this isolate will load.
 *   Provided only for advisory purposes to improve debugging messages.
 * \param main The name of the main entry point this isolate will run.
 *   Provided only for advisory purposes to improve debugging messages.
 * \param kernel_program The `dart::kernel::Program` object.
 * \param flags Pointer to VM specific flags or NULL for default flags.
 * \param callback_data Embedder data.  This data will be passed to
 *   the Dart_IsolateCreateCallback when new isolates are spawned from
 *   this parent isolate.
 * \param error DOCUMENT
 *
 * \return The new isolate is returned. May be NULL if an error
 *   occurs during isolate initialization.
 */
DART_EXPORT Dart_Isolate Dart_CreateIsolateFromKernel(const char* script_uri,
                                                      const char* main,
                                                      void* kernel_program,
                                                      Dart_IsolateFlags* flags,
                                                      void* callback_data,
                                                      char** error);
/**
 * Shuts down the current isolate. After this call, the current isolate
 * is NULL. Invokes the shutdown callback and any callbacks of remaining
 * weak persistent handles.
 *
 * Requires there to be a current isolate.
 */
DART_EXPORT void Dart_ShutdownIsolate();
/* TODO(turnidge): Document behavior when there is no current isolate. */

/**
 * Returns the current isolate. Will return NULL if there is no
 * current isolate.
 */
DART_EXPORT Dart_Isolate Dart_CurrentIsolate();

/**
 * Returns the callback data associated with the current Isolate. This data was
 * passed to the isolate when it was created.
 */
DART_EXPORT void* Dart_CurrentIsolateData();

/**
 * Returns the callback data associated with the specified Isolate. This data
 * was passed to the isolate when it was created.
 * The embedder is responsible for ensuring the consistency of this data
 * with respect to the lifecycle of an Isolate.
 */
DART_EXPORT void* Dart_IsolateData(Dart_Isolate isolate);

/**
 * Returns the debugging name for the current isolate.
 *
 * This name is unique to each isolate and should only be used to make
 * debugging messages more comprehensible.
 */
DART_EXPORT Dart_Handle Dart_DebugName();

/**
 * Enters an isolate. After calling this function,
 * the current isolate will be set to the provided isolate.
 *
 * Requires there to be no current isolate. Multiple threads may not be in
 * the same isolate at once.
 */
DART_EXPORT void Dart_EnterIsolate(Dart_Isolate isolate);

/**
 * Notifies the VM that the current thread should not be profiled until a
 * matching call to Dart_ThreadEnableProfiling is made.
 *
 * NOTE: By default, if a thread has entered an isolate it will be profiled.
 * This function should be used when an embedder knows a thread is about
 * to make a blocking call and wants to avoid unnecessary interrupts by
 * the profiler.
 */
DART_EXPORT void Dart_ThreadDisableProfiling();

/**
 * Notifies the VM that the current thread should be profiled.
 *
 * NOTE: It is only legal to call this function *after* calling
 *   Dart_ThreadDisableProfiling.
 *
 * NOTE: By default, if a thread has entered an isolate it will be profiled.
 */
DART_EXPORT void Dart_ThreadEnableProfiling();

/**
 * Exits an isolate. After this call, Dart_CurrentIsolate will
 * return NULL.
 *
 * Requires there to be a current isolate.
 */
DART_EXPORT void Dart_ExitIsolate();
/* TODO(turnidge): We don't want users of the api to be able to exit a
 * "pure" dart isolate. Implement and document. */

/**
 * Creates a full snapshot of the current isolate heap.
 *
 * A full snapshot is a compact representation of the dart vm isolate heap
 * and dart isolate heap states. These snapshots are used to initialize
 * the vm isolate on startup and fast initialization of an isolate.
 * A Snapshot of the heap is created before any dart code has executed.
 *
 * Requires there to be a current isolate.
 *
 * \param buffer Returns a pointer to a buffer containing the
 *   snapshot. This buffer is scope allocated and is only valid
 *   until the next call to Dart_ExitScope.
 * \param size Returns the size of the buffer.
 *
 * \return A valid handle if no error occurs during the operation.
 */
DART_EXPORT Dart_Handle
Dart_CreateSnapshot(uint8_t** vm_snapshot_data_buffer,
                    intptr_t* vm_snapshot_data_size,
                    uint8_t** isolate_snapshot_data_buffer,
                    intptr_t* isolate_snapshot_data_size);

/**
 * Creates a snapshot of the application script loaded in the isolate.
 *
 * A script snapshot can be used for implementing fast startup of applications
 * (skips the script tokenizing and parsing process). A Snapshot of the script
 * can only be created before any dart code has executed.
 *
 * Requires there to be a current isolate which already has loaded script.
 *
 * \param buffer Returns a pointer to a buffer containing
 *   the snapshot. This buffer is scope allocated and is only valid
 *   until the next call to Dart_ExitScope.
 * \param size Returns the size of the buffer.
 *
 * \return A valid handle if no error occurs during the operation.
 */
DART_EXPORT Dart_Handle
Dart_CreateScriptSnapshot(uint8_t** script_snapshot_buffer,
                          intptr_t* script_snapshot_size);

/**
 * Schedules an interrupt for the specified isolate.
 *
 * When the isolate is interrupted, the isolate interrupt callback
 * will be invoked with 'isolate' as the current isolate (see
 * Dart_SetIsolateEventHandler).
 *
 * \param isolate The isolate to be interrupted.
 */
DART_EXPORT void Dart_InterruptIsolate(Dart_Isolate isolate);

/**
 * Make isolate runnable.
 *
 * When isolates are spawned this function is used to indicate that
 * the creation and initialization (including script loading) of the
 * isolate is complete and the isolate can start.
 * This function does not expect there to be a current isolate.
 *
 * \param isolate The isolate to be made runnable.
 */
DART_EXPORT bool Dart_IsolateMakeRunnable(Dart_Isolate isolate);


/*
 * ==================
 * Messages and Ports
 * ==================
 */

/**
 * A port is used to send or receive inter-isolate messages
 */
typedef int64_t Dart_Port;

/**
 * ILLEGAL_PORT is a port number guaranteed never to be associated with a valid
 * port.
 */
#define ILLEGAL_PORT ((Dart_Port)0)

/**
 * A message notification callback.
 *
 * This callback allows the embedder to provide an alternate wakeup
 * mechanism for the delivery of inter-isolate messages.  It is the
 * responsibility of the embedder to call Dart_HandleMessage to
 * process the message.
 */
typedef void (*Dart_MessageNotifyCallback)(Dart_Isolate dest_isolate);

/**
 * Allows embedders to provide an alternative wakeup mechanism for the
 * delivery of inter-isolate messages. This setting only applies to
 * the current isolate.
 *
 * Most embedders will only call this function once, before isolate
 * execution begins. If this function is called after isolate
 * execution begins, the embedder is responsible for threading issues.
 */
DART_EXPORT void Dart_SetMessageNotifyCallback(
    Dart_MessageNotifyCallback message_notify_callback);
/* TODO(turnidge): Consider moving this to isolate creation so that it
 * is impossible to mess up. */

/**
 * Query the current message notify callback for the isolate.
 *
 * \return The current message notify callback for the isolate.
 */
DART_EXPORT Dart_MessageNotifyCallback Dart_GetMessageNotifyCallback();

/**
 * The VM's default message handler supports pausing an isolate before it
 * processes the first message and right after the it processes the isolate's
 * final message. This can be controlled for all isolates by two VM flags:
 *
 *   `--pause-isolates-on-start`
 *   `--pause-isolates-on-exit`
 *
 * Additionally, Dart_SetShouldPauseOnStart and Dart_SetShouldPauseOnExit can be
 * used to control this behaviour on a per-isolate basis.
 *
 * When an embedder is using a Dart_MessageNotifyCallback the embedder
 * needs to cooperate with the VM so that the service protocol can report
 * accurate information about isolates and so that tools such as debuggers
 * work reliably.
 *
 * The following functions can be used to implement pausing on start and exit.
 */

/**
 * If the VM flag `--pause-isolates-on-start` was passed this will be true.
 *
 * \return A boolean value indicating if pause on start was requested.
 */
DART_EXPORT bool Dart_ShouldPauseOnStart();

/**
 * Override the VM flag `--pause-isolates-on-start` for the current isolate.
 *
 * \param should_pause Should the isolate be paused on start?
 *
 * NOTE: This must be called before Dart_IsolateMakeRunnable.
 */
DART_EXPORT void Dart_SetShouldPauseOnStart(bool should_pause);

/**
 * Is the current isolate paused on start?
 *
 * \return A boolean value indicating if the isolate is paused on start.
 */
DART_EXPORT bool Dart_IsPausedOnStart();

/**
 * Called when the embedder has paused the current isolate on start and when
 * the embedder has resumed the isolate.
 *
 * \param paused Is the isolate paused on start?
 */
DART_EXPORT void Dart_SetPausedOnStart(bool paused);

/**
 * If the VM flag `--pause-isolates-on-exit` was passed this will be true.
 *
 * \return A boolean value indicating if pause on exit was requested.
 */
DART_EXPORT bool Dart_ShouldPauseOnExit();

/**
 * Override the VM flag `--pause-isolates-on-exit` for the current isolate.
 *
 * \param should_pause Should the isolate be paused on exit?
 *
 */
DART_EXPORT void Dart_SetShouldPauseOnExit(bool should_pause);

/**
 * Is the current isolate paused on exit?
 *
 * \return A boolean value indicating if the isolate is paused on exit.
 */
DART_EXPORT bool Dart_IsPausedOnExit();

/**
 * Called when the embedder has paused the current isolate on exit and when
 * the embedder has resumed the isolate.
 *
 * \param paused Is the isolate paused on exit?
 */
DART_EXPORT void Dart_SetPausedOnExit(bool paused);


/**
 * Called when the embedder has caught a top level unhandled exception error
 * in the current isolate.
 *
 * NOTE: It is illegal to call this twice on the same isolate without first
 * clearing the sticky error to null.
 *
 * \param error The unhandled exception error.
 */
DART_EXPORT void Dart_SetStickyError(Dart_Handle error);


/**
 * Does the current isolate have a sticky error?
 */
DART_EXPORT bool Dart_HasStickyError();


/**
 * Gets the sticky error for the current isolate.
 *
 * \return A handle to the sticky error object or null.
 */
DART_EXPORT Dart_Handle Dart_GetStickyError();


/**
 * Handles the next pending message for the current isolate.
 *
 * May generate an unhandled exception error.
 *
 * \return A valid handle if no error occurs during the operation.
 */
DART_EXPORT Dart_Handle Dart_HandleMessage();

/**
 * Handles all pending messages for the current isolate.
 *
 * May generate an unhandled exception error.
 *
 * \return A valid handle if no error occurs during the operation.
 */
DART_EXPORT Dart_Handle Dart_HandleMessages();

/**
 * Handles any pending messages for the vm service for the current
 * isolate.
 *
 * This function may be used by an embedder at a breakpoint to avoid
 * pausing the vm service.
 *
 * This function can indirectly cause the message notify callback to
 * be called.
 *
 * \return true if the vm service requests the program resume
 * execution, false otherwise
 */
DART_EXPORT bool Dart_HandleServiceMessages();

/**
 * Does the current isolate have pending service messages?
 *
 * \return true if the isolate has pending service messages, false otherwise.
 */
DART_EXPORT bool Dart_HasServiceMessages();

/**
 * Processes any incoming messages for the current isolate.
 *
 * This function may only be used when the embedder has not provided
 * an alternate message delivery mechanism with
 * Dart_SetMessageCallbacks. It is provided for convenience.
 *
 * This function waits for incoming messages for the current
 * isolate. As new messages arrive, they are handled using
 * Dart_HandleMessage. The routine exits when all ports to the
 * current isolate are closed.
 *
 * \return A valid handle if the run loop exited successfully.  If an
 *   exception or other error occurs while processing messages, an
 *   error handle is returned.
 */
DART_EXPORT Dart_Handle Dart_RunLoop();
/* TODO(turnidge): Should this be removed from the public api? */

/**
 * Gets the main port id for the current isolate.
 */
DART_EXPORT Dart_Port Dart_GetMainPortId();

/**
 * Does the current isolate have live ReceivePorts?
 *
 * A ReceivePort is live when it has not been closed.
 */
DART_EXPORT bool Dart_HasLivePorts();

/**
 * Posts a message for some isolate. The message is a serialized
 * object.
 *
 * Requires there to be a current isolate.
 *
 * \param port The destination port.
 * \param object An object from the current isolate.
 *
 * \return True if the message was posted.
 */
DART_EXPORT bool Dart_Post(Dart_Port port_id, Dart_Handle object);

/**
 * Returns a new SendPort with the provided port id.
 *
 * \param port_id The destination port.
 *
 * \return A new SendPort if no errors occurs. Otherwise returns
 *   an error handle.
 */
DART_EXPORT Dart_Handle Dart_NewSendPort(Dart_Port port_id);

/**
 * Gets the SendPort id for the provided SendPort.
 * \param port A SendPort object whose id is desired.
 * \param port_id Returns the id of the SendPort.
 * \return Success if no error occurs. Otherwise returns
 *   an error handle.
 */
DART_EXPORT Dart_Handle Dart_SendPortGetId(Dart_Handle port,
                                           Dart_Port* port_id);


/*
 * ======
 * Scopes
 * ======
 */

/**
 * Enters a new scope.
 *
 * All new local handles will be created in this scope. Additionally,
 * some functions may return "scope allocated" memory which is only
 * valid within this scope.
 *
 * Requires there to be a current isolate.
 */
DART_EXPORT void Dart_EnterScope();

/**
 * Exits a scope.
 *
 * The previous scope (if any) becomes the current scope.
 *
 * Requires there to be a current isolate.
 */
DART_EXPORT void Dart_ExitScope();

/**
 * The Dart VM uses "zone allocation" for temporary structures. Zones
 * support very fast allocation of small chunks of memory. The chunks
 * cannot be deallocated individually, but instead zones support
 * deallocating all chunks in one fast operation.
 *
 * This function makes it possible for the embedder to allocate
 * temporary data in the VMs zone allocator.
 *
 * Zone allocation is possible:
 *   1. when inside a scope where local handles can be allocated
 *   2. when processing a message from a native port in a native port
 *      handler
 *
 * All the memory allocated this way will be reclaimed either on the
 * next call to Dart_ExitScope or when the native port handler exits.
 *
 * \param size Size of the memory to allocate.
 *
 * \return A pointer to the allocated memory. NULL if allocation
 *   failed. Failure might due to is no current VM zone.
 */
DART_EXPORT uint8_t* Dart_ScopeAllocate(intptr_t size);


/*
 * =======
 * Objects
 * =======
 */

/**
 * Returns the null object.
 *
 * \return A handle to the null object.
 */
DART_EXPORT Dart_Handle Dart_Null();

/**
 * Returns the empty string object.
 *
 * \return A handle to the empty string object.
 */
DART_EXPORT Dart_Handle Dart_EmptyString();

/**
 * Is this object null?
 */
DART_EXPORT bool Dart_IsNull(Dart_Handle object);

/**
 * Checks if the two objects are equal.
 *
 * The result of the comparison is returned through the 'equal'
 * parameter. The return value itself is used to indicate success or
 * failure, not equality.
 *
 * May generate an unhandled exception error.
 *
 * \param obj1 An object to be compared.
 * \param obj2 An object to be compared.
 * \param equal Returns the result of the equality comparison.
 *
 * \return A valid handle if no error occurs during the comparison.
 */
DART_EXPORT Dart_Handle Dart_ObjectEquals(Dart_Handle obj1,
                                          Dart_Handle obj2,
                                          bool* equal);

/**
 * Is this object an instance of some type?
 *
 * The result of the test is returned through the 'instanceof' parameter.
 * The return value itself is used to indicate success or failure.
 *
 * \param object An object.
 * \param type A type.
 * \param instanceof Return true if 'object' is an instance of type 'type'.
 *
 * \return A valid handle if no error occurs during the operation.
 */
DART_EXPORT Dart_Handle Dart_ObjectIsType(Dart_Handle object,
                                          Dart_Handle type,
                                          bool* instanceof);


/**
 * Query object type.
 *
 * \param object Some Object.
 *
 * \return true if Object is of the specified type.
 */
DART_EXPORT bool Dart_IsInstance(Dart_Handle object);
DART_EXPORT bool Dart_IsNumber(Dart_Handle object);
DART_EXPORT bool Dart_IsInteger(Dart_Handle object);
DART_EXPORT bool Dart_IsDouble(Dart_Handle object);
DART_EXPORT bool Dart_IsBoolean(Dart_Handle object);
DART_EXPORT bool Dart_IsString(Dart_Handle object);
DART_EXPORT bool Dart_IsStringLatin1(Dart_Handle object); /* (ISO-8859-1) */
DART_EXPORT bool Dart_IsExternalString(Dart_Handle object);
DART_EXPORT bool Dart_IsList(Dart_Handle object);
DART_EXPORT bool Dart_IsMap(Dart_Handle object);
DART_EXPORT bool Dart_IsLibrary(Dart_Handle object);
DART_EXPORT bool Dart_IsType(Dart_Handle handle);
DART_EXPORT bool Dart_IsFunction(Dart_Handle handle);
DART_EXPORT bool Dart_IsVariable(Dart_Handle handle);
DART_EXPORT bool Dart_IsTypeVariable(Dart_Handle handle);
DART_EXPORT bool Dart_IsClosure(Dart_Handle object);
DART_EXPORT bool Dart_IsTypedData(Dart_Handle object);
DART_EXPORT bool Dart_IsByteBuffer(Dart_Handle object);
DART_EXPORT bool Dart_IsFuture(Dart_Handle object);


/*
 * =========
 * Instances
 * =========
 */

/*
 * For the purposes of the embedding api, not all objects returned are
 * Dart language objects.  Within the api, we use the term 'Instance'
 * to indicate handles which refer to true Dart language objects.
 *
 * TODO(turnidge): Reorganize the "Object" section above, pulling down
 * any functions that more properly belong here. */

/**
 * Gets the type of a Dart language object.
 *
 * \param instance Some Dart object.
 *
 * \return If no error occurs, the type is returned. Otherwise an
 *   error handle is returned.
 */
DART_EXPORT Dart_Handle Dart_InstanceGetType(Dart_Handle instance);


/*
 * =============================
 * Numbers, Integers and Doubles
 * =============================
 */

/**
 * Does this Integer fit into a 64-bit signed integer?
 *
 * \param integer An integer.
 * \param fits Returns true if the integer fits into a 64-bit signed integer.
 *
 * \return A valid handle if no error occurs during the operation.
 */
DART_EXPORT Dart_Handle Dart_IntegerFitsIntoInt64(Dart_Handle integer,
                                                  bool* fits);

/**
 * Does this Integer fit into a 64-bit unsigned integer?
 *
 * \param integer An integer.
 * \param fits Returns true if the integer fits into a 64-bit unsigned integer.
 *
 * \return A valid handle if no error occurs during the operation.
 */
DART_EXPORT Dart_Handle Dart_IntegerFitsIntoUint64(Dart_Handle integer,
                                                   bool* fits);

/**
 * Returns an Integer with the provided value.
 *
 * \param value The value of the integer.
 *
 * \return The Integer object if no error occurs. Otherwise returns
 *   an error handle.
 */
DART_EXPORT Dart_Handle Dart_NewInteger(int64_t value);

/**
 * Returns an Integer with the provided value.
 *
 * \param value The unsigned value of the integer.
 *
 * \return The Integer object if no error occurs. Otherwise returns
 *   an error handle.
 */
DART_EXPORT Dart_Handle Dart_NewIntegerFromUint64(uint64_t value);

/**
 * Returns an Integer with the provided value.
 *
 * \param value The value of the integer represented as a C string
 *   containing a hexadecimal number.
 *
 * \return The Integer object if no error occurs. Otherwise returns
 *   an error handle.
 */
DART_EXPORT Dart_Handle Dart_NewIntegerFromHexCString(const char* value);

/**
 * Gets the value of an Integer.
 *
 * The integer must fit into a 64-bit signed integer, otherwise an error occurs.
 *
 * \param integer An Integer.
 * \param value Returns the value of the Integer.
 *
 * \return A valid handle if no error occurs during the operation.
 */
DART_EXPORT Dart_Handle Dart_IntegerToInt64(Dart_Handle integer,
                                            int64_t* value);

/**
 * Gets the value of an Integer.
 *
 * The integer must fit into a 64-bit unsigned integer, otherwise an
 * error occurs.
 *
 * \param integer An Integer.
 * \param value Returns the value of the Integer.
 *
 * \return A valid handle if no error occurs during the operation.
 */
DART_EXPORT Dart_Handle Dart_IntegerToUint64(Dart_Handle integer,
                                             uint64_t* value);

/**
 * Gets the value of an integer as a hexadecimal C string.
 *
 * \param integer An Integer.
 * \param value Returns the value of the Integer as a hexadecimal C
 *   string. This C string is scope allocated and is only valid until
 *   the next call to Dart_ExitScope.
 *
 * \return A valid handle if no error occurs during the operation.
 */
DART_EXPORT Dart_Handle Dart_IntegerToHexCString(Dart_Handle integer,
                                                 const char** value);

/**
 * Returns a Double with the provided value.
 *
 * \param value A double.
 *
 * \return The Double object if no error occurs. Otherwise returns
 *   an error handle.
 */
DART_EXPORT Dart_Handle Dart_NewDouble(double value);

/**
 * Gets the value of a Double
 *
 * \param double_obj A Double
 * \param value Returns the value of the Double.
 *
 * \return A valid handle if no error occurs during the operation.
 */
DART_EXPORT Dart_Handle Dart_DoubleValue(Dart_Handle double_obj, double* value);


/*
 * ========
 * Booleans
 * ========
 */

/**
 * Returns the True object.
 *
 * Requires there to be a current isolate.
 *
 * \return A handle to the True object.
 */
DART_EXPORT Dart_Handle Dart_True();

/**
 * Returns the False object.
 *
 * Requires there to be a current isolate.
 *
 * \return A handle to the False object.
 */
DART_EXPORT Dart_Handle Dart_False();

/**
 * Returns a Boolean with the provided value.
 *
 * \param value true or false.
 *
 * \return The Boolean object if no error occurs. Otherwise returns
 *   an error handle.
 */
DART_EXPORT Dart_Handle Dart_NewBoolean(bool value);

/**
 * Gets the value of a Boolean
 *
 * \param boolean_obj A Boolean
 * \param value Returns the value of the Boolean.
 *
 * \return A valid handle if no error occurs during the operation.
 */
DART_EXPORT Dart_Handle Dart_BooleanValue(Dart_Handle boolean_obj, bool* value);


/*
 * =======
 * Strings
 * =======
 */

/**
 * Gets the length of a String.
 *
 * \param str A String.
 * \param length Returns the length of the String.
 *
 * \return A valid handle if no error occurs during the operation.
 */
DART_EXPORT Dart_Handle Dart_StringLength(Dart_Handle str, intptr_t* length);

/**
 * Returns a String built from the provided C string
 * (There is an implicit assumption that the C string passed in contains
 *  UTF-8 encoded characters and '\0' is considered as a termination
 *  character).
 *
 * \param value A C String
 *
 * \return The String object if no error occurs. Otherwise returns
 *   an error handle.
 */
DART_EXPORT Dart_Handle Dart_NewStringFromCString(const char* str);
/* TODO(turnidge): Document what happens when we run out of memory
 * during this call. */

/**
 * Returns a String built from an array of UTF-8 encoded characters.
 *
 * \param utf8_array An array of UTF-8 encoded characters.
 * \param length The length of the codepoints array.
 *
 * \return The String object if no error occurs. Otherwise returns
 *   an error handle.
 */
DART_EXPORT Dart_Handle Dart_NewStringFromUTF8(const uint8_t* utf8_array,
                                               intptr_t length);

/**
 * Returns a String built from an array of UTF-16 encoded characters.
 *
 * \param utf16_array An array of UTF-16 encoded characters.
 * \param length The length of the codepoints array.
 *
 * \return The String object if no error occurs. Otherwise returns
 *   an error handle.
 */
DART_EXPORT Dart_Handle Dart_NewStringFromUTF16(const uint16_t* utf16_array,
                                                intptr_t length);

/**
 * Returns a String built from an array of UTF-32 encoded characters.
 *
 * \param utf32_array An array of UTF-32 encoded characters.
 * \param length The length of the codepoints array.
 *
 * \return The String object if no error occurs. Otherwise returns
 *   an error handle.
 */
DART_EXPORT Dart_Handle Dart_NewStringFromUTF32(const int32_t* utf32_array,
                                                intptr_t length);

/**
 * Returns a String which references an external array of
 * Latin-1 (ISO-8859-1) encoded characters.
 *
 * \param latin1_array Array of Latin-1 encoded characters. This must not move.
 * \param length The length of the characters array.
 * \param peer An external pointer to associate with this string.
 * \param cback A callback to be called when this string is finalized.
 *
 * \return The String object if no error occurs. Otherwise returns
 *   an error handle.
 */
DART_EXPORT Dart_Handle
Dart_NewExternalLatin1String(const uint8_t* latin1_array,
                             intptr_t length,
                             void* peer,
                             Dart_PeerFinalizer cback);

/**
 * Returns a String which references an external array of UTF-16 encoded
 * characters.
 *
 * \param utf16_array An array of UTF-16 encoded characters. This must not move.
 * \param length The length of the characters array.
 * \param peer An external pointer to associate with this string.
 * \param cback A callback to be called when this string is finalized.
 *
 * \return The String object if no error occurs. Otherwise returns
 *   an error handle.
 */
DART_EXPORT Dart_Handle Dart_NewExternalUTF16String(const uint16_t* utf16_array,
                                                    intptr_t length,
                                                    void* peer,
                                                    Dart_PeerFinalizer cback);

/**
 * Gets the C string representation of a String.
 * (It is a sequence of UTF-8 encoded values with a '\0' termination.)
 *
 * \param str A string.
 * \param cstr Returns the String represented as a C string.
 *   This C string is scope allocated and is only valid until
 *   the next call to Dart_ExitScope.
 *
 * \return A valid handle if no error occurs during the operation.
 */
DART_EXPORT Dart_Handle Dart_StringToCString(Dart_Handle str,
                                             const char** cstr);

/**
 * Gets a UTF-8 encoded representation of a String.
 *
 * \param str A string.
 * \param utf8_array Returns the String represented as UTF-8 code
 *   units.  This UTF-8 array is scope allocated and is only valid
 *   until the next call to Dart_ExitScope.
 * \param length Used to return the length of the array which was
 *   actually used.
 *
 * \return A valid handle if no error occurs during the operation.
 */
DART_EXPORT Dart_Handle Dart_StringToUTF8(Dart_Handle str,
                                          uint8_t** utf8_array,
                                          intptr_t* length);

/**
 * Gets the data corresponding to the string object. This function returns
 * the data only for Latin-1 (ISO-8859-1) string objects. For all other
 * string objects it returns an error.
 *
 * \param str A string.
 * \param latin1_array An array allocated by the caller, used to return
 *   the string data.
 * \param length Used to pass in the length of the provided array.
 *   Used to return the length of the array which was actually used.
 *
 * \return A valid handle if no error occurs during the operation.
 */
DART_EXPORT Dart_Handle Dart_StringToLatin1(Dart_Handle str,
                                            uint8_t* latin1_array,
                                            intptr_t* length);

/**
 * Gets the UTF-16 encoded representation of a string.
 *
 * \param str A string.
 * \param utf16_array An array allocated by the caller, used to return
 *   the array of UTF-16 encoded characters.
 * \param length Used to pass in the length of the provided array.
 *   Used to return the length of the array which was actually used.
 *
 * \return A valid handle if no error occurs during the operation.
 */
DART_EXPORT Dart_Handle Dart_StringToUTF16(Dart_Handle str,
                                           uint16_t* utf16_array,
                                           intptr_t* length);

/**
 * Gets the storage size in bytes of a String.
 *
 * \param str A String.
 * \param length Returns the storage size in bytes of the String.
 *  This is the size in bytes needed to store the String.
 *
 * \return A valid handle if no error occurs during the operation.
 */
DART_EXPORT Dart_Handle Dart_StringStorageSize(Dart_Handle str, intptr_t* size);

/**
 * Converts a String into an ExternalString.
 * The original object is morphed into an external string object.
 *
 * \param array External space into which the string data will be
 *   copied into. This must not move.
 * \param external_allocation_size The size in bytes of the provided external
 *   space (array). Used to inform the garbage collector.
 * \param peer An external pointer to associate with this string.
 * \param cback A callback to be called when this string is finalized.
 *
 * \return the converted ExternalString object if no error occurs.
 *   Otherwise returns an error handle.
 *   If the object is a valid string but if it cannot be externalized
 *   the string data is copied into the external space specified
 *   and the passed in peer is setup as a peer for this string object.
 *   In this case the function returns the original String object as is.
 *
 * For example:
 *  intptr_t size;
 *  Dart_Handle result;
 *  result = DartStringStorageSize(str, &size);
 *  void* data = malloc(size);
 *  result = Dart_MakeExternalString(str, data, size, NULL, NULL);
 *
 */
DART_EXPORT Dart_Handle
Dart_MakeExternalString(Dart_Handle str,
                        void* array,
                        intptr_t external_allocation_size,
                        void* peer,
                        Dart_PeerFinalizer cback);

/**
 * Retrieves some properties associated with a String.
 * Properties retrieved are:
 * - character size of the string (one or two byte)
 * - length of the string
 * - peer pointer of string if it is an external string.
 * \param str A String.
 * \param char_size Returns the character size of the String.
 * \param str_len Returns the length of the String.
 * \param peer Returns the peer pointer associated with the String or 0 if
 *   there is no peer pointer for it.
 * \return Success if no error occurs. Otherwise returns
 *   an error handle.
 */
DART_EXPORT Dart_Handle Dart_StringGetProperties(Dart_Handle str,
                                                 intptr_t* char_size,
                                                 intptr_t* str_len,
                                                 void** peer);

/*
 * =====
 * Lists
 * =====
 */

/**
 * Returns a List of the desired length.
 *
 * \param length The length of the list.
 *
 * \return The List object if no error occurs. Otherwise returns
 *   an error handle.
 */
DART_EXPORT Dart_Handle Dart_NewList(intptr_t length);

/**
 * Gets the length of a List.
 *
 * May generate an unhandled exception error.
 *
 * \param list A List.
 * \param length Returns the length of the List.
 *
 * \return A valid handle if no error occurs during the operation.
 */
DART_EXPORT Dart_Handle Dart_ListLength(Dart_Handle list, intptr_t* length);

/**
 * Gets the Object at some index of a List.
 *
 * If the index is out of bounds, an error occurs.
 *
 * May generate an unhandled exception error.
 *
 * \param list A List.
 * \param index A valid index into the List.
 *
 * \return The Object in the List at the specified index if no error
 *   occurs. Otherwise returns an error handle.
 */
DART_EXPORT Dart_Handle Dart_ListGetAt(Dart_Handle list, intptr_t index);

/**
* Gets a range of Objects from a List.
*
* If any of the requested index values are out of bounds, an error occurs.
*
* May generate an unhandled exception error.
*
* \param list A List.
* \param offset The offset of the first item to get.
* \param length The number of items to get.
* \param result A pointer to fill with the objects.
*
* \return Success if no error occurs during the operation.
*/
DART_EXPORT Dart_Handle Dart_ListGetRange(Dart_Handle list,
                                          intptr_t offset,
                                          intptr_t length,
                                          Dart_Handle* result);

/**
 * Sets the Object at some index of a List.
 *
 * If the index is out of bounds, an error occurs.
 *
 * May generate an unhandled exception error.
 *
 * \param array A List.
 * \param index A valid index into the List.
 * \param value The Object to put in the List.
 *
 * \return A valid handle if no error occurs during the operation.
 */
DART_EXPORT Dart_Handle Dart_ListSetAt(Dart_Handle list,
                                       intptr_t index,
                                       Dart_Handle value);

/**
 * May generate an unhandled exception error.
 */
DART_EXPORT Dart_Handle Dart_ListGetAsBytes(Dart_Handle list,
                                            intptr_t offset,
                                            uint8_t* native_array,
                                            intptr_t length);

/**
 * May generate an unhandled exception error.
 */
DART_EXPORT Dart_Handle Dart_ListSetAsBytes(Dart_Handle list,
                                            intptr_t offset,
                                            const uint8_t* native_array,
                                            intptr_t length);


/*
 * ====
 * Maps
 * ====
 */

/**
 * Gets the Object at some key of a Map.
 *
 * May generate an unhandled exception error.
 *
 * \param map A Map.
 * \param key An Object.
 *
 * \return The value in the map at the specified key, null if the map does not
 *   contain the key, or an error handle.
 */
DART_EXPORT Dart_Handle Dart_MapGetAt(Dart_Handle map, Dart_Handle key);

/**
 * Returns whether the Map contains a given key.
 *
 * May generate an unhandled exception error.
 *
 * \param map A Map.
 *
 * \return A handle on a boolean indicating whether map contains the key.
 *   Otherwise returns an error handle.
 */
DART_EXPORT Dart_Handle Dart_MapContainsKey(Dart_Handle map, Dart_Handle key);

/**
 * Gets the list of keys of a Map.
 *
 * May generate an unhandled exception error.
 *
 * \param map A Map.
 *
 * \return The list of key Objects if no error occurs. Otherwise returns an
 *   error handle.
 */
DART_EXPORT Dart_Handle Dart_MapKeys(Dart_Handle map);


/*
 * ==========
 * Typed Data
 * ==========
 */

typedef enum {
  Dart_TypedData_kByteData = 0,
  Dart_TypedData_kInt8,
  Dart_TypedData_kUint8,
  Dart_TypedData_kUint8Clamped,
  Dart_TypedData_kInt16,
  Dart_TypedData_kUint16,
  Dart_TypedData_kInt32,
  Dart_TypedData_kUint32,
  Dart_TypedData_kInt64,
  Dart_TypedData_kUint64,
  Dart_TypedData_kFloat32,
  Dart_TypedData_kFloat64,
  Dart_TypedData_kFloat32x4,
  Dart_TypedData_kInvalid
} Dart_TypedData_Type;

/**
 * Return type if this object is a TypedData object.
 *
 * \return kInvalid if the object is not a TypedData object or the appropriate
 *   Dart_TypedData_Type.
 */
DART_EXPORT Dart_TypedData_Type Dart_GetTypeOfTypedData(Dart_Handle object);

/**
 * Return type if this object is an external TypedData object.
 *
 * \return kInvalid if the object is not an external TypedData object or
 *   the appropriate Dart_TypedData_Type.
 */
DART_EXPORT Dart_TypedData_Type
Dart_GetTypeOfExternalTypedData(Dart_Handle object);

/**
 * Returns a TypedData object of the desired length and type.
 *
 * \param type The type of the TypedData object.
 * \param length The length of the TypedData object (length in type units).
 *
 * \return The TypedData object if no error occurs. Otherwise returns
 *   an error handle.
 */
DART_EXPORT Dart_Handle Dart_NewTypedData(Dart_TypedData_Type type,
                                          intptr_t length);

/**
 * Returns a TypedData object which references an external data array.
 *
 * \param type The type of the data array.
 * \param value A data array. This array must not move.
 * \param length The length of the data array (length in type units).
 * \param peer An external pointer to associate with this array.
 *
 * \return The TypedData object if no error occurs. Otherwise returns
 *   an error handle.
 */
DART_EXPORT Dart_Handle Dart_NewExternalTypedData(Dart_TypedData_Type type,
                                                  void* data,
                                                  intptr_t length);

/**
 * Returns a ByteBuffer object for the typed data.
 *
 * \param type_data The TypedData object.
 *
 * \return The ByteBuffer object if no error occurs. Otherwise returns
 *   an error handle.
 */
DART_EXPORT Dart_Handle Dart_NewByteBuffer(Dart_Handle typed_data);

/**
 * Acquires access to the internal data address of a TypedData object.
 *
 * \param object The typed data object whose internal data address is to
 *    be accessed.
 * \param type The type of the object is returned here.
 * \param data The internal data address is returned here.
 * \param len Size of the typed array is returned here.
 *
 * Notes:
 *   When the internal address of the object is acquired any calls to a
 *   Dart API function that could potentially allocate an object or run
 *   any Dart code will return an error.
 *
 *   Any Dart API functions for accessing the data should not be called
 *   before the corresponding release. In particular, the object should
 *   not be acquired again before its release. This leads to undefined
 *   behavior.
 *
 * \return Success if the internal data address is acquired successfully.
 *   Otherwise, returns an error handle.
 */
DART_EXPORT Dart_Handle Dart_TypedDataAcquireData(Dart_Handle object,
                                                  Dart_TypedData_Type* type,
                                                  void** data,
                                                  intptr_t* len);

/**
 * Releases access to the internal data address that was acquired earlier using
 * Dart_TypedDataAcquireData.
 *
 * \param object The typed data object whose internal data address is to be
 *   released.
 *
 * \return Success if the internal data address is released successfully.
 *   Otherwise, returns an error handle.
 */
DART_EXPORT Dart_Handle Dart_TypedDataReleaseData(Dart_Handle object);

/**
 * Returns the TypedData object associated with the ByteBuffer object.
 *
 * \param byte_buffer The ByteBuffer object.
 *
 * \return The TypedData object if no error occurs. Otherwise returns
 *   an error handle.
 */
DART_EXPORT Dart_Handle Dart_GetDataFromByteBuffer(Dart_Handle byte_buffer);


/*
 * ============================================================
 * Invoking Constructors, Methods, Closures and Field accessors
 * ============================================================
 */

/**
 * Invokes a constructor, creating a new object.
 *
 * This function allows hidden constructors (constructors with leading
 * underscores) to be called.
 *
 * \param type Type of object to be constructed.
 * \param constructor_name The name of the constructor to invoke.  Use
 *   Dart_Null() or Dart_EmptyString() to invoke the unnamed constructor.
 *   This name should not include the name of the class.
 * \param number_of_arguments Size of the arguments array.
 * \param arguments An array of arguments to the constructor.
 *
 * \return If the constructor is called and completes successfully,
 *   then the new object. If an error occurs during execution, then an
 *   error handle is returned.
 */
DART_EXPORT Dart_Handle Dart_New(Dart_Handle type,
                                 Dart_Handle constructor_name,
                                 int number_of_arguments,
                                 Dart_Handle* arguments);

/**
 * Allocate a new object without invoking a constructor.
 *
 * \param type The type of an object to be allocated.
 *
 * \return The new object. If an error occurs during execution, then an
 *   error handle is returned.
 */
DART_EXPORT Dart_Handle Dart_Allocate(Dart_Handle type);

/**
 * Allocate a new object without invoking a constructor, and sets specified
 *  native fields.
 *
 * \param type The type of an object to be allocated.
 * \param num_native_fields The number of native fields to set.
 * \param native_fields An array containing the value of native fields.
 *
 * \return The new object. If an error occurs during execution, then an
 *   error handle is returned.
 */
DART_EXPORT Dart_Handle
Dart_AllocateWithNativeFields(Dart_Handle type,
                              intptr_t num_native_fields,
                              const intptr_t* native_fields);

/**
 * Invokes a method or function.
 *
 * The 'target' parameter may be an object, type, or library.  If
 * 'target' is an object, then this function will invoke an instance
 * method.  If 'target' is a type, then this function will invoke a
 * static method.  If 'target' is a library, then this function will
 * invoke a top-level function from that library.
 * NOTE: This API call cannot be used to invoke methods of a type object.
 *
 * This function ignores visibility (leading underscores in names).
 *
 * May generate an unhandled exception error.
 *
 * \param target An object, type, or library.
 * \param name The name of the function or method to invoke.
 * \param number_of_arguments Size of the arguments array.
 * \param arguments An array of arguments to the function.
 *
 * \return If the function or method is called and completes
 *   successfully, then the return value is returned. If an error
 *   occurs during execution, then an error handle is returned.
 */
DART_EXPORT Dart_Handle Dart_Invoke(Dart_Handle target,
                                    Dart_Handle name,
                                    int number_of_arguments,
                                    Dart_Handle* arguments);
/* TODO(turnidge): Document how to invoke operators. */

/**
 * Invokes a Closure with the given arguments.
 *
 * May generate an unhandled exception error.
 *
 * \return If no error occurs during execution, then the result of
 *   invoking the closure is returned. If an error occurs during
 *   execution, then an error handle is returned.
 */
DART_EXPORT Dart_Handle Dart_InvokeClosure(Dart_Handle closure,
                                           int number_of_arguments,
                                           Dart_Handle* arguments);

/**
 * Invokes a Generative Constructor on an object that was previously
 * allocated using Dart_Allocate/Dart_AllocateWithNativeFields.
 *
 * The 'target' parameter must be an object.
 *
 * This function ignores visibility (leading underscores in names).
 *
 * May generate an unhandled exception error.
 *
 * \param target An object.
 * \param name The name of the constructor to invoke.
 *   Use Dart_Null() or Dart_EmptyString() to invoke the unnamed constructor.
 * \param number_of_arguments Size of the arguments array.
 * \param arguments An array of arguments to the function.
 *
 * \return If the constructor is called and completes
 *   successfully, then the object is returned. If an error
 *   occurs during execution, then an error handle is returned.
 */
DART_EXPORT Dart_Handle Dart_InvokeConstructor(Dart_Handle object,
                                               Dart_Handle name,
                                               int number_of_arguments,
                                               Dart_Handle* arguments);

/**
 * Gets the value of a field.
 *
 * The 'container' parameter may be an object, type, or library.  If
 * 'container' is an object, then this function will access an
 * instance field.  If 'container' is a type, then this function will
 * access a static field.  If 'container' is a library, then this
 * function will access a top-level variable.
 * NOTE: This API call cannot be used to access fields of a type object.
 *
 * This function ignores field visibility (leading underscores in names).
 *
 * May generate an unhandled exception error.
 *
 * \param container An object, type, or library.
 * \param name A field name.
 *
 * \return If no error occurs, then the value of the field is
 *   returned. Otherwise an error handle is returned.
 */
DART_EXPORT Dart_Handle Dart_GetField(Dart_Handle container, Dart_Handle name);

/**
 * Sets the value of a field.
 *
 * The 'container' parameter may actually be an object, type, or
 * library.  If 'container' is an object, then this function will
 * access an instance field.  If 'container' is a type, then this
 * function will access a static field.  If 'container' is a library,
 * then this function will access a top-level variable.
 * NOTE: This API call cannot be used to access fields of a type object.
 *
 * This function ignores field visibility (leading underscores in names).
 *
 * May generate an unhandled exception error.
 *
 * \param container An object, type, or library.
 * \param name A field name.
 * \param value The new field value.
 *
 * \return A valid handle if no error occurs.
 */
DART_EXPORT Dart_Handle Dart_SetField(Dart_Handle container,
                                      Dart_Handle name,
                                      Dart_Handle value);


/*
 * ==========
 * Exceptions
 * ==========
 */

/*
 * TODO(turnidge): Remove these functions from the api and replace all
 * uses with Dart_NewUnhandledExceptionError. */

/**
 * Throws an exception.
 *
 * This function causes a Dart language exception to be thrown. This
 * will proceed in the standard way, walking up Dart frames until an
 * appropriate 'catch' block is found, executing 'finally' blocks,
 * etc.
 *
 * If an error handle is passed into this function, the error is
 * propagated immediately.  See Dart_PropagateError for a discussion
 * of error propagation.
 *
 * If successful, this function does not return. Note that this means
 * that the destructors of any stack-allocated C++ objects will not be
 * called. If there are no Dart frames on the stack, an error occurs.
 *
 * \return An error handle if the exception was not thrown.
 *   Otherwise the function does not return.
 */
DART_EXPORT Dart_Handle Dart_ThrowException(Dart_Handle exception);

/**
 * Rethrows an exception.
 *
 * Rethrows an exception, unwinding all dart frames on the stack. If
 * successful, this function does not return. Note that this means
 * that the destructors of any stack-allocated C++ objects will not be
 * called. If there are no Dart frames on the stack, an error occurs.
 *
 * \return An error handle if the exception was not thrown.
 *   Otherwise the function does not return.
 */
DART_EXPORT Dart_Handle Dart_RethrowException(Dart_Handle exception,
                                              Dart_Handle stacktrace);


/*
 * ===========================
 * Native fields and functions
 * ===========================
 */

/**
 * Creates a native wrapper class.
 *
 * TODO(turnidge): Document.
 */
DART_EXPORT Dart_Handle Dart_CreateNativeWrapperClass(Dart_Handle library,
                                                      Dart_Handle class_name,
                                                      int field_count);

/**
 * Gets the number of native instance fields in an object.
 */
DART_EXPORT Dart_Handle Dart_GetNativeInstanceFieldCount(Dart_Handle obj,
                                                         int* count);

/**
 * Gets the value of a native field.
 *
 * TODO(turnidge): Document.
 */
DART_EXPORT Dart_Handle Dart_GetNativeInstanceField(Dart_Handle obj,
                                                    int index,
                                                    intptr_t* value);

/**
 * Sets the value of a native field.
 *
 * TODO(turnidge): Document.
 */
DART_EXPORT Dart_Handle Dart_SetNativeInstanceField(Dart_Handle obj,
                                                    int index,
                                                    intptr_t value);

/**
 * The arguments to a native function.
 *
 * This object is passed to a native function to represent its
 * arguments and return value. It allows access to the arguments to a
 * native function by index. It also allows the return value of a
 * native function to be set.
 */
typedef struct _Dart_NativeArguments* Dart_NativeArguments;

/**
 * Extracts current isolate data from the native arguments structure.
 */
DART_EXPORT void* Dart_GetNativeIsolateData(Dart_NativeArguments args);

typedef enum {
  Dart_NativeArgument_kBool = 0,
  Dart_NativeArgument_kInt32,
  Dart_NativeArgument_kUint32,
  Dart_NativeArgument_kInt64,
  Dart_NativeArgument_kUint64,
  Dart_NativeArgument_kDouble,
  Dart_NativeArgument_kString,
  Dart_NativeArgument_kInstance,
  Dart_NativeArgument_kNativeFields,
} Dart_NativeArgument_Type;

typedef struct _Dart_NativeArgument_Descriptor {
  uint8_t type;
  uint8_t index;
} Dart_NativeArgument_Descriptor;

typedef union _Dart_NativeArgument_Value {
  bool as_bool;
  int32_t as_int32;
  uint32_t as_uint32;
  int64_t as_int64;
  uint64_t as_uint64;
  double as_double;
  struct {
    Dart_Handle dart_str;
    void* peer;
  } as_string;
  struct {
    intptr_t num_fields;
    intptr_t* values;
  } as_native_fields;
  Dart_Handle as_instance;
} Dart_NativeArgument_Value;

enum {
  kNativeArgNumberPos = 0,
  kNativeArgNumberSize = 8,
  kNativeArgTypePos = kNativeArgNumberPos + kNativeArgNumberSize,
  kNativeArgTypeSize = 8,
};

#define BITMASK(size) ((1 << size) - 1)
#define DART_NATIVE_ARG_DESCRIPTOR(type, position)                             \
  (((type & BITMASK(kNativeArgTypeSize)) << kNativeArgTypePos) |               \
   (position & BITMASK(kNativeArgNumberSize)))

/**
 * Gets the native arguments based on the types passed in and populates
 * the passed arguments buffer with appropriate native values.
 *
 * \param args the Native arguments block passed into the native call.
 * \param num_arguments length of argument descriptor array and argument
 *   values array passed in.
 * \param arg_descriptors an array that describes the arguments that
 *   need to be retrieved. For each argument to be retrieved the descriptor
 *   contains the argument number (0, 1 etc.) and the argument type
 *   described using Dart_NativeArgument_Type, e.g:
 *   DART_NATIVE_ARG_DESCRIPTOR(Dart_NativeArgument_kBool, 1) indicates
 *   that the first argument is to be retrieved and it should be a boolean.
 * \param arg_values array into which the native arguments need to be
 *   extracted into, the array is allocated by the caller (it could be
 *   stack allocated to avoid the malloc/free performance overhead).
 *
 * \return Success if all the arguments could be extracted correctly,
 *   returns an error handle if there were any errors while extracting the
 *   arguments (mismatched number of arguments, incorrect types, etc.).
 */
DART_EXPORT Dart_Handle
Dart_GetNativeArguments(Dart_NativeArguments args,
                        int num_arguments,
                        const Dart_NativeArgument_Descriptor* arg_descriptors,
                        Dart_NativeArgument_Value* arg_values);


/**
 * Gets the native argument at some index.
 */
DART_EXPORT Dart_Handle Dart_GetNativeArgument(Dart_NativeArguments args,
                                               int index);
/* TODO(turnidge): Specify the behavior of an out-of-bounds access. */

/**
 * Gets the number of native arguments.
 */
DART_EXPORT int Dart_GetNativeArgumentCount(Dart_NativeArguments args);

/**
 * Gets all the native fields of the native argument at some index.
 * \param args Native arguments structure.
 * \param arg_index Index of the desired argument in the structure above.
 * \param num_fields size of the intptr_t array 'field_values' passed in.
 * \param field_values intptr_t array in which native field values are returned.
 * \return Success if the native fields where copied in successfully. Otherwise
 *   returns an error handle. On success the native field values are copied
 *   into the 'field_values' array, if the argument at 'arg_index' is a
 *   null object then 0 is copied as the native field values into the
 *   'field_values' array.
 */
DART_EXPORT Dart_Handle
Dart_GetNativeFieldsOfArgument(Dart_NativeArguments args,
                               int arg_index,
                               int num_fields,
                               intptr_t* field_values);

/**
 * Gets the native field of the receiver.
 */
DART_EXPORT Dart_Handle Dart_GetNativeReceiver(Dart_NativeArguments args,
                                               intptr_t* value);

/**
 * Gets a string native argument at some index.
 * \param args Native arguments structure.
 * \param arg_index Index of the desired argument in the structure above.
 * \param peer Returns the peer pointer if the string argument has one.
 * \return Success if the string argument has a peer, if it does not
 *   have a peer then the String object is returned. Otherwise returns
 *   an error handle (argument is not a String object).
 */
DART_EXPORT Dart_Handle Dart_GetNativeStringArgument(Dart_NativeArguments args,
                                                     int arg_index,
                                                     void** peer);

/**
 * Gets an integer native argument at some index.
 * \param args Native arguments structure.
 * \param arg_index Index of the desired argument in the structure above.
 * \param value Returns the integer value if the argument is an Integer.
 * \return Success if no error occurs. Otherwise returns an error handle.
 */
DART_EXPORT Dart_Handle Dart_GetNativeIntegerArgument(Dart_NativeArguments args,
                                                      int index,
                                                      int64_t* value);

/**
 * Gets a boolean native argument at some index.
 * \param args Native arguments structure.
 * \param arg_index Index of the desired argument in the structure above.
 * \param value Returns the boolean value if the argument is a Boolean.
 * \return Success if no error occurs. Otherwise returns an error handle.
 */
DART_EXPORT Dart_Handle Dart_GetNativeBooleanArgument(Dart_NativeArguments args,
                                                      int index,
                                                      bool* value);

/**
 * Gets a double native argument at some index.
 * \param args Native arguments structure.
 * \param arg_index Index of the desired argument in the structure above.
 * \param value Returns the double value if the argument is a double.
 * \return Success if no error occurs. Otherwise returns an error handle.
 */
DART_EXPORT Dart_Handle Dart_GetNativeDoubleArgument(Dart_NativeArguments args,
                                                     int index,
                                                     double* value);

/**
 * Sets the return value for a native function.
 *
 * If retval is an Error handle, then error will be propagated once
 * the native functions exits. See Dart_PropagateError for a
 * discussion of how different types of errors are propagated.
 */
DART_EXPORT void Dart_SetReturnValue(Dart_NativeArguments args,
                                     Dart_Handle retval);

DART_EXPORT void Dart_SetWeakHandleReturnValue(Dart_NativeArguments args,
                                               Dart_WeakPersistentHandle rval);

DART_EXPORT void Dart_SetBooleanReturnValue(Dart_NativeArguments args,
                                            bool retval);

DART_EXPORT void Dart_SetIntegerReturnValue(Dart_NativeArguments args,
                                            int64_t retval);

DART_EXPORT void Dart_SetDoubleReturnValue(Dart_NativeArguments args,
                                           double retval);

/**
 * A native function.
 */
typedef void (*Dart_NativeFunction)(Dart_NativeArguments arguments);

/**
 * Native entry resolution callback.
 *
 * For libraries and scripts which have native functions, the embedder
 * can provide a native entry resolver. This callback is used to map a
 * name/arity to a Dart_NativeFunction. If no function is found, the
 * callback should return NULL.
 *
 * The parameters to the native resolver function are:
 * \param name a Dart string which is the name of the native function.
 * \param num_of_arguments is the number of arguments expected by the
 *   native function.
 * \param auto_setup_scope is a boolean flag that can be set by the resolver
 *   to indicate if this function needs a Dart API scope (see Dart_EnterScope/
 *   Dart_ExitScope) to be setup automatically by the VM before calling into
 *   the native function. By default most native functions would require this
 *   to be true but some light weight native functions which do not call back
 *   into the VM through the Dart API may not require a Dart scope to be
 *   setup automatically.
 *
 * \return A valid Dart_NativeFunction which resolves to a native entry point
 *   for the native function.
 *
 * See Dart_SetNativeResolver.
 */
typedef Dart_NativeFunction (*Dart_NativeEntryResolver)(Dart_Handle name,
                                                        int num_of_arguments,
                                                        bool* auto_setup_scope);
/* TODO(turnidge): Consider renaming to NativeFunctionResolver or
 * NativeResolver. */

/**
 * Native entry symbol lookup callback.
 *
 * For libraries and scripts which have native functions, the embedder
 * can provide a callback for mapping a native entry to a symbol. This callback
 * maps a native function entry PC to the native function name. If no native
 * entry symbol can be found, the callback should return NULL.
 *
 * The parameters to the native reverse resolver function are:
 * \param nf A Dart_NativeFunction.
 *
 * \return A const UTF-8 string containing the symbol name or NULL.
 *
 * See Dart_SetNativeResolver.
 */
typedef const uint8_t* (*Dart_NativeEntrySymbol)(Dart_NativeFunction nf);


/*
 * ===========
 * Environment
 * ===========
 */

/**
 * An environment lookup callback function.
 *
 * \param name The name of the value to lookup in the environment.
 *
 * \return A valid handle to a string if the name exists in the
 * current environment or Dart_Null() if not.
 */
typedef Dart_Handle (*Dart_EnvironmentCallback)(Dart_Handle name);

/**
 * Sets the environment callback for the current isolate. This
 * callback is used to lookup environment values by name in the
 * current environment. This enables the embedder to supply values for
 * the const constructors bool.fromEnvironment, int.fromEnvironment
 * and String.fromEnvironment.
 */
DART_EXPORT Dart_Handle
Dart_SetEnvironmentCallback(Dart_EnvironmentCallback callback);

/**
 * Sets the callback used to resolve native functions for a library.
 *
 * \param library A library.
 * \param resolver A native entry resolver.
 *
 * \return A valid handle if the native resolver was set successfully.
 */
DART_EXPORT Dart_Handle
Dart_SetNativeResolver(Dart_Handle library,
                       Dart_NativeEntryResolver resolver,
                       Dart_NativeEntrySymbol symbol);
/* TODO(turnidge): Rename to Dart_LibrarySetNativeResolver? */


/**
 * Returns the callback used to resolve native functions for a library.
 *
 * \param library A library.
 * \param resolver a pointer to a Dart_NativeEntryResolver
 *
 * \return A valid handle if the library was found.
 */
DART_EXPORT Dart_Handle
Dart_GetNativeResolver(Dart_Handle library, Dart_NativeEntryResolver* resolver);


/**
 * Returns the callback used to resolve native function symbols for a library.
 *
 * \param library A library.
 * \param resolver a pointer to a Dart_NativeEntrySymbol.
 *
 * \return A valid handle if the library was found.
 */
DART_EXPORT Dart_Handle Dart_GetNativeSymbol(Dart_Handle library,
                                             Dart_NativeEntrySymbol* resolver);


/*
 * =====================
 * Scripts and Libraries
 * =====================
 */

typedef enum {
  Dart_kCanonicalizeUrl = 0,
  Dart_kScriptTag,
  Dart_kSourceTag,
  Dart_kImportTag,
} Dart_LibraryTag;

/**
 * The library tag handler is a multi-purpose callback provided by the
 * embedder to the Dart VM. The embedder implements the tag handler to
 * provide the ability to load Dart scripts and imports.
 *
 * -- TAGS --
 *
 * Dart_kCanonicalizeUrl
 *
 * This tag indicates that the embedder should canonicalize 'url' with
 * respect to 'library'.  For most embedders, the
 * Dart_DefaultCanonicalizeUrl function is a sufficient implementation
 * of this tag.  The return value should be a string holding the
 * canonicalized url.
 *
 * Dart_kScriptTag
 *
 * This tag indicates that the root script should be loaded from
 * 'url'.  If the 'library' parameter is not null, it is the url of the
 * package map that should be used when loading.  Once the root
 * script is loaded, the embedder should call Dart_LoadScript to
 * install the root script in the VM.  The return value should be an
 * error or null.
 *
 * Dart_kSourceTag
 *
 * This tag is used to load a file referenced by Dart language "part
 * of" directive.  Once the file's source is loaded, the embedder
 * should call Dart_LoadSource to provide the file contents to the VM.
 * The return value should be an error or null.
 *
 * Dart_kImportTag
 *
 * This tag is used to load a script referenced by Dart language
 * "import" directive.  Once the script is loaded, the embedder should
 * call Dart_LoadLibrary to provide the script source to the VM.  The
 * return value should be an error or null.
 */
typedef Dart_Handle (*Dart_LibraryTagHandler)(
    Dart_LibraryTag tag,
    Dart_Handle library_or_package_map_url,
    Dart_Handle url);

/**
 * Sets library tag handler for the current isolate. This handler is
 * used to handle the various tags encountered while loading libraries
 * or scripts in the isolate.
 *
 * \param handler Handler code to be used for handling the various tags
 *   encountered while loading libraries or scripts in the isolate.
 *
 * \return If no error occurs, the handler is set for the isolate.
 *   Otherwise an error handle is returned.
 *
 * TODO(turnidge): Document.
 */
DART_EXPORT Dart_Handle
Dart_SetLibraryTagHandler(Dart_LibraryTagHandler handler);

/**
 * Canonicalizes a url with respect to some library.
 *
 * The url is resolved with respect to the library's url and some url
 * normalizations are performed.
 *
 * This canonicalization function should be sufficient for most
 * embedders to implement the Dart_kCanonicalizeUrl tag.
 *
 * \param base_url The base url relative to which the url is
 *                being resolved.
 * \param url The url being resolved and canonicalized.  This
 *            parameter is a string handle.
 *
 * \return If no error occurs, a String object is returned.  Otherwise
 *   an error handle is returned.
 */
DART_EXPORT Dart_Handle Dart_DefaultCanonicalizeUrl(Dart_Handle base_url,
                                                    Dart_Handle url);

/**
 * Called by the embedder to provide the source for the root script to
 * the VM.  This function should be called in response to a
 * Dart_kScriptTag tag handler request (See Dart_LibraryTagHandler,
 * above).
 *
 * \param url The original url requested for the script.
 *
 * \param resolved_url The actual url which was loaded.  This parameter
 *   is optionally provided to support isolate reloading.  A value of
 *   Dart_Null() indicates that the resolved url was the same as the
 *   requested url.
 *
 * \param source The contents of the url.
 *
 * \param line_offset is the number of text lines before the
 *   first line of the Dart script in the containing file.
 *
 * \param col_offset is the number of characters before the first character
 *   in the first line of the Dart script.
 *
 * \return A valid handle if no error occurs during the operation.
 */
DART_EXPORT Dart_Handle Dart_LoadScript(Dart_Handle url,
                                        Dart_Handle resolved_url,
                                        Dart_Handle source,
                                        intptr_t line_offset,
                                        intptr_t col_offset);

/**
 * Loads the root script for current isolate from a script snapshot. The
 * snapshot must have been created by Dart_CreateScriptSnapshot from a VM with
 * the same version.
 *
 * \param buffer A buffer which contains a snapshot of the script.
 * \param buffer_len Length of the passed in buffer.
 *
 * \return If no error occurs, the Library object corresponding to the root
 *   script is returned. Otherwise an error handle is returned.
 */
DART_EXPORT Dart_Handle
Dart_LoadScriptFromSnapshot(const uint8_t* script_snapshot_buffer,
                            intptr_t script_snapshot_size);

/**
 * Loads a dart application via an in-memory kernel program.
 *
 * \param kernel_program The kernel program obtained via
 *        `Dart_ReadKernelBinary`.
 *
 * The VM will take ownership of the `kernel_program` object.
 *
 * \return If no error occurs, the Library object corresponding to the root
 *   script is returned. Otherwise an error handle is returned.
 */
DART_EXPORT Dart_Handle Dart_LoadKernel(void* kernel_program);


/**
 * Constructs an in-memory kernel program form a binary.
 *
 * \param buffer The start of a memory buffer containing the binary format.
 * \param buffer_len The length of the memory buffer.
 *
 * \return kernel_program The `dart::kernel::Program` object.
 */
DART_EXPORT void* Dart_ReadKernelBinary(const uint8_t* buffer,
                                        intptr_t buffer_len);

/**
 * Gets the library for the root script for the current isolate.
 *
 * If the root script has not yet been set for the current isolate,
 * this function returns Dart_Null().  This function never returns an
 * error handle.
 *
 * \return Returns the root Library for the current isolate or Dart_Null().
 */
DART_EXPORT Dart_Handle Dart_RootLibrary();


/**
 * Sets the root library for the current isolate.
 *
 * \return Returns an error handle if `library` is not a library handle.
 */
DART_EXPORT Dart_Handle Dart_SetRootLibrary(Dart_Handle library);


/**
 * Lookup or instantiate a type by name and type arguments from a Library.
 *
 * \param library The library containing the class or interface.
 * \param class_name The class name for the type.
 * \param number_of_type_arguments Number of type arguments.
 *   For non parametric types the number of type arguments would be 0.
 * \param type_arguments Pointer to an array of type arguments.
 *   For non parameteric types a NULL would be passed in for this argument.
 *
 * \return If no error occurs, the type is returned.
 *   Otherwise an error handle is returned.
 */
DART_EXPORT Dart_Handle Dart_GetType(Dart_Handle library,
                                     Dart_Handle class_name,
                                     intptr_t number_of_type_arguments,
                                     Dart_Handle* type_arguments);

/**
 * Lookup a class or interface by name from a Library.
 *
 * \param library The library containing the class or interface.
 * \param class_name The name of the class or interface.
 *
 * \return If no error occurs, the class or interface is
 *   returned. Otherwise an error handle is returned.
 */
DART_EXPORT Dart_Handle Dart_GetClass(Dart_Handle library,
                                      Dart_Handle class_name);
/* TODO(asiva): The above method needs to be removed once all uses
 * of it are removed from the embedder code. */

/**
 * Returns the url from which a library was loaded.
 */
DART_EXPORT Dart_Handle Dart_LibraryUrl(Dart_Handle library);


/**
 * \return An array of libraries.
 */
DART_EXPORT Dart_Handle Dart_GetLoadedLibraries();


DART_EXPORT Dart_Handle Dart_LookupLibrary(Dart_Handle url);
/* TODO(turnidge): Consider returning Dart_Null() when the library is
 * not found to distinguish that from a true error case. */


/**
 * Report an loading error for the library.
 *
 * \param library The library that failed to load.
 * \param error The Dart error instance containing the load error.
 *
 * \return If the VM handles the error, the return value is
 * a null handle. If it doesn't handle the error, the error
 * object is returned.
 */
DART_EXPORT Dart_Handle Dart_LibraryHandleError(Dart_Handle library,
                                                Dart_Handle error);


/**
 * Called by the embedder to provide the source for an "import"
 * directive.  This function should be called in response to a
 * Dart_kImportTag tag handler request (See Dart_LibraryTagHandler,
 * above).
 *
 * \param library The library where the "import" directive occurs.
 *
 * \param url The original url requested for the import.
 *
 * \param resolved_url The actual url which was loaded.  This parameter
 *   is optionally provided to support isolate reloading.  A value of
 *   Dart_Null() indicates that the resolved url was the same as the
 *   requested url.
 *
 * \param source The contents of the url.
 *
 * \param line_offset is the number of text lines before the
 *   first line of the Dart script in the containing file.
 *
 * \param col_offset is the number of characters before the first character
 *   in the first line of the Dart script.
 *
 * \return A valid handle if no error occurs during the operation.
 */
DART_EXPORT Dart_Handle Dart_LoadLibrary(Dart_Handle url,
                                         Dart_Handle resolved_url,
                                         Dart_Handle source,
                                         intptr_t line_offset,
                                         intptr_t column_offset);

/**
 * Imports a library into another library, optionally with a prefix.
 * If no prefix is required, an empty string or Dart_Null() can be
 * supplied.
 *
 * \param library The library into which to import another library.
 * \param import The library to import.
 * \param prefix The prefix under which to import.
 *
 * \return A valid handle if no error occurs during the operation.
 */
DART_EXPORT Dart_Handle Dart_LibraryImportLibrary(Dart_Handle library,
                                                  Dart_Handle import,
                                                  Dart_Handle prefix);


/**
 * Returns a flattened list of pairs. The first element in each pair is the
 * importing library and and the second element is the imported library for each
 * import in the isolate of a library whose URI's scheme is [scheme].
 *
 * Requires there to be a current isolate.
 *
 * \return A handle to a list of flattened pairs of importer-importee.
 */
DART_EXPORT Dart_Handle Dart_GetImportsOfScheme(Dart_Handle scheme);


/**
 * Called by the embedder to provide the source for a "part of"
 * directive.  This function should be called in response to a
 * Dart_kSourceTag tag handler request (See Dart_LibraryTagHandler,
 * above).
 *
 * \param library The library where the "part of" directive occurs.
 *
 * \param url The original url requested for the part.
 *
 * \param resolved_url The actual url which was loaded.  This parameter
 *   is optionally provided to support isolate reloading.  A value of
 *   Dart_Null() indicates that the resolved url was the same as the
 *   requested url.
 *
 * \param source The contents of the url.
 *
 * \param line_offset is the number of text lines before the
 *   first line of the Dart script in the containing file.
 *
 * \param col_offset is the number of characters before the first character
 *   in the first line of the Dart script.
 *
 * \return A valid handle if no error occurs during the operation.
 */
DART_EXPORT Dart_Handle Dart_LoadSource(Dart_Handle library,
                                        Dart_Handle url,
                                        Dart_Handle resolved_url,
                                        Dart_Handle source,
                                        intptr_t line_offset,
                                        intptr_t column_offset);
/* TODO(turnidge): Rename to Dart_LibraryLoadSource? */


/**
 * Loads a patch source string into a library.
 *
 * \param library A library
 * \param url A url identifying the origin of the patch source
 * \param source A string of Dart patch source
 */
DART_EXPORT Dart_Handle Dart_LibraryLoadPatch(Dart_Handle library,
                                              Dart_Handle url,
                                              Dart_Handle patch_source);


/**
 * Indicates that all outstanding load requests have been satisfied.
 * This finalizes all the new classes loaded and optionally completes
 * deferred library futures.
 *
 * Requires there to be a current isolate.
 *
 * \param complete_futures Specify true if all deferred library
 *  futures should be completed, false otherwise.
 *
 * \return Success if all classes have been finalized and deferred library
 *   futures are completed. Otherwise, returns an error.
 */
DART_EXPORT Dart_Handle Dart_FinalizeLoading(bool complete_futures);


/*
 * =====
 * Peers
 * =====
 */

/**
 * The peer field is a lazily allocated field intendend for storage of
 * an uncommonly used values.  Most instances types can have a peer
 * field allocated.  The exceptions are subtypes of Null, num, and
 * bool.
 */

/**
 * Returns the value of peer field of 'object' in 'peer'.
 *
 * \param object An object.
 * \param peer An out parameter that returns the value of the peer
 *   field.
 *
 * \return Returns an error if 'object' is a subtype of Null, num, or
 *   bool.
 */
DART_EXPORT Dart_Handle Dart_GetPeer(Dart_Handle object, void** peer);

/**
 * Sets the value of the peer field of 'object' to the value of
 * 'peer'.
 *
 * \param object An object.
 * \param peer A value to store in the peer field.
 *
 * \return Returns an error if 'object' is a subtype of Null, num, or
 *   bool.
 */
DART_EXPORT Dart_Handle Dart_SetPeer(Dart_Handle object, void* peer);


/*
 * ======
 * Kernel
 * ======
 */


/**
 * Experimental support for Dart to Kernel parser isolate.
 *
 * TODO(hausner): Document finalized interface.
 *
 */

typedef enum {
  Dart_KernelCompilationStatus_Unknown = -1,
  Dart_KernelCompilationStatus_Ok = 0,
  Dart_KernelCompilationStatus_Error = 1,
  Dart_KernelCompilationStatus_Crash = 2,
} Dart_KernelCompilationStatus;

typedef struct {
  Dart_KernelCompilationStatus status;
  char* error;

  uint8_t* kernel;
  intptr_t kernel_size;
} Dart_KernelCompilationResult;

DART_EXPORT bool Dart_IsKernelIsolate(Dart_Isolate isolate);
DART_EXPORT bool Dart_KernelIsolateIsRunning();
DART_EXPORT Dart_Port Dart_KernelPort();
DART_EXPORT Dart_KernelCompilationResult
Dart_CompileToKernel(const char* script_uri);

#define DART_KERNEL_ISOLATE_NAME "kernel-service"

/*
 * =======
 * Service
 * =======
 */


#define DART_VM_SERVICE_ISOLATE_NAME "vm-service"

/**
 * Returns true if isolate is the service isolate.
 *
 * \param isolate An isolate
 *
 * \return Returns true if 'isolate' is the service isolate.
 */
DART_EXPORT bool Dart_IsServiceIsolate(Dart_Isolate isolate);


/**
 * Returns the port that script load requests should be sent on.
 *
 * \return Returns the port for load requests or ILLEGAL_PORT if the service
 * isolate failed to startup or does not support load requests.
 */
DART_EXPORT Dart_Port Dart_ServiceWaitForLoadPort();


/*
 * ==============
 * Precompilation
 * ==============
 */

/**
 * Saves a serialized version of the information collected for use by the
 * optimizing compiler, such as type feedback and usage counters. When this
 * information is passed to Dart_Precompile, the AOT compiler may use it to
 * produce faster and smaller code. The feedback is only used if the JIT that
 * created it and the AOT compiler consuming it
 *   - are running the same Dart program
 *   - are built from the same version of the VM
 *   - agree on whether type checks and assertions are enabled
 *
 * \return Returns an error handler if the VM was built in a mode that does not
 * support saving JIT feedback.
 */
DART_EXPORT Dart_Handle Dart_SaveJITFeedback(uint8_t** buffer,
                                             intptr_t* buffer_length);


typedef struct {
  const char* library_uri;
  const char* class_name;
  const char* function_name;
} Dart_QualifiedFunctionName;


/**
 * Compiles all functions reachable from the provided entry points and marks
 * the isolate to disallow future compilation.
 *
 * \param entry_points A list of functions that may be invoked through the
 * embedding API, e.g. Dart_Invoke/GetField/SetField/New/InvokeClosure.
 *
 * \param reset_fields Controls whether static fields are reset. Fields without
 * an initializer will be set to null, and fields with an initializer will have
 * their initializer run the next time they are accessed.
 *
 * reset_fields is true when we are about to create a precompilated snapshot.
 * Some fields are already been initialized as part of the loading logic, and
 * we want them to be reinitialized in the new process that will load the
 * snapshot.
 *
 * \return An error handle if a compilation error or runtime error running const
 * constructors was encountered.
 */
DART_EXPORT Dart_Handle
Dart_Precompile(Dart_QualifiedFunctionName entry_points[],
                uint8_t* jit_feedback,
                intptr_t jit_feedback_length);


/**
 *  Creates a precompiled snapshot.
 *   - A root library must have been loaded.
 *   - Dart_Precompile must have been called.
 *
 *  Outputs an assembly file defining the symbols
 *   - kDartVmSnapshotData
 *   - kDartVmSnapshotInstructions
 *   - kDartIsolateSnapshotData
 *   - kDartIsolateSnapshotInstructions
 *
 *  The assembly should be compiled as a static or shared library and linked or
 *  loaded by the embedder.
 *  Running this snapshot requires a VM compiled with DART_PRECOMPILED_SNAPSHOT.
 *  The kDartVmSnapshotData and kDartVmSnapshotInstructions should be passed to
 *  Dart_Initialize. The kDartIsolateSnapshotData and
 *  kDartIsoalteSnapshotInstructions should be passed to Dart_CreateIsolate.
 *
 *  The buffers are scope allocated and are only valid until the next call to
 *  Dart_ExitScope.
 *
 * \return A valid handle if no error occurs during the operation.
 */
DART_EXPORT Dart_Handle
Dart_CreateAppAOTSnapshotAsAssembly(uint8_t** assembly_buffer,
                                    intptr_t* assembly_size);


/**
 *  Same as Dart_CreateAppAOTSnapshotAsAssembly, except all the pieces are
 *  provided directly as bytes that the embedder can load with mmap. The
 *  instructions pieces must be loaded with read and execute permissions; the
 *  other pieces may be loaded as read-only.
 */
DART_EXPORT Dart_Handle
Dart_CreateAppAOTSnapshotAsBlobs(uint8_t** vm_snapshot_data_buffer,
                                 intptr_t* vm_snapshot_data_size,
                                 uint8_t** vm_snapshot_instructions_buffer,
                                 intptr_t* vm_snapshot_instructions_size,
                                 uint8_t** isolate_snapshot_data_buffer,
                                 intptr_t* isolate_snapshot_data_size,
                                 uint8_t** isolate_snapshot_instructions_buffer,
                                 intptr_t* isolate_snapshot_instructions_size);


/**
 * Sorts the class-ids in depth first traversal order of the inheritance
 * tree.  This is a costly operation, but it can make method dispatch
 * more efficient and is done before writing snapshots.
 */
DART_EXPORT void Dart_SortClasses();


/**
 *  Creates a snapshot that caches compiled code and type feedback for faster
 *  startup and quicker warmup in a subsequent process.
 *
 *  Outputs a snapshot in two pieces. The pieces should be passed to
 *  Dart_CreateIsolate in a VM using the same VM snapshot pieces used in the
 *  current VM. The instructions piece must be loaded with read and execute
 *  permissions; the data piece may be loaded as read-only.
 *
 *   - Requires the VM to have been started with --load-deferred-eagerly.
 *   - Requires the VM to have not been started with --precompilation.
 *   - Not supported when targeting IA32 or DBC.
 *   - The VM writing the snapshot and the VM reading the snapshot must be the
 *     same version, must be built in the same DEBUG/RELEASE/PRODUCT mode, must
 *     be targeting the same architecture, and must both be in checked mode or
 *     both in unchecked mode.
 *
 *  The buffers are scope allocated and are only valid until the next call to
 *  Dart_ExitScope.
 *
 * \return A valid handle if no error occurs during the operation.
 */
DART_EXPORT Dart_Handle
Dart_CreateAppJITSnapshotAsBlobs(uint8_t** isolate_snapshot_data_buffer,
                                 intptr_t* isolate_snapshot_data_size,
                                 uint8_t** isolate_snapshot_instructions_buffer,
                                 intptr_t* isolate_snapshot_instructions_size);


/**
 *  Returns whether the VM only supports running from precompiled snapshots and
 *  not from any other kind of snapshot or from source (that is, the VM was
 *  compiled with DART_PRECOMPILED_RUNTIME).
 */
DART_EXPORT bool Dart_IsPrecompiledRuntime();


/**
 *  Print a native stack trace. Used for crash handling.
 */
DART_EXPORT void Dart_DumpNativeStackTrace(void* context);

#endif /* INCLUDE_DART_API_H_ */ /* NOLINT */<|MERGE_RESOLUTION|>--- conflicted
+++ resolved
@@ -620,10 +620,7 @@
   bool enable_error_on_bad_type;
   bool enable_error_on_bad_override;
   bool use_field_guards;
-<<<<<<< HEAD
-=======
   bool use_osr;
->>>>>>> 7fe4c099
 } Dart_IsolateFlags;
 
 /**
