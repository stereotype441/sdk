## 2.0.0-dev.51.0

### Tool Changes

<<<<<<< HEAD
=======
#### Pub

#### Other Tools

## 2.0.0-dev.52.0

### Tool Changes

#### Dart Dev Compiler

* Failed `as` casts on `Iterable<T>`, `Map<T>`, `Future<T>`, and `Stream<T>`
  are no longer ignored. These failures were ignored to make it easier to
  migrate Dart 1 code to strong mode, but ignoring them is a hole in the type
  system. This closes part of that hole. (We still need to stop ignoring
  "as" cast failures on function types, and implicit cast failures on the above
  types and function types.)

* `async` functions now start synchronously by default.  Build tools
  (e.g., build_runner) may override the default and/or allow
  developers to configure.

## 2.0.0-dev.51.0

### Tool Changes

>>>>>>> 5087ffa4
#### dartfmt
  * Fixes a runtime error when dart_style is itself run in Dart 2.
  * Force splitting an empty block as the then body of an if with an else.
  * Uses the new lowercase Dart 2 constant names.

#### Pub

* The `build` and `serve` commands will now fail and point users to
  https://webdev.dartlang.org/dart-2

#### dart2js

* `async` functions now start synchronously. This will be the default behavior
  across all tools. To temporarily opt-out, use the `--no-sync-async` flag.

## 2.0.0-dev.50.0

## 2.0.0-dev.49.0

### Tool Changes

#### Pub

* Fix another bug where the version solver could crash when resolving a conflict
  involving pre-release constraints ([`pub_semver` issue 20][]).

[`pub_semver` issue 20]: https://github.com/dart-lang/pub_semver/issues/20

## 2.0.0-dev.48.0

### Core library changes

* `dart:core`
  * Added `tryParse` static method to `int`, `double`, `num`, `BigInt`,
    `Uri` and `DateTime`.
  * Deprecated `onError` parameter on `int.parse`, `double.parse`
    and `num.parse`.

## 2.0.0-dev.47.0

### Tool Changes

#### Analyzer

* The command line analyzer (dartanalyzer) and the analysis server no longer
  treat directories named `packages` specially. Previously they had ignored
  these directories - and their contents - from the point of view of analysis. Now
  they'll be treated just as regular directories. This special-casing of
  `packages` directories was to support using symlinks for package: resolution;
  that functionality is now handled by `.packages` files.

## 2.0.0-dev.46.0

## 2.0.0-dev.45.0

### Core library changes

* `dart:async`
  * Removed the deprecated `defaultValue` parameter on `Stream.firstWhere` and
    `Stream.lastWhere`.

### Tool Changes

#### Pub

* Fix a bug where the version solver could loop infinitely when resolving a
  conflict involving pre-release constraints ([issue 1863][pub#1863]).

[pub#1863]: https://github.com/dart-lang/pub/issues/1863

## 2.0.0-dev.45.0

### Tool Changes

#### Pub

* Fix a bug where the version solver could crash when resolving a conflict
  involving pre-release constraints ([issue 1856][pub#1856]).

[pub#1856]: https://github.com/dart-lang/pub/issues/1856


## 2.0.0-dev.44.0

### Tool Changes

#### Pub

* Pub has a brand new version solver! It supports all the same features as the
  old version solver, but it's much less likely to stall out on difficult
  package graphs, and it's much clearer about why a solution can't be found when
  version solving fails.

## 2.0.0-dev.43.0

## 2.0.0-dev.42.0

### Core library changes

* `dart:collection`
  * Removed `Maps` class. Extend `MapBase` or mix in `MapMixin` instead to
    provide map method implementations for a class.
* `dart:html`
  * Removed deprecated `query` and `queryAll` use `querySelector` and `queryAllSelector`.
  * Removed experimental `Document` method `getCSSCanvasContext` and property
    `supportsCssCanvasContext`.
  * Removed obsolete `Element` property `xtag` no longer supported in browsers.
  * Exposed `ServiceWorker` class.
  * Added constructor to `MessageChannel` and `MessagePort` `addEventListener` automatically calls
    `start` method to receive queued messages.
* `dart:io`
  * Added `IOOverrides.socketConnect`.

### Tool Changes

#### dart2js

* Fixed bug where dart2js crashed when invoked from `pub build` and `pub serve`
  when given files that contain non-ASCII characters ([issue 32561][sdk#32561]).

* Fixed `--no-frequency-based-minification`, which was not working together with
  the common front-end ([issue 32600][sdk#32600]).

* Support `--categories=Server` with the common front-end. This included also
  fixes for the constant value `bool.fromEnvironment("*")` of
  "dart.libraries.io", "dart.libraries.mirrors", "dart.libraries.isolate", and
  "dart.libraries.html".

[sdk#32561]: https://github.com/dart-lang/sdk/issues/32561
[sdk#32600]: https://github.com/dart-lang/sdk/issues/32600

#### Pub

* Pub will now automatically retry HTTP requests that fail with an IO error
  ([issue 1826][pub#1826]).

* `pub deps` now includes the SDK version. This makes the output more helpful
  when included in bug reports ([issue 1827][pub#1827]).

* `build` and `serve` now print a deprecation warning pointing users to
  https://webdev.dartlang.org/dart-2 ([issue 1823][pub#1823]).

[pub#1823]: https://github.com/dart-lang/pub/issues/1823
[pub#1826]: https://github.com/dart-lang/pub/issues/1826
[pub#1827]: https://github.com/dart-lang/pub/issues/1827

## 2.0.0-dev.41.0

Not released, due to a failure in the pub tool.

## 2.0.0-dev.40.0

### Core library changes

* The Web libraries were re-genereated using Chrome 63 WebIDLs.
  See https://github.com/dart-lang/sdk/wiki/Chrome-63-Dart-Web-Libraries for
  details.

## 2.0.0-dev.39.0
### Tool Changes
#### Pub

* Fixed bug in dart2js transformer when using the common front-end.

## 2.0.0-dev.37.0
### Tool Changes
#### dart2js
  * The dart2js compiler now uses the common front-end by default. This is a
    step towards supporting Dart 2.0. At this time dart2js has no semantic
    changes: the Dart 2.0 strong-mode semantics are not enabled, so dart2js
    continues to support the Dart 1 type system. This change however lets us
    start supporting new syntactic features of Dart 2.0, like optional
    new/const. With this change you may notice:

    * small code differences (~1% code size): some code is generated slightly
      different, this is expected because the internal representation of the
      program has small differences between the old and new front end.

    * source-maps changes: with the new front-end, dart2js also is using a new
      mechanism to generate source-map files. We don't expect big differences
      here either, the new source-maps try to encode more data for locations
      that are commonly used during debugging.

    * some missing errors: the CFE is not complete and may not report some
      static errors that the old front-end did. This is temporary. If you run
      the analyzer on all your project already, you may never notice those
      missing error messages.

    * as announced earlier, this is the first version of dart2js that no longer
      supports `dart:mirrors`.

    * this is the first version of dart2js that no longer supports
      `--package-root`, which long ago was deprecated in favor of `--packages`.

#### Pub

* dart2js transformer runs with the common front-end.

## 2.0.0-dev.36.0

### Core library changes
* `dart:core`
  * Temporarily disabled the `whereType` method until generic methods are
    enabled on all platforms
    ([issue 32463](https://github.com/dart-lang/sdk/issues/32463)).
  * Changed return type of `UriData.dataAsBytes` to `Uint8List`.
* `dart:convert`
  * Added `jsonEncode`, `jsonDecode`, `base64Encode`, `base64UrlEncode` and
    `base64Decode` top-level functions.
  * Changed return type of `encode` on `AsciiCodec` and `Latin1Codec`,
    and `convert` on `AsciiEncoder`, `Latin1Encoder`, to `Uint8List`.

## 2.0.0

### Language
* A string in a `part of` declaration may now be used to refer to the library
  this file is part of.
  A library part can now declare its library either as:
  `part of name.of.library;` or as `part of "uriReferenceOfLibrary.dart";`.
  This allows libraries with no library declarations (and therefore no name)
  to have parts, and it allows tools to easily find the library of a part
  file.
* Added support for starting `async` functions synchronously. All tools (VM,
  dart2js, DDC) have now a flag `--sync-async` to enable this behavior.
  Currently this behavior is opt-in. It will become the default.
* The type `void` is now a Top type like `dynamic`, and `Object`. It also now
  has new errors for being used where not allowed (such as being assigned to any
  non-`void`-typed parameter). Some libraries (importantly, mockito) may need to
  be updated to accept void values to keep their APIs working.

#### Strong Mode

* Future flattening is now done only as specified in the Dart 2.0 spec, rather
than more broadly.  This means that the following code will now have an error on
the assignment to `y`.

  ```dart
  test() {
    Future<int> f;
    var x = f.then<Future<List<int>>>((x) => []);
    Future<List<int>> y = x;
  }
  ```

### Core library changes

* `dart:async`

  * `Stream`:
    * Added `cast`, `castFrom`, and `retype`.
    * Changed `firstWhere`, `lastWhere`, and `singleWhere` to return `Future<T>`
      and added an optional `T orElse()` callback.
  * `StreamTransformer`: added `cast`, `castFrom`, `retype`.
  * `StreamTransformerBase`: new class.
  * `Timer`: added `tick` property.
  * `Zone`
    * changed to be strong-mode clean.
      This required some breaking API changes.
      See https://goo.gl/y9mW2x for more information.
    * Added `bindBinaryCallbackGuarded`, `bindCallbackGuarded`, and
      `bindUnaryCallbackGuarded`.
    * Renamed `Zone.ROOT` to `Zone.root`.

* `dart:cli`

  * *New* "provisional" library for CLI-specific features.

  * `waitFor`: function that suspends a stack to wait for a `Future` to
    complete.

* `dart:collection`

  * `MapBase`: added `mapToString`.
  * `LinkedHashMap` no longer implements `HashMap`
  * `LinkedHashSet` no longer implements `HashSet`.
  * Added `of` constructor to `Queue`, `ListQueue`,
    `DoubleLinkedQueue`, `HashSet`, `LinkedHashSet`, `SplayTreeSet`,
    `Map`, `HashMap`, `LinkedHashMap`, `SplayTreeMap`.

* `dart:convert`

  * `Base64Codec.decode` return type is now `Uint8List`.
  * `JsonUnsupportedObjectError`: added `partialResult` property
  * `LineSplitter` now implements `StreamTransformer<String, String>` instead of
    `Converter`.
    It retains `Converter` methods `convert` and `startChunkedConversion`.
  * `Utf8Decoder` when compiled with dart2js uses the browser's `TextDecoder` in
    some common cases for faster decoding.
  * Renamed `ASCII`, `BASE64`, `BASE64URI`, `JSON`, `LATIN1` and `UTF8` to
    `ascii`, `base64`, `base64Uri`, `json`, `latin1` and `utf8`.
  * Renamed the `HtmlEscapeMode` constants `UNKNOWN`, `ATTRIBUTE`,
    `SQ_ATTRIBUTE` and `ELEMENT` to `unknown`, `attribute`, `sqAttribute` and
    `elements`.

* `dart:core`

  * `BigInt` class added to support integers greater than 64-bits.
  * Deprecated the `proxy` annotation.
  * Added `Provisional` class and `provisional` field.
  * Added `pragma` annotation.
  * `RegExp` added static `escape` function.
  * The `Uri` class now correctly handles paths while running on Node.js on
    Windows.
  * Core collection changes
      * `Iterable` added members `cast`, `castFrom`, `followedBy`, `retype` and
        `whereType`.
      * `Iterable.singleWhere` added `orElse` parameter.
      * `List` added `+` operator, `first` and `last` setters, and `indexWhere`
        and `lastIndexWhere` methods, and static `copyRange` and `writeIterable`
        methods.
      * `Map` added `fromEntries` constructor.
      * `Map` added `addEntries`, `cast`, `entries`, `map`, `removeWhere`,
        `retype`, `update` and `updateAll` members.
      * `MapEntry`: new class used by `Map.entries`.
      * *Note*: if a class extends `IterableBase`, `ListBase`, `SetBase` or
        `MapBase` (or uses the corresponding mixins) from `dart:collection`, the
        new members are implemented automatically.
      * Added `of` constructor to `List`, `Set`, `Map`.
  * Renamed `double.INFINITY`, `double.NEGATIVE_INFINITY`, `double.NAN`,
    `double.MAX_FINITE` and `double.MIN_POSITIVE`
    to `double.infinity`, `double.negativeInfinity`, `double.nan`,
    `double.maxFinite` and `double.minPositive`.
  * Renamed the following constants in `DateTime` to lower case:
    `MONDAY` through `SUNDAY`, `DAYS_PER_WEEK` (as `daysPerWeek`),
    `JANUARY` through `DECEMBER` and `MONTHS_PER_YEAR` (as `monthsPerYear`).
  * Renamed the following constants in `Duration` to lower case:
    `MICROSECONDS_PER_MILLISECOND` to `microsecondsPerMillisecond`,
    `MILLISECONDS_PER_SECOND` to `millisecondsPerSecond`,
    `SECONDS_PER_MINUTE` to `secondsPerMinute`,
    `MINUTES_PER_HOUR` to `minutesPerHour`,
    `HOURS_PER_DAY` to `hoursPerDay`,
    `MICROSECONDS_PER_SECOND` to `microsecondsPerSecond`,
    `MICROSECONDS_PER_MINUTE` to `microsecondsPerMinute`,
    `MICROSECONDS_PER_HOUR` to `microsecondsPerHour`,
    `MICROSECONDS_PER_DAY` to `microsecondsPerDay`,
    `MILLISECONDS_PER_MINUTE` to `millisecondsPerMinute`,
    `MILLISECONDS_PER_HOUR` to `millisecondsPerHour`,
    `MILLISECONDS_PER_DAY` to `millisecondsPerDay`,
    `SECONDS_PER_HOUR` to `secondsPerHour`,
    `SECONDS_PER_DAY` to `secondsPerDay`,
    `MINUTES_PER_DAY` to `minutesPerDay`, and
    `ZERO` to `zero`.
  * Added `typeArguments` to `Invocation` class.
  * Added constructors to invocation class that allows creation of
    `Invocation` objects directly, without going through `noSuchMethod`.
  * Added `unaryMinus` and `empty` constant symbols on the `Symbol` class.

* `dart:developer`

  * `Flow` class added.
  * `Timeline.startSync` and `Timeline.timeSync` now accept an optional
    parameter `flow` of type `Flow`. The `flow` parameter is used to generate
    flow timeline events that are enclosed by the slice described by
    `Timeline.{start,finish}Sync` and `Timeline.timeSync`.

<!--
Still need entries for all changes to dart:html since 1.x
-->

* `dart:io`

  * `HttpStatus` added `UPGRADE_REQUIRED`.
  * `IOOverrides` and `HttpOverrides` added to aid in writing tests that wish to
    mock varios `dart:io` objects.
  * `Platform.operatingSystemVersion` added  that gives a platform-specific
    String describing the version of the operating system.
  * `ProcessStartMode.INHERIT_STDIO` added, which allows a child process to
    inherit the parent's stdio handles.
  * `RawZLibFilter` added  for low-level access to compression and
    decompression routines.
  * Unified backends for `SecureSocket`, `SecurityContext`, and
    `X509Certificate` to be consistent across all platforms. All
    `SecureSocket`, `SecurityContext`, and `X509Certificate` properties and
    methods are now supported on iOS and OSX.
  * `SecurityContext.alpnSupported` deprecated as ALPN is now supported on all
    platforms.
  * `SecurityContext`: added `withTrustedRoots` named optional parameter
    constructor, which defaults to false.
  * Added a `timeout` parameter to `Socket.connect`, `RawSocket.connect`,
    `SecureSocket.connect` and `RawSecureSocket.connect`. If a connection attempt
    takes longer than the duration specified in `timeout`, a `SocketException`
    will be thrown. Note: if the duration specified in `timeout` is greater than
    the OS level timeout, a timeout may occur sooner than specified in
    `timeout`.
  * `Stdin.hasTerminal` added, which is true if stdin is attached to a terminal.
  * `WebSocket` added static `userAgent` property.
  * `RandomAccessFile.close` returns `Future<void>`

* `dart:isolate`

  * Make `Isolate.spawn` take a type parameter representing the argument type
    of the provided function. This allows functions with arguments types other
    than `Object` in strong mode.
  * Rename `IMMEDIATE` and `BEFORE_NEXT_EVENT` on `Isolate` to `immediate` and
    `beforeNextEvent`.

<!--
Still need entries for all changes to dart:js since 1.x
-->

* `dart.math`

  * Renamed `E`, `LN10`, `LN`, `LOG2E`, `LOG10E`, `PI`, `SQRT1_2` and `SQRT2`
    to `e`, `ln10`, `ln`, `log2e`, `log10e`, `pi`, `sqrt1_2` and `sqrt2`.

<!--
Still need entries for all changes to dart:svg since 1.x
-->

* `dart:typed_data`

  * Added `Unmodifiable` view classes over all `List` types.
  * Renamed `BYTES_PER_ELEMENT` to `bytesPerElement` on all typed data lists.
  * Renamed constants `XXXX` through `WWWW` on `Float32x4` and `Int32x4` to
    lower-case `xxxx` through `wwww`.
  * Renamed `Endinanness` to `Endian` and its constants from
    `BIG_ENDIAN`, `LITTLE_ENDIAN` and `HOST_ENDIAN` to
    `little`, `big` and `host`.

<!--
Still need entries for all changes to dart:web_audio,web_gl,web_sql since 1.x
-->

### Dart VM

* Support for MIPS has been removed.

* Dart `int` is now restricted to 64 bits. On overflow, arithmetic operations wrap
  around, and integer literals larger than 64 bits are not allowed.
  See https://github.com/dart-lang/sdk/blob/master/docs/language/informal/int64.md
  for details.

### Tool Changes

#### Analyzer

* The analyzer will no longer issue a warning when a generic type parameter
  is used as the type in an instance check. For example:

  ```dart
  test<T>() {
    print(3 is T); // No warning
  }
  ```

* New static checking of `@visibleForTesting` elements. Accessing a method,
  function, class, etc. annotated with `@visibleForTesting` from a file _not_
  in a `test/` directory will result in a new hint ([issue 28273]).
* Static analysis now respects functions annotated with `@alwaysThrows`
  ([issue 31384]).
* New hints added:
  * `NULL_AWARE_BEFORE_OPERATOR` when an operator is used after a null-aware
    access. For example:

    ```dart
    x?.a - ''; // HINT
    ```

  * `NULL_AWARE_IN_LOGICAL_OPERATOR` when an expression with null-aware access
    is used as a condition in logical operators. For example:

    ```dart
    x.a || x?.b; // HINT
    ```

[issue 28273]: https://github.com/dart-lang/sdk/issues/28273
[issue 31384]: https://github.com/dart-lang/sdk/issues/31384

#### Pub

##### SDK Constraints

There is now a default SDK constraint of `<2.0.0` for any package with no
existing upper bound. This allows us to move more safely to 2.0.0. All new
packages published on pub will now require an upper bound SDK constraint so
future major releases of Dart don't destabilize the package ecosystem.

All SDK constraint exclusive upper bounds are now treated as though they allow
pre-release versions of that upper bound. For example, the SDK constraint
`>=1.8.0 <2.0.0` now allows pre-release SDK versions such as `2.0.0-beta.3.0`.
This allows early adopters to try out packages that don't explicitly declare
support for the new version yet. You can disable this functionality by setting
the `PUB_ALLOW_PRERELEASE_SDK` environment variable to `false`.

##### Other Features

* Git dependencies may now include a `path` parameter, indicating that the
  package exists in a subdirectory of the Git repository. For example:

  ```yaml
  dependencies:
    foobar:
      git:
        url: git://github.com/dart-lang/multi_package_repo
        path: pkg/foobar
  ```

* Added an `--executables` option to `pub deps` command. This will list all
  available executables that can be run with `pub run`.

* Added a `PUB_MAX_WORKERS_PER_TASK` environment variable which can be set to
  configure the number of dartdevc/analyzer workers that are used when compiling
  with `--web-compiler=dartdevc`.

* The Flutter `sdk` source will now look for packages in
  `flutter/bin/cache/pkg/` as well as `flutter/packages/`. In particular, this
  means that packages can depend on the `sky_engine` package from the `sdk`
  source ([issue 1775][pub#1775]).

* Pub will now automatically retry HTTP requests that fail with a 502, 503, of
  504 error code ([issue 1556][pub#1556]).

* Pub now caches compiled packages and snapshots in the `.dart_tool/pub`
  directory, rather than the `.pub` directory ([issue 1795][pub#1795]).

* Emit exit code 66 when a path dependency doesn't exist ([issue 1747][pub#1747]).

* `pub publish` throws a more explicit error if the `publish_to` field isn't an
  absolute URL ([issue 1769][pub#1769]).

* `pub publish` provides more detailed information if the package is too large
  to upload.

[pub#1556]: https://github.com/dart-lang/pub/issues/1556
[pub#1747]: https://github.com/dart-lang/pub/issues/1747
[pub#1769]: https://github.com/dart-lang/pub/issues/1769
[pub#1775]: https://github.com/dart-lang/pub/issues/1775
[pub#1795]: https://github.com/dart-lang/pub/issues/1795

##### Bug Fixes

* Added a `--build-delay` argument to `pub serve` which sets the amount of time
  (in ms) to wait between file watcher events before scheduling a build.
  Defaults to 50.

* `pub get` and `pub upgrade` properly produce an error message and exit code
  when no network is present.

* `pub serve` now waits for file watcher events to stabilize before scheduling
   new builds. This helps specifically with `safe-write` features in editors,
   as well as other situations such as `save all` which cause many fast edits.

* Removed the require.js module loading timeout for dartdevc, which resolves an
  issue where the initial load of an app might give a timeout error.

* Root package analysis options are no longer enforced for dependencies when
  compiling with dartdevc ([issue 1684][pub#1684]).

* Dart scripts can be included from subdirectories with dartdevc
  ([issue 30246][]).

* The `barback` infrastructure now supports `async` 2.0.0.

* Print a more informative error message when the Flutter SDK isn't
  available ([issue 1719][pub#1719]).

* Don't crash when publishing a package that contains an empty submodule
  ([issue 1679][pub#1679]).

* Emit exit code 69 for TLS errors ([issue 1729][pub#1729]).

* Fix `pub global run` for packages activated from a local path that also have
  relative path dependencies ([issue 1751][pub#1751]).

* `pub build` and `pub serve` support using the common front-end in the dart2js
  transformer.

[pub#1684]: https://github.com/dart-lang/pub/issues/1684
[pub#1719]: https://github.com/dart-lang/pub/issues/1719
[pub#1679]: https://github.com/dart-lang/pub/issues/1679
[pub#1729]: https://github.com/dart-lang/pub/issues/1729
[pub#1751]: https://github.com/dart-lang/pub/issues/1751
[issue 30246]: https://github.com/dart-lang/sdk/issues/30246

#### Other Tools

* dartfmt

    * Support assert in const constructor initializer lists.
    * Better formatting for multi-line strings in argument lists.
    wasn't in a Git repository.

* Dart Dev Compiler

  * dartdevc will no longer throw an error from `is` checks that return a
    different result in weak mode
    (SDK issue [28988](https://github.com/dart-lang/sdk/issues/28988)).
    For example:
    ```dart
    main() {
      List l = [];
      // Prints "false", does not throw.
      print(l is List<String>);
    }
    ```

## 1.24.3 - 14-12-2017

* Fix for constructing a new SecurityContext that contains the built-in
  certificate authority roots
  ([issue 24693](https://github.com/dart-lang/sdk/issues/24693)).

### Core library changes

* `dart:io`
  * Unified backends for `SecureSocket`, `SecurityContext`, and
    `X509Certificate` to be consistent across all platforms. All
    `SecureSocket`, `SecurityContext`, and `X509Certificate` properties and
    methods are now supported on iOS and OSX.

## 1.24.2 - 22-06-2017

* Fixes for debugging in Dartium.
  * Fix DevConsole crash with JS
    ([issue 29873](https://github.com/dart-lang/sdk/issues/29873)).
  * Fix debugging in WebStorm, NULL returned for JS objects
    ([issue 29854](https://github.com/dart-lang/sdk/issues/29854)).

## 1.24.1 - 14-06-2017

* Bug fixes for dartdevc support in `pub serve`.
  * Fixed module config invalidation logic so modules are properly
    recalculated when package layout changes.
  * Fixed exception when handling require.js errors that aren't script load
    errors.
  * Fixed an issue where requesting the bootstrap.js file before the dart.js
    file would result in a 404.
  * Fixed a Safari issue during bootstrapping (note that Safari is still not
    officially supported but does work for trivial examples).
* Fix for a Dartium issue where there was no sound in checked mode
  ([issue 29810](https://github.com/dart-lang/sdk/issues/29810)).

## 1.24.0 - 12-06-2017

### Language
* During a dynamic type check, `void` is not required to be `null` anymore.
  In practice, this makes overriding `void` functions with non-`void` functions
  safer.

* During static analysis, a function or setter declared using `=>` with return
  type `void` now allows the returned expression to have any type. For example,
  assuming the declaration `int x;`, it is now type correct to have
  `void f() => ++x;`.

* A new function-type syntax has been added to the language.
  **Warning**: *In Dart 1.24, this feature is incomplete, and not stable in the Analyzer.*

  Intuitively, the type of a function can be constructed by textually replacing
  the function's name with `Function` in its declaration. For instance, the
  type of `void foo() {}` would be `void Function()`. The new syntax may be used
  wherever a type can be written. It is thus now possible to declare fields
  containing functions without needing to write typedefs: `void Function() x;`.
  The new function type has one restriction: it may not contain the old-style
  function-type syntax for its parameters. The following is thus illegal:
  `void Function(int f())`.
  `typedefs` have been updated to support this new syntax.

  Examples:

  ```dart
  typedef F = void Function();  // F is the name for a `void` callback.
  int Function(int) f;  // A field `f` that contains an int->int function.

  class A<T> {
    // The parameter `callback` is a function that takes a `T` and returns
    // `void`.
    void forEach(void Function(T) callback);
  }

  // The new function type supports generic arguments.
  typedef Invoker = T Function<T>(T Function() callback);
  ```

### Core library changes

* `dart:async`, `dart:core`, `dart:io`
    * Adding to a closed sink, including `IOSink`, is no longer not allowed. In
      1.24, violations are only reported (on stdout or stderr), but a future
      version of the Dart SDK will change this to throwing a `StateError`.

* `dart:convert`
  * **BREAKING** Removed the deprecated `ChunkedConverter` class.
  * JSON maps are now typed as `Map<String, dynamic>` instead of
    `Map<dynamic, dynamic>`. A JSON-map is not a `HashMap` or `LinkedHashMap`
    anymore (but just a `Map`).

* `dart:io`
  * Added `Platform.localeName`, needed for accessing the locale on platforms
    that don't store it in an environment variable.
  * Added `ProcessInfo.currentRss` and `ProcessInfo.maxRss` for inspecting
    the Dart VM process current and peak resident set size.
  * Added `RawSynchronousSocket`, a basic synchronous socket implementation.

* `dart:` web APIs have been updated to align with Chrome v50.
   This change includes **a large number of changes**, many of which are
   breaking. In some cases, new class names may conflict with names that exist
   in existing code.

* `dart:html`

  * **REMOVED** classes: `Bluetooth`, `BluetoothDevice`,
    `BluetoothGattCharacteristic`, `BluetoothGattRemoteServer`,
    `BluetoothGattService`, `BluetoothUuid`, `CrossOriginConnectEvent`,
    `DefaultSessionStartEvent`, `DomSettableTokenList`, `MediaKeyError`,
    `PeriodicSyncEvent`, `PluginPlaceholderElement`, `ReadableStream`,
    `StashedMessagePort`, `SyncRegistration`

  * **REMOVED** members:
    * `texImage2DCanvas` was removed from `RenderingContext`.
    * `endClip` and `startClip` were removed from `Animation`.
    * `after` and `before` were removed from `CharacterData`, `ChildNode` and
      `Element`.
    * `keyLocation` was removed from `KeyboardEvent`. Use `location` instead.
    * `generateKeyRequest`, `keyAddedEvent`, `keyErrorEvent`, `keyMessageEvent`,
      `mediaGroup`, `needKeyEvent`, `onKeyAdded`, `onKeyError`, `onKeyMessage`,
      and `onNeedKey` were removed from `MediaElement`.
    * `getStorageUpdates` was removed from `Navigator`
    * `status` was removed from `PermissionStatus`
    * `getAvailability` was removed from `PreElement`

  * Other behavior changes:
    * URLs returned in CSS or html are formatted with quoted string.
      Like `url("http://google.com")` instead of `url(http://google.com)`.
    * Event timestamp property type changed from `int` to `num`.
    * Chrome introduced slight layout changes of UI objects.
      In addition many height/width dimensions are returned in subpixel values
      (`num` instead of whole numbers).
    * `setRangeText` with a `selectionMode` value of 'invalid' is no longer
      valid. Only "select", "start", "end", "preserve" are allowed.

* `dart:svg`

  * A large number of additions and removals. Review your use of `dart:svg`
    carefully.

* `dart:web_audio`

  * new method on `AudioContext` – `createIirFilter` returns a new class
    `IirFilterNode`.

* `dart:web_gl`

  * new classes: `CompressedTextureAstc`, `ExtColorBufferFloat`,
    `ExtDisjointTimerQuery`, and `TimerQueryExt`.

  * `ExtFragDepth` added: `readPixels2` and `texImage2D2`.

#### Strong Mode

* Removed ad hoc `Future.then` inference in favor of using `FutureOr`.  Prior to
  adding `FutureOr` to the language, the analyzer implented an ad hoc type
  inference for `Future.then` (and overrides) treating it as if the onValue
  callback was typed to return `FutureOr` for the purposes of inference.
  This ad hoc inference has been removed now that `FutureOr` has been added.

  Packages that implement `Future` must either type the `onValue` parameter to
  `.then` as returning `FutureOr<T>`, or else must leave the type of the parameter
  entirely to allow inference to fill in the type.

* During static analysis, a function or setter declared using `=>` with return
  type `void` now allows the returned expression to have any type.

### Tool Changes

* Dartium

  Dartium is now based on Chrome v50. See *Core library changes* above for
  details on the changed APIs.

* Pub

  * `pub build` and `pub serve`

    * Added support for the Dart Development Compiler.

      Unlike dart2js, this new compiler is modular, which allows pub to do
      incremental re-builds for `pub serve`, and potentially `pub build` in the
      future.

      In practice what that means is you can edit your Dart files, refresh in
      Chrome (or other supported browsers), and see your edits almost
      immediately. This is because pub is only recompiling your package, not all
      packages that you depend on.

      There is one caveat with the new compiler, which is that your package and
      your dependencies must all be strong mode clean. If you are getting an
      error compiling one of your dependencies, you will need to file bugs or
      send pull requests to get them strong mode clean.

      There are two ways of opting into the new compiler:

        * Use the new `--web-compiler` flag, which supports `dartdevc`,
          `dart2js` or `none` as options. This is the easiest way to try things
          out without changing the default.

        * Add config to your pubspec. There is a new `web` key which supports a
          single key called `compiler`. This is a map from mode names to
          compiler to use. For example, to default to dartdevc in debug mode you
          can add the following to your pubspec:

          ```yaml
          web:
            compiler:
              debug: dartdevc
          ```

      You can also use the new compiler to run your tests in Chrome much more
      quickly than you can with dart2js. In order to do that, run
      `pub serve test --web-compiler=dartdevc`, and then run
      `pub run test -p chrome --pub-serve=8080`.

    * The `--no-dart2js` flag has been deprecated in favor of
      `--web-compiler=none`.

    * `pub build` will use a failing exit code if there are errors in any
      transformer.

  * `pub publish`

    * Added support for the UNLICENSE file.

    * Packages that depend on the Flutter SDK may be published.

  * `pub get` and `pub upgrade`

    * Don't dump a stack trace when a network error occurs while fetching
      packages.

* dartfmt
    * Preserve type parameters in new generic function typedef syntax.
    * Add self-test validation to ensure formatter bugs do not cause user code
      to be lost.

### Infrastructure changes

* As of this release, we'll show a warning when using the MIPS architecture.
  Unless we learn about any critical use of Dart on MIPS in the meantime, we're
  planning to deprecate support for MIPS starting with the next stable release.

## 1.23.0 - 2017-04-21

#### Strong Mode

* Breaking change - it is now a strong mode error if a mixin causes a name
  conflict between two private members (field/getter/setter/method) from a
  different library. (SDK
  issue [28809](https://github.com/dart-lang/sdk/issues/28809)).

lib1.dart:


```dart
class A {
  int _x;
}

class B {
  int _x;
}
```

lib2.dart:


```dart
import 'lib1.dart';

class C extends A with B {}
```

```
    error • The private name _x, defined by B, conflicts with the same name defined by A at tmp/lib2.dart:3:24 • private_collision_in_mixin_application
```


* Breaking change - strong mode will prefer the expected type to infer generic
  types, functions, and methods (SDK
  issue [27586](https://github.com/dart-lang/sdk/issues/27586)).

  ```dart
  main() {
    List<Object> foo = /*infers: <Object>*/['hello', 'world'];
    var bar = /*infers: <String>*/['hello', 'world'];
  }
  ```

* Strong mode inference error messages are improved
  (SDK issue [29108](https://github.com/dart-lang/sdk/issues/29108)).

  ```dart
  import 'dart:math';
  test(Iterable/* fix is to add <num> here */ values) {
    num n = values.fold(values.first as num, max);
  }
  ```
  Now produces the error on the generic function "max":
  ```
  Couldn't infer type parameter 'T'.

  Tried to infer 'dynamic' for 'T' which doesn't work:
    Function type declared as '<T extends num>(T, T) → T'
                  used where  '(num, dynamic) → num' is required.

  Consider passing explicit type argument(s) to the generic.
  ```

* Strong mode supports overriding fields, `@virtual` is no longer required
    (SDK issue [28120](https://github.com/dart-lang/sdk/issues/28120)).

    ```dart
    class C {
      int x = 42;
    }
    class D extends C {
      get x {
        print("x got called");
        return super.x;
      }
    }
    main() {
      print(new D().x);
    }
    ```

* Strong mode down cast composite warnings are no longer issued by default.
  (SDK issue [28588](https://github.com/dart-lang/sdk/issues/28588)).

```dart
void test() {
  List untyped = [];
  List<int> typed = untyped; // No down cast composite warning
}
```

To opt back into the warnings, add the following to
the
[.analysis_options](https://www.dartlang.org/guides/language/analysis-options)
file for your project.

```
analyzer:
  errors:
    strong_mode_down_cast_composite: warning
```


### Core library changes

* `dart:core`
  * Added `Uri.isScheme` function to check the scheme of a URI.
    Example: `uri.isScheme("http")`. Ignores case when comparing.
  * Make `UriData.parse` validate its input better.
    If the data is base-64 encoded, the data is normalized wrt.
    alphabet and padding, and it contains invalid base-64 data,
    parsing fails. Also normalizes non-base-64 data.
* `dart:io`
  * Added functions `File.lastAccessed`, `File.lastAccessedSync`,
    `File.setLastModified`, `File.setLastModifiedSync`, `File.setLastAccessed`,
    and `File.setLastAccessedSync`.
  * Added `{Stdin,Stdout}.supportsAnsiEscapes`.

### Dart VM

* Calls to `print()` and `Stdout.write*()` now correctly print unicode
  characters to the console on Windows. Calls to `Stdout.add*()` behave as
  before.

### Tool changes

* Analysis
  * `dartanalyzer` now follows the same rules as the analysis server to find
    an analysis options file, stopping when an analysis options file is found:
    * Search up the directory hierarchy looking for an analysis options file.
    * If analyzing a project referencing the [Flutter](https://flutter.io/)
      package, then use the
      [default Flutter analysis options](https://github.com/flutter/flutter/blob/master/packages/flutter/lib/analysis_options_user.yaml)
      found in `package:flutter`.
    * If in a Bazel workspace, then use the analysis options in
      `package:dart.analysis_options/default.yaml` if it exists.
    * Use the default analysis options rules.
  * In addition, specific to `dartanalyzer`:
    * an analysis options file can be specified on the command line via
      `--options` and that file will be used instead of searching for an
      analysis options file.
    * any analysis option specified on the command line
      (e.g. `--strong` or `--no-strong`) takes precedence over any corresponding
      value specified in the analysis options file.

* Dartium, dart2js, and DDC

  * Imports to `dart:io` are allowed, but the imported library is not supported
    and will likely fail on most APIs at runtime. This change was made as a
    stopgap measure to make it easier to write libraries that share code between
    platforms (like package `http`). This might change again when configuration
    specific imports are supported.

* Pub
  * Now sends telemetry data to `pub.dartlang.org` to allow better understanding
    of why a particular package is being accessed.
  * `pub publish`
    * Warns if a package imports a package that's not a dependency from within
      `lib/` or `bin/`, or a package that's not a dev dependency from within
      `benchmark/`, `example/`, `test/` or `tool/`.
    * No longer produces "UID too large" errors on OS X. All packages are now
      uploaded with the user and group names set to "pub".
    * No longer fails with a stack overflow when uploading a package that uses
      Git submodules.
  * `pub get` and `pub upgrade`
    * Produce more informative error messages if they're run directly in a
      package that uses Flutter.
    * Properly unlock SDK and path dependencies if they have a new version
      that's also valid according to the user's pubspec.

* dartfmt
  * Support new generic function typedef syntax.
  * Make the precedence of cascades more visible.
  * Fix a couple of places where spurious newlines were inserted.
  * Correctly report unchanged formatting when reading from stdin.
  * Ensure space between `-` and `--`. Code that does this is pathological, but
    it technically meant dartfmt could change the semantics of the code.
  * Preserve a blank line between enum cases.
  * Other small formatting tweaks.


## 1.22.1 - 2017-02-22

Patch release, resolves two issues:
* Dart VM crash: [Issue 28072](https://github.com/dart-lang/sdk/issues/28757)

* Dart VM bug combining types, await, and deferred loading: [Issue 28678](https://github.com/dart-lang/sdk/issues/28678)


## 1.22.0 - 2017-02-14

### Language

  * Breaking change:
    ['Generalized tear-offs'](https://github.com/gbracha/generalizedTearOffs/blob/master/proposal.md)
    are no longer supported, and will cause errors. We updated the language spec
    and added warnings in 1.21, and are now taking the last step to fully
    de-support them. They were previously only supported in the VM, and there
    are almost no known uses of them in the wild.

  * The `assert()` statement has been expanded to support an optional second
    `message` argument
    (SDK issue [27342](https://github.com/dart-lang/sdk/issues/27342)).

    The message is displayed if the assert fails. It can be any object, and it
    is accessible as `AssertionError.message`. It can be used to provide more
    user friendly exception outputs. As an example, the following assert:

    ```dart
    assert(configFile != null, "Tool config missing. Please see https://goo.gl/k8iAi for details.");
    ```

    would produce the following exception output:

    ```
    Unhandled exception:
    'file:///Users/mit/tmp/tool/bin/main.dart': Failed assertion: line 9 pos 10:
    'configFile != null': Tool config missing. Please see https://goo.gl/k8iAi for details.
    #0      _AssertionError._doThrowNew (dart:core-patch/errors_patch.dart:33)
    #1      _AssertionError._throwNew (dart:core-patch/errors_patch.dart:29)
    #2      main (file:///Users/mit/tmp/tool/bin/main.dart:9:10)
    ```

  * The `Null` type has been moved to the bottom of the type hierarchy. As such,
    it is considered a subtype of every other type. The `null` *literal* was
    always treated as a bottom type. Now the named class `Null` is too:

    ```dart
    const empty = <Null>[];

    String concatenate(List<String> parts) => parts.join();
    int sum(List<int> numbers) => numbers.fold(0, (sum, n) => sum + n);

    concatenate(empty); // OK.
    sum(empty); // OK.
    ```

  * Introduce `covariant` modifier on parameters. It indicates that the
    parameter (and the corresponding parameter in any method that overrides it)
    has looser override rules. In strong mode, these require a runtime type
    check to maintain soundness, but enable an architectural pattern that is
    useful in some code.

    It lets you specialize a family of classes together, like so:

    ```dart
    abstract class Predator {
      void chaseAndEat(covariant Prey p);
    }

    abstract class Prey {}

    class Mouse extends Prey {}

    class Seal extends Prey {}

    class Cat extends Predator {
      void chaseAndEat(Mouse m) => ...
    }

    class Orca extends Predator {
      void chaseAndEat(Seal s) => ...
    }
    ```

    This isn't statically safe, because you could do:

    ```dart
    Predator predator = new Cat(); // Upcast.
    predator.chaseAndEat(new Seal()); // Cats can't eat seals!
    ```

    To preserve soundness in strong mode, in the body of a method that uses a
    covariant override (here, `Cat.chaseAndEat()`), the compiler automatically
    inserts a check that the parameter is of the expected type. So the compiler
    gives you something like:

    ```dart
    class Cat extends Predator {
      void chaseAndEat(o) {
        var m = o as Mouse;
        ...
      }
    }
    ```

    Spec mode allows this unsound behavior on all parameters, even though users
    rarely rely on it. Strong mode disallowed it initially. Now, strong mode
    lets you opt into this behavior in the places where you do want it by using
    this modifier. Outside of strong mode, the modifier is ignored.

  * Change instantiate-to-bounds rules for generic type parameters when running
    in strong mode. If you leave off the type parameters from a generic type, we
    need to decide what to fill them in with.  Dart 1.0 says just use `dynamic`,
    but that isn't sound:

    ```dart
    class Abser<T extends num> {
       void absThis(T n) { n.abs(); }
    }

    var a = new Abser(); // Abser<dynamic>.
    a.absThis("not a num");
    ```

    We want the body of `absThis()` to be able to safely assume `n` is at
    least a `num` -- that's why there's a constraint on T, after all. Implicitly
    using `dynamic` as the type parameter in this example breaks that.

    Instead, strong mode uses the bound. In the above example, it fills it in
    with `num`, and then the second line where a string is passed becomes a
    static error.

    However, there are some cases where it is hard to figure out what that
    default bound should be:

    ```dart
    class RuhRoh<T extends Comparable<T>> {}
    ```

    Strong mode's initial behavior sometimes produced surprising, unintended
    results. For 1.22, we take a simpler approach and then report an error if
    a good default type argument can't be found.

### Core libraries

  * Define `FutureOr<T>` for code that works with either a future or an
    immediate value of some type. For example, say you do a lot of text
    manipulation, and you want a handy function to chain a bunch of them:

    ```dart
    typedef String StringSwizzler(String input);

    String swizzle(String input, List<StringSwizzler> swizzlers) {
      var result = input;
      for (var swizzler in swizzlers) {
        result = swizzler(result);
      }

      return result;
    }
    ```

    This works fine:

    ```dart
    main() {
      var result = swizzle("input", [
        (s) => s.toUpperCase(),
        (s) => () => s * 2)
      ]);
      print(result); // "INPUTINPUT".
    }
    ```

    Later, you realize you'd also like to support swizzlers that are
    asynchronous (maybe they look up synonyms for words online). You could make
    your API strictly asynchronous, but then users of simple synchronous
    swizzlers have to manually wrap the return value in a `Future.value()`.
    Ideally, your `swizzle()` function would be "polymorphic over asynchrony".
    It would allow both synchronous and asynchronous swizzlers. Because `await`
    accepts immediate values, it is easy to implement this dynamically:

    ```dart
    Future<String> swizzle(String input, List<StringSwizzler> swizzlers) async {
      var result = input;
      for (var swizzler in swizzlers) {
        result = await swizzler(result);
      }

      return result;
    }

    main() async {
      var result = swizzle("input", [
        (s) => s.toUpperCase(),
        (s) => new Future.delayed(new Duration(milliseconds: 40), () => s * 2)
      ]);
      print(await result);
    }
    ```

    What should the declared return type on StringSwizzler be? In the past, you
    had to use `dynamic` or `Object`, but that doesn't tell the user much. Now,
    you can do:

    ```dart
    typedef FutureOr<String> StringSwizzler(String input);
    ```

    Like the name implies, `FutureOr<String>` is a union type. It can be a
    `String` or a `Future<String>`, but not anything else. In this case, that's
    not super useful beyond just stating a more precise type for readers of the
    code. It does give you a little better error checking in code that uses the
    result of that.

    `FutureOr<T>` becomes really important in *generic* methods like
    `Future.then()`. In those cases, having the type system understand this
    magical union type helps type inference figure out the type argument of
    `then()` based on the closure you pass it.

    Previously, strong mode had hard-coded rules for handling `Future.then()`
    specifically. `FutureOr<T>` exposes that functionality so third-party APIs
    can take advantage of it too.

### Tool changes

* Dart2Js

  * Remove support for (long-time deprecated) mixin typedefs.

* Pub

  * Avoid using a barback asset server for executables unless they actually use
    transformers. This makes precompilation substantially faster, produces
    better error messages when precompilation fails, and allows
    globally-activated executables to consistently use the
    `Isolate.resolvePackageUri()` API.

  * On Linux systems, always ignore packages' original file owners and
    permissions when extracting those packages. This was already the default
    under most circumstances.

  * Properly close the standard input stream of child processes started using
    `pub run`.

  * Handle parse errors from the package cache more gracefully. A package whose
    pubspec can't be parsed will now be ignored by `pub get --offline` and
    deleted by `pub cache repair`.

  * Make `pub run` run executables in spawned isolates. This lets them handle
    signals and use standard IO reliably.

  * Fix source-maps produced by dart2js when running in `pub serve`: URL
    references to assets from packages match the location where `pub serve`
    serves them (`packages/package_name/` instead of
    `../packages/package_name/`).

### Infrastructure changes

  * The SDK now uses GN rather than gyp to generate its build files, which will
    now be exclusively ninja flavored. Documentation can be found on our
    [wiki](https://github.com/dart-lang/sdk/wiki/Building-with-GN). Also see the
    help message of `tools/gn.py`. This change is in response to the deprecation
    of gyp. Build file generation with gyp will continue to be available in this
    release by setting the environment variable `DART_USE_GYP` before running
    `gclient sync` or `gclient runhooks`, but this will be removed in a future
    release.

## 1.21.1 - 2017-01-13

Patch release, resolves one issue:

* Dart VM: Snapshots of generic functions fail. [Issue 28072](https://github.com/dart-lang/sdk/issues/28072)

## 1.21.0 - 2016-12-07

### Language

* Support generic method syntax. Type arguments are not available at
  runtime. For details, check the
  [informal specification](https://gist.github.com/eernstg/4353d7b4f669745bed3a5423e04a453c).
* Support access to initializing formals, e.g., the use of `x` to initialize
 `y` in `class C { var x, y; C(this.x): y = x; }`.
  Please check the
  [informal specification](https://gist.github.com/eernstg/cff159be9e34d5ea295d8c24b1a3e594)
  for details.
* Don't warn about switch case fallthrough if the case ends in a `rethrow`
  statement.  (SDK issue
  [27650](https://github.com/dart-lang/sdk/issues/27650))
* Also don't warn if the entire switch case is wrapped in braces - as long as
  the block ends with a `break`, `continue`, `rethrow`, `return` or `throw`.
* Allow `=` as well as `:` as separator for named parameter default values.

  ```dart
  enableFlags({bool hidden: false}) { … }
  ```

  can now be replaced by

  ```dart
  enableFlags({bool hidden = false}) { … }
  ```

  (SDK issue [27559](https://github.com/dart-lang/sdk/issues/27559))

### Core library changes

* `dart:core`: `Set.difference` now takes a `Set<Object>` as argument.  (SDK
  issue [27573](https://github.com/dart-lang/sdk/issues/27573))

* `dart:developer`

  * Added `Service` class.
    * Allows inspecting and controlling the VM service protocol HTTP server.
    * Provides an API to access the ID of an `Isolate`.

### Tool changes

* Dart Dev Compiler

  * Support calls to `loadLibrary()` on deferred libraries. Deferred libraries
    are still loaded eagerly. (SDK issue
    [27343](https://github.com/dart-lang/sdk/issues/27343))

## 1.20.1 - 2016-10-13

Patch release, resolves one issue:

* Dartium: Fixes a bug that caused crashes.  No issue filed.

### Strong Mode

* It is no longer a warning when casting from dynamic to a composite type
    (SDK issue [27766](https://github.com/dart-lang/sdk/issues/27766)).

    ```dart
    main() {
      dynamic obj = <int>[1, 2, 3];
      // This is now allowed without a warning.
      List<int> list = obj;
    }
    ```

## 1.20.0 - 2016-10-11

### Dart VM

* We have improved the way that the VM locates the native code library for a
  native extension (e.g. `dart-ext:` import). We have updated this
  [article on native extensions](https://www.dartlang.org/articles/dart-vm/native-extensions)
  to reflect the VM's improved behavior.

* Linux builds of the VM will now use the `tcmalloc` library for memory
  allocation. This has the advantages of better debugging and profiling support
  and faster small allocations, with the cost of slightly larger initial memory
  footprint, and slightly slower large allocations.

* We have improved the way the VM searches for trusted root certificates for
  secure socket connections on Linux. First, the VM will look for trusted root
  certificates in standard locations on the file system
  (`/etc/pki/tls/certs/ca-bundle.crt` followed by `/etc/ssl/certs`), and only if
  these do not exist will it fall back on the builtin trusted root certificates.
  This behavior can be overridden on Linux with the new flags
  `--root-certs-file` and `--root-certs-cache`. The former is the path to a file
  containing the trusted root certificates, and the latter is the path to a
  directory containing root certificate files hashed using `c_rehash`.

* The VM now throws a catchable `Error` when method compilation fails. This
  allows easier debugging of syntax errors, especially when testing.  (SDK issue
  [23684](https://github.com/dart-lang/sdk/issues/23684))

### Core library changes

* `dart:core`: Remove deprecated `Resource` class.
  Use the class in `package:resource` instead.
* `dart:async`
  * `Future.wait` now catches synchronous errors and returns them in the
    returned Future.  (SDK issue
    [27249](https://github.com/dart-lang/sdk/issues/27249))
  * More aggressively returns a `Future` on `Stream.cancel` operations.
    Discourages to return `null` from `cancel`.  (SDK issue
    [26777](https://github.com/dart-lang/sdk/issues/26777))
  * Fixes a few bugs where the cancel future wasn't passed through
    transformations.
* `dart:io`
  * Added `WebSocket.addUtf8Text` to allow sending a pre-encoded text message
    without a round-trip UTF-8 conversion.  (SDK issue
    [27129](https://github.com/dart-lang/sdk/issues/27129))

### Strong Mode

* Breaking change - it is an error if a generic type parameter cannot be
    inferred (SDK issue [26992](https://github.com/dart-lang/sdk/issues/26992)).

    ```dart
    class Cup<T> {
      Cup(T t);
    }
    main() {
      // Error because:
      // - if we choose Cup<num> it is not assignable to `cOfInt`,
      // - if we choose Cup<int> then `n` is not assignable to int.
      num n;
      C<int> cOfInt = new C(n);
    }
    ```

* New feature - use `@checked` to override a method and tighten a parameter
    type (SDK issue [25578](https://github.com/dart-lang/sdk/issues/25578)).

    ```dart
    import 'package:meta/meta.dart' show checked;
    class View {
      addChild(View v) {}
    }
    class MyView extends View {
      // this override is legal, it will check at runtime if we actually
      // got a MyView.
      addChild(@checked MyView v) {}
    }
    main() {
      dynamic mv = new MyView();
      mv.addChild(new View()); // runtime error
    }
    ```

* New feature - use `@virtual` to allow field overrides in strong mode
    (SDK issue [27384](https://github.com/dart-lang/sdk/issues/27384)).

    ```dart
    import 'package:meta/meta.dart' show virtual;
    class Base {
      @virtual int x;
    }
    class Derived extends Base {
      int x;

      // Expose the hidden storage slot:
      int get superX => super.x;
      set superX(int v) { super.x = v; }
    }
    ```

* Breaking change - infer list and map literals from the context type as well as
    their values, consistent with generic methods and instance creation
    (SDK issue [27151](https://github.com/dart-lang/sdk/issues/27151)).

    ```dart
    import 'dart:async';
    main() async {
      var b = new Future<B>.value(new B());
      var c = new Future<C>.value(new C());
      var/*infer List<Future<A>>*/ list = [b, c];
      var/*infer List<A>*/ result = await Future.wait(list);
    }
    class A {}
    class B extends A {}
    class C extends A {}
    ```

### Tool changes

* `dartfmt` - upgraded to v0.2.10
    * Don't crash on annotations before parameters with trailing commas.
    * Always split enum declarations if they end in a trailing comma.
    * Add `--set-exit-if-changed` to set the exit code on a change.

* Pub
  * Pub no longer generates a `packages/` directory by default.  Instead, it
    generates a `.packages` file, called a package spec. To generate
    a `packages/` directory in addition to the package spec, use the
    `--packages-dir` flag with `pub get`, `pub upgrade`, and `pub downgrade`.
    See the [Good-bye
    symlinks](http://news.dartlang.org/2016/10/good-bye-symlinks.html) article
    for details.

## 1.19.1 - 2016-09-08

Patch release, resolves one issue:

* Dartdoc:  Fixes a bug that prevented generation of docs.
  (Dartdoc issue [1233](https://github.com/dart-lang/dartdoc/issues/1233))

## 1.19.0 - 2016-08-26

### Language changes

* The language now allows a trailing comma after the last argument of a call and
 the last parameter of a function declaration. This can make long argument or
 parameter lists easier to maintain, as commas can be left as-is when
 reordering lines. For details, see SDK issue
 [26644](https://github.com/dart-lang/sdk/issues/26644).

### Tool Changes

* `dartfmt` - upgraded to v0.2.9+1
  * Support trailing commas in argument and parameter lists.
  * Gracefully handle read-only files.
  * About a dozen other bug fixes.

* Pub
  * Added a `--no-packages-dir` flag to `pub get`, `pub upgrade`, and `pub
    downgrade`. When this flag is passed, pub will not generate a `packages/`
    directory, and will remove that directory and any symlinks to it if they
    exist. Note that this replaces the unsupported `--no-package-symlinks` flag.

  * Added the ability for packages to declare a constraint on the [Flutter][]
    SDK:

    ```yaml
    environment:
      flutter: ^0.1.2
      sdk: >=1.19.0 <2.0.0
    ```

    A Flutter constraint will only be satisfiable when pub is running in the
    context of the `flutter` executable, and when the Flutter SDK version
    matches the constraint.

  * Added `sdk` as a new package source that fetches packages from a hard-coded
    SDK. Currently only the `flutter` SDK is supported:

    ```yaml
    dependencies:
      flutter_driver:
        sdk: flutter
        version: ^0.0.1
    ```

    A Flutter `sdk` dependency will only be satisfiable when pub is running in
    the context of the `flutter` executable, and when the Flutter SDK contains a
    package with the given name whose version matches the constraint.

  * `tar` files on Linux are now created with `0` as the user and group IDs.
    This fixes a crash when publishing packages while using Active Directory.

  * Fixed a bug where packages from a hosted HTTP URL were considered the same
    as packages from an otherwise-identical HTTPS URL.

  * Fixed timer formatting for timers that lasted longer than a minute.

  * Eliminate some false negatives when determining whether global executables
    are on the user's executable path.

* `dart2js`
  * `dart2dart` (aka `dart2js --output-type=dart`) has been removed (this was deprecated in Dart 1.11).

[Flutter]: https://flutter.io/

### Dart VM

*   The dependency on BoringSSL has been rolled forward. Going forward, builds
    of the Dart VM including secure sockets will require a compiler with C++11
    support. For details, see the
    [Building wiki page](https://github.com/dart-lang/sdk/wiki/Building).

### Strong Mode

*   New feature - an option to disable implicit casts
    (SDK issue [26583](https://github.com/dart-lang/sdk/issues/26583)),
    see the [documentation](https://github.com/dart-lang/dev_compiler/blob/master/doc/STATIC_SAFETY.md#disable-implicit-casts)
    for usage instructions and examples.

*   New feature - an option to disable implicit dynamic
    (SDK issue [25573](https://github.com/dart-lang/sdk/issues/25573)),
    see the [documentation](https://github.com/dart-lang/dev_compiler/blob/master/doc/STATIC_SAFETY.md#disable-implicit-dynamic)
    for usage instructions and examples.

*   Breaking change - infer generic type arguments from the
    constructor invocation arguments
    (SDK issue [25220](https://github.com/dart-lang/sdk/issues/25220)).

    ```dart
    var map = new Map<String, String>();

    // infer: Map<String, String>
    var otherMap = new Map.from(map);
    ```

*   Breaking change - infer local function return type
    (SDK issue [26414](https://github.com/dart-lang/sdk/issues/26414)).

    ```dart
    void main() {
      // infer: return type is int
      f() { return 40; }
      int y = f() + 2; // type checks
      print(y);
    }
    ```

*   Breaking change - allow type promotion from a generic type parameter
    (SDK issue [26414](https://github.com/dart-lang/sdk/issues/26965)).

    ```dart
    void fn/*<T>*/(/*=T*/ object) {
      if (object is String) {
        // Treat `object` as `String` inside this block.
        // But it will require a cast to pass it to something that expects `T`.
        print(object.substring(1));
      }
    }
    ```

* Breaking change - smarter inference for Future.then
    (SDK issue [25944](https://github.com/dart-lang/sdk/issues/25944)).
    Previous workarounds that use async/await or `.then/*<Future<SomeType>>*/`
    should no longer be necessary.

    ```dart
    // This will now infer correctly.
    Future<List<int>> t2 = f.then((_) => [3]);
    // This infers too.
    Future<int> t2 = f.then((_) => new Future.value(42));
    ```

* Breaking change - smarter inference for async functions
    (SDK issue [25322](https://github.com/dart-lang/sdk/issues/25322)).

    ```dart
    void test() async {
      List<int> x = await [4]; // was previously inferred
      List<int> y = await new Future.value([4]); // now inferred too
    }
    ```

* Breaking change - sideways casts are no longer allowed
    (SDK issue [26120](https://github.com/dart-lang/sdk/issues/26120)).

## 1.18.1 - 2016-08-02

Patch release, resolves two issues and improves performance:

* Debugger: Fixes a bug that crashes the VM
(SDK issue [26941](https://github.com/dart-lang/sdk/issues/26941))

* VM: Fixes an optimizer bug involving closures, try, and await
(SDK issue [26948](https://github.com/dart-lang/sdk/issues/26948))

* Dart2js: Speeds up generated code on Firefox
(https://codereview.chromium.org/2180533002)

## 1.18.0 - 2016-07-27

### Core library changes

* `dart:core`
  * Improved performance when parsing some common URIs.
  * Fixed bug in `Uri.resolve` (SDK issue [26804](https://github.com/dart-lang/sdk/issues/26804)).
* `dart:io`
  * Adds file locking modes `FileLock.BLOCKING_SHARED` and
    `FileLock.BLOCKING_EXCLUSIVE`.

## 1.17.1 - 2016-06-10

Patch release, resolves two issues:

* VM: Fixes a bug that caused crashes in async functions.
(SDK issue [26668](https://github.com/dart-lang/sdk/issues/26668))

* VM: Fixes a bug that caused garbage collection of reachable weak properties.
(https://codereview.chromium.org/2041413005)

## 1.17.0 - 2016-06-08

### Core library changes
* `dart:convert`
  * Deprecate `ChunkedConverter` which was erroneously added in 1.16.

* `dart:core`
  * `Uri.replace` supports iterables as values for the query parameters.
  * `Uri.parseIPv6Address` returns a `Uint8List`.

* `dart:io`
  * Added `NetworkInterface.listSupported`, which is `true` when
    `NetworkInterface.list` is supported, and `false` otherwise. Currently,
    `NetworkInterface.list` is not supported on Android.

### Tool Changes

* Pub
  * TAR files created while publishing a package on Mac OS and Linux now use a
    more portable format.

  * Errors caused by invalid arguments now print the full usage information for
    the command.

  * SDK constraints for dependency overrides are no longer considered when
    determining the total SDK constraint for a lockfile.

  * A bug has been fixed in which a lockfile was considered up-to-date when it
    actually wasn't.

  * A bug has been fixed in which `pub get --offline` would crash when a
    prerelease version was selected.

* Dartium and content shell
  * Debugging Dart code inside iframes improved, was broken.

## 1.16.1 - 2016-05-24

Patch release, resolves one issue:

* VM: Fixes a bug that caused intermittent hangs on Windows.
(SDK issue [26400](https://github.com/dart-lang/sdk/issues/26400))

## 1.16.0 - 2016-04-26

### Core library changes

* `dart:convert`
  * Added `BASE64URL` codec and corresponding `Base64Codec.urlSafe` constructor.

  * Introduce `ChunkedConverter` and deprecate chunked methods on `Converter`.

* `dart:html`

  There have been a number of **BREAKING** changes to align APIs with recent
  changes in Chrome. These include:

  * Chrome's `ShadowRoot` interface no longer has the methods `getElementById`,
    `getElementsByClassName`, and `getElementsByTagName`, e.g.,

    ```dart
    elem.shadowRoot.getElementsByClassName('clazz')
    ```

    should become:

    ```dart
    elem.shadowRoot.querySelectorAll('.clazz')
    ```

  * The `clipboardData` property has been removed from `KeyEvent`
    and `Event`. It has been moved to the new `ClipboardEvent` class, which is
    now used by `copy`, `cut`, and `paste` events.

  * The `layer` property has been removed from `KeyEvent` and
    `UIEvent`. It has been moved to `MouseEvent`.

  * The `Point get page` property has been removed from `UIEvent`.
    It still exists on `MouseEvent` and `Touch`.

  There have also been a number of other additions and removals to `dart:html`,
  `dart:indexed_db`, `dart:svg`, `dart:web_audio`, and `dart:web_gl` that
  correspond to changes to Chrome APIs between v39 and v45. Many of the breaking
  changes represent APIs that would have caused runtime exceptions when compiled
  to Javascript and run on recent Chrome releases.

* `dart:io`
  * Added `SecurityContext.alpnSupported`, which is true if a platform
    supports ALPN, and false otherwise.

### JavaScript interop

For performance reasons, a potentially **BREAKING** change was added for
libraries that use JS interop.
Any Dart file that uses `@JS` annotations on declarations (top-level functions,
classes or class members) to interop with JavaScript code will require that the
file have the annotation `@JS()` on a library directive.

```dart
@JS()
library my_library;
```

The analyzer will enforce this by generating the error:

The `@JS()` annotation can only be used if it is also declared on the library
directive.

If part file uses the `@JS()` annotation, the library that uses the part should
have the `@JS()` annotation e.g.,

```dart
// library_1.dart
@JS()
library library_1;

import 'package:js/js.dart';

part 'part_1.dart';
```

```dart
// part_1.dart
part of library_1;

@JS("frameworkStabilizers")
external List<FrameworkStabilizer> get frameworkStabilizers;
```

If your library already has a JS module e.g.,

```dart
@JS('array.utils')
library my_library;
```

Then your library will work without any additional changes.

### Analyzer

*   Static checking of `for in` statements. These will now produce static
    warnings:

    ```dart
    // Not Iterable.
    for (var i in 1234) { ... }

    // String cannot be assigned to int.
    for (int n in <String>["a", "b"]) { ... }
    ```

### Tool Changes

* Pub
  * `pub serve` now provides caching headers that should improve the performance
    of requesting large files multiple times.

  * Both `pub get` and `pub upgrade` now have a `--no-precompile` flag that
    disables precompilation of executables and transformed dependencies.

  * `pub publish` now resolves symlinks when publishing from a Git repository.
    This matches the behavior it always had when publishing a package that
    wasn't in a Git repository.

* Dart Dev Compiler
  * The **experimental** `dartdevc` executable has been added to the SDK.

  * It will help early adopters validate the implementation and provide
    feedback. `dartdevc` **is not** yet ready for production usage.

  * Read more about the Dart Dev Compiler [here][dartdevc].

[dartdevc]: https://github.com/dart-lang/dev_compiler

## 1.15.0 - 2016-03-09

### Core library changes

* `dart:async`
  * Made `StreamView` class a `const` class.

* `dart:core`
  * Added `Uri.queryParametersAll` to handle multiple query parameters with
    the same name.

* `dart:io`
  * Added `SecurityContext.usePrivateKeyBytes`,
    `SecurityContext.useCertificateChainBytes`,
    `SecurityContext.setTrustedCertificatesBytes`, and
    `SecurityContext.setClientAuthoritiesBytes`.
  * **Breaking** The named `directory` argument of
    `SecurityContext.setTrustedCertificates` has been removed.
  * Added support to `SecurityContext` for PKCS12 certificate and key
    containers.
  * All calls in `SecurityContext` that accept certificate data now accept an
    optional named parameter `password`, similar to
    `SecurityContext.usePrivateKeyBytes`, for use as the password for PKCS12
    data.

### Tool changes

* Dartium and content shell
  * The Chrome-based tools that ship as part of the Dart SDK – Dartium and
    content shell – are now based on Chrome version 45 (instead of Chrome 39).
  * Dart browser libraries (`dart:html`, `dart:svg`, etc) *have not* been
    updated.
    * These are still based on Chrome 39.
    * These APIs will be updated in a future release.
  * Note that there are experimental APIs which have changed in the underlying
    browser, and will not work with the older libraries.
    For example, `Element.animate`.

* `dartfmt` - upgraded to v0.2.4
  * Better handling for long collections with comments.
  * Always put member metadata annotations on their own line.
  * Indent functions in named argument lists with non-functions.
  * Force the parameter list to split if a split occurs inside a function-typed
    parameter.
  * Don't force a split for before a single named argument if the argument
    itself splits.

### Service protocol changes

* Fixed a documentation bug where the field `extensionRPCs` in `Isolate`
  was not marked optional.

### Experimental language features
  * Added support for [configuration-specific imports](https://github.com/munificent/dep-interface-libraries/blob/master/Proposal.md).
    On the VM and `dart2js`, they can be enabled with `--conditional-directives`.

    The analyzer requires additional configuration:
    ```yaml
    analyzer:
      language:
        enableConditionalDirectives: true
    ```

    Read about [configuring the analyzer] for more details.

[configuring the analyzer]: https://github.com/dart-lang/sdk/tree/master/pkg/analyzer#configuring-the-analyzer

## 1.14.2 - 2016-02-10

Patch release, resolves three issues:

* VM: Fixed a code generation bug on x64.
  (SDK commit [834b3f02](https://github.com/dart-lang/sdk/commit/834b3f02b6ab740a213fd808e6c6f3269bed80e5))

* `dart:io`: Fixed EOF detection when reading some special device files.
  (SDK issue [25596](https://github.com/dart-lang/sdk/issues/25596))

* Pub: Fixed an error using hosted dependencies in SDK version 1.14.
  (Pub issue [1386](https://github.com/dart-lang/pub/issues/1386))

## 1.14.1 - 2016-02-04

Patch release, resolves one issue:

* Debugger: Fixes a VM crash when a debugger attempts to set a break point
during isolate initialization.
(SDK issue [25618](https://github.com/dart-lang/sdk/issues/25618))

## 1.14.0 - 2016-01-28

### Core library changes
* `dart:async`
  * Added `Future.any` static method.
  * Added `Stream.fromFutures` constructor.

* `dart:convert`
  * `Base64Decoder.convert` now takes optional `start` and `end` parameters.

* `dart:core`
  * Added `current` getter to `StackTrace` class.
  * `Uri` class added support for data URIs
      * Added two new constructors: `dataFromBytes` and `dataFromString`.
      * Added a `data` getter for `data:` URIs with a new `UriData` class for
      the return type.
  * Added `growable` parameter to `List.filled` constructor.
  * Added microsecond support to `DateTime`: `DateTime.microsecond`,
    `DateTime.microsecondsSinceEpoch`, and
    `new DateTime.fromMicrosecondsSinceEpoch`.

* `dart:math`
  * `Random` added a `secure` constructor returning a cryptographically secure
    random generator which reads from the entropy source provided by the
    embedder for every generated random value.

* `dart:io`
  * `Platform` added a static `isIOS` getter and `Platform.operatingSystem` may
    now return `ios`.
  * `Platform` added a static `packageConfig` getter.
  * Added support for WebSocket compression as standardized in RFC 7692.
  * Compression is enabled by default for all WebSocket connections.
      * The optionally named parameter `compression` on the methods
      `WebSocket.connect`, `WebSocket.fromUpgradedSocket`, and
      `WebSocketTransformer.upgrade` and  the `WebSocketTransformer`
      constructor can be used to modify or disable compression using the new
      `CompressionOptions` class.

* `dart:isolate`
  * Added **_experimental_** support for [Package Resolution Configuration].
    * Added `packageConfig` and `packageRoot` instance getters to `Isolate`.
    * Added a `resolvePackageUri` method to `Isolate`.
    * Added named arguments `packageConfig` and `automaticPackageResolution` to
    the `Isolate.spawnUri` constructor.

[Package Resolution Configuration]: https://github.com/dart-lang/dart_enhancement_proposals/blob/master/Accepted/0005%20-%20Package%20Specification/DEP-pkgspec.md

### Tool changes

* `dartfmt`

  * Better line splitting in a variety of cases.

  * Other optimizations and bug fixes.

* Pub

  * **Breaking:** Pub now eagerly emits an error when a pubspec's "name" field
    is not a valid Dart identifier. Since packages with non-identifier names
    were never allowed to be published, and some of them already caused crashes
    when being written to a `.packages` file, this is unlikely to break many
    people in practice.

  * **Breaking:** Support for `barback` versions prior to 0.15.0 (released July
    2014) has been dropped. Pub will no longer install these older barback
    versions.

  * `pub serve` now GZIPs the assets it serves to make load times more similar
    to real-world use-cases.

  * `pub deps` now supports a `--no-dev` flag, which causes it to emit the
    dependency tree as it would be if no `dev_dependencies` were in use. This
    makes it easier to see your package's dependency footprint as your users
    will experience it.

  * `pub global run` now detects when a global executable's SDK constraint is no
    longer met and errors out, rather than trying to run the executable anyway.

  * Pub commands that check whether the lockfile is up-to-date (`pub run`, `pub
    deps`, `pub serve`, and `pub build`) now do additional verification. They
    ensure that any path dependencies' pubspecs haven't been changed, and they
    ensure that the current SDK version is compatible with all dependencies.

  * Fixed a crashing bug when using `pub global run` on a global script that
    didn't exist.

  * Fixed a crashing bug when a pubspec contains a dependency without a source
    declared.

## 1.13.2 - 2016-01-06

Patch release, resolves one issue:

* dart2js: Stack traces are not captured correctly (SDK issue [25235]
(https://github.com/dart-lang/sdk/issues/25235))

## 1.13.1 - 2015-12-17

Patch release, resolves three issues:

* VM type propagation fix: Resolves a potential crash in the Dart VM (SDK commit
 [dff13be]
(https://github.com/dart-lang/sdk/commit/dff13bef8de104d33b04820136da2d80f3c835d7))

* dart2js crash fix: Resolves a crash in pkg/js and dart2js (SDK issue [24974]
(https://github.com/dart-lang/sdk/issues/24974))

* Pub get crash on ARM: Fixes a crash triggered when running 'pub get' on ARM
 processors such as those on a Raspberry Pi (SDK issue [24855]
(https://github.com/dart-lang/sdk/issues/24855))

## 1.13.0 - 2015-11-18

### Core library changes
* `dart:async`
  * `StreamController` added getters for `onListen`, `onPause`, and `onResume`
    with the corresponding new `typedef void ControllerCallback()`.
  * `StreamController` added a getter for `onCancel` with the corresponding
    new `typedef ControllerCancelCallback()`;
  * `StreamTransformer` instances created with `fromHandlers` with no
    `handleError` callback now forward stack traces along with errors to the
    resulting streams.

* `dart:convert`
  * Added support for Base-64 encoding and decoding.
    * Added new classes `Base64Codec`, `Base64Encoder`, and `Base64Decoder`.
    * Added new top-level `const Base64Codec BASE64`.

* `dart:core`
  * `Uri` added `removeFragment` method.
  * `String.allMatches` (implementing `Pattern.allMatches`) is now lazy,
    as all `allMatches` implementations are intended to be.
  * `Resource` is deprecated, and will be removed in a future release.

* `dart:developer`
  * Added `Timeline` class for interacting with Observatory's timeline feature.
  * Added `ServiceExtensionHandler`, `ServiceExtensionResponse`, and `registerExtension` which enable developers to provide their own VM service protocol extensions.

* `dart:html`, `dart:indexed_db`, `dart:svg`, `dart:web_audio`, `dart:web_gl`, `dart:web_sql`
  * The return type of some APIs changed from `double` to `num`. Dartium is now
    using
    JS interop for most operations. JS does not distinguish between numeric
    types, and will return a number as an int if it fits in an int. This will
    mostly cause an error if you assign to something typed `double` in
    checked mode. You may
    need to insert a `toDouble()` call or accept `num`. Examples of APIs that
    are affected include `Element.getBoundingClientRect` and
    `TextMetrics.width`.

* `dart:io`
  * **Breaking:** Secure networking has changed, replacing the NSS library
    with the BoringSSL library. `SecureSocket`, `SecureServerSocket`,
    `RawSecureSocket`,`RawSecureServerSocket`, `HttpClient`, and `HttpServer`
    now all use a `SecurityContext` object which contains the certificates
    and keys used for secure TLS (SSL) networking.

    This is a breaking change for server applications and for some client
    applications. Certificates and keys are loaded into the `SecurityContext`
    from PEM files, instead of from an NSS certificate database. Information
    about how to change applications that use secure networking is at
    https://www.dartlang.org/server/tls-ssl.html

  * `HttpClient` no longer sends URI fragments in the request. This is not
    allowed by the HTTP protocol.
    The `HttpServer` still gracefully receives fragments, but discards them
    before delivering the request.
  * To allow connections to be accepted on the same port across different
    isolates, set the `shared` argument to `true` when creating server socket
    and `HttpServer` instances.
    * The deprecated `ServerSocketReference` and `RawServerSocketReference`
      classes have been removed.
    * The corresponding `reference` properties on `ServerSocket` and
      `RawServerSocket` have been removed.

* `dart:isolate`
  * `spawnUri` added an `environment` named argument.

### Tool changes

* `dart2js` and Dartium now support improved Javascript Interoperability via the
  [js package](https://pub.dartlang.org/packages/js).

* `docgen` and `dartdocgen` no longer ship in the SDK. The `docgen` sources have
   been removed from the repository.

* This is the last release to ship the VM's "legacy debug protocol".
  We intend to remove the legacy debug protocol in Dart VM 1.14.

* The VM's Service Protocol has been updated to version 3.0 to take care
  of a number of issues uncovered by the first few non-observatory
  clients.  This is a potentially breaking change for clients.

* Dartium has been substantially changed. Rather than using C++ calls into
  Chromium internals for DOM operations it now uses JS interop.
  The DOM objects in `dart:html` and related libraries now wrap
  a JavaScript object and delegate operations to it. This should be
  mostly transparent to users. However, performance and memory characteristics
  may be different from previous versions. There may be some changes in which
  DOM objects are wrapped as Dart objects. For example, if you get a reference
  to a Window object, even through JS interop, you will always see it as a
  Dart Window, even when used cross-frame. We expect the change to using
  JS interop will make it much simpler to update to new Chrome versions.

## 1.12.2 - 2015-10-21

### Core library changes

* `dart:io`

  * A memory leak in creation of Process objects is fixed.

## 1.12.1 - 2015-09-08

### Tool changes

* Pub

  * Pub will now respect `.gitignore` when validating a package before it's
    published. For example, if a `LICENSE` file exists but is ignored, that is
    now an error.

  * If the package is in a subdirectory of a Git repository and the entire
    subdirectory is ignored with `.gitignore`, pub will act as though nothing
    was ignored instead of uploading an empty package.

  * The heuristics for determining when `pub get` needs to be run before various
    commands have been improved. There should no longer be false positives when
    non-dependency sections of the pubspec have been modified.

## 1.12.0 - 2015-08-31

### Language changes

* Null-aware operators
    * `??`: if null operator. `expr1 ?? expr2` evaluates to `expr1` if
      not `null`, otherwise `expr2`.
    * `??=`: null-aware assignment. `v ??= expr` causes `v` to be assigned
      `expr` only if `v` is `null`.
    * `x?.p`: null-aware access. `x?.p` evaluates to `x.p` if `x` is not
      `null`, otherwise evaluates to `null`.
    * `x?.m()`: null-aware method invocation. `x?.m()` invokes `m` only
      if `x` is not `null`.

### Core library changes

* `dart:async`
  * `StreamController` added setters for the `onListen`, `onPause`, `onResume`
    and `onCancel` callbacks.

* `dart:convert`
  * `LineSplitter` added a `split` static method returning an `Iterable`.

* `dart:core`
  * `Uri` class now perform path normalization when a URI is created.
    This removes most `..` and `.` sequences from the URI path.
    Purely relative paths (no scheme or authority) are allowed to retain
    some leading "dot" segments.
    Also added `hasAbsolutePath`, `hasEmptyPath`, and `hasScheme` properties.

* `dart:developer`
  * New `log` function to transmit logging events to Observatory.

* `dart:html`
  * `NodeTreeSanitizer` added the `const trusted` field. It can be used
    instead of defining a `NullTreeSanitizer` class when calling
    `setInnerHtml` or other methods that create DOM from text. It is
    also more efficient, skipping the creation of a `DocumentFragment`.

* `dart:io`
  * Added two new file modes, `WRITE_ONLY` and `WRITE_ONLY_APPEND` for
    opening a file write only.
    [eaeecf2](https://github.com/dart-lang/sdk/commit/eaeecf2ed13ba6c7fbfd653c3c592974a7120960)
  * Change stdout/stderr to binary mode on Windows.
    [4205b29](https://github.com/dart-lang/sdk/commit/4205b2997e01f2cea8e2f44c6f46ed6259ab7277)

* `dart:isolate`
  * Added `onError`, `onExit` and `errorsAreFatal` parameters to
    `Isolate.spawnUri`.

* `dart:mirrors`
  * `InstanceMirror.delegate` moved up to `ObjectMirror`.
  * Fix InstanceMirror.getField optimization when the selector is an operator.
  * Fix reflective NoSuchMethodErrors to match their non-reflective
    counterparts when due to argument mismatches. (VM only)

### Tool changes

* Documentation tools

  * `dartdoc` is now the default tool to generate static HTML for API docs.
    [Learn more](https://pub.dartlang.org/packages/dartdoc).

  * `docgen` and `dartdocgen` have been deprecated. Currently plan is to remove
    them in 1.13.

* Formatter (`dartfmt`)

  * Over 50 bugs fixed.

  * Optimized line splitter is much faster and produces better output on
    complex code.

* Observatory
  * Allocation profiling.

  * New feature to display output from logging.

  * Heap snapshot analysis works for 64-bit VMs.

  * Improved ability to inspect typed data, regex and compiled code.

  * Ability to break on all or uncaught exceptions from Observatory's debugger.

  * Ability to set closure-specific breakpoints.

  * 'anext' - step past await/yield.

  * Preserve when a variable has been expanded/unexpanded in the debugger.

  * Keep focus on debugger input box whenever possible.

  * Echo stdout/stderr in the Observatory debugger.  Standalone-only so far.

  * Minor fixes to service protocol documentation.

* Pub

  * **Breaking:** various commands that previously ran `pub get` implicitly no
    longer do so. Instead, they merely check to make sure the ".packages" file
    is newer than the pubspec and the lock file, and fail if it's not.

  * Added support for `--verbosity=error` and `--verbosity=warning`.

  * `pub serve` now collapses multiple GET requests into a single line of
    output. For full output, use `--verbose`.

  * `pub deps` has improved formatting for circular dependencies on the
    entrypoint package.

  * `pub run` and `pub global run`

    * **Breaking:** to match the behavior of the Dart VM, executables no longer
      run in checked mode by default. A `--checked` flag has been added to run
      them in checked mode manually.

    * Faster start time for executables that don't import transformed code.

    * Binstubs for globally-activated executables are now written in the system
      encoding, rather than always in `UTF-8`. To update existing executables,
      run `pub cache repair`.

  * `pub get` and `pub upgrade`

    * Pub will now generate a ".packages" file in addition to the "packages"
      directory when running `pub get` or similar operations, per the
      [package spec proposal][]. Pub now has a `--no-package-symlinks` flag that
      will stop "packages" directories from being generated at all.

    * An issue where HTTP requests were sometimes made even though `--offline`
      was passed has been fixed.

    * A bug with `--offline` that caused an unhelpful error message has been
      fixed.

    * Pub will no longer time out when a package takes a long time to download.

  * `pub publish`

    * Pub will emit a non-zero exit code when it finds a violation while
      publishing.

    * `.gitignore` files will be respected even if the package isn't at the top
      level of the Git repository.

  * Barback integration

    * A crashing bug involving transformers that only apply to non-public code
      has been fixed.

    * A deadlock caused by declaring transformer followed by a lazy transformer
      (such as the built-in `$dart2js` transformer) has been fixed.

    * A stack overflow caused by a transformer being run multiple times on the
      package that defines it has been fixed.

    * A transformer that tries to read a non-existent asset in another package
      will now be re-run if that asset is later created.

[package spec proposal]: https://github.com/lrhn/dep-pkgspec

### VM Service Protocol Changes

* **BREAKING** The service protocol now sends JSON-RPC 2.0-compatible
  server-to-client events. To reflect this, the service protocol version is
  now 2.0.

* The service protocol now includes a `"jsonrpc"` property in its responses, as
  opposed to `"json-rpc"`.

* The service protocol now properly handles requests with non-string ids.
  Numeric ids are no longer converted to strings, and null ids now don't produce
  a response.

* Some RPCs that didn't include a `"jsonrpc"` property in their responses now
  include one.

## 1.11.2 - 2015-08-03

### Core library changes

* Fix a bug where `WebSocket.close()` would crash if called after
  `WebSocket.cancel()`.

## 1.11.1 - 2015-07-02

### Tool changes

* Pub will always load Dart SDK assets from the SDK whose `pub` executable was
  run, even if a `DART_SDK` environment variable is set.

## 1.11.0 - 2015-06-25

### Core library changes

* `dart:core`
  * `Iterable` added an `empty` constructor.
    [dcf0286](https://github.com/dart-lang/sdk/commit/dcf0286f5385187a68ce9e66318d3bf19abf454b)
  * `Iterable` can now be extended directly. An alternative to extending
    `IterableBase` from `dart:collection`.
  * `List` added an `unmodifiable` constructor.
    [r45334](https://code.google.com/p/dart/source/detail?r=45334)
  * `Map` added an `unmodifiable` constructor.
    [r45733](https://code.google.com/p/dart/source/detail?r=45733)
  * `int` added a `gcd` method.
    [a192ef4](https://github.com/dart-lang/sdk/commit/a192ef4acb95fad1aad1887f59eed071eb5e8201)
  * `int` added a `modInverse` method.
    [f6f338c](https://github.com/dart-lang/sdk/commit/f6f338ce67eb8801b350417baacf6d3681b26002)
  * `StackTrace` added a `fromString` constructor.
    [68dd6f6](https://github.com/dart-lang/sdk/commit/68dd6f6338e63d0465041d662e778369c02c2ce6)
  * `Uri` added a `directory` constructor.
    [d8dbb4a](https://github.com/dart-lang/sdk/commit/d8dbb4a60f5e8a7f874c2a4fbf59eaf1a39f4776)
  * List iterators may not throw `ConcurrentModificationError` as eagerly in
    release mode. In checked mode, the modification check is still as eager
    as possible.
    [r45198](https://github.com/dart-lang/sdk/commit/5a79c03)

* `dart:developer` - **NEW**
  * Replaces the deprecated `dart:profiler` library.
  * Adds new functions `debugger` and `inspect`.
    [6e42aec](https://github.com/dart-lang/sdk/blob/6e42aec4f64cf356dde7bad9426e07e0ea5b58d5/sdk/lib/developer/developer.dart)

* `dart:io`
  * `FileSystemEntity` added a `uri` property.
    [8cf32dc](https://github.com/dart-lang/sdk/commit/8cf32dc1a1664b516e57f804524e46e55fae88b2)
  * `Platform` added a `static resolvedExecutable` property.
    [c05c8c6](https://github.com/dart-lang/sdk/commit/c05c8c66069db91cc2fd48691dfc406c818d411d)

* `dart:html`
  * `Element` methods, `appendHtml` and `insertAdjacentHtml` now take `nodeValidator`
    and `treeSanitizer` parameters, and the inputs are consistently
    sanitized.
    [r45818 announcement](https://groups.google.com/a/dartlang.org/forum/#!topic/announce/GVO7EAcPi6A)

* `dart:isolate`
  * **BREAKING** The positional `priority` parameter of `Isolate.ping` and `Isolate.kill` is
    now a named parameter named `priority`.
  * **BREAKING** Removed the `Isolate.AS_EVENT` priority.
  * `Isolate` methods `ping` and `addOnExitListener` now have a named parameter
    `response`.
    [r45092](https://github.com/dart-lang/sdk/commit/1b208bd)
  * `Isolate.spawnUri` added a named argument `checked`.
  * Remove the experimental state of the API.

* `dart:profiler` - **DEPRECATED**
  * This library will be removed in 1.12. Use `dart:developer` instead.

### Tool changes

* This is the first release that does not include the Eclipse-based
  **Dart Editor**.
  See [dartlang.org/tools](https://www.dartlang.org/tools/) for alternatives.
* This is the last release that ships the (unsupported)
  dart2dart (aka `dart2js --output-type=dart`) utility as part
  of dart2js

## 1.10.0 – 2015-04-29

### Core library changes

* `dart:convert`
  * **POTENTIALLY BREAKING** Fix behavior of `HtmlEscape`. It no longer escapes
  no-break space (U+00A0) anywhere or forward slash (`/`, `U+002F`) in element
  context. Slash is still escaped using `HtmlEscapeMode.UNKNOWN`.
  [r45003](https://github.com/dart-lang/sdk/commit/8b8223d),
  [r45153](https://github.com/dart-lang/sdk/commit/8a5d049),
  [r45189](https://github.com/dart-lang/sdk/commit/3c39ad2)

* `dart:core`
  * `Uri.parse` added `start` and `end` positional arguments.

* `dart:html`
  * **POTENTIALLY BREAKING** `CssClassSet` method arguments must now be 'tokens', i.e. non-empty
  strings with no white-space characters. The implementation was incorrect for
  class names containing spaces. The fix is to forbid spaces and provide a
  faster implementation.
  [Announcement](https://groups.google.com/a/dartlang.org/d/msg/announce/jmUI2XJHfC8/UZUCvJH3p2oJ)

* `dart:io`

  * `ProcessResult` now exposes a constructor.
  * `import` and `Isolate.spawnUri` now supports the
    [Data URI scheme](http://en.wikipedia.org/wiki/Data_URI_scheme) on the VM.

## Tool Changes

### pub

  * Running `pub run foo` within a package now runs the `foo` executable defined
    by the `foo` package. The previous behavior ran `bin/foo`. This makes it
    easy to run binaries in dependencies, for instance `pub run test`.

  * On Mac and Linux, signals sent to `pub run` and forwarded to the child
    command.

## 1.9.3 – 2015-04-14

This is a bug fix release which merges a number of commits from `bleeding_edge`.

* dart2js: Addresses as issue with minified Javascript output with CSP enabled -
  [r44453](https://code.google.com/p/dart/source/detail?r=44453)

* Editor: Fixes accidental updating of files in the pub cache during rename
  refactoring - [r44677](https://code.google.com/p/dart/source/detail?r=44677)

* Editor: Fix for
  [issue 23032](https://code.google.com/p/dart/issues/detail?id=23032)
  regarding skipped breakpoints on Windows -
  [r44824](https://code.google.com/p/dart/source/detail?r=44824)

* dart:mirrors: Fix `MethodMirror.source` when the method is on the first line
  in a script -
  [r44957](https://code.google.com/p/dart/source/detail?r=44957),
  [r44976](https://code.google.com/p/dart/source/detail?r=44976)

* pub: Fix for
  [issue 23084](https://code.google.com/p/dart/issues/detail?id=23084):
  Pub can fail to load transformers necessary for local development -
  [r44876](https://code.google.com/p/dart/source/detail?r=44876)

## 1.9.1 – 2015-03-25

### Language changes

* Support for `async`, `await`, `sync*`, `async*`, `yield`, `yield*`, and `await
  for`. See the [the language tour][async] for more details.

* Enum support is fully enabled. See [the language tour][enum] for more details.

[async]: https://www.dartlang.org/docs/dart-up-and-running/ch02.html#asynchrony
[enum]: https://www.dartlang.org/docs/dart-up-and-running/ch02.html#enums

### Tool changes

* The formatter is much more comprehensive and generates much more readable
  code. See [its tool page][dartfmt] for more details.

* The analysis server is integrated into the IntelliJ plugin and the Dart
  editor. This allows analysis to run out-of-process, so that interaction
  remains smooth even for large projects.

* Analysis supports more and better hints, including unused variables and unused
  private members.

[dartfmt]: https://www.dartlang.org/tools/dartfmt/

### Core library changes

#### Highlights

* There's a new model for shared server sockets with no need for a `Socket`
  reference.

* A new, much faster [regular expression engine][regexp].

* The Isolate API now works across the VM and `dart2js`.

[regexp]: http://news.dartlang.org/2015/02/irregexp-dart-vms-new-regexp.html

#### Details

For more information on any of these changes, see the corresponding
documentation on the [Dart API site](http://api.dartlang.org).

* `dart:async`:

  * `Future.wait` added a new named argument, `cleanUp`, which is a callback
    that releases resources allocated by a successful `Future`.

  * The `SynchronousStreamController` class was added as an explicit name for
    the type returned when the `sync` argument is passed to `new
    StreamController`.

* `dart:collection`: The `new SplayTreeSet.from(Iterable)` constructor was
  added.

* `dart:convert`: `Utf8Encoder.convert` and `Utf8Decoder.convert` added optional
  `start` and `end` arguments.

* `dart:core`:

  * `RangeError` added new static helper functions: `checkNotNegative`,
    `checkValidIndex`, `checkValidRange`, and `checkValueInInterval`.

  * `int` added the `modPow` function.

  * `String` added the `replaceFirstMapped` and `replaceRange` functions.

* `dart:io`:

  * Support for locking files to prevent concurrent modification was added. This
    includes the `File.lock`, `File.lockSync`, `File.unlock`, and
    `File.unlockSync` functions as well as the `FileLock` class.

  * Support for starting detached processes by passing the named `mode` argument
    (a `ProcessStartMode`) to `Process.start`. A process can be fully attached,
    fully detached, or detached except for its standard IO streams.

  * `HttpServer.bind` and `HttpServer.bindSecure` added the `v6Only` named
    argument. If this is true, only IPv6 connections will be accepted.

  * `HttpServer.bind`, `HttpServer.bindSecure`, `ServerSocket.bind`,
    `RawServerSocket.bind`, `SecureServerSocket.bind` and
    `RawSecureServerSocket.bind` added the `shared` named argument. If this is
    true, multiple servers or sockets in the same Dart process may bind to the
    same address, and incoming requests will automatically be distributed
    between them.

  * **Deprecation:** the experimental `ServerSocketReference` and
    `RawServerSocketReference` classes, as well as getters that returned them,
    are marked as deprecated. The `shared` named argument should be used
    instead. These will be removed in Dart 1.10.

  * `Socket.connect` and `RawSocket.connect` added the `sourceAddress` named
    argument, which specifies the local address to bind when making a
    connection.

  * The static `Process.killPid` method was added to kill a process with a given
    PID.

  * `Stdout` added the `nonBlocking` instance property, which returns a
    non-blocking `IOSink` that writes to standard output.

* `dart:isolate`:

  * The static getter `Isolate.current` was added.

  * The `Isolate` methods `addOnExitListener`, `removeOnExitListener`,
    `setErrorsFatal`, `addOnErrorListener`, and `removeOnErrorListener` now work
    on the VM.

  * Isolates spawned via `Isolate.spawn` now allow most objects, including
    top-level and static functions, to be sent between them.

## 1.8.5 – 2015-01-21

* Code generation for SIMD on ARM and ARM64 is fixed.

* A possible crash on MIPS with newer GCC toolchains has been prevented.

* A segfault when using `rethrow` was fixed ([issue 21795][]).

[issue 21795]: https://code.google.com/p/dart/issues/detail?id=21795

## 1.8.3 – 2014-12-10

* Breakpoints can be set in the Editor using file suffixes ([issue 21280][]).

* IPv6 addresses are properly handled by `HttpClient` in `dart:io`, fixing a
  crash in pub ([issue 21698][]).

* Issues with the experimental `async`/`await` syntax have been fixed.

* Issues with a set of number operations in the VM have been fixed.

* `ListBase` in `dart:collection` always returns an `Iterable` with the correct
  type argument.

[issue 21280]: https://code.google.com/p/dart/issues/detail?id=21280
[issue 21698]: https://code.google.com/p/dart/issues/detail?id=21698

## 1.8.0 – 2014-11-28

* `dart:collection`: `SplayTree` added the `toSet` function.

* `dart:convert`: The `JsonUtf8Encoder` class was added.

* `dart:core`:

  * The `IndexError` class was added for errors caused by an index being outside
    its expected range.

  * The `new RangeError.index` constructor was added. It forwards to `new
    IndexError`.

  * `RangeError` added three new properties. `invalidProperty` is the value that
    caused the error, and `start` and `end` are the minimum and maximum values
    that the value is allowed to assume.

  * `new RangeError.value` and `new RangeError.range` added an optional
    `message` argument.

  * The `new String.fromCharCodes` constructor added optional `start` and `end`
    arguments.

* `dart:io`:

  * Support was added for the [Application-Layer Protocol Negotiation][alpn]
    extension to the TLS protocol for both the client and server.

  * `SecureSocket.connect`, `SecureServerSocket.bind`,
    `RawSecureSocket.connect`, `RawSecureSocket.secure`,
    `RawSecureSocket.secureServer`, and `RawSecureServerSocket.bind` added a
    `supportedProtocols` named argument for protocol negotiation.

  * `RawSecureServerSocket` added a `supportedProtocols` field.

  * `RawSecureSocket` and `SecureSocket` added a `selectedProtocol` field which
    contains the protocol selected during protocol negotiation.

[alpn]: https://tools.ietf.org/html/rfc7301

## 1.7.0 – 2014-10-15

### Tool changes

* `pub` now generates binstubs for packages that are globally activated so that
  they can be put on the user's `PATH` and used as normal executables. See the
  [`pub global activate` documentation][pub global activate].

* When using `dart2js`, deferred loading now works with multiple Dart apps on
  the same page.

[pub global activate]: https://www.dartlang.org/tools/pub/cmd/pub-global.html#running-a-script-from-your-path

### Core library changes

* `dart:async`: `Zone`, `ZoneDelegate`, and `ZoneSpecification` added the
  `errorCallback` function, which allows errors that have been programmatically
  added to a `Future` or `Stream` to be intercepted.

* `dart:io`:

  * **Breaking change:** `HttpClient.close` must be called for all clients or
    they will keep the Dart process alive until they time out. This fixes the
    handling of persistent connections. Previously, the client would shut down
    immediately after a request.

  * **Breaking change:** `HttpServer` no longer compresses all traffic by
    default. The new `autoCompress` property can be set to `true` to re-enable
    compression.

* `dart:isolate`: `Isolate.spawnUri` added the optional `packageRoot` argument,
  which controls how it resolves `package:` URIs.<|MERGE_RESOLUTION|>--- conflicted
+++ resolved
@@ -1,13 +1,3 @@
-## 2.0.0-dev.51.0
-
-### Tool Changes
-
-<<<<<<< HEAD
-=======
-#### Pub
-
-#### Other Tools
-
 ## 2.0.0-dev.52.0
 
 ### Tool Changes
@@ -29,7 +19,6 @@
 
 ### Tool Changes
 
->>>>>>> 5087ffa4
 #### dartfmt
   * Fixes a runtime error when dart_style is itself run in Dart 2.
   * Force splitting an empty block as the then body of an if with an else.
