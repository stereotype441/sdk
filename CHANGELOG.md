<<<<<<< HEAD
## 2.0.0-dev.40.0
=======
## 2.0.0-dev.XX.0
(Add new changes here, and they will be copied to the
 change section for the next dev version)

### Language

### Core library changes

### Tool Changes

#### Pub

* Pub will now automatically retry HTTP requests that fail with an IO error
  ([issue 1826][pub#1826]).

* `pub deps` now includes the SDK version. This makes the output more helpful
  when included in bug reports ([issue 1827][pub#1827]).

* `build` and `serve` now print a deprecation warning pointing users to
  https://webdev.dartlang.org/dart-2 ([issue 1823][pub#1823]).

[pub#1823]: https://github.com/dart-lang/pub/issues/1823
[pub#1826]: https://github.com/dart-lang/pub/issues/1826
[pub#1827]: https://github.com/dart-lang/pub/issues/1827

## 2.0.0-dev.40.0

### Core library changes

* The Web libraries were re-genereated using Chrome 63 WebIDLs.
  See https://github.com/dart-lang/sdk/wiki/Chrome-63-Dart-Web-Libraries for
  details.

## 2.0.0-dev.39.0
>>>>>>> bd6f28f4

## 2.0.0-dev.39.0
### Tool Changes
#### Pub
<<<<<<< HEAD
  * fixed bug in dart2js transformer when using the common front-end.

## 2.0.0-dev.38.0
=======

* fixed bug in dart2js transformer when using the common front-end.
>>>>>>> bd6f28f4

## 2.0.0-dev.37.0
### Tool Changes
#### dart2js
  * The dart2js compiler now uses the common front-end by default. This is a
    step towards supporting Dart 2.0. At this time dart2js has no semantic
    changes: the Dart 2.0 strong-mode semantics are not enabled, so dart2js
    continues to support the Dart 1 type system. This change however lets us
    start supporting new syntactic features of Dart 2.0, like optional
    new/const. With this change you may notice:

    * small code differences (~1% code size): some code is generated slightly
      different, this is expected because the internal representation of the
      program has small differences between the old and new front end.

    * source-maps changes: with the new front-end, dart2js also is using a new
      mechanism to generate source-map files. We don't expect big differences
      here either, the new source-maps try to encode more data for locations
      that are commonly used during debugging.

    * some missing errors: the CFE is not complete and may not report some
      static errors that the old front-end did. This is temporary. If you run
      the analyzer on all your project already, you may never notice those
      missing error messages.

    * as announced earlier, this is the first version of dart2js that no longer
      supports `dart:mirrors`.

    * this is the first version of dart2js that no longer supports
      `--package-root`, which long ago was deprecated in favor of `--packages`.

#### Pub

* dart2js transformer runs with the common front-end.

## 2.0.0-dev.36.0

### Core library changes
* `dart:core`
  * Temporarily disabled the `whereType` method until generic methods are
    enabled on all platforms
    ([issue 32463](https://github.com/dart-lang/sdk/issues/32463)).
  * Changed return type of `UriData.dataAsBytes` to `Uint8List`.
* `dart:convert`
  * Added `jsonEncode`, `jsonDecode`, `base64Encode`, `base64UrlEncode` and
    `base64Decode` top-level functions.
  * Changed return type of `encode` on `AsciiCodec` and `Latin1Codec`,
    and `convert` on `AsciiEncoder`, `Latin1Encoder`, to `Uint8List`.

## 2.0.0

### Language
* A string in a `part of` declaration may now be used to refer to the library
  this file is part of.
  A library part can now declare its library either as:
  `part of name.of.library;` or as `part of "uriReferenceOfLibrary.dart";`.
  This allows libraries with no library declarations (and therefore no name)
  to have parts, and it allows tools to easily find the library of a part
  file.
* Added support for starting `async` functions synchronously. All tools (VM,
  dart2js, DDC) have now a flag `--sync-async` to enable this behavior.
  Currently this behavior is opt-in. It will become the default.
* The type `void` is now a Top type like `dynamic`, and `Object`. It also now
  has new errors for being used where not allowed (such as being assigned to any
  non-`void`-typed parameter). Some libraries (importantly, mockito) may need to
  be updated to accept void values to keep their APIs working.

#### Strong Mode

* Future flattening is now done only as specified in the Dart 2.0 spec, rather
than more broadly.  This means that the following code will now have an error on
the assignment to `y`.

  ```dart
  test() {
    Future<int> f;
    var x = f.then<Future<List<int>>>((x) => []);
    Future<List<int>> y = x;
  }
  ```

### Core library changes

* `dart:async`

  * `Stream`:
    * Added `cast`, `castFrom`, and `retype`.
    * Changed `firstWhere`, `lastWhere`, and `singleWhere` to return `Future<T>`
      and added an optional `T orElse()` callback.
  * `StreamTransformer`: added `cast`, `castFrom`, `retype`.
  * `StreamTransformerBase`: new class.
  * `Timer`: added `tick` property.
  * `Zone`
    * changed to be strong-mode clean.
      This required some breaking API changes.
      See https://goo.gl/y9mW2x for more information.
    * Added `bindBinaryCallbackGuarded`, `bindCallbackGuarded`, and
      `bindUnaryCallbackGuarded`.
    * Renamed `Zone.ROOT` to `Zone.root`.

* `dart:cli`

  * *New* "provisional" library for CLI-specific features.

  * `waitFor`: function that suspends a stack to wait for a `Future` to
    complete.

* `dart:collection`

  * `MapBase`: added `mapToString`.
  * `LinkedHashMap` no longer implements `HashMap`
  * `LinkedHashSet` no longer implements `HashSet`.
  * Added `of` constructor to `Queue`, `ListQueue`,
    `DoubleLinkedQueue`, `HashSet`, `LinkedHashSet`, `SplayTreeSet`,
    `Map`, `HashMap`, `LinkedHashMap`, `SplayTreeMap`.

* `dart:convert`

  * `Base64Codec.decode` return type is now `Uint8List`.
  * `JsonUnsupportedObjectError`: added `partialResult` property
  * `LineSplitter` now implements `StreamTransformer<String, String>` instead of
    `Converter`.
    It retains `Converter` methods `convert` and `startChunkedConversion`.
  * `Utf8Decoder` when compiled with dart2js uses the browser's `TextDecoder` in
    some common cases for faster decoding.
  * Renamed `ASCII`, `BASE64`, `BASE64URI`, `JSON`, `LATIN1` and `UTF8` to
    `ascii`, `base64`, `base64Uri`, `json`, `latin1` and `utf8`.
  * Renamed the `HtmlEscapeMode` constants `UNKNOWN`, `ATTRIBUTE`,
    `SQ_ATTRIBUTE` and `ELEMENT` to `unknown`, `attribute`, `sqAttribute` and
    `elements`.

* `dart:core`

  * `BigInt` class added to support integers greater than 64-bits.
  * Deprecated the `proxy` annotation.
  * Added `Provisional` class and `provisional` field.
  * Added `pragma` annotation.
  * `RegExp` added static `escape` function.
  * The `Uri` class now correctly handles paths while running on Node.js on
    Windows.
  * Core collection changes
      * `Iterable` added members `cast`, `castFrom`, `followedBy`, `retype` and
        `whereType`.
      * `Iterable.singleWhere` added `orElse` parameter.
      * `List` added `+` operator, `first` and `last` setters, and `indexWhere`
        and `lastIndexWhere` methods, and static `copyRange` and `writeIterable`
        methods.
      * `Map` added `fromEntries` constructor.
      * `Map` added `addEntries`, `cast`, `entries`, `map`, `removeWhere`,
        `retype`, `update` and `updateAll` members.
      * `MapEntry`: new class used by `Map.entries`.
      * *Note*: if a class extends `IterableBase`, `ListBase`, `SetBase` or
        `MapBase` (or uses the corresponding mixins) from `dart:collection`, the
        new members are implemented automatically.
      * Added `of` constructor to `List`, `Set`, `Map`.
  * Renamed `double.INFINITY`, `double.NEGATIVE_INFINITY`, `double.NAN`,
    `double.MAX_FINITE` and `double.MIN_POSITIVE`
    to `double.infinity`, `double.negativeInfinity`, `double.nan`,
    `double.maxFinite` and `double.minPositive`.
  * Renamed the following constants in `DateTime` to lower case:
    `MONDAY` through `SUNDAY`, `DAYS_PER_WEEK` (as `daysPerWeek`),
    `JANUARY` through `DECEMBER` and `MONTHS_PER_YEAR` (as `monthsPerYear`).
  * Renamed the following constants in `Duration` to lower case:
    `MICROSECONDS_PER_MILLISECOND` to `microsecondsPerMillisecond`,
    `MILLISECONDS_PER_SECOND` to `millisecondsPerSecond`,
    `SECONDS_PER_MINUTE` to `secondsPerMinute`,
    `MINUTES_PER_HOUR` to `minutesPerHour`,
    `HOURS_PER_DAY` to `hoursPerDay`,
    `MICROSECONDS_PER_SECOND` to `microsecondsPerSecond`,
    `MICROSECONDS_PER_MINUTE` to `microsecondsPerMinute`,
    `MICROSECONDS_PER_HOUR` to `microsecondsPerHour`,
    `MICROSECONDS_PER_DAY` to `microsecondsPerDay`,
    `MILLISECONDS_PER_MINUTE` to `millisecondsPerMinute`,
    `MILLISECONDS_PER_HOUR` to `millisecondsPerHour`,
    `MILLISECONDS_PER_DAY` to `millisecondsPerDay`,
    `SECONDS_PER_HOUR` to `secondsPerHour`,
    `SECONDS_PER_DAY` to `secondsPerDay`,
    `MINUTES_PER_DAY` to `minutesPerDay`, and
    `ZERO` to `zero`.
  * Added `typeArguments` to `Invocation` class.
  * Added constructors to invocation class that allows creation of
    `Invocation` objects directly, without going through `noSuchMethod`.
  * Added `unaryMinus` and `empty` constant symbols on the `Symbol` class.

* `dart:developer`

  * `Flow` class added.
  * `Timeline.startSync` and `Timeline.timeSync` now accept an optional
    parameter `flow` of type `Flow`. The `flow` parameter is used to generate
    flow timeline events that are enclosed by the slice described by
    `Timeline.{start,finish}Sync` and `Timeline.timeSync`.

<!--
Still need entries for all changes to dart:html since 1.x
-->

* `dart:io`

  * `HttpStatus` added `UPGRADE_REQUIRED`.
  * `IOOverrides` and `HttpOverrides` added to aid in writing tests that wish to
    mock varios `dart:io` objects.
  * `Platform.operatingSystemVersion` added  that gives a platform-specific
    String describing the version of the operating system.
  * `ProcessStartMode.INHERIT_STDIO` added, which allows a child process to
    inherit the parent's stdio handles.
  * `RawZLibFilter` added  for low-level access to compression and
    decompression routines.
  * Unified backends for `SecureSocket`, `SecurityContext`, and
    `X509Certificate` to be consistent across all platforms. All
    `SecureSocket`, `SecurityContext`, and `X509Certificate` properties and
    methods are now supported on iOS and OSX.
  * `SecurityContext.alpnSupported` deprecated as ALPN is now supported on all
    platforms.
  * `SecurityContext`: added `withTrustedRoots` named optional parameter
    constructor, which defaults to false.
  * Added a `timeout` parameter to `Socket.connect`, `RawSocket.connect`,
    `SecureSocket.connect` and `RawSecureSocket.connect`. If a connection attempt
    takes longer than the duration specified in `timeout`, a `SocketException`
    will be thrown. Note: if the duration specified in `timeout` is greater than
    the OS level timeout, a timeout may occur sooner than specified in
    `timeout`.
  * `Stdin.hasTerminal` added, which is true if stdin is attached to a terminal.
  * `WebSocket` added static `userAgent` property.
  * `RandomAccessFile.close` returns `Future<void>`

* `dart:isolate`

  * Make `Isolate.spawn` take a type parameter representing the argument type
    of the provided function. This allows functions with arguments types other
    than `Object` in strong mode.
  * Rename `IMMEDIATE` and `BEFORE_NEXT_EVENT` on `Isolate` to `immediate` and
    `beforeNextEvent`.

<!--
Still need entries for all changes to dart:js since 1.x
-->

* `dart.math`

  * Renamed `E`, `LN10`, `LN`, `LOG2E`, `LOG10E`, `PI`, `SQRT1_2` and `SQRT2`
    to `e`, `ln10`, `ln`, `log2e`, `log10e`, `pi`, `sqrt1_2` and `sqrt2`.

<!--
Still need entries for all changes to dart:svg since 1.x
-->

* `dart:typed_data`

  * Added `Unmodifiable` view classes over all `List` types.
  * Renamed `BYTES_PER_ELEMENT` to `bytesPerElement` on all typed data lists.
  * Renamed constants `XXXX` through `WWWW` on `Float32x4` and `Int32x4` to
    lower-case `xxxx` through `wwww`.
  * Renamed `Endinanness` to `Endian` and its constants from
    `BIG_ENDIAN`, `LITTLE_ENDIAN` and `HOST_ENDIAN` to
    `little`, `big` and `host`.

<!--
Still need entries for all changes to dart:web_audio,web_gl,web_sql since 1.x
-->

### Dart VM

* Support for MIPS has been removed.

* Dart `int` is now restricted to 64 bits. On overflow, arithmetic operations wrap
  around, and integer literals larger than 64 bits are not allowed.
  See https://github.com/dart-lang/sdk/blob/master/docs/language/informal/int64.md
  for details.

### Tool Changes

#### Analyzer

* The analyzer will no longer issue a warning when a generic type parameter
  is used as the type in an instance check. For example:

  ```dart
  test<T>() {
    print(3 is T); // No warning
  }
  ```

* New static checking of `@visibleForTesting` elements. Accessing a method,
  function, class, etc. annotated with `@visibleForTesting` from a file _not_
  in a `test/` directory will result in a new hint ([issue 28273]).
* Static analysis now respects functions annotated with `@alwaysThrows`
  ([issue 31384]).
* New hints added:
  * `NULL_AWARE_BEFORE_OPERATOR` when an operator is used after a null-aware
    access. For example:

    ```dart
    x?.a - ''; // HINT
    ```

  * `NULL_AWARE_IN_LOGICAL_OPERATOR` when an expression with null-aware access
    is used as a condition in logical operators. For example:

    ```dart
    x.a || x?.b; // HINT
    ```

[issue 28273]: https://github.com/dart-lang/sdk/issues/28273
[issue 31384]: https://github.com/dart-lang/sdk/issues/31384

#### Pub

##### SDK Constraints

There is now a default SDK constraint of `<2.0.0` for any package with no
existing upper bound. This allows us to move more safely to 2.0.0. All new
packages published on pub will now require an upper bound SDK constraint so
future major releases of Dart don't destabilize the package ecosystem.

All SDK constraint exclusive upper bounds are now treated as though they allow
pre-release versions of that upper bound. For example, the SDK constraint
`>=1.8.0 <2.0.0` now allows pre-release SDK versions such as `2.0.0-beta.3.0`.
This allows early adopters to try out packages that don't explicitly declare
support for the new version yet. You can disable this functionality by setting
the `PUB_ALLOW_PRERELEASE_SDK` environment variable to `false`.

##### Other Features

* Git dependencies may now include a `path` parameter, indicating that the
  package exists in a subdirectory of the Git repository. For example:

  ```yaml
  dependencies:
    foobar:
      git:
        url: git://github.com/dart-lang/multi_package_repo
        path: pkg/foobar
  ```

* Added an `--executables` option to `pub deps` command. This will list all
  available executables that can be run with `pub run`.

* Added a `PUB_MAX_WORKERS_PER_TASK` environment variable which can be set to
  configure the number of dartdevc/analyzer workers that are used when compiling
  with `--web-compiler=dartdevc`.

* The Flutter `sdk` source will now look for packages in
  `flutter/bin/cache/pkg/` as well as `flutter/packages/`. In particular, this
  means that packages can depend on the `sky_engine` package from the `sdk`
  source ([issue 1775][pub#1775]).

* Pub will now automatically retry HTTP requests that fail with a 502, 503, of
  504 error code ([issue 1556][pub#1556]).

* Pub now caches compiled packages and snapshots in the `.dart_tool/pub`
  directory, rather than the `.pub` directory ([issue 1795][pub#1795]).

* Emit exit code 66 when a path dependency doesn't exist ([issue 1747][pub#1747]).

* `pub publish` throws a more explicit error if the `publish_to` field isn't an
  absolute URL ([issue 1769][pub#1769]).

* `pub publish` provides more detailed information if the package is too large
  to upload.

[pub#1556]: https://github.com/dart-lang/pub/issues/1556
[pub#1747]: https://github.com/dart-lang/pub/issues/1747
[pub#1769]: https://github.com/dart-lang/pub/issues/1769
[pub#1775]: https://github.com/dart-lang/pub/issues/1775
[pub#1795]: https://github.com/dart-lang/pub/issues/1795

##### Bug Fixes

* Added a `--build-delay` argument to `pub serve` which sets the amount of time
  (in ms) to wait between file watcher events before scheduling a build.
  Defaults to 50.

* `pub get` and `pub upgrade` properly produce an error message and exit code
  when no network is present.

* `pub serve` now waits for file watcher events to stabilize before scheduling
   new builds. This helps specifically with `safe-write` features in editors,
   as well as other situations such as `save all` which cause many fast edits.

* Removed the require.js module loading timeout for dartdevc, which resolves an
  issue where the initial load of an app might give a timeout error.

* Root package analysis options are no longer enforced for dependencies when
  compiling with dartdevc ([issue 1684][pub#1684]).

* Dart scripts can be included from subdirectories with dartdevc
  ([issue 30246][]).

* The `barback` infrastructure now supports `async` 2.0.0.

* Print a more informative error message when the Flutter SDK isn't
  available ([issue 1719][pub#1719]).

* Don't crash when publishing a package that contains an empty submodule
  ([issue 1679][pub#1679]).

* Emit exit code 69 for TLS errors ([issue 1729][pub#1729]).

* Fix `pub global run` for packages activated from a local path that also have
  relative path dependencies ([issue 1751][pub#1751]).

* `pub build` and `pub serve` support using the common front-end in the dart2js
  transformer.

[pub#1684]: https://github.com/dart-lang/pub/issues/1684
[pub#1719]: https://github.com/dart-lang/pub/issues/1719
[pub#1679]: https://github.com/dart-lang/pub/issues/1679
[pub#1729]: https://github.com/dart-lang/pub/issues/1729
[pub#1751]: https://github.com/dart-lang/pub/issues/1751
[issue 30246]: https://github.com/dart-lang/sdk/issues/30246

#### Other Tools

* dartfmt

    * Support assert in const constructor initializer lists.
    * Better formatting for multi-line strings in argument lists.
    wasn't in a Git repository.

* Dart Dev Compiler

  * dartdevc will no longer throw an error from `is` checks that return a
    different result in weak mode
    (SDK issue [28988](https://github.com/dart-lang/sdk/issues/28988)).
    For example:
    ```dart
    main() {
      List l = [];
      // Prints "false", does not throw.
      print(l is List<String>);
    }
    ```

## 1.24.3 - 14-12-2017

* Fix for constructing a new SecurityContext that contains the built-in
  certificate authority roots
  ([issue 24693](https://github.com/dart-lang/sdk/issues/24693)).

### Core library changes

* `dart:io`
  * Unified backends for `SecureSocket`, `SecurityContext`, and
    `X509Certificate` to be consistent across all platforms. All
    `SecureSocket`, `SecurityContext`, and `X509Certificate` properties and
    methods are now supported on iOS and OSX.

## 1.24.2 - 22-06-2017

* Fixes for debugging in Dartium.
  * Fix DevConsole crash with JS
    ([issue 29873](https://github.com/dart-lang/sdk/issues/29873)).
  * Fix debugging in WebStorm, NULL returned for JS objects
    ([issue 29854](https://github.com/dart-lang/sdk/issues/29854)).

## 1.24.1 - 14-06-2017

* Bug fixes for dartdevc support in `pub serve`.
  * Fixed module config invalidation logic so modules are properly
    recalculated when package layout changes.
  * Fixed exception when handling require.js errors that aren't script load
    errors.
  * Fixed an issue where requesting the bootstrap.js file before the dart.js
    file would result in a 404.
  * Fixed a Safari issue during bootstrapping (note that Safari is still not
    officially supported but does work for trivial examples).
* Fix for a Dartium issue where there was no sound in checked mode
  ([issue 29810](https://github.com/dart-lang/sdk/issues/29810)).

## 1.24.0 - 12-06-2017

### Language
* During a dynamic type check, `void` is not required to be `null` anymore.
  In practice, this makes overriding `void` functions with non-`void` functions
  safer.

* During static analysis, a function or setter declared using `=>` with return
  type `void` now allows the returned expression to have any type. For example,
  assuming the declaration `int x;`, it is now type correct to have
  `void f() => ++x;`.

* A new function-type syntax has been added to the language.
  **Warning**: *In Dart 1.24, this feature is incomplete, and not stable in the Analyzer.*

  Intuitively, the type of a function can be constructed by textually replacing
  the function's name with `Function` in its declaration. For instance, the
  type of `void foo() {}` would be `void Function()`. The new syntax may be used
  wherever a type can be written. It is thus now possible to declare fields
  containing functions without needing to write typedefs: `void Function() x;`.
  The new function type has one restriction: it may not contain the old-style
  function-type syntax for its parameters. The following is thus illegal:
  `void Function(int f())`.
  `typedefs` have been updated to support this new syntax.

  Examples:

  ```dart
  typedef F = void Function();  // F is the name for a `void` callback.
  int Function(int) f;  // A field `f` that contains an int->int function.

  class A<T> {
    // The parameter `callback` is a function that takes a `T` and returns
    // `void`.
    void forEach(void Function(T) callback);
  }

  // The new function type supports generic arguments.
  typedef Invoker = T Function<T>(T Function() callback);
  ```

### Core library changes

* `dart:async`, `dart:core`, `dart:io`
    * Adding to a closed sink, including `IOSink`, is no longer not allowed. In
      1.24, violations are only reported (on stdout or stderr), but a future
      version of the Dart SDK will change this to throwing a `StateError`.

* `dart:convert`
  * **BREAKING** Removed the deprecated `ChunkedConverter` class.
  * JSON maps are now typed as `Map<String, dynamic>` instead of
    `Map<dynamic, dynamic>`. A JSON-map is not a `HashMap` or `LinkedHashMap`
    anymore (but just a `Map`).

* `dart:io`
  * Added `Platform.localeName`, needed for accessing the locale on platforms
    that don't store it in an environment variable.
  * Added `ProcessInfo.currentRss` and `ProcessInfo.maxRss` for inspecting
    the Dart VM process current and peak resident set size.
  * Added `RawSynchronousSocket`, a basic synchronous socket implementation.

* `dart:` web APIs have been updated to align with Chrome v50.
   This change includes **a large number of changes**, many of which are
   breaking. In some cases, new class names may conflict with names that exist
   in existing code.

* `dart:html`

  * **REMOVED** classes: `Bluetooth`, `BluetoothDevice`,
    `BluetoothGattCharacteristic`, `BluetoothGattRemoteServer`,
    `BluetoothGattService`, `BluetoothUuid`, `CrossOriginConnectEvent`,
    `DefaultSessionStartEvent`, `DomSettableTokenList`, `MediaKeyError`,
    `PeriodicSyncEvent`, `PluginPlaceholderElement`, `ReadableStream`,
    `StashedMessagePort`, `SyncRegistration`

  * **REMOVED** members:
    * `texImage2DCanvas` was removed from `RenderingContext`.
    * `endClip` and `startClip` were removed from `Animation`.
    * `after` and `before` were removed from `CharacterData`, `ChildNode` and
      `Element`.
    * `keyLocation` was removed from `KeyboardEvent`. Use `location` instead.
    * `generateKeyRequest`, `keyAddedEvent`, `keyErrorEvent`, `keyMessageEvent`,
      `mediaGroup`, `needKeyEvent`, `onKeyAdded`, `onKeyError`, `onKeyMessage`,
      and `onNeedKey` were removed from `MediaElement`.
    * `getStorageUpdates` was removed from `Navigator`
    * `status` was removed from `PermissionStatus`
    * `getAvailability` was removed from `PreElement`

  * Other behavior changes:
    * URLs returned in CSS or html are formatted with quoted string.
      Like `url("http://google.com")` instead of `url(http://google.com)`.
    * Event timestamp property type changed from `int` to `num`.
    * Chrome introduced slight layout changes of UI objects.
      In addition many height/width dimensions are returned in subpixel values
      (`num` instead of whole numbers).
    * `setRangeText` with a `selectionMode` value of 'invalid' is no longer
      valid. Only "select", "start", "end", "preserve" are allowed.

* `dart:svg`

  * A large number of additions and removals. Review your use of `dart:svg`
    carefully.

* `dart:web_audio`

  * new method on `AudioContext` – `createIirFilter` returns a new class
    `IirFilterNode`.

* `dart:web_gl`

  * new classes: `CompressedTextureAstc`, `ExtColorBufferFloat`,
    `ExtDisjointTimerQuery`, and `TimerQueryExt`.

  * `ExtFragDepth` added: `readPixels2` and `texImage2D2`.

#### Strong Mode

* Removed ad hoc `Future.then` inference in favor of using `FutureOr`.  Prior to
  adding `FutureOr` to the language, the analyzer implented an ad hoc type
  inference for `Future.then` (and overrides) treating it as if the onValue
  callback was typed to return `FutureOr` for the purposes of inference.
  This ad hoc inference has been removed now that `FutureOr` has been added.

  Packages that implement `Future` must either type the `onValue` parameter to
  `.then` as returning `FutureOr<T>`, or else must leave the type of the parameter
  entirely to allow inference to fill in the type.

* During static analysis, a function or setter declared using `=>` with return
  type `void` now allows the returned expression to have any type.

### Tool Changes

* Dartium

  Dartium is now based on Chrome v50. See *Core library changes* above for
  details on the changed APIs.

* Pub

  * `pub build` and `pub serve`

    * Added support for the Dart Development Compiler.

      Unlike dart2js, this new compiler is modular, which allows pub to do
      incremental re-builds for `pub serve`, and potentially `pub build` in the
      future.

      In practice what that means is you can edit your Dart files, refresh in
      Chrome (or other supported browsers), and see your edits almost
      immediately. This is because pub is only recompiling your package, not all
      packages that you depend on.

      There is one caveat with the new compiler, which is that your package and
      your dependencies must all be strong mode clean. If you are getting an
      error compiling one of your dependencies, you will need to file bugs or
      send pull requests to get them strong mode clean.

      There are two ways of opting into the new compiler:

        * Use the new `--web-compiler` flag, which supports `dartdevc`,
          `dart2js` or `none` as options. This is the easiest way to try things
          out without changing the default.

        * Add config to your pubspec. There is a new `web` key which supports a
          single key called `compiler`. This is a map from mode names to
          compiler to use. For example, to default to dartdevc in debug mode you
          can add the following to your pubspec:

          ```yaml
          web:
            compiler:
              debug: dartdevc
          ```

      You can also use the new compiler to run your tests in Chrome much more
      quickly than you can with dart2js. In order to do that, run
      `pub serve test --web-compiler=dartdevc`, and then run
      `pub run test -p chrome --pub-serve=8080`.

    * The `--no-dart2js` flag has been deprecated in favor of
      `--web-compiler=none`.

    * `pub build` will use a failing exit code if there are errors in any
      transformer.

  * `pub publish`

    * Added support for the UNLICENSE file.

    * Packages that depend on the Flutter SDK may be published.

  * `pub get` and `pub upgrade`

    * Don't dump a stack trace when a network error occurs while fetching
      packages.

* dartfmt
    * Preserve type parameters in new generic function typedef syntax.
    * Add self-test validation to ensure formatter bugs do not cause user code
      to be lost.

### Infrastructure changes

* As of this release, we'll show a warning when using the MIPS architecture.
  Unless we learn about any critical use of Dart on MIPS in the meantime, we're
  planning to deprecate support for MIPS starting with the next stable release.

## 1.23.0 - 2017-04-21

#### Strong Mode

* Breaking change - it is now a strong mode error if a mixin causes a name
  conflict between two private members (field/getter/setter/method) from a
  different library. (SDK
  issue [28809](https://github.com/dart-lang/sdk/issues/28809)).

lib1.dart:


```dart
class A {
  int _x;
}

class B {
  int _x;
}
```

lib2.dart:


```dart
import 'lib1.dart';

class C extends A with B {}
```

```
    error • The private name _x, defined by B, conflicts with the same name defined by A at tmp/lib2.dart:3:24 • private_collision_in_mixin_application
```


* Breaking change - strong mode will prefer the expected type to infer generic
  types, functions, and methods (SDK
  issue [27586](https://github.com/dart-lang/sdk/issues/27586)).

  ```dart
  main() {
    List<Object> foo = /*infers: <Object>*/['hello', 'world'];
    var bar = /*infers: <String>*/['hello', 'world'];
  }
  ```

* Strong mode inference error messages are improved
  (SDK issue [29108](https://github.com/dart-lang/sdk/issues/29108)).

  ```dart
  import 'dart:math';
  test(Iterable/* fix is to add <num> here */ values) {
    num n = values.fold(values.first as num, max);
  }
  ```
  Now produces the error on the generic function "max":
  ```
  Couldn't infer type parameter 'T'.

  Tried to infer 'dynamic' for 'T' which doesn't work:
    Function type declared as '<T extends num>(T, T) → T'
                  used where  '(num, dynamic) → num' is required.

  Consider passing explicit type argument(s) to the generic.
  ```

* Strong mode supports overriding fields, `@virtual` is no longer required
    (SDK issue [28120](https://github.com/dart-lang/sdk/issues/28120)).

    ```dart
    class C {
      int x = 42;
    }
    class D extends C {
      get x {
        print("x got called");
        return super.x;
      }
    }
    main() {
      print(new D().x);
    }
    ```

* Strong mode down cast composite warnings are no longer issued by default.
  (SDK issue [28588](https://github.com/dart-lang/sdk/issues/28588)).

```dart
void test() {
  List untyped = [];
  List<int> typed = untyped; // No down cast composite warning
}
```

To opt back into the warnings, add the following to
the
[.analysis_options](https://www.dartlang.org/guides/language/analysis-options)
file for your project.

```
analyzer:
  errors:
    strong_mode_down_cast_composite: warning
```


### Core library changes

* `dart:core`
  * Added `Uri.isScheme` function to check the scheme of a URI.
    Example: `uri.isScheme("http")`. Ignores case when comparing.
  * Make `UriData.parse` validate its input better.
    If the data is base-64 encoded, the data is normalized wrt.
    alphabet and padding, and it contains invalid base-64 data,
    parsing fails. Also normalizes non-base-64 data.
* `dart:io`
  * Added functions `File.lastAccessed`, `File.lastAccessedSync`,
    `File.setLastModified`, `File.setLastModifiedSync`, `File.setLastAccessed`,
    and `File.setLastAccessedSync`.
  * Added `{Stdin,Stdout}.supportsAnsiEscapes`.

### Dart VM

* Calls to `print()` and `Stdout.write*()` now correctly print unicode
  characters to the console on Windows. Calls to `Stdout.add*()` behave as
  before.

### Tool changes

* Analysis
  * `dartanalyzer` now follows the same rules as the analysis server to find
    an analysis options file, stopping when an analysis options file is found:
    * Search up the directory hierarchy looking for an analysis options file.
    * If analyzing a project referencing the [Flutter](https://flutter.io/)
      package, then use the
      [default Flutter analysis options](https://github.com/flutter/flutter/blob/master/packages/flutter/lib/analysis_options_user.yaml)
      found in `package:flutter`.
    * If in a Bazel workspace, then use the analysis options in
      `package:dart.analysis_options/default.yaml` if it exists.
    * Use the default analysis options rules.
  * In addition, specific to `dartanalyzer`:
    * an analysis options file can be specified on the command line via
      `--options` and that file will be used instead of searching for an
      analysis options file.
    * any analysis option specified on the command line
      (e.g. `--strong` or `--no-strong`) takes precedence over any corresponding
      value specified in the analysis options file.

* Dartium, dart2js, and DDC

  * Imports to `dart:io` are allowed, but the imported library is not supported
    and will likely fail on most APIs at runtime. This change was made as a
    stopgap measure to make it easier to write libraries that share code between
    platforms (like package `http`). This might change again when configuration
    specific imports are supported.

* Pub
  * Now sends telemetry data to `pub.dartlang.org` to allow better understanding
    of why a particular package is being accessed.
  * `pub publish`
    * Warns if a package imports a package that's not a dependency from within
      `lib/` or `bin/`, or a package that's not a dev dependency from within
      `benchmark/`, `example/`, `test/` or `tool/`.
    * No longer produces "UID too large" errors on OS X. All packages are now
      uploaded with the user and group names set to "pub".
    * No longer fails with a stack overflow when uploading a package that uses
      Git submodules.
  * `pub get` and `pub upgrade`
    * Produce more informative error messages if they're run directly in a
      package that uses Flutter.
    * Properly unlock SDK and path dependencies if they have a new version
      that's also valid according to the user's pubspec.

* dartfmt
  * Support new generic function typedef syntax.
  * Make the precedence of cascades more visible.
  * Fix a couple of places where spurious newlines were inserted.
  * Correctly report unchanged formatting when reading from stdin.
  * Ensure space between `-` and `--`. Code that does this is pathological, but
    it technically meant dartfmt could change the semantics of the code.
  * Preserve a blank line between enum cases.
  * Other small formatting tweaks.


## 1.22.1 - 2017-02-22

Patch release, resolves two issues:
* Dart VM crash: [Issue 28072](https://github.com/dart-lang/sdk/issues/28757)

* Dart VM bug combining types, await, and deferred loading: [Issue 28678](https://github.com/dart-lang/sdk/issues/28678)


## 1.22.0 - 2017-02-14

### Language

  * Breaking change:
    ['Generalized tear-offs'](https://github.com/gbracha/generalizedTearOffs/blob/master/proposal.md)
    are no longer supported, and will cause errors. We updated the language spec
    and added warnings in 1.21, and are now taking the last step to fully
    de-support them. They were previously only supported in the VM, and there
    are almost no known uses of them in the wild.

  * The `assert()` statement has been expanded to support an optional second
    `message` argument
    (SDK issue [27342](https://github.com/dart-lang/sdk/issues/27342)).

    The message is displayed if the assert fails. It can be any object, and it
    is accessible as `AssertionError.message`. It can be used to provide more
    user friendly exception outputs. As an example, the following assert:

    ```dart
    assert(configFile != null, "Tool config missing. Please see https://goo.gl/k8iAi for details.");
    ```

    would produce the following exception output:

    ```
    Unhandled exception:
    'file:///Users/mit/tmp/tool/bin/main.dart': Failed assertion: line 9 pos 10:
    'configFile != null': Tool config missing. Please see https://goo.gl/k8iAi for details.
    #0      _AssertionError._doThrowNew (dart:core-patch/errors_patch.dart:33)
    #1      _AssertionError._throwNew (dart:core-patch/errors_patch.dart:29)
    #2      main (file:///Users/mit/tmp/tool/bin/main.dart:9:10)
    ```

  * The `Null` type has been moved to the bottom of the type hierarchy. As such,
    it is considered a subtype of every other type. The `null` *literal* was
    always treated as a bottom type. Now the named class `Null` is too:

    ```dart
    const empty = <Null>[];

    String concatenate(List<String> parts) => parts.join();
    int sum(List<int> numbers) => numbers.fold(0, (sum, n) => sum + n);

    concatenate(empty); // OK.
    sum(empty); // OK.
    ```

  * Introduce `covariant` modifier on parameters. It indicates that the
    parameter (and the corresponding parameter in any method that overrides it)
    has looser override rules. In strong mode, these require a runtime type
    check to maintain soundness, but enable an architectural pattern that is
    useful in some code.

    It lets you specialize a family of classes together, like so:

    ```dart
    abstract class Predator {
      void chaseAndEat(covariant Prey p);
    }

    abstract class Prey {}

    class Mouse extends Prey {}

    class Seal extends Prey {}

    class Cat extends Predator {
      void chaseAndEat(Mouse m) => ...
    }

    class Orca extends Predator {
      void chaseAndEat(Seal s) => ...
    }
    ```

    This isn't statically safe, because you could do:

    ```dart
    Predator predator = new Cat(); // Upcast.
    predator.chaseAndEat(new Seal()); // Cats can't eat seals!
    ```

    To preserve soundness in strong mode, in the body of a method that uses a
    covariant override (here, `Cat.chaseAndEat()`), the compiler automatically
    inserts a check that the parameter is of the expected type. So the compiler
    gives you something like:

    ```dart
    class Cat extends Predator {
      void chaseAndEat(o) {
        var m = o as Mouse;
        ...
      }
    }
    ```

    Spec mode allows this unsound behavior on all parameters, even though users
    rarely rely on it. Strong mode disallowed it initially. Now, strong mode
    lets you opt into this behavior in the places where you do want it by using
    this modifier. Outside of strong mode, the modifier is ignored.

  * Change instantiate-to-bounds rules for generic type parameters when running
    in strong mode. If you leave off the type parameters from a generic type, we
    need to decide what to fill them in with.  Dart 1.0 says just use `dynamic`,
    but that isn't sound:

    ```dart
    class Abser<T extends num> {
       void absThis(T n) { n.abs(); }
    }

    var a = new Abser(); // Abser<dynamic>.
    a.absThis("not a num");
    ```

    We want the body of `absThis()` to be able to safely assume `n` is at
    least a `num` -- that's why there's a constraint on T, after all. Implicitly
    using `dynamic` as the type parameter in this example breaks that.

    Instead, strong mode uses the bound. In the above example, it fills it in
    with `num`, and then the second line where a string is passed becomes a
    static error.

    However, there are some cases where it is hard to figure out what that
    default bound should be:

    ```dart
    class RuhRoh<T extends Comparable<T>> {}
    ```

    Strong mode's initial behavior sometimes produced surprising, unintended
    results. For 1.22, we take a simpler approach and then report an error if
    a good default type argument can't be found.

### Core libraries

  * Define `FutureOr<T>` for code that works with either a future or an
    immediate value of some type. For example, say you do a lot of text
    manipulation, and you want a handy function to chain a bunch of them:

    ```dart
    typedef String StringSwizzler(String input);

    String swizzle(String input, List<StringSwizzler> swizzlers) {
      var result = input;
      for (var swizzler in swizzlers) {
        result = swizzler(result);
      }

      return result;
    }
    ```

    This works fine:

    ```dart
    main() {
      var result = swizzle("input", [
        (s) => s.toUpperCase(),
        (s) => () => s * 2)
      ]);
      print(result); // "INPUTINPUT".
    }
    ```

    Later, you realize you'd also like to support swizzlers that are
    asynchronous (maybe they look up synonyms for words online). You could make
    your API strictly asynchronous, but then users of simple synchronous
    swizzlers have to manually wrap the return value in a `Future.value()`.
    Ideally, your `swizzle()` function would be "polymorphic over asynchrony".
    It would allow both synchronous and asynchronous swizzlers. Because `await`
    accepts immediate values, it is easy to implement this dynamically:

    ```dart
    Future<String> swizzle(String input, List<StringSwizzler> swizzlers) async {
      var result = input;
      for (var swizzler in swizzlers) {
        result = await swizzler(result);
      }

      return result;
    }

    main() async {
      var result = swizzle("input", [
        (s) => s.toUpperCase(),
        (s) => new Future.delayed(new Duration(milliseconds: 40), () => s * 2)
      ]);
      print(await result);
    }
    ```

    What should the declared return type on StringSwizzler be? In the past, you
    had to use `dynamic` or `Object`, but that doesn't tell the user much. Now,
    you can do:

    ```dart
    typedef FutureOr<String> StringSwizzler(String input);
    ```

    Like the name implies, `FutureOr<String>` is a union type. It can be a
    `String` or a `Future<String>`, but not anything else. In this case, that's
    not super useful beyond just stating a more precise type for readers of the
    code. It does give you a little better error checking in code that uses the
    result of that.

    `FutureOr<T>` becomes really important in *generic* methods like
    `Future.then()`. In those cases, having the type system understand this
    magical union type helps type inference figure out the type argument of
    `then()` based on the closure you pass it.

    Previously, strong mode had hard-coded rules for handling `Future.then()`
    specifically. `FutureOr<T>` exposes that functionality so third-party APIs
    can take advantage of it too.

### Tool changes

* Dart2Js

  * Remove support for (long-time deprecated) mixin typedefs.

* Pub

  * Avoid using a barback asset server for executables unless they actually use
    transformers. This makes precompilation substantially faster, produces
    better error messages when precompilation fails, and allows
    globally-activated executables to consistently use the
    `Isolate.resolvePackageUri()` API.

  * On Linux systems, always ignore packages' original file owners and
    permissions when extracting those packages. This was already the default
    under most circumstances.

  * Properly close the standard input stream of child processes started using
    `pub run`.

  * Handle parse errors from the package cache more gracefully. A package whose
    pubspec can't be parsed will now be ignored by `pub get --offline` and
    deleted by `pub cache repair`.

  * Make `pub run` run executables in spawned isolates. This lets them handle
    signals and use standard IO reliably.

  * Fix source-maps produced by dart2js when running in `pub serve`: URL
    references to assets from packages match the location where `pub serve`
    serves them (`packages/package_name/` instead of
    `../packages/package_name/`).

### Infrastructure changes

  * The SDK now uses GN rather than gyp to generate its build files, which will
    now be exclusively ninja flavored. Documentation can be found on our
    [wiki](https://github.com/dart-lang/sdk/wiki/Building-with-GN). Also see the
    help message of `tools/gn.py`. This change is in response to the deprecation
    of gyp. Build file generation with gyp will continue to be available in this
    release by setting the environment variable `DART_USE_GYP` before running
    `gclient sync` or `gclient runhooks`, but this will be removed in a future
    release.

## 1.21.1 - 2017-01-13

Patch release, resolves one issue:

* Dart VM: Snapshots of generic functions fail. [Issue 28072](https://github.com/dart-lang/sdk/issues/28072)

## 1.21.0 - 2016-12-07

### Language

* Support generic method syntax. Type arguments are not available at
  runtime. For details, check the
  [informal specification](https://gist.github.com/eernstg/4353d7b4f669745bed3a5423e04a453c).
* Support access to initializing formals, e.g., the use of `x` to initialize
 `y` in `class C { var x, y; C(this.x): y = x; }`.
  Please check the
  [informal specification](https://gist.github.com/eernstg/cff159be9e34d5ea295d8c24b1a3e594)
  for details.
* Don't warn about switch case fallthrough if the case ends in a `rethrow`
  statement.  (SDK issue
  [27650](https://github.com/dart-lang/sdk/issues/27650))
* Also don't warn if the entire switch case is wrapped in braces - as long as
  the block ends with a `break`, `continue`, `rethrow`, `return` or `throw`.
* Allow `=` as well as `:` as separator for named parameter default values.

  ```dart
  enableFlags({bool hidden: false}) { … }
  ```

  can now be replaced by

  ```dart
  enableFlags({bool hidden = false}) { … }
  ```

  (SDK issue [27559](https://github.com/dart-lang/sdk/issues/27559))

### Core library changes

* `dart:core`: `Set.difference` now takes a `Set<Object>` as argument.  (SDK
  issue [27573](https://github.com/dart-lang/sdk/issues/27573))

* `dart:developer`

  * Added `Service` class.
    * Allows inspecting and controlling the VM service protocol HTTP server.
    * Provides an API to access the ID of an `Isolate`.

### Tool changes

* Dart Dev Compiler

  * Support calls to `loadLibrary()` on deferred libraries. Deferred libraries
    are still loaded eagerly. (SDK issue
    [27343](https://github.com/dart-lang/sdk/issues/27343))

## 1.20.1 - 2016-10-13

Patch release, resolves one issue:

* Dartium: Fixes a bug that caused crashes.  No issue filed.

### Strong Mode

* It is no longer a warning when casting from dynamic to a composite type
    (SDK issue [27766](https://github.com/dart-lang/sdk/issues/27766)).

    ```dart
    main() {
      dynamic obj = <int>[1, 2, 3];
      // This is now allowed without a warning.
      List<int> list = obj;
    }
    ```

## 1.20.0 - 2016-10-11

### Dart VM

* We have improved the way that the VM locates the native code library for a
  native extension (e.g. `dart-ext:` import). We have updated this
  [article on native extensions](https://www.dartlang.org/articles/dart-vm/native-extensions)
  to reflect the VM's improved behavior.

* Linux builds of the VM will now use the `tcmalloc` library for memory
  allocation. This has the advantages of better debugging and profiling support
  and faster small allocations, with the cost of slightly larger initial memory
  footprint, and slightly slower large allocations.

* We have improved the way the VM searches for trusted root certificates for
  secure socket connections on Linux. First, the VM will look for trusted root
  certificates in standard locations on the file system
  (`/etc/pki/tls/certs/ca-bundle.crt` followed by `/etc/ssl/certs`), and only if
  these do not exist will it fall back on the builtin trusted root certificates.
  This behavior can be overridden on Linux with the new flags
  `--root-certs-file` and `--root-certs-cache`. The former is the path to a file
  containing the trusted root certificates, and the latter is the path to a
  directory containing root certificate files hashed using `c_rehash`.

* The VM now throws a catchable `Error` when method compilation fails. This
  allows easier debugging of syntax errors, especially when testing.  (SDK issue
  [23684](https://github.com/dart-lang/sdk/issues/23684))

### Core library changes

* `dart:core`: Remove deprecated `Resource` class.
  Use the class in `package:resource` instead.
* `dart:async`
  * `Future.wait` now catches synchronous errors and returns them in the
    returned Future.  (SDK issue
    [27249](https://github.com/dart-lang/sdk/issues/27249))
  * More aggressively returns a `Future` on `Stream.cancel` operations.
    Discourages to return `null` from `cancel`.  (SDK issue
    [26777](https://github.com/dart-lang/sdk/issues/26777))
  * Fixes a few bugs where the cancel future wasn't passed through
    transformations.
* `dart:io`
  * Added `WebSocket.addUtf8Text` to allow sending a pre-encoded text message
    without a round-trip UTF-8 conversion.  (SDK issue
    [27129](https://github.com/dart-lang/sdk/issues/27129))

### Strong Mode

* Breaking change - it is an error if a generic type parameter cannot be
    inferred (SDK issue [26992](https://github.com/dart-lang/sdk/issues/26992)).

    ```dart
    class Cup<T> {
      Cup(T t);
    }
    main() {
      // Error because:
      // - if we choose Cup<num> it is not assignable to `cOfInt`,
      // - if we choose Cup<int> then `n` is not assignable to int.
      num n;
      C<int> cOfInt = new C(n);
    }
    ```

* New feature - use `@checked` to override a method and tighten a parameter
    type (SDK issue [25578](https://github.com/dart-lang/sdk/issues/25578)).

    ```dart
    import 'package:meta/meta.dart' show checked;
    class View {
      addChild(View v) {}
    }
    class MyView extends View {
      // this override is legal, it will check at runtime if we actually
      // got a MyView.
      addChild(@checked MyView v) {}
    }
    main() {
      dynamic mv = new MyView();
      mv.addChild(new View()); // runtime error
    }
    ```

* New feature - use `@virtual` to allow field overrides in strong mode
    (SDK issue [27384](https://github.com/dart-lang/sdk/issues/27384)).

    ```dart
    import 'package:meta/meta.dart' show virtual;
    class Base {
      @virtual int x;
    }
    class Derived extends Base {
      int x;

      // Expose the hidden storage slot:
      int get superX => super.x;
      set superX(int v) { super.x = v; }
    }
    ```

* Breaking change - infer list and map literals from the context type as well as
    their values, consistent with generic methods and instance creation
    (SDK issue [27151](https://github.com/dart-lang/sdk/issues/27151)).

    ```dart
    import 'dart:async';
    main() async {
      var b = new Future<B>.value(new B());
      var c = new Future<C>.value(new C());
      var/*infer List<Future<A>>*/ list = [b, c];
      var/*infer List<A>*/ result = await Future.wait(list);
    }
    class A {}
    class B extends A {}
    class C extends A {}
    ```

### Tool changes

* `dartfmt` - upgraded to v0.2.10
    * Don't crash on annotations before parameters with trailing commas.
    * Always split enum declarations if they end in a trailing comma.
    * Add `--set-exit-if-changed` to set the exit code on a change.

* Pub
  * Pub no longer generates a `packages/` directory by default.  Instead, it
    generates a `.packages` file, called a package spec. To generate
    a `packages/` directory in addition to the package spec, use the
    `--packages-dir` flag with `pub get`, `pub upgrade`, and `pub downgrade`.
    See the [Good-bye
    symlinks](http://news.dartlang.org/2016/10/good-bye-symlinks.html) article
    for details.

## 1.19.1 - 2016-09-08

Patch release, resolves one issue:

* Dartdoc:  Fixes a bug that prevented generation of docs.
  (Dartdoc issue [1233](https://github.com/dart-lang/dartdoc/issues/1233))

## 1.19.0 - 2016-08-26

### Language changes

* The language now allows a trailing comma after the last argument of a call and
 the last parameter of a function declaration. This can make long argument or
 parameter lists easier to maintain, as commas can be left as-is when
 reordering lines. For details, see SDK issue
 [26644](https://github.com/dart-lang/sdk/issues/26644).

### Tool Changes

* `dartfmt` - upgraded to v0.2.9+1
  * Support trailing commas in argument and parameter lists.
  * Gracefully handle read-only files.
  * About a dozen other bug fixes.

* Pub
  * Added a `--no-packages-dir` flag to `pub get`, `pub upgrade`, and `pub
    downgrade`. When this flag is passed, pub will not generate a `packages/`
    directory, and will remove that directory and any symlinks to it if they
    exist. Note that this replaces the unsupported `--no-package-symlinks` flag.

  * Added the ability for packages to declare a constraint on the [Flutter][]
    SDK:

    ```yaml
    environment:
      flutter: ^0.1.2
      sdk: >=1.19.0 <2.0.0
    ```

    A Flutter constraint will only be satisfiable when pub is running in the
    context of the `flutter` executable, and when the Flutter SDK version
    matches the constraint.

  * Added `sdk` as a new package source that fetches packages from a hard-coded
    SDK. Currently only the `flutter` SDK is supported:

    ```yaml
    dependencies:
      flutter_driver:
        sdk: flutter
        version: ^0.0.1
    ```

    A Flutter `sdk` dependency will only be satisfiable when pub is running in
    the context of the `flutter` executable, and when the Flutter SDK contains a
    package with the given name whose version matches the constraint.

  * `tar` files on Linux are now created with `0` as the user and group IDs.
    This fixes a crash when publishing packages while using Active Directory.

  * Fixed a bug where packages from a hosted HTTP URL were considered the same
    as packages from an otherwise-identical HTTPS URL.

  * Fixed timer formatting for timers that lasted longer than a minute.

  * Eliminate some false negatives when determining whether global executables
    are on the user's executable path.

* `dart2js`
  * `dart2dart` (aka `dart2js --output-type=dart`) has been removed (this was deprecated in Dart 1.11).

[Flutter]: https://flutter.io/

### Dart VM

*   The dependency on BoringSSL has been rolled forward. Going forward, builds
    of the Dart VM including secure sockets will require a compiler with C++11
    support. For details, see the
    [Building wiki page](https://github.com/dart-lang/sdk/wiki/Building).

### Strong Mode

*   New feature - an option to disable implicit casts
    (SDK issue [26583](https://github.com/dart-lang/sdk/issues/26583)),
    see the [documentation](https://github.com/dart-lang/dev_compiler/blob/master/doc/STATIC_SAFETY.md#disable-implicit-casts)
    for usage instructions and examples.

*   New feature - an option to disable implicit dynamic
    (SDK issue [25573](https://github.com/dart-lang/sdk/issues/25573)),
    see the [documentation](https://github.com/dart-lang/dev_compiler/blob/master/doc/STATIC_SAFETY.md#disable-implicit-dynamic)
    for usage instructions and examples.

*   Breaking change - infer generic type arguments from the
    constructor invocation arguments
    (SDK issue [25220](https://github.com/dart-lang/sdk/issues/25220)).

    ```dart
    var map = new Map<String, String>();

    // infer: Map<String, String>
    var otherMap = new Map.from(map);
    ```

*   Breaking change - infer local function return type
    (SDK issue [26414](https://github.com/dart-lang/sdk/issues/26414)).

    ```dart
    void main() {
      // infer: return type is int
      f() { return 40; }
      int y = f() + 2; // type checks
      print(y);
    }
    ```

*   Breaking change - allow type promotion from a generic type parameter
    (SDK issue [26414](https://github.com/dart-lang/sdk/issues/26965)).

    ```dart
    void fn/*<T>*/(/*=T*/ object) {
      if (object is String) {
        // Treat `object` as `String` inside this block.
        // But it will require a cast to pass it to something that expects `T`.
        print(object.substring(1));
      }
    }
    ```

* Breaking change - smarter inference for Future.then
    (SDK issue [25944](https://github.com/dart-lang/sdk/issues/25944)).
    Previous workarounds that use async/await or `.then/*<Future<SomeType>>*/`
    should no longer be necessary.

    ```dart
    // This will now infer correctly.
    Future<List<int>> t2 = f.then((_) => [3]);
    // This infers too.
    Future<int> t2 = f.then((_) => new Future.value(42));
    ```

* Breaking change - smarter inference for async functions
    (SDK issue [25322](https://github.com/dart-lang/sdk/issues/25322)).

    ```dart
    void test() async {
      List<int> x = await [4]; // was previously inferred
      List<int> y = await new Future.value([4]); // now inferred too
    }
    ```

* Breaking change - sideways casts are no longer allowed
    (SDK issue [26120](https://github.com/dart-lang/sdk/issues/26120)).

## 1.18.1 - 2016-08-02

Patch release, resolves two issues and improves performance:

* Debugger: Fixes a bug that crashes the VM
(SDK issue [26941](https://github.com/dart-lang/sdk/issues/26941))

* VM: Fixes an optimizer bug involving closures, try, and await
(SDK issue [26948](https://github.com/dart-lang/sdk/issues/26948))

* Dart2js: Speeds up generated code on Firefox
(https://codereview.chromium.org/2180533002)

## 1.18.0 - 2016-07-27

### Core library changes

* `dart:core`
  * Improved performance when parsing some common URIs.
  * Fixed bug in `Uri.resolve` (SDK issue [26804](https://github.com/dart-lang/sdk/issues/26804)).
* `dart:io`
  * Adds file locking modes `FileLock.BLOCKING_SHARED` and
    `FileLock.BLOCKING_EXCLUSIVE`.

## 1.17.1 - 2016-06-10

Patch release, resolves two issues:

* VM: Fixes a bug that caused crashes in async functions.
(SDK issue [26668](https://github.com/dart-lang/sdk/issues/26668))

* VM: Fixes a bug that caused garbage collection of reachable weak properties.
(https://codereview.chromium.org/2041413005)

## 1.17.0 - 2016-06-08

### Core library changes
* `dart:convert`
  * Deprecate `ChunkedConverter` which was erroneously added in 1.16.

* `dart:core`
  * `Uri.replace` supports iterables as values for the query parameters.
  * `Uri.parseIPv6Address` returns a `Uint8List`.

* `dart:io`
  * Added `NetworkInterface.listSupported`, which is `true` when
    `NetworkInterface.list` is supported, and `false` otherwise. Currently,
    `NetworkInterface.list` is not supported on Android.

### Tool Changes

* Pub
  * TAR files created while publishing a package on Mac OS and Linux now use a
    more portable format.

  * Errors caused by invalid arguments now print the full usage information for
    the command.

  * SDK constraints for dependency overrides are no longer considered when
    determining the total SDK constraint for a lockfile.

  * A bug has been fixed in which a lockfile was considered up-to-date when it
    actually wasn't.

  * A bug has been fixed in which `pub get --offline` would crash when a
    prerelease version was selected.

* Dartium and content shell
  * Debugging Dart code inside iframes improved, was broken.

## 1.16.1 - 2016-05-24

Patch release, resolves one issue:

* VM: Fixes a bug that caused intermittent hangs on Windows.
(SDK issue [26400](https://github.com/dart-lang/sdk/issues/26400))

## 1.16.0 - 2016-04-26

### Core library changes

* `dart:convert`
  * Added `BASE64URL` codec and corresponding `Base64Codec.urlSafe` constructor.

  * Introduce `ChunkedConverter` and deprecate chunked methods on `Converter`.

* `dart:html`

  There have been a number of **BREAKING** changes to align APIs with recent
  changes in Chrome. These include:

  * Chrome's `ShadowRoot` interface no longer has the methods `getElementById`,
    `getElementsByClassName`, and `getElementsByTagName`, e.g.,

    ```dart
    elem.shadowRoot.getElementsByClassName('clazz')
    ```

    should become:

    ```dart
    elem.shadowRoot.querySelectorAll('.clazz')
    ```

  * The `clipboardData` property has been removed from `KeyEvent`
    and `Event`. It has been moved to the new `ClipboardEvent` class, which is
    now used by `copy`, `cut`, and `paste` events.

  * The `layer` property has been removed from `KeyEvent` and
    `UIEvent`. It has been moved to `MouseEvent`.

  * The `Point get page` property has been removed from `UIEvent`.
    It still exists on `MouseEvent` and `Touch`.

  There have also been a number of other additions and removals to `dart:html`,
  `dart:indexed_db`, `dart:svg`, `dart:web_audio`, and `dart:web_gl` that
  correspond to changes to Chrome APIs between v39 and v45. Many of the breaking
  changes represent APIs that would have caused runtime exceptions when compiled
  to Javascript and run on recent Chrome releases.

* `dart:io`
  * Added `SecurityContext.alpnSupported`, which is true if a platform
    supports ALPN, and false otherwise.

### JavaScript interop

For performance reasons, a potentially **BREAKING** change was added for
libraries that use JS interop.
Any Dart file that uses `@JS` annotations on declarations (top-level functions,
classes or class members) to interop with JavaScript code will require that the
file have the annotation `@JS()` on a library directive.

```dart
@JS()
library my_library;
```

The analyzer will enforce this by generating the error:

The `@JS()` annotation can only be used if it is also declared on the library
directive.

If part file uses the `@JS()` annotation, the library that uses the part should
have the `@JS()` annotation e.g.,

```dart
// library_1.dart
@JS()
library library_1;

import 'package:js/js.dart';

part 'part_1.dart';
```

```dart
// part_1.dart
part of library_1;

@JS("frameworkStabilizers")
external List<FrameworkStabilizer> get frameworkStabilizers;
```

If your library already has a JS module e.g.,

```dart
@JS('array.utils')
library my_library;
```

Then your library will work without any additional changes.

### Analyzer

*   Static checking of `for in` statements. These will now produce static
    warnings:

    ```dart
    // Not Iterable.
    for (var i in 1234) { ... }

    // String cannot be assigned to int.
    for (int n in <String>["a", "b"]) { ... }
    ```

### Tool Changes

* Pub
  * `pub serve` now provides caching headers that should improve the performance
    of requesting large files multiple times.

  * Both `pub get` and `pub upgrade` now have a `--no-precompile` flag that
    disables precompilation of executables and transformed dependencies.

  * `pub publish` now resolves symlinks when publishing from a Git repository.
    This matches the behavior it always had when publishing a package that
    wasn't in a Git repository.

* Dart Dev Compiler
  * The **experimental** `dartdevc` executable has been added to the SDK.

  * It will help early adopters validate the implementation and provide
    feedback. `dartdevc` **is not** yet ready for production usage.

  * Read more about the Dart Dev Compiler [here][dartdevc].

[dartdevc]: https://github.com/dart-lang/dev_compiler

## 1.15.0 - 2016-03-09

### Core library changes

* `dart:async`
  * Made `StreamView` class a `const` class.

* `dart:core`
  * Added `Uri.queryParametersAll` to handle multiple query parameters with
    the same name.

* `dart:io`
  * Added `SecurityContext.usePrivateKeyBytes`,
    `SecurityContext.useCertificateChainBytes`,
    `SecurityContext.setTrustedCertificatesBytes`, and
    `SecurityContext.setClientAuthoritiesBytes`.
  * **Breaking** The named `directory` argument of
    `SecurityContext.setTrustedCertificates` has been removed.
  * Added support to `SecurityContext` for PKCS12 certificate and key
    containers.
  * All calls in `SecurityContext` that accept certificate data now accept an
    optional named parameter `password`, similar to
    `SecurityContext.usePrivateKeyBytes`, for use as the password for PKCS12
    data.

### Tool changes

* Dartium and content shell
  * The Chrome-based tools that ship as part of the Dart SDK – Dartium and
    content shell – are now based on Chrome version 45 (instead of Chrome 39).
  * Dart browser libraries (`dart:html`, `dart:svg`, etc) *have not* been
    updated.
    * These are still based on Chrome 39.
    * These APIs will be updated in a future release.
  * Note that there are experimental APIs which have changed in the underlying
    browser, and will not work with the older libraries.
    For example, `Element.animate`.

* `dartfmt` - upgraded to v0.2.4
  * Better handling for long collections with comments.
  * Always put member metadata annotations on their own line.
  * Indent functions in named argument lists with non-functions.
  * Force the parameter list to split if a split occurs inside a function-typed
    parameter.
  * Don't force a split for before a single named argument if the argument
    itself splits.

### Service protocol changes

* Fixed a documentation bug where the field `extensionRPCs` in `Isolate`
  was not marked optional.

### Experimental language features
  * Added support for [configuration-specific imports](https://github.com/munificent/dep-interface-libraries/blob/master/Proposal.md).
    On the VM and `dart2js`, they can be enabled with `--conditional-directives`.

    The analyzer requires additional configuration:
    ```yaml
    analyzer:
      language:
        enableConditionalDirectives: true
    ```

    Read about [configuring the analyzer] for more details.

[configuring the analyzer]: https://github.com/dart-lang/sdk/tree/master/pkg/analyzer#configuring-the-analyzer

## 1.14.2 - 2016-02-10

Patch release, resolves three issues:

* VM: Fixed a code generation bug on x64.
  (SDK commit [834b3f02](https://github.com/dart-lang/sdk/commit/834b3f02b6ab740a213fd808e6c6f3269bed80e5))

* `dart:io`: Fixed EOF detection when reading some special device files.
  (SDK issue [25596](https://github.com/dart-lang/sdk/issues/25596))

* Pub: Fixed an error using hosted dependencies in SDK version 1.14.
  (Pub issue [1386](https://github.com/dart-lang/pub/issues/1386))

## 1.14.1 - 2016-02-04

Patch release, resolves one issue:

* Debugger: Fixes a VM crash when a debugger attempts to set a break point
during isolate initialization.
(SDK issue [25618](https://github.com/dart-lang/sdk/issues/25618))

## 1.14.0 - 2016-01-28

### Core library changes
* `dart:async`
  * Added `Future.any` static method.
  * Added `Stream.fromFutures` constructor.

* `dart:convert`
  * `Base64Decoder.convert` now takes optional `start` and `end` parameters.

* `dart:core`
  * Added `current` getter to `StackTrace` class.
  * `Uri` class added support for data URIs
      * Added two new constructors: `dataFromBytes` and `dataFromString`.
      * Added a `data` getter for `data:` URIs with a new `UriData` class for
      the return type.
  * Added `growable` parameter to `List.filled` constructor.
  * Added microsecond support to `DateTime`: `DateTime.microsecond`,
    `DateTime.microsecondsSinceEpoch`, and
    `new DateTime.fromMicrosecondsSinceEpoch`.

* `dart:math`
  * `Random` added a `secure` constructor returning a cryptographically secure
    random generator which reads from the entropy source provided by the
    embedder for every generated random value.

* `dart:io`
  * `Platform` added a static `isIOS` getter and `Platform.operatingSystem` may
    now return `ios`.
  * `Platform` added a static `packageConfig` getter.
  * Added support for WebSocket compression as standardized in RFC 7692.
  * Compression is enabled by default for all WebSocket connections.
      * The optionally named parameter `compression` on the methods
      `WebSocket.connect`, `WebSocket.fromUpgradedSocket`, and
      `WebSocketTransformer.upgrade` and  the `WebSocketTransformer`
      constructor can be used to modify or disable compression using the new
      `CompressionOptions` class.

* `dart:isolate`
  * Added **_experimental_** support for [Package Resolution Configuration].
    * Added `packageConfig` and `packageRoot` instance getters to `Isolate`.
    * Added a `resolvePackageUri` method to `Isolate`.
    * Added named arguments `packageConfig` and `automaticPackageResolution` to
    the `Isolate.spawnUri` constructor.

[Package Resolution Configuration]: https://github.com/dart-lang/dart_enhancement_proposals/blob/master/Accepted/0005%20-%20Package%20Specification/DEP-pkgspec.md

### Tool changes

* `dartfmt`

  * Better line splitting in a variety of cases.

  * Other optimizations and bug fixes.

* Pub

  * **Breaking:** Pub now eagerly emits an error when a pubspec's "name" field
    is not a valid Dart identifier. Since packages with non-identifier names
    were never allowed to be published, and some of them already caused crashes
    when being written to a `.packages` file, this is unlikely to break many
    people in practice.

  * **Breaking:** Support for `barback` versions prior to 0.15.0 (released July
    2014) has been dropped. Pub will no longer install these older barback
    versions.

  * `pub serve` now GZIPs the assets it serves to make load times more similar
    to real-world use-cases.

  * `pub deps` now supports a `--no-dev` flag, which causes it to emit the
    dependency tree as it would be if no `dev_dependencies` were in use. This
    makes it easier to see your package's dependency footprint as your users
    will experience it.

  * `pub global run` now detects when a global executable's SDK constraint is no
    longer met and errors out, rather than trying to run the executable anyway.

  * Pub commands that check whether the lockfile is up-to-date (`pub run`, `pub
    deps`, `pub serve`, and `pub build`) now do additional verification. They
    ensure that any path dependencies' pubspecs haven't been changed, and they
    ensure that the current SDK version is compatible with all dependencies.

  * Fixed a crashing bug when using `pub global run` on a global script that
    didn't exist.

  * Fixed a crashing bug when a pubspec contains a dependency without a source
    declared.

## 1.13.2 - 2016-01-06

Patch release, resolves one issue:

* dart2js: Stack traces are not captured correctly (SDK issue [25235]
(https://github.com/dart-lang/sdk/issues/25235))

## 1.13.1 - 2015-12-17

Patch release, resolves three issues:

* VM type propagation fix: Resolves a potential crash in the Dart VM (SDK commit
 [dff13be]
(https://github.com/dart-lang/sdk/commit/dff13bef8de104d33b04820136da2d80f3c835d7))

* dart2js crash fix: Resolves a crash in pkg/js and dart2js (SDK issue [24974]
(https://github.com/dart-lang/sdk/issues/24974))

* Pub get crash on ARM: Fixes a crash triggered when running 'pub get' on ARM
 processors such as those on a Raspberry Pi (SDK issue [24855]
(https://github.com/dart-lang/sdk/issues/24855))

## 1.13.0 - 2015-11-18

### Core library changes
* `dart:async`
  * `StreamController` added getters for `onListen`, `onPause`, and `onResume`
    with the corresponding new `typedef void ControllerCallback()`.
  * `StreamController` added a getter for `onCancel` with the corresponding
    new `typedef ControllerCancelCallback()`;
  * `StreamTransformer` instances created with `fromHandlers` with no
    `handleError` callback now forward stack traces along with errors to the
    resulting streams.

* `dart:convert`
  * Added support for Base-64 encoding and decoding.
    * Added new classes `Base64Codec`, `Base64Encoder`, and `Base64Decoder`.
    * Added new top-level `const Base64Codec BASE64`.

* `dart:core`
  * `Uri` added `removeFragment` method.
  * `String.allMatches` (implementing `Pattern.allMatches`) is now lazy,
    as all `allMatches` implementations are intended to be.
  * `Resource` is deprecated, and will be removed in a future release.

* `dart:developer`
  * Added `Timeline` class for interacting with Observatory's timeline feature.
  * Added `ServiceExtensionHandler`, `ServiceExtensionResponse`, and `registerExtension` which enable developers to provide their own VM service protocol extensions.

* `dart:html`, `dart:indexed_db`, `dart:svg`, `dart:web_audio`, `dart:web_gl`, `dart:web_sql`
  * The return type of some APIs changed from `double` to `num`. Dartium is now
    using
    JS interop for most operations. JS does not distinguish between numeric
    types, and will return a number as an int if it fits in an int. This will
    mostly cause an error if you assign to something typed `double` in
    checked mode. You may
    need to insert a `toDouble()` call or accept `num`. Examples of APIs that
    are affected include `Element.getBoundingClientRect` and
    `TextMetrics.width`.

* `dart:io`
  * **Breaking:** Secure networking has changed, replacing the NSS library
    with the BoringSSL library. `SecureSocket`, `SecureServerSocket`,
    `RawSecureSocket`,`RawSecureServerSocket`, `HttpClient`, and `HttpServer`
    now all use a `SecurityContext` object which contains the certificates
    and keys used for secure TLS (SSL) networking.

    This is a breaking change for server applications and for some client
    applications. Certificates and keys are loaded into the `SecurityContext`
    from PEM files, instead of from an NSS certificate database. Information
    about how to change applications that use secure networking is at
    https://www.dartlang.org/server/tls-ssl.html

  * `HttpClient` no longer sends URI fragments in the request. This is not
    allowed by the HTTP protocol.
    The `HttpServer` still gracefully receives fragments, but discards them
    before delivering the request.
  * To allow connections to be accepted on the same port across different
    isolates, set the `shared` argument to `true` when creating server socket
    and `HttpServer` instances.
    * The deprecated `ServerSocketReference` and `RawServerSocketReference`
      classes have been removed.
    * The corresponding `reference` properties on `ServerSocket` and
      `RawServerSocket` have been removed.

* `dart:isolate`
  * `spawnUri` added an `environment` named argument.

### Tool changes

* `dart2js` and Dartium now support improved Javascript Interoperability via the
  [js package](https://pub.dartlang.org/packages/js).

* `docgen` and `dartdocgen` no longer ship in the SDK. The `docgen` sources have
   been removed from the repository.

* This is the last release to ship the VM's "legacy debug protocol".
  We intend to remove the legacy debug protocol in Dart VM 1.14.

* The VM's Service Protocol has been updated to version 3.0 to take care
  of a number of issues uncovered by the first few non-observatory
  clients.  This is a potentially breaking change for clients.

* Dartium has been substantially changed. Rather than using C++ calls into
  Chromium internals for DOM operations it now uses JS interop.
  The DOM objects in `dart:html` and related libraries now wrap
  a JavaScript object and delegate operations to it. This should be
  mostly transparent to users. However, performance and memory characteristics
  may be different from previous versions. There may be some changes in which
  DOM objects are wrapped as Dart objects. For example, if you get a reference
  to a Window object, even through JS interop, you will always see it as a
  Dart Window, even when used cross-frame. We expect the change to using
  JS interop will make it much simpler to update to new Chrome versions.

## 1.12.2 - 2015-10-21

### Core library changes

* `dart:io`

  * A memory leak in creation of Process objects is fixed.

## 1.12.1 - 2015-09-08

### Tool changes

* Pub

  * Pub will now respect `.gitignore` when validating a package before it's
    published. For example, if a `LICENSE` file exists but is ignored, that is
    now an error.

  * If the package is in a subdirectory of a Git repository and the entire
    subdirectory is ignored with `.gitignore`, pub will act as though nothing
    was ignored instead of uploading an empty package.

  * The heuristics for determining when `pub get` needs to be run before various
    commands have been improved. There should no longer be false positives when
    non-dependency sections of the pubspec have been modified.

## 1.12.0 - 2015-08-31

### Language changes

* Null-aware operators
    * `??`: if null operator. `expr1 ?? expr2` evaluates to `expr1` if
      not `null`, otherwise `expr2`.
    * `??=`: null-aware assignment. `v ??= expr` causes `v` to be assigned
      `expr` only if `v` is `null`.
    * `x?.p`: null-aware access. `x?.p` evaluates to `x.p` if `x` is not
      `null`, otherwise evaluates to `null`.
    * `x?.m()`: null-aware method invocation. `x?.m()` invokes `m` only
      if `x` is not `null`.

### Core library changes

* `dart:async`
  * `StreamController` added setters for the `onListen`, `onPause`, `onResume`
    and `onCancel` callbacks.

* `dart:convert`
  * `LineSplitter` added a `split` static method returning an `Iterable`.

* `dart:core`
  * `Uri` class now perform path normalization when a URI is created.
    This removes most `..` and `.` sequences from the URI path.
    Purely relative paths (no scheme or authority) are allowed to retain
    some leading "dot" segments.
    Also added `hasAbsolutePath`, `hasEmptyPath`, and `hasScheme` properties.

* `dart:developer`
  * New `log` function to transmit logging events to Observatory.

* `dart:html`
  * `NodeTreeSanitizer` added the `const trusted` field. It can be used
    instead of defining a `NullTreeSanitizer` class when calling
    `setInnerHtml` or other methods that create DOM from text. It is
    also more efficient, skipping the creation of a `DocumentFragment`.

* `dart:io`
  * Added two new file modes, `WRITE_ONLY` and `WRITE_ONLY_APPEND` for
    opening a file write only.
    [eaeecf2](https://github.com/dart-lang/sdk/commit/eaeecf2ed13ba6c7fbfd653c3c592974a7120960)
  * Change stdout/stderr to binary mode on Windows.
    [4205b29](https://github.com/dart-lang/sdk/commit/4205b2997e01f2cea8e2f44c6f46ed6259ab7277)

* `dart:isolate`
  * Added `onError`, `onExit` and `errorsAreFatal` parameters to
    `Isolate.spawnUri`.

* `dart:mirrors`
  * `InstanceMirror.delegate` moved up to `ObjectMirror`.
  * Fix InstanceMirror.getField optimization when the selector is an operator.
  * Fix reflective NoSuchMethodErrors to match their non-reflective
    counterparts when due to argument mismatches. (VM only)

### Tool changes

* Documentation tools

  * `dartdoc` is now the default tool to generate static HTML for API docs.
    [Learn more](https://pub.dartlang.org/packages/dartdoc).

  * `docgen` and `dartdocgen` have been deprecated. Currently plan is to remove
    them in 1.13.

* Formatter (`dartfmt`)

  * Over 50 bugs fixed.

  * Optimized line splitter is much faster and produces better output on
    complex code.

* Observatory
  * Allocation profiling.

  * New feature to display output from logging.

  * Heap snapshot analysis works for 64-bit VMs.

  * Improved ability to inspect typed data, regex and compiled code.

  * Ability to break on all or uncaught exceptions from Observatory's debugger.

  * Ability to set closure-specific breakpoints.

  * 'anext' - step past await/yield.

  * Preserve when a variable has been expanded/unexpanded in the debugger.

  * Keep focus on debugger input box whenever possible.

  * Echo stdout/stderr in the Observatory debugger.  Standalone-only so far.

  * Minor fixes to service protocol documentation.

* Pub

  * **Breaking:** various commands that previously ran `pub get` implicitly no
    longer do so. Instead, they merely check to make sure the ".packages" file
    is newer than the pubspec and the lock file, and fail if it's not.

  * Added support for `--verbosity=error` and `--verbosity=warning`.

  * `pub serve` now collapses multiple GET requests into a single line of
    output. For full output, use `--verbose`.

  * `pub deps` has improved formatting for circular dependencies on the
    entrypoint package.

  * `pub run` and `pub global run`

    * **Breaking:** to match the behavior of the Dart VM, executables no longer
      run in checked mode by default. A `--checked` flag has been added to run
      them in checked mode manually.

    * Faster start time for executables that don't import transformed code.

    * Binstubs for globally-activated executables are now written in the system
      encoding, rather than always in `UTF-8`. To update existing executables,
      run `pub cache repair`.

  * `pub get` and `pub upgrade`

    * Pub will now generate a ".packages" file in addition to the "packages"
      directory when running `pub get` or similar operations, per the
      [package spec proposal][]. Pub now has a `--no-package-symlinks` flag that
      will stop "packages" directories from being generated at all.

    * An issue where HTTP requests were sometimes made even though `--offline`
      was passed has been fixed.

    * A bug with `--offline` that caused an unhelpful error message has been
      fixed.

    * Pub will no longer time out when a package takes a long time to download.

  * `pub publish`

    * Pub will emit a non-zero exit code when it finds a violation while
      publishing.

    * `.gitignore` files will be respected even if the package isn't at the top
      level of the Git repository.

  * Barback integration

    * A crashing bug involving transformers that only apply to non-public code
      has been fixed.

    * A deadlock caused by declaring transformer followed by a lazy transformer
      (such as the built-in `$dart2js` transformer) has been fixed.

    * A stack overflow caused by a transformer being run multiple times on the
      package that defines it has been fixed.

    * A transformer that tries to read a non-existent asset in another package
      will now be re-run if that asset is later created.

[package spec proposal]: https://github.com/lrhn/dep-pkgspec

### VM Service Protocol Changes

* **BREAKING** The service protocol now sends JSON-RPC 2.0-compatible
  server-to-client events. To reflect this, the service protocol version is
  now 2.0.

* The service protocol now includes a `"jsonrpc"` property in its responses, as
  opposed to `"json-rpc"`.

* The service protocol now properly handles requests with non-string ids.
  Numeric ids are no longer converted to strings, and null ids now don't produce
  a response.

* Some RPCs that didn't include a `"jsonrpc"` property in their responses now
  include one.

## 1.11.2 - 2015-08-03

### Core library changes

* Fix a bug where `WebSocket.close()` would crash if called after
  `WebSocket.cancel()`.

## 1.11.1 - 2015-07-02

### Tool changes

* Pub will always load Dart SDK assets from the SDK whose `pub` executable was
  run, even if a `DART_SDK` environment variable is set.

## 1.11.0 - 2015-06-25

### Core library changes

* `dart:core`
  * `Iterable` added an `empty` constructor.
    [dcf0286](https://github.com/dart-lang/sdk/commit/dcf0286f5385187a68ce9e66318d3bf19abf454b)
  * `Iterable` can now be extended directly. An alternative to extending
    `IterableBase` from `dart:collection`.
  * `List` added an `unmodifiable` constructor.
    [r45334](https://code.google.com/p/dart/source/detail?r=45334)
  * `Map` added an `unmodifiable` constructor.
    [r45733](https://code.google.com/p/dart/source/detail?r=45733)
  * `int` added a `gcd` method.
    [a192ef4](https://github.com/dart-lang/sdk/commit/a192ef4acb95fad1aad1887f59eed071eb5e8201)
  * `int` added a `modInverse` method.
    [f6f338c](https://github.com/dart-lang/sdk/commit/f6f338ce67eb8801b350417baacf6d3681b26002)
  * `StackTrace` added a `fromString` constructor.
    [68dd6f6](https://github.com/dart-lang/sdk/commit/68dd6f6338e63d0465041d662e778369c02c2ce6)
  * `Uri` added a `directory` constructor.
    [d8dbb4a](https://github.com/dart-lang/sdk/commit/d8dbb4a60f5e8a7f874c2a4fbf59eaf1a39f4776)
  * List iterators may not throw `ConcurrentModificationError` as eagerly in
    release mode. In checked mode, the modification check is still as eager
    as possible.
    [r45198](https://github.com/dart-lang/sdk/commit/5a79c03)

* `dart:developer` - **NEW**
  * Replaces the deprecated `dart:profiler` library.
  * Adds new functions `debugger` and `inspect`.
    [6e42aec](https://github.com/dart-lang/sdk/blob/6e42aec4f64cf356dde7bad9426e07e0ea5b58d5/sdk/lib/developer/developer.dart)

* `dart:io`
  * `FileSystemEntity` added a `uri` property.
    [8cf32dc](https://github.com/dart-lang/sdk/commit/8cf32dc1a1664b516e57f804524e46e55fae88b2)
  * `Platform` added a `static resolvedExecutable` property.
    [c05c8c6](https://github.com/dart-lang/sdk/commit/c05c8c66069db91cc2fd48691dfc406c818d411d)

* `dart:html`
  * `Element` methods, `appendHtml` and `insertAdjacentHtml` now take `nodeValidator`
    and `treeSanitizer` parameters, and the inputs are consistently
    sanitized.
    [r45818 announcement](https://groups.google.com/a/dartlang.org/forum/#!topic/announce/GVO7EAcPi6A)

* `dart:isolate`
  * **BREAKING** The positional `priority` parameter of `Isolate.ping` and `Isolate.kill` is
    now a named parameter named `priority`.
  * **BREAKING** Removed the `Isolate.AS_EVENT` priority.
  * `Isolate` methods `ping` and `addOnExitListener` now have a named parameter
    `response`.
    [r45092](https://github.com/dart-lang/sdk/commit/1b208bd)
  * `Isolate.spawnUri` added a named argument `checked`.
  * Remove the experimental state of the API.

* `dart:profiler` - **DEPRECATED**
  * This library will be removed in 1.12. Use `dart:developer` instead.

### Tool changes

* This is the first release that does not include the Eclipse-based
  **Dart Editor**.
  See [dartlang.org/tools](https://www.dartlang.org/tools/) for alternatives.
* This is the last release that ships the (unsupported)
  dart2dart (aka `dart2js --output-type=dart`) utility as part
  of dart2js

## 1.10.0 – 2015-04-29

### Core library changes

* `dart:convert`
  * **POTENTIALLY BREAKING** Fix behavior of `HtmlEscape`. It no longer escapes
  no-break space (U+00A0) anywhere or forward slash (`/`, `U+002F`) in element
  context. Slash is still escaped using `HtmlEscapeMode.UNKNOWN`.
  [r45003](https://github.com/dart-lang/sdk/commit/8b8223d),
  [r45153](https://github.com/dart-lang/sdk/commit/8a5d049),
  [r45189](https://github.com/dart-lang/sdk/commit/3c39ad2)

* `dart:core`
  * `Uri.parse` added `start` and `end` positional arguments.

* `dart:html`
  * **POTENTIALLY BREAKING** `CssClassSet` method arguments must now be 'tokens', i.e. non-empty
  strings with no white-space characters. The implementation was incorrect for
  class names containing spaces. The fix is to forbid spaces and provide a
  faster implementation.
  [Announcement](https://groups.google.com/a/dartlang.org/d/msg/announce/jmUI2XJHfC8/UZUCvJH3p2oJ)

* `dart:io`

  * `ProcessResult` now exposes a constructor.
  * `import` and `Isolate.spawnUri` now supports the
    [Data URI scheme](http://en.wikipedia.org/wiki/Data_URI_scheme) on the VM.

## Tool Changes

### pub

  * Running `pub run foo` within a package now runs the `foo` executable defined
    by the `foo` package. The previous behavior ran `bin/foo`. This makes it
    easy to run binaries in dependencies, for instance `pub run test`.

  * On Mac and Linux, signals sent to `pub run` and forwarded to the child
    command.

## 1.9.3 – 2015-04-14

This is a bug fix release which merges a number of commits from `bleeding_edge`.

* dart2js: Addresses as issue with minified Javascript output with CSP enabled -
  [r44453](https://code.google.com/p/dart/source/detail?r=44453)

* Editor: Fixes accidental updating of files in the pub cache during rename
  refactoring - [r44677](https://code.google.com/p/dart/source/detail?r=44677)

* Editor: Fix for
  [issue 23032](https://code.google.com/p/dart/issues/detail?id=23032)
  regarding skipped breakpoints on Windows -
  [r44824](https://code.google.com/p/dart/source/detail?r=44824)

* dart:mirrors: Fix `MethodMirror.source` when the method is on the first line
  in a script -
  [r44957](https://code.google.com/p/dart/source/detail?r=44957),
  [r44976](https://code.google.com/p/dart/source/detail?r=44976)

* pub: Fix for
  [issue 23084](https://code.google.com/p/dart/issues/detail?id=23084):
  Pub can fail to load transformers necessary for local development -
  [r44876](https://code.google.com/p/dart/source/detail?r=44876)

## 1.9.1 – 2015-03-25

### Language changes

* Support for `async`, `await`, `sync*`, `async*`, `yield`, `yield*`, and `await
  for`. See the [the language tour][async] for more details.

* Enum support is fully enabled. See [the language tour][enum] for more details.

[async]: https://www.dartlang.org/docs/dart-up-and-running/ch02.html#asynchrony
[enum]: https://www.dartlang.org/docs/dart-up-and-running/ch02.html#enums

### Tool changes

* The formatter is much more comprehensive and generates much more readable
  code. See [its tool page][dartfmt] for more details.

* The analysis server is integrated into the IntelliJ plugin and the Dart
  editor. This allows analysis to run out-of-process, so that interaction
  remains smooth even for large projects.

* Analysis supports more and better hints, including unused variables and unused
  private members.

[dartfmt]: https://www.dartlang.org/tools/dartfmt/

### Core library changes

#### Highlights

* There's a new model for shared server sockets with no need for a `Socket`
  reference.

* A new, much faster [regular expression engine][regexp].

* The Isolate API now works across the VM and `dart2js`.

[regexp]: http://news.dartlang.org/2015/02/irregexp-dart-vms-new-regexp.html

#### Details

For more information on any of these changes, see the corresponding
documentation on the [Dart API site](http://api.dartlang.org).

* `dart:async`:

  * `Future.wait` added a new named argument, `cleanUp`, which is a callback
    that releases resources allocated by a successful `Future`.

  * The `SynchronousStreamController` class was added as an explicit name for
    the type returned when the `sync` argument is passed to `new
    StreamController`.

* `dart:collection`: The `new SplayTreeSet.from(Iterable)` constructor was
  added.

* `dart:convert`: `Utf8Encoder.convert` and `Utf8Decoder.convert` added optional
  `start` and `end` arguments.

* `dart:core`:

  * `RangeError` added new static helper functions: `checkNotNegative`,
    `checkValidIndex`, `checkValidRange`, and `checkValueInInterval`.

  * `int` added the `modPow` function.

  * `String` added the `replaceFirstMapped` and `replaceRange` functions.

* `dart:io`:

  * Support for locking files to prevent concurrent modification was added. This
    includes the `File.lock`, `File.lockSync`, `File.unlock`, and
    `File.unlockSync` functions as well as the `FileLock` class.

  * Support for starting detached processes by passing the named `mode` argument
    (a `ProcessStartMode`) to `Process.start`. A process can be fully attached,
    fully detached, or detached except for its standard IO streams.

  * `HttpServer.bind` and `HttpServer.bindSecure` added the `v6Only` named
    argument. If this is true, only IPv6 connections will be accepted.

  * `HttpServer.bind`, `HttpServer.bindSecure`, `ServerSocket.bind`,
    `RawServerSocket.bind`, `SecureServerSocket.bind` and
    `RawSecureServerSocket.bind` added the `shared` named argument. If this is
    true, multiple servers or sockets in the same Dart process may bind to the
    same address, and incoming requests will automatically be distributed
    between them.

  * **Deprecation:** the experimental `ServerSocketReference` and
    `RawServerSocketReference` classes, as well as getters that returned them,
    are marked as deprecated. The `shared` named argument should be used
    instead. These will be removed in Dart 1.10.

  * `Socket.connect` and `RawSocket.connect` added the `sourceAddress` named
    argument, which specifies the local address to bind when making a
    connection.

  * The static `Process.killPid` method was added to kill a process with a given
    PID.

  * `Stdout` added the `nonBlocking` instance property, which returns a
    non-blocking `IOSink` that writes to standard output.

* `dart:isolate`:

  * The static getter `Isolate.current` was added.

  * The `Isolate` methods `addOnExitListener`, `removeOnExitListener`,
    `setErrorsFatal`, `addOnErrorListener`, and `removeOnErrorListener` now work
    on the VM.

  * Isolates spawned via `Isolate.spawn` now allow most objects, including
    top-level and static functions, to be sent between them.

## 1.8.5 – 2015-01-21

* Code generation for SIMD on ARM and ARM64 is fixed.

* A possible crash on MIPS with newer GCC toolchains has been prevented.

* A segfault when using `rethrow` was fixed ([issue 21795][]).

[issue 21795]: https://code.google.com/p/dart/issues/detail?id=21795

## 1.8.3 – 2014-12-10

* Breakpoints can be set in the Editor using file suffixes ([issue 21280][]).

* IPv6 addresses are properly handled by `HttpClient` in `dart:io`, fixing a
  crash in pub ([issue 21698][]).

* Issues with the experimental `async`/`await` syntax have been fixed.

* Issues with a set of number operations in the VM have been fixed.

* `ListBase` in `dart:collection` always returns an `Iterable` with the correct
  type argument.

[issue 21280]: https://code.google.com/p/dart/issues/detail?id=21280
[issue 21698]: https://code.google.com/p/dart/issues/detail?id=21698

## 1.8.0 – 2014-11-28

* `dart:collection`: `SplayTree` added the `toSet` function.

* `dart:convert`: The `JsonUtf8Encoder` class was added.

* `dart:core`:

  * The `IndexError` class was added for errors caused by an index being outside
    its expected range.

  * The `new RangeError.index` constructor was added. It forwards to `new
    IndexError`.

  * `RangeError` added three new properties. `invalidProperty` is the value that
    caused the error, and `start` and `end` are the minimum and maximum values
    that the value is allowed to assume.

  * `new RangeError.value` and `new RangeError.range` added an optional
    `message` argument.

  * The `new String.fromCharCodes` constructor added optional `start` and `end`
    arguments.

* `dart:io`:

  * Support was added for the [Application-Layer Protocol Negotiation][alpn]
    extension to the TLS protocol for both the client and server.

  * `SecureSocket.connect`, `SecureServerSocket.bind`,
    `RawSecureSocket.connect`, `RawSecureSocket.secure`,
    `RawSecureSocket.secureServer`, and `RawSecureServerSocket.bind` added a
    `supportedProtocols` named argument for protocol negotiation.

  * `RawSecureServerSocket` added a `supportedProtocols` field.

  * `RawSecureSocket` and `SecureSocket` added a `selectedProtocol` field which
    contains the protocol selected during protocol negotiation.

[alpn]: https://tools.ietf.org/html/rfc7301

## 1.7.0 – 2014-10-15

### Tool changes

* `pub` now generates binstubs for packages that are globally activated so that
  they can be put on the user's `PATH` and used as normal executables. See the
  [`pub global activate` documentation][pub global activate].

* When using `dart2js`, deferred loading now works with multiple Dart apps on
  the same page.

[pub global activate]: https://www.dartlang.org/tools/pub/cmd/pub-global.html#running-a-script-from-your-path

### Core library changes

* `dart:async`: `Zone`, `ZoneDelegate`, and `ZoneSpecification` added the
  `errorCallback` function, which allows errors that have been programmatically
  added to a `Future` or `Stream` to be intercepted.

* `dart:io`:

  * **Breaking change:** `HttpClient.close` must be called for all clients or
    they will keep the Dart process alive until they time out. This fixes the
    handling of persistent connections. Previously, the client would shut down
    immediately after a request.

  * **Breaking change:** `HttpServer` no longer compresses all traffic by
    default. The new `autoCompress` property can be set to `true` to re-enable
    compression.

* `dart:isolate`: `Isolate.spawnUri` added the optional `packageRoot` argument,
  which controls how it resolves `package:` URIs.<|MERGE_RESOLUTION|>--- conflicted
+++ resolved
@@ -1,13 +1,4 @@
-<<<<<<< HEAD
-## 2.0.0-dev.40.0
-=======
-## 2.0.0-dev.XX.0
-(Add new changes here, and they will be copied to the
- change section for the next dev version)
-
-### Language
-
-### Core library changes
+## 2.0.0-dev.41.0
 
 ### Tool Changes
 
@@ -35,19 +26,10 @@
   details.
 
 ## 2.0.0-dev.39.0
->>>>>>> bd6f28f4
-
-## 2.0.0-dev.39.0
 ### Tool Changes
 #### Pub
-<<<<<<< HEAD
-  * fixed bug in dart2js transformer when using the common front-end.
-
-## 2.0.0-dev.38.0
-=======
 
 * fixed bug in dart2js transformer when using the common front-end.
->>>>>>> bd6f28f4
 
 ## 2.0.0-dev.37.0
 ### Tool Changes
