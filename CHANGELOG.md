<<<<<<< HEAD
## 2.1.0 - 2018-11-15

This is a minor version release. The team's focus was mostly on improving
performance and stability after the large changes in Dart 2.0.0. Notable
changes:

*   We've introduced a dedicated syntax for declaring a mixin. Instead of the
    `class` keyword, it uses `mixin`:

    ```dart
    mixin SetMixin<E> implements Set<E> {
      ...
    }
    ```

    The new syntax also enables `super` calls inside mixins.

*   Integer literals now work in double contexts. When passing a literal number
    to a function that expects a `double`, you no longer need an explicit `.0`
    at the end of the number. In releases before 2.1, you need code like this
    when setting a double like `fontSize`:

    ```dart
    TextStyle(fontSize: 18.0)
    ```

    Now you can remove the `.0`:

    ```dart
    TextStyle(fontSize: 18)
    ```

    In releases before 2.1, `fontSize : 18` causes a static error. This was a
    common mistake and source of friction.

*   **Breaking change:** A number of static errors that should have been
    detected and reported were not supported in 2.0.0. These are reported now,
    which means existing incorrect code may show new errors.

*   `dart:core` now exports `Future` and `Stream`. You no longer need to import
    `dart:async` to use those very common types.

### Language

*   Introduced a new syntax for mixin declarations.

    ```dart
    mixin SetMixin<E> implements Set<E> {
      ...
    }
    ```

    Most classes that are intended to be used as mixins are intended to *only*
    be used as mixins. The library author doesn't want users to be able to
    construct or subclass the class. The new syntax makes that intent clear and
    enforces it in the type system. It is an error to extend or construct a type
    declared using `mixin`. (You can implement it since mixins expose an
    implicit interface.)

    Over time, we expect most mixin declarations to use the new syntax. However,
    if you have a "mixin" class where users *are* extending or constructing it,
    note that moving it to the new syntax is a breaking API change since it
    prevents users from doing that. If you have a type like this that is a
    mixin as well as being a concrete class and/or superclass, then the existing
    syntax is what you want.

    If you need to use a `super` inside a mixin, the new syntax is required.
    This was previously only allowed with the experimental `--supermixins` flag
    because it has some complex interactions with the type system. The new
    syntax addresses those issues and lets you use `super` calls by declaring
    the superclass constraint your mixin requires:

    ```dart
    class Superclass {
      superclassMethod() {
        print("in superclass");
      }
    }

    mixin SomeMixin on Superclass {
      mixinMethod() {
        // This is OK:
        super.superclassMethod();
      }
    }

    class GoodSub extends Superclass with SomeMixin {}

    class BadSub extends Object with SomeMixin {}
    // Error: Since the super() call in mixinMethod() can't find a
    // superclassMethod() to call, this is prohibited.
    ```

    Even if you don't need to use `super` calls, the new mixin syntax is good
    because it clearly expresses that you intend the type to be mixed in.

*   Allow integer literals to be used in double contexts. An integer literal
    used in a place where a double is required is now interpreted as a double
    value. The numerical value of the literal needs to be precisely
    representable as a double value.

*   Integer literals compiled to JavaScript are now allowed to have any value
    that can be exactly represented as a JavaScript `Number`. They were
    previously limited to such numbers that were also representable as signed
    64-bit integers.

**(Breaking)** A number of static errors that should have been detected and
reported were not supported in 2.0.0. These are reported now, which means
existing incorrect code may show new errors:

*   **Setters with the same name as the enclosing class aren't allowed.** (Issue
    [34225][].) It is not allowed to have a class member with the same name as
    the enclosing class:

    ```dart
    class A {
      set A(int x) {}
    }
    ```

    Dart 2.0.0 incorrectly allows this for setters (only). Dart 2.1.0 rejects
    it.

    *To fix:* This is unlikely to break anything, since it violates all style
    guides anyway.

*   **Constant constructors cannot redirect to non-constant constructors.**
    (Issue [34161][].) It is not allowed to have a constant constructor that
    redirects to a non-constant constructor:

    ```dart
    class A {
      const A.foo() : this(); // Redirecting to A()
      A() {}
    }
    ```

    Dart 2.0.0 incorrectly allows this. Dart 2.1.0 rejects it.

    *To fix:* Make the target of the redirection a properly const constructor.

*   **Abstract methods may not unsoundly override a concrete method.** (Issue
    [32014][].) Concrete methods must be valid implementations of their
    interfaces:

    ```dart
    class A {
      num get thing => 2.0;
    }

    abstract class B implements A {
      int get thing;
    }

    class C extends A with B {}
    // 'thing' from 'A' is not a valid override of 'thing' from 'B'.

    main() {
      print(new C().thing.isEven); // Expects an int but gets a double.
    }
    ```

    Dart 2.0.0 allows unsound overrides like the above in some cases. Dart 2.1.0
    rejects them.

    *To fix:* Relax the type of the invalid override, or tighten the type of the
    overridden method.

*   **Classes can't implement FutureOr.** (Issue [33744][].) Dart doesn't allow
    classes to implement the FutureOr type:

    ```dart
    class A implements FutureOr<Object> {}
    ```

    Dart 2.0.0 allows classes to implement FutureOr. Dart 2.1.0 does not.

    *To fix:* Don't do this.

*   **Type arguments to generic typedefs must satisfy their bounds.** (Issue
    [33308][].) If a parameterized typedef specifies a bound, actual arguments
    must be checked against it:

    ```dart
    class A<X extends int> {}

    typedef F<Y extends int> = A<Y> Function();

    F<num> f = null;
    ```

    Dart 2.0.0 allows bounds violations like `F<num>` above. Dart 2.1.0 rejects
    them.

    *To fix:* Either remove the bound on the typedef parameter, or pass a valid
    argument to the typedef.

*   **Constructor invocations must use valid syntax, even with optional `new`.**
    (Issue [34403][].) Type arguments to generic named constructors go after the
    class name, not the constructor name, even when used without an explicit
    `new`:

    ```dart
    class A<T> {
      A.foo() {}
    }

    main() {
      A.foo<String>(); // Incorrect syntax, was accepted in 2.0.0.
      A<String>.foo(); // Correct syntax.
    }
    ```

    Dart 2.0.0 accepts the incorrect syntax when the `new` keyword is left out.
    Dart 2.1.0 correctly rejects this code.

    *To fix:* Move the type argument to the correct position after the class
    name.

*   **Instance members should shadow prefixes.** (Issue [34498][].) If the same
    name is used as an import prefix and as a class member name, then the class
    member name takes precedence in the class scope.

    ```dart
    import 'dart:core';
    import 'dart:core' as core;

    class A {
      core.List get core => null; // "core" refers to field, not prefix.
    }
    ```

    Dart 2.0.0 incorrectly resolves the use of `core` in `core.List` to the
    prefix name. Dart 2.1.0 correctly resolves this to the field name.

    *To fix:* Change the prefix name to something which does not clash with the
    instance member.

*   **Implicit type arguments in extends clauses must satisfy the class
    bounds.** (Issue [34532][].) Implicit type arguments for generic classes are
    computed if not passed explicitly, but when used in an `extends` clause they
    must be checked for validity:

    ```dart
    class Foo<T> {}

    class Bar<T extends Foo<T>> {}

    class Baz extends Bar {} // Should error because Bar completes to Bar<Foo>
    ```

    Dart 2.0.0 accepts the broken code above. Dart 2.1.0 rejects it.

    *To fix:* Provide explicit type arguments to the superclass that satisfy the
    bound for the superclass.

*   **Mixins must correctly override their superclasses.** (Issue [34235][].) In
    some rare cases, combinations of uses of mixins could result in invalid
    overrides not being caught:
=======
## 2.1.1-dev.3.2

* Cherry-pick 9d25cc93e850d4717cdc9e1c4bd3623e09c16d47 to dev

## 2.1.1-dev.3.1

* Cherry-pick 46080dd886a622c5520895d49c97506ecedb1df8 to dev
* Cherry-pick fc62cf037343248c5ace87629d8eb1063f9f2428 to dev
* Cherry-pick 770ab5275ac34af62d7c39da8eac8c56fdc48edb to dev
* Cherry-pick 957e194735bda4fcf06cdcc68fa80f3290b17d79 to dev

## 2.1.1-dev.3.0

* Cherry-pick 3cb16d20e7810a2a378bb897d939f67c0b380d88 to dev

## 2.1.1-dev.2.0

### Core library changes

#### `dart:core`

*   Made `DateTime.parse()` also recognize `,` as a valid decimal separator
    when parsing from a string. (Issue [35576][])

[35576]: https://github.com/dart-lang/sdk/issues/35576

### Tool Changes

#### Analyzer

*   New hints added:

    *   `NON_CONST_CALL_TO_LITERAL_CONSTRUCTOR` and
        `NON_CONST_CALL_TO_LITERAL_CONSTRUCTOR_USING_NEW` when a `@literal`
        const constructor is called in a non-const context (or with `new`).

#### dart2js

* `--fast-startup` is forced on.  The flag is silently ignored and will be
  deprecated and then removed at a later date.

  The alternative 'full emitter' is no longer available. The generated code for
  `--fast-startup` is optimized to load faster, even though it can be slightly
  larger.

## 2.1.1-dev.1.0

### Dart VM

In previous releases it was possible to violate static types using dart:mirrors but this bug is fixed now. Meaning that the code below would run without any TypeErrors and print "impossible" output.

```dart
import 'dart:mirrors';

class A {
  void method(int v) {
    if (v != null && v is! int) {
      print("This should be impossible: expected null or int got ${v}");
    }
  }
}

void main() {
  final obj = A();
  reflect(obj).invoke(#method, ['not-an-number']);
}
```

Only code that already violates static typing will break.

See Issue [#35611](https://github.com/dart-lang/sdk/issues/35611) for more details.

### Tool Changes

#### Analyzer

*   Support for `declarations-casts` has been removed and the `implicit-casts`
    option now has the combined semantics of both options. This means that
    users that disable `implicit-casts` might now see errors that were not
    previously being reported.

*   New hints added:

    *   `INVALID_LITERAL_ANNOTATION` when something other than a const
        constructor is annotated with `@literal`.
    *   `SUBTYPE_OF_SEALED_CLASS` when any class or mixin subclasses (extends,
        implements, mixes in, or constrains to) a `@sealed` class, and the two
        are declared in different packages.
    *   `MIXIN_ON_SEALED_CLASS` when a `@sealed` class is used as a superclass
        constraint of a mixin.

#### dart2js

* We fixed a bug in how deferred constructor calls were incorrectly not
  marked as deferred. The old behavior didn't cause breakages, but was imprecise
  and pushed more code to the main output unit.

* A new deferred split algorithm implementation was added.

  This implementation fixes a soundness bug and addresses performance issues of
  the previous implementation, because of that it can have a visible impact
  on apps. In particular,

    * We fixed a performance issue which was introduced when we migrated to the
      Common front-end. On large apps, the fix can cut down 2/3 of the time
      spent on this task.

    * We fixed a bug in how inferred types were miscategorized (#35311). The old
      behavior was unsound and could produce broken programs. The fix may cause
      more code to be pulled into the main output unit.

      This shows up frequently when returning deferred values from closures
      since the closure's inferred return type is the deferred type.
      For example, if you have:

      ```dart
      () async {
        await deferred_prefix.loadLibrary();
        return new deferred_prefix.Foo();
      }
      ```

      The closure's return type is `Future<Foo>`. The old implementation defers
      `Foo`, and incorrectly makes the return type `Future<dynamic>`. This may
      break in places where the correct type is expected.

      The new implementation will not defer `Foo`, and will place it in the main
      output unit. If your intent is to defer it, then you need to ensure the
      return type is not inferred to be `Foo`. For example, you can do so by
      changing the code to a named closure with a declared type, or by ensuring
      that the return expression has the type you want, like:

      ```dart
      () async {
        await deferred_prefix.loadLibrary();
        return new deferred_prefix.Foo() as dynamic;
      }
      ```

    * Because the new implementation might require you to inspect and fix
      your app, we exposed two temporary flags:

        * `--report-invalid-deferred-types`: when provided, we will run
          both the old and new algorithm and report where the issue was
          detected.

        * `--new-deferred-split`: enables the new algorithm.

#### dartdoc

* dartdoc default styles now work much better on mobile.  Simple browsing
  and searching of API docs now work in many cases.

#### Linter

The linter was bumped to `0.1.78` which introduces the following linter fixes to the SDK:

* fixed `type_annotate_public_apis` false positives on local functions
* fixed `avoid_shadowing_type_parameters` to report shadowed type parameters in generic typedefs
* fixed `use_setters_to_change_properties` to not wrongly lint overriding methods
* fixed `cascade_invocations` to not lint awaited targets
* fixed `prefer_conditional_assignment` false positives
* fixed `join_return_with_assignment` false positives
* fixed `cascade_invocations` false positives
* miscellaneous documentation improvements
* updated `invariant_booleans` status to experimental

and adds:

* a new `prefer_final_in_for_each` lint rule to flag loop variables that could be declared final

## 2.1.1-dev.0.1

* Cherry-pick 4914fe57ea9e034b948ef3ab5a4e7e511991f845 to dev
* Cherry-pick 5a8ec419829337b60d705cabe0b3b1ab5d0d0883 to dev

## 2.1.1-dev.0.0

* Cherry-pick f8a680e5116493f8795c148a52dbecf8a84e4536 to dev
* Cherry-pick b1c963c84b20e715bc5c1f7d443168071c2b971d to dev

## 2.2.0-dev.1.1

### Tool Changes

#### Linter

The linter was bumped to `0.1.73` which introduces the following new lints to the SDK:

* `unnecessary_await_in_return`
* `use_function_type_syntax_for_parameters`
* `avoid_returning_null_for_future`
* `avoid_shadowing_type_parameters`

In addition, `prefer_bool_in_asserts` has been deprecated as its semantics are
redundant with Dart 2 checks.

## 2.2.0-dev.0.0

### Dart for the Web

#### dart2js

* The `--categories=*` flag is being replaced. `--categories=all` was only used
  for testing and it is no longer supported. `--categories=Server` continues to
  work at this time but it is deprecated, please use `--server-mode` instead.

* The `--library-root` flag was replaced by `--libraries-spec`. This flag is
  rarely used by developers invoking dart2js directly. It's important for
  integrating dart2js with build systems. See `--help` for more details on the
  new flag.

## 2.1.0 - 2018-11-15

This is a minor version release. The team's focus was mostly on improving
performance and stability after the large changes in Dart 2.0.0. Notable
changes:

*   We've introduced a dedicated syntax for declaring a mixin. Instead of the
    `class` keyword, it uses `mixin`:

    ```dart
    mixin SetMixin<E> implements Set<E> {
      ...
    }
    ```

    The new syntax also enables `super` calls inside mixins.

*   Integer literals now work in double contexts. When passing a literal number
    to a function that expects a `double`, you no longer need an explicit `.0`
    at the end of the number. In releases before 2.1, you need code like this
    when setting a double like `fontSize`:

    ```dart
    TextStyle(fontSize: 18.0)
    ```

    Now you can remove the `.0`:

    ```dart
    TextStyle(fontSize: 18)
    ```

    In releases before 2.1, `fontSize : 18` causes a static error. This was a
    common mistake and source of friction.

*   **Breaking change:** A number of static errors that should have been
    detected and reported were not supported in 2.0.0. These are reported now,
    which means existing incorrect code may show new errors.

*   `dart:core` now exports `Future` and `Stream`. You no longer need to import
    `dart:async` to use those very common types.

### Language

*   Introduced a new syntax for mixin declarations.

    ```dart
    mixin SetMixin<E> implements Set<E> {
      ...
    }
    ```

    Most classes that are intended to be used as mixins are intended to *only*
    be used as mixins. The library author doesn't want users to be able to
    construct or subclass the class. The new syntax makes that intent clear and
    enforces it in the type system. It is an error to extend or construct a type
    declared using `mixin`. (You can implement it since mixins expose an
    implicit interface.)

    Over time, we expect most mixin declarations to use the new syntax. However,
    if you have a "mixin" class where users *are* extending or constructing it,
    note that moving it to the new syntax is a breaking API change since it
    prevents users from doing that. If you have a type like this that is a
    mixin as well as being a concrete class and/or superclass, then the existing
    syntax is what you want.

    If you need to use a `super` inside a mixin, the new syntax is required.
    This was previously only allowed with the experimental `--supermixins` flag
    because it has some complex interactions with the type system. The new
    syntax addresses those issues and lets you use `super` calls by declaring
    the superclass constraint your mixin requires:

    ```dart
    class Superclass {
      superclassMethod() {
        print("in superclass");
      }
    }

    mixin SomeMixin on Superclass {
      mixinMethod() {
        // This is OK:
        super.superclassMethod();
      }
    }

    class GoodSub extends Superclass with SomeMixin {}

    class BadSub extends Object with SomeMixin {}
    // Error: Since the super() call in mixinMethod() can't find a
    // superclassMethod() to call, this is prohibited.
    ```

    Even if you don't need to use `super` calls, the new mixin syntax is good
    because it clearly expresses that you intend the type to be mixed in.

*   Allow integer literals to be used in double contexts. An integer literal
    used in a place where a double is required is now interpreted as a double
    value. The numerical value of the literal needs to be precisely
    representable as a double value.

*   Integer literals compiled to JavaScript are now allowed to have any value
    that can be exactly represented as a JavaScript `Number`. They were
    previously limited to such numbers that were also representable as signed
    64-bit integers.

**(Breaking)** A number of static errors that should have been detected and
reported were not supported in 2.0.0. These are reported now, which means
existing incorrect code may show new errors:

*   **Setters with the same name as the enclosing class aren't allowed.** (Issue
    [34225][].) It is not allowed to have a class member with the same name as
    the enclosing class:

    ```dart
    class A {
      set A(int x) {}
    }
    ```

    Dart 2.0.0 incorrectly allows this for setters (only). Dart 2.1.0 rejects
    it.

    *To fix:* This is unlikely to break anything, since it violates all style
    guides anyway.

*   **Constant constructors cannot redirect to non-constant constructors.**
    (Issue [34161][].) It is not allowed to have a constant constructor that
    redirects to a non-constant constructor:

    ```dart
    class A {
      const A.foo() : this(); // Redirecting to A()
      A() {}
    }
    ```

    Dart 2.0.0 incorrectly allows this. Dart 2.1.0 rejects it.

    *To fix:* Make the target of the redirection a properly const constructor.

*   **Abstract methods may not unsoundly override a concrete method.** (Issue
    [32014][].) Concrete methods must be valid implementations of their
    interfaces:
>>>>>>> e2e36888

    ```dart
    class A {
      num get thing => 2.0;
    }

<<<<<<< HEAD
=======
    abstract class B implements A {
      int get thing;
    }

    class C extends A with B {}
    // 'thing' from 'A' is not a valid override of 'thing' from 'B'.

    main() {
      print(new C().thing.isEven); // Expects an int but gets a double.
    }
    ```

    Dart 2.0.0 allows unsound overrides like the above in some cases. Dart 2.1.0
    rejects them.

    *To fix:* Relax the type of the invalid override, or tighten the type of the
    overridden method.

*   **Classes can't implement FutureOr.** (Issue [33744][].) Dart doesn't allow
    classes to implement the FutureOr type:

    ```dart
    class A implements FutureOr<Object> {}
    ```

    Dart 2.0.0 allows classes to implement FutureOr. Dart 2.1.0 does not.

    *To fix:* Don't do this.

*   **Type arguments to generic typedefs must satisfy their bounds.** (Issue
    [33308][].) If a parameterized typedef specifies a bound, actual arguments
    must be checked against it:

    ```dart
    class A<X extends int> {}

    typedef F<Y extends int> = A<Y> Function();

    F<num> f = null;
    ```

    Dart 2.0.0 allows bounds violations like `F<num>` above. Dart 2.1.0 rejects
    them.

    *To fix:* Either remove the bound on the typedef parameter, or pass a valid
    argument to the typedef.

*   **Constructor invocations must use valid syntax, even with optional `new`.**
    (Issue [34403][].) Type arguments to generic named constructors go after the
    class name, not the constructor name, even when used without an explicit
    `new`:

    ```dart
    class A<T> {
      A.foo() {}
    }

    main() {
      A.foo<String>(); // Incorrect syntax, was accepted in 2.0.0.
      A<String>.foo(); // Correct syntax.
    }
    ```

    Dart 2.0.0 accepts the incorrect syntax when the `new` keyword is left out.
    Dart 2.1.0 correctly rejects this code.

    *To fix:* Move the type argument to the correct position after the class
    name.

*   **Instance members should shadow prefixes.** (Issue [34498][].) If the same
    name is used as an import prefix and as a class member name, then the class
    member name takes precedence in the class scope.

    ```dart
    import 'dart:core';
    import 'dart:core' as core;

    class A {
      core.List get core => null; // "core" refers to field, not prefix.
    }
    ```

    Dart 2.0.0 incorrectly resolves the use of `core` in `core.List` to the
    prefix name. Dart 2.1.0 correctly resolves this to the field name.

    *To fix:* Change the prefix name to something which does not clash with the
    instance member.

*   **Implicit type arguments in extends clauses must satisfy the class
    bounds.** (Issue [34532][].) Implicit type arguments for generic classes are
    computed if not passed explicitly, but when used in an `extends` clause they
    must be checked for validity:

    ```dart
    class Foo<T> {}

    class Bar<T extends Foo<T>> {}

    class Baz extends Bar {} // Should error because Bar completes to Bar<Foo>
    ```

    Dart 2.0.0 accepts the broken code above. Dart 2.1.0 rejects it.

    *To fix:* Provide explicit type arguments to the superclass that satisfy the
    bound for the superclass.

*   **Mixins must correctly override their superclasses.** (Issue [34235][].) In
    some rare cases, combinations of uses of mixins could result in invalid
    overrides not being caught:

    ```dart
    class A {
      num get thing => 2.0;
    }

>>>>>>> e2e36888
    class M1 {
      int get thing => 2;
    }

    class B = A with M1;

    class M2 {
      num get thing => 2.0;
    }

    class C extends B with M2 {} // 'thing' from 'M2' not a valid override.

    main() {
      M1 a = new C();
      print(a.thing.isEven); // Expects an int but gets a double.
    }
    ```

    Dart 2.0.0 accepts the above example. Dart 2.1.0 rejects it.

    *To fix:* Ensure that overriding methods are correct overrides of their
    superclasses, either by relaxing the superclass type, or tightening the
    subclass/mixin type.

[32014]: https://github.com/dart-lang/sdk/issues/32014
[33308]: https://github.com/dart-lang/sdk/issues/33308
[33744]: https://github.com/dart-lang/sdk/issues/33744
[34161]: https://github.com/dart-lang/sdk/issues/34161
[34225]: https://github.com/dart-lang/sdk/issues/34225
[34235]: https://github.com/dart-lang/sdk/issues/34235
[34403]: https://github.com/dart-lang/sdk/issues/34403
[34498]: https://github.com/dart-lang/sdk/issues/34498
[34532]: https://github.com/dart-lang/sdk/issues/34532

### Core libraries

#### `dart:async`

*   Fixed a bug where calling `stream.take(0).drain(value)` would not correctly
    forward the `value` through the returned `Future`.
*   Added a `StreamTransformer.fromBind` constructor.
*   Updated `Stream.fromIterable` to send a done event after the error when the
    iterator's `moveNext` throws, and handle if the `current` getter throws
    (issue [33431][]).

[33431]: http://dartbug.com/33431

#### `dart:core`

*   Added `HashMap.fromEntries` and `LinkedHashmap.fromEntries` constructors.
*   Added `ArgumentError.checkNotNull` utility method.
*   Made `Uri` parsing more permissive about `[` and `]` occurring in the path,
    query or fragment, and `#` occurring in fragment.
*   Exported `Future` and `Stream` from `dart:core`.
*   Added operators `&`, `|` and `^` to `bool`.
*   Added missing methods to `UnmodifiableMapMixin`. Some maps intended to
    be unmodifiable incorrectly allowed new methods added in Dart 2 to
    succeed.
*   Deprecated the `provisional` annotation and the `Provisional`
    annotation class. These should have been removed before releasing Dart 2.0,
    and they have no effect.

#### `dart:html`

Fixed Service Workers and any Promise/Future API with a Dictionary parameter.

APIs in dart:html (that take a Dictionary) will receive a Dart Map parameter.
The Map parameter must be converted to a Dictionary before passing to the
browser's API.  Before this change, any Promise/Future API with a
Map/Dictionary parameter never called the Promise and didn't return a Dart
Future - now it does.

This caused a number of breaks especially in Service Workers (register, etc.).
Here is a complete list of the fixed APIs:

*   BackgroundFetchManager
    *   `Future<BackgroundFetchRegistration> fetch(String id, Object requests,
        [Map options])`
*   CacheStorage
    *   `Future match(/*RequestInfo*/ request, [Map options])`
*   CanMakePayment
    *   `Future<List<Client>> matchAll([Map options])`
*   CookieStore
    *   `Future getAll([Map options])`
    *   `Future set(String name, String value, [Map options])`
*   CredentialsContainer
    *   `Future get([Map options])`
    *   `Future create([Map options])`
*   ImageCapture
    *   `Future setOptions(Map photoSettings)`
*   MediaCapabilities
    *   `Future<MediaCapabilitiesInfo> decodingInfo(Map configuration)`
    *   `Future<MediaCapabilitiesInfo> encodingInfo(Map configuration)`
*   MediaStreamTrack
    *   `Future applyConstraints([Map constraints])`
*   Navigator
    *   `Future requestKeyboardLock([List<String> keyCodes])`
    *   `Future requestMidiAccess([Map options])`
    *   `Future share([Map data])`
*   OffscreenCanvas
    *   `Future<Blob> convertToBlob([Map options])`
*   PaymentInstruments
    *   `Future set(String instrumentKey, Map details)`
*   Permissions
    *   `Future<PermissionStatus> query(Map permission)`
    *   `Future<PermissionStatus> request(Map permissions)`
    *   `Future<PermissionStatus> revoke(Map permission)`
*   PushManager
    *   `Future permissionState([Map options])`
    *   `Future<PushSubscription> subscribe([Map options])`
*   RtcPeerConnection
    *   Changed:

        ```dart
        Future createAnswer([options_OR_successCallback,
            RtcPeerConnectionErrorCallback failureCallback,
            Map mediaConstraints])
        ```

        to:

        ```dart
        Future<RtcSessionDescription> createAnswer([Map options])
        ```

    *   Changed:

        ```dart
        Future createOffer([options_OR_successCallback,
            RtcPeerConnectionErrorCallback failureCallback,
            Map rtcOfferOptions])
        ```

        to:
<<<<<<< HEAD

        ```dart
        Future<RtcSessionDescription> createOffer([Map options])
        ```

    *   Changed:

        ```dart
        Future setLocalDescription(Map description,
            VoidCallback successCallback,
            [RtcPeerConnectionErrorCallback failureCallback])
        ```

        to:

        ```dart
        Future setLocalDescription(Map description)
        ```

    *   Changed:

        ```dart
        Future setLocalDescription(Map description,
            VoidCallback successCallback,
            [RtcPeerConnectionErrorCallback failureCallback])
        ```

        to:

        ```dart
        Future setRemoteDescription(Map description)
        ```

*   ServiceWorkerContainer
    *   `Future<ServiceWorkerRegistration> register(String url, [Map options])`
*   ServiceWorkerRegistration
    *   `Future<List<Notification>> getNotifications([Map filter])`
    *   `Future showNotification(String title, [Map options])`
*   VRDevice
    *   `Future requestSession([Map options])`
    *   `Future supportsSession([Map options])`
*   VRSession
    *   `Future requestFrameOfReference(String type, [Map options])`
*   Window
    *   `Future fetch(/*RequestInfo*/ input, [Map init])`
*   WorkerGlobalScope
    *   `Future fetch(/*RequestInfo*/ input, [Map init])`

In addition, exposed Service Worker "self" as a static getter named "instance".
The instance is exposed on four different Service Worker classes and can throw
a InstanceTypeError if the instance isn't of the class expected
(WorkerGlobalScope.instance will always work and not throw):

*   `SharedWorkerGlobalScope.instance`
*   `DedicatedWorkerGlobalScope.instance`
*   `ServiceWorkerGlobalScope.instance`
*   `WorkerGlobalScope.instance`

=======

        ```dart
        Future<RtcSessionDescription> createOffer([Map options])
        ```

    *   Changed:

        ```dart
        Future setLocalDescription(Map description,
            VoidCallback successCallback,
            [RtcPeerConnectionErrorCallback failureCallback])
        ```

        to:

        ```dart
        Future setLocalDescription(Map description)
        ```

    *   Changed:

        ```dart
        Future setLocalDescription(Map description,
            VoidCallback successCallback,
            [RtcPeerConnectionErrorCallback failureCallback])
        ```

        to:

        ```dart
        Future setRemoteDescription(Map description)
        ```

*   ServiceWorkerContainer
    *   `Future<ServiceWorkerRegistration> register(String url, [Map options])`
*   ServiceWorkerRegistration
    *   `Future<List<Notification>> getNotifications([Map filter])`
    *   `Future showNotification(String title, [Map options])`
*   VRDevice
    *   `Future requestSession([Map options])`
    *   `Future supportsSession([Map options])`
*   VRSession
    *   `Future requestFrameOfReference(String type, [Map options])`
*   Window
    *   `Future fetch(/*RequestInfo*/ input, [Map init])`
*   WorkerGlobalScope
    *   `Future fetch(/*RequestInfo*/ input, [Map init])`

In addition, exposed Service Worker "self" as a static getter named "instance".
The instance is exposed on four different Service Worker classes and can throw
a InstanceTypeError if the instance isn't of the class expected
(WorkerGlobalScope.instance will always work and not throw):

*   `SharedWorkerGlobalScope.instance`
*   `DedicatedWorkerGlobalScope.instance`
*   `ServiceWorkerGlobalScope.instance`
*   `WorkerGlobalScope.instance`

>>>>>>> e2e36888
#### `dart:io`

*   Added new HTTP status codes.

### Dart for the Web

#### dart2js

*   **(Breaking)** Duplicate keys in a const map are not allowed and produce a
    compile-time error. Dart2js used to report this as a warning before. This
    was already an error in dartanalyzer and DDC and will be an error in other
    tools in the future as well.

*   Added `-O` flag to tune optimization levels.  For more details run `dart2js
    -h -v`.

    We recommend to enable optimizations using the `-O` flag instead of
    individual flags for each optimization. This is because the `-O` flag is
    intended to be stable and continue to work in future versions of dart2js,
    while individual flags may come and go.

    At this time we recommend to test and debug with `-O1` and to deploy with
    `-O3`.

### Tool Changes

#### dartfmt

*   Addressed several dartfmt issues when used with the new CFE parser.

#### Linter

Bumped the linter to `0.1.70` which includes the following new lints:

*   `avoid_returning_null_for_void`
*   `sort_pub_dependencies`
*   `prefer_mixin`
*   `avoid_implementing_value_types`
*   `flutter_style_todos`
*   `avoid_void_async`
*   `prefer_void_to_null`

and improvements:

*   Fixed NPE in `prefer_iterable_whereType`.
*   Improved message display for `await_only_futures`
*   Performance improvements for `null_closures`
*   Mixin support
*   Updated `sort_constructors_first` to apply to all members.
*   Updated `unnecessary_this` to work on field initializers.
*   Updated `unawaited_futures` to ignore assignments within cascades.
*   Improved handling of constant expressions with generic type params.
*   NPE fix for `invariant_booleans`.
*   Improved docs for `unawaited_futures`.
*   Updated `unawaited_futures` to check cascades.
*   Relaxed `void_checks` (allowing `T Function()` to be assigned to
    `void Function()`).
*   Fixed false positives in `lines_longer_than_80_chars`.

#### Pub

*   Renamed the `--checked` flag to `pub run` to `--enable-asserts`.
*   Pub will no longer delete directories named "packages".
*   The `--packages-dir` flag is now ignored.

## 2.0.0 - 2018-08-07

This is the first major version release of Dart since 1.0.0, so it contains many
significant changes across all areas of the platform. Large changes include:

*   **(Breaking)** The unsound optional static type system has been replaced
    with a sound static type system using type inference and runtime checks.
    This was formerly called "[strong mode][]" and only used by the Dart for web
    products. Now it is the one official static type system for the entire
    platform and replaces the previous "checked" and "production" modes.

*   **(Breaking)** Functions marked `async` now run synchronously until the
    first `await` statement. Previously, they would return to the event loop
    once at the top of the function body before any code runs ([issue 30345][]).

*   **(Breaking)** Constants in the core libraries have been renamed from
    `SCREAMING_CAPS` to `lowerCamelCase`.

*   **(Breaking)** Many new methods have been added to core library classes. If
    you implement the interfaces of these classes, you will need to implement
    the new methods.

*   **(Breaking)** "dart:isolate" and "dart:mirrors" are no longer supported
    when using Dart for the web. They are still supported in the command-line
    VM.

*   **(Breaking)** Pub's transformer-based build system has been [replaced by a
    new build system][transformers].

*   The `new` keyword is optional and can be omitted. Likewise, `const` can be
    omitted inside a const context ([issue 30921][]).

*   Dartium is no longer maintained or supported.

[issue 30345]: https://github.com/dart-lang/sdk/issues/30345
[issue 30921]: https://github.com/dart-lang/sdk/issues/30921
[strong mode]: https://www.dartlang.org/guides/language/sound-dart
[transformers]: https://www.dartlang.org/tools/pub/obsolete

### Language

*   "[Strong mode][]" is now the official type system of the language.

*   The `new` keyword is optional and can be omitted. Likewise, `const` can be
    omitted inside a const context.

*   A string in a `part of` declaration may now be used to refer to the library
    this file is part of. A library part can now declare its library as either:

    ```dart
    part of name.of.library;
    ```

    Or:

    ```dart
    part of "uriReferenceOfLibrary.dart";
    ```

    This allows libraries with no library declarations (and therefore no name)
    to have parts, and it allows tools to easily find the library of a part
    file. The Dart 1.0 syntax is supported but deprecated.

*   Functions marked `async` now run synchronously until the first `await`
    statement. Previously, they would return to the event loop once at the top
    of the function body before any code runs ([issue 30345][]).

*   The type `void` is now a Top type like `dynamic`, and `Object`. It also now
    has new errors for being used where not allowed (such as being assigned to
    any non-`void`-typed parameter). Some libraries (importantly, mockito) may
    need to be updated to accept void values to keep their APIs working.

*   Future flattening is now done only as specified in the Dart 2.0 spec, rather
    than more broadly. This means that the following code has an error on the
    assignment to `y`.

    ```dart
    test() {
      Future<int> f;
      var x = f.then<Future<List<int>>>((x) => []);
      Future<List<int>> y = x;
    }
    ```

*   Invocations of `noSuchMethod()` receive default values for optional args.
    The following program used to print "No arguments passed", and now prints
    "First argument is 3".

    ```dart
    abstract class B {
      void m([int x = 3]);
    }

    class A implements B {
      noSuchMethod(Invocation i) {
        if (i.positionalArguments.length == 0) {
          print("No arguments passed");
        } else {
          print("First argument is ${i.positionalArguments[0]}");
        }
      }
    }

    void main() {
      A().m();
    }
    ```

*   Bounds on generic functions are invariant. The following program now issues
    an invalid override error ([issue 29014][sdk#29014]):

    ```dart
    class A {
      void f<T extends int>() {}
    }

    class B extends A {
      @override
      void f<T extends num>() {}
    }
    ```

*   Numerous corner case bugs around return statements in synchronous and
    asynchronous functions fixed. Specifically:

    *   Issues [31887][issue 31887], [32881][issue 32881]. Future flattening
        should not be recursive.
    *   Issues [30638][issue 30638], [32233][issue 32233]. Incorrect downcast
        errors with `FutureOr`.
    *   Issue [32233][issue 32233]. Errors when returning `FutureOr`.
    *   Issue [33218][issue 33218]. Returns in functions with void related
        types.
    *   Issue [31278][issue 31278]. Incorrect hint on empty returns in async.
        functions.

*   An empty `return;` in an async function with return type `Future<Object>`
    does not report an error.

*   `return exp;` where `exp` has type `void` in an async function is now an
    error unless the return type of the function is `void` or `dynamic`.

*   Mixed return statements of the form `return;` and `return exp;` are now
    allowed when `exp` has type `void`.

*   A compile time error is emitted for any literal which cannot be exactly
    represented on the target platform. As a result, dart2js and DDC report
    errors if an integer literal cannot be represented exactly in JavaScript
    ([issue 33282][]).

*   New member conflict rules have been implemented. Most cases of conflicting
    members with the same name are now static errors ([issue 33235][]).

[sdk#29014]: https://github.com/dart-lang/sdk/issues/29014
[issue 30638]: https://github.com/dart-lang/sdk/issues/30638
[issue 31278]: https://github.com/dart-lang/sdk/issues/31278
[issue 31887]: https://github.com/dart-lang/sdk/issues/31887
[issue 32233]: https://github.com/dart-lang/sdk/issues/32233
[issue 32881]: https://github.com/dart-lang/sdk/issues/32881
[issue 33218]: https://github.com/dart-lang/sdk/issues/33218
[issue 33235]: https://github.com/dart-lang/sdk/issues/33235
[issue 33282]: https://github.com/dart-lang/sdk/issues/33282
[issue 33341]: https://github.com/dart-lang/sdk/issues/33341

### Core libraries

*   Replaced `UPPER_CASE` constant names with `lowerCamelCase`. For example,
    `HTML_ESCAPE` is now `htmlEscape`.

*   The Web libraries were re-generated using Chrome 63 WebIDLs
    ([details][idl]).

[idl]: https://github.com/dart-lang/sdk/wiki/Chrome-63-Dart-Web-Libraries

#### `dart:async`

*   `Stream`:
    *   Added `cast` and `castFrom`.
    *   Changed `firstWhere`, `lastWhere`, and `singleWhere` to return
        `Future<T>` and added an optional `T orElse()` callback.
*   `StreamTransformer`: added `cast` and `castFrom`.
*   `StreamTransformerBase`: new class.
*   `Timer`: added `tick` property.
*   `Zone`
    *   changed to be strong-mode clean. This required some breaking API
        changes. See https://goo.gl/y9mW2x for more information.
    *   Added `bindBinaryCallbackGuarded`, `bindCallbackGuarded`, and
        `bindUnaryCallbackGuarded`.
    *   Renamed `Zone.ROOT` to `Zone.root`.
*   Removed the deprecated `defaultValue` parameter on `Stream.firstWhere` and
    `Stream.lastWhere`.
*   Changed an internal lazily-allocated reusable "null future" to always belong
    to the root zone. This avoids race conditions where the first access to the
    future determined which zone it would belong to. The zone is only used for
    *scheduling* the callback of listeners, the listeners themselves will run in
    the correct zone in any case. Issue [#32556](http://dartbug.com/32556).

#### `dart:cli`

*   *New* "provisional" library for CLI-specific features.
*   `waitFor`: function that suspends a stack to wait for a `Future` to
    complete.

#### `dart:collection`

*   `MapBase`: added `mapToString`.
*   `LinkedHashMap` no longer implements `HashMap`
*   `LinkedHashSet` no longer implements `HashSet`.
*   Added `of` constructor to `Queue`, `ListQueue`, `DoubleLinkedQueue`,
    `HashSet`, `LinkedHashSet`, `SplayTreeSet`, `Map`, `HashMap`,
    `LinkedHashMap`, `SplayTreeMap`.
*   Removed `Maps` class. Extend `MapBase` or mix in `MapMixin` instead to
    provide map method implementations for a class.
*   Removed experimental `Document` method `getCSSCanvasContext` and property
    `supportsCssCanvasContext`.
*   Removed obsolete `Element` property `xtag` no longer supported in browsers.
*   Exposed `ServiceWorker` class.
*   Added constructor to `MessageChannel` and `MessagePort` `addEventListener`
    automatically calls `start` method to receive queued messages.

#### `dart:convert`

*   `Base64Codec.decode` return type is now `Uint8List`.
*   `JsonUnsupportedObjectError`: added `partialResult` property
*   `LineSplitter` now implements `StreamTransformer<String, String>` instead of
    `Converter`. It retains `Converter` methods `convert` and
    `startChunkedConversion`.
*   `Utf8Decoder` when compiled with dart2js uses the browser's `TextDecoder` in
    some common cases for faster decoding.
*   Renamed `ASCII`, `BASE64`, `BASE64URI`, `JSON`, `LATIN1` and `UTF8` to
    `ascii`, `base64`, `base64Uri`, `json`, `latin1` and `utf8`.
*   Renamed the `HtmlEscapeMode` constants `UNKNOWN`, `ATTRIBUTE`,
    `SQ_ATTRIBUTE` and `ELEMENT` to `unknown`, `attribute`, `sqAttribute` and
    `elements`.
*   Added `jsonEncode`, `jsonDecode`, `base64Encode`, `base64UrlEncode` and
    `base64Decode` top-level functions.
*   Changed return type of `encode` on `AsciiCodec` and `Latin1Codec`, and
    `convert` on `AsciiEncoder`, `Latin1Encoder`, to `Uint8List`.
*   Allow `utf8.decoder.fuse(json.decoder)` to ignore leading Unicode BOM.

#### `dart:core`

*   `BigInt` class added to support integers greater than 64-bits.
*   Deprecated the `proxy` annotation.
*   Added `Provisional` class and `provisional` field.
*   Added `pragma` annotation.
*   `RegExp` added static `escape` function.
*   The `Uri` class now correctly handles paths while running on Node.js on
    Windows.
*   Core collection changes:
    *   `Iterable` added members `cast`, `castFrom`, `followedBy` and
        `whereType`.
    *   `Iterable.singleWhere` added `orElse` parameter.
    *   `List` added `+` operator, `first` and `last` setters, and `indexWhere`
        and `lastIndexWhere` methods, and static `copyRange` and `writeIterable`
        methods.
    *   `Map` added `fromEntries` constructor.
    *   `Map` added `addEntries`, `cast`, `entries`, `map`, `removeWhere`,
        `update` and `updateAll` members.
    *   `MapEntry`: new class used by `Map.entries`.
    *   *Note*: if a class extends `IterableBase`, `ListBase`, `SetBase` or
        `MapBase` (or uses the corresponding mixins) from `dart:collection`, the
        new members are implemented automatically.
    *   Added `of` constructor to `List`, `Set`, `Map`.
*   Renamed `double.INFINITY`, `double.NEGATIVE_INFINITY`, `double.NAN`,
    `double.MAX_FINITE` and `double.MIN_POSITIVE` to `double.infinity`,
    `double.negativeInfinity`, `double.nan`, `double.maxFinite` and
    `double.minPositive`.
*   Renamed the following constants in `DateTime` to lower case: `MONDAY`
    through `SUNDAY`, `DAYS_PER_WEEK` (as `daysPerWeek`), `JANUARY` through
    `DECEMBER` and `MONTHS_PER_YEAR` (as `monthsPerYear`).
*   Renamed the following constants in `Duration` to lower case:
    `MICROSECONDS_PER_MILLISECOND` to `microsecondsPerMillisecond`,
    `MILLISECONDS_PER_SECOND` to `millisecondsPerSecond`, `SECONDS_PER_MINUTE`
    to `secondsPerMinute`, `MINUTES_PER_HOUR` to `minutesPerHour`,
    `HOURS_PER_DAY` to `hoursPerDay`, `MICROSECONDS_PER_SECOND` to
    `microsecondsPerSecond`, `MICROSECONDS_PER_MINUTE` to
    `microsecondsPerMinute`, `MICROSECONDS_PER_HOUR` to `microsecondsPerHour`,
    `MICROSECONDS_PER_DAY` to `microsecondsPerDay`, `MILLISECONDS_PER_MINUTE` to
    `millisecondsPerMinute`, `MILLISECONDS_PER_HOUR` to `millisecondsPerHour`,
    `MILLISECONDS_PER_DAY` to `millisecondsPerDay`, `SECONDS_PER_HOUR` to
    `secondsPerHour`, `SECONDS_PER_DAY` to `secondsPerDay`, `MINUTES_PER_DAY` to
    `minutesPerDay`, and `ZERO` to `zero`.
*   Added `typeArguments` to `Invocation` class.
*   Added constructors to invocation class that allows creation of `Invocation`
    objects directly, without going through `noSuchMethod`.
*   Added `unaryMinus` and `empty` constant symbols on the `Symbol` class.
*   Changed return type of `UriData.dataAsBytes` to `Uint8List`.
*   Added `tryParse` static method to `int`, `double`, `num`, `BigInt`, `Uri`
    and `DateTime`.
*   Deprecated `onError` parameter on `int.parse`, `double.parse` and
    `num.parse`.
*   Deprecated the `NoSuchMethodError` constructor.
*   `int.parse` on the VM no longer accepts unsigned hexadecimal numbers greater
    than or equal to `2**63` when not prefixed by `0x`. (SDK issue
    [32858](https://github.com/dart-lang/sdk/issues/32858))

#### `dart:developer`

*   `Flow` class added.
*   `Timeline.startSync` and `Timeline.timeSync` now accept an optional
    parameter `flow` of type `Flow`. The `flow` parameter is used to generate
    flow timeline events that are enclosed by the slice described by
    `Timeline.{start,finish}Sync` and `Timeline.timeSync`.

<!--
Still need entries for all changes to dart:html since 1.x
-->

#### `dart:html`

*   Removed deprecated `query` and `queryAll`. Use `querySelector` and
    `querySelectorAll`.

#### `dart:io`

*   `HttpStatus` added `UPGRADE_REQUIRED`.
*   `IOOverrides` and `HttpOverrides` added to aid in writing tests that wish to
    mock varios `dart:io` objects.
*   `Platform.operatingSystemVersion` added  that gives a platform-specific
    String describing the version of the operating system.
*   `ProcessStartMode.INHERIT_STDIO` added, which allows a child process to
    inherit the parent's stdio handles.
*   `RawZLibFilter` added  for low-level access to compression and decompression
    routines.
*   Unified backends for `SecureSocket`, `SecurityContext`, and
    `X509Certificate` to be consistent across all platforms. All `SecureSocket`,
    `SecurityContext`, and `X509Certificate` properties and methods are now
    supported on iOS and OSX.
*   `SecurityContext.alpnSupported` deprecated as ALPN is now supported on all
    platforms.
*   `SecurityContext`: added `withTrustedRoots` named optional parameter
    constructor, which defaults to false.
*   Added a `timeout` parameter to `Socket.connect`, `RawSocket.connect`,
    `SecureSocket.connect` and `RawSecureSocket.connect`. If a connection
    attempt takes longer than the duration specified in `timeout`, a
    `SocketException` will be thrown. Note: if the duration specified in
    `timeout` is greater than the OS level timeout, a timeout may occur sooner
    than specified in `timeout`.
*   `Stdin.hasTerminal` added, which is true if stdin is attached to a terminal.
*   `WebSocket` added static `userAgent` property.
*   `RandomAccessFile.close` returns `Future<void>`
*   Added `IOOverrides.socketConnect`.
*   Added Dart-styled constants to  `ZLibOptions`, `FileMode`, `FileLock`,
    `FileSystemEntityType`, `FileSystemEvent`, `ProcessStartMode`,
    `ProcessSignal`, `InternetAddressType`, `InternetAddress`,
    `SocketDirection`, `SocketOption`, `RawSocketEvent`, and `StdioType`, and
    deprecated the old `SCREAMING_CAPS` constants.
*   Added the Dart-styled top-level constants `zlib`, `gzip`, and
    `systemEncoding`, and deprecated the old `SCREAMING_CAPS` top-level
    constants.
*   Removed the top-level `FileMode` constants `READ`, `WRITE`, `APPEND`,
    `WRITE_ONLY`, and `WRITE_ONLY_APPEND`. Please use e.g. `FileMode.read`
    instead.
*   Added `X509Certificate.der`, `X509Certificate.pem`, and
    `X509Certificate.sha1`.
*   Added `FileSystemEntity.fromRawPath` constructor to allow for the creation
    of `FileSystemEntity` using `Uint8List` buffers.
*   Dart-styled constants have been added for `HttpStatus`, `HttpHeaders`,
    `ContentType`, `HttpClient`, `WebSocketStatus`, `CompressionOptions`, and
    `WebSocket`. The `SCREAMING_CAPS` constants are marked deprecated. Note that
    `HttpStatus.CONTINUE` is now `HttpStatus.continue_`, and that e.g.
    `HttpHeaders.FIELD_NAME` is now `HttpHeaders.fieldNameHeader`.
*   Deprecated `Platform.packageRoot`, which is only used for `packages/`
    directory resolution which is no longer supported. It will now always return
    null, which is a value that was always possible for it to return previously.
*   Adds `HttpClient.connectionTimeout`.
*   Adds `{Socket,RawSocket,SecureSocket}.startConnect`. These return a
    `ConnectionTask`, which can be used to cancel an in-flight connection
    attempt.

#### `dart:isolate`

*   Make `Isolate.spawn` take a type parameter representing the argument type of
    the provided function. This allows functions with arguments types other than
    `Object` in strong mode.
*   Rename `IMMEDIATE` and `BEFORE_NEXT_EVENT` on `Isolate` to `immediate` and
    `beforeNextEvent`.
*   Deprecated `Isolate.packageRoot`, which is only used for `packages/`
    directory resolution which is no longer supported. It will now always return
    null, which is a value that was always possible for it to return previously.
*   Deprecated `packageRoot` parameter in `Isolate.spawnUri`, which is was
    previously used only for `packages/` directory resolution. That style of
    resolution is no longer supported in Dart 2.

<!--
Still need entries for all changes to dart:js since 1.x
-->

#### `dart.math`

*   Renamed `E`, `LN10`, `LN`, `LOG2E`, `LOG10E`, `PI`, `SQRT1_2` and `SQRT2` to
    `e`, `ln10`, `ln`, `log2e`, `log10e`, `pi`, `sqrt1_2` and `sqrt2`.

#### `dart.mirrors`

*   Added `IsolateMirror.loadUri`, which allows dynamically loading additional
    code.
*   Marked `MirrorsUsed` as deprecated. The `MirrorsUsed` annotation was only
    used to inform the dart2js compiler about how mirrors were used, but dart2js
    no longer supports the mirrors library altogether.

<!--
Still need entries for all changes to dart:svg since 1.x
-->

#### `dart:typed_data`

*   Added `Unmodifiable` view classes over all `List` types.
*   Renamed `BYTES_PER_ELEMENT` to `bytesPerElement` on all typed data lists.
*   Renamed constants `XXXX` through `WWWW` on `Float32x4` and `Int32x4` to
    lower-case `xxxx` through `wwww`.
*   Renamed `Endinanness` to `Endian` and its constants from `BIG_ENDIAN`,
    `LITTLE_ENDIAN` and `HOST_ENDIAN` to `little`, `big` and `host`.

<!--
Still need entries for all changes to dart:web_audio,web_gl,web_sql since 1.x
-->

### Dart VM

*   Support for MIPS has been removed.

*   Dart `int` is now restricted to 64 bits. On overflow, arithmetic operations
    wrap around, and integer literals larger than 64 bits are not allowed. See
    https://github.com/dart-lang/sdk/blob/master/docs/language/informal/int64.md
    for details.

*   The Dart VM no longer attempts to perform `packages/` directory resolution
    (for loading scripts, and in `Isolate.resolveUri`). Users relying on
    `packages/` directories should switch to `.packages` files.

### Dart for the Web

*   Expose JavaScript Promise APIs using Dart futures. For example,
    `BackgroundFetchManager.get` is defined as:

    ```dart
      Future<BackgroundFetchRegistration> get(String id)
    ```

    It can be used like:

    ```dart
    BackgroundFetchRegistration result = await fetchMgr.get('abc');
    ```

    The underlying JS Promise-to-Future mechanism will be exposed as a public
    API in the future.

#### Dart Dev Compiler (DDC)

*   dartdevc will no longer throw an error from `is` checks that return a
    different result in weak mode (SDK [issue 28988][sdk#28988]). For example:

    ```dart
    main() {
      List l = [];
      // Prints "false", does not throw.
      print(l is List<String>);
    }
    ```

*   Failed `as` casts on `Iterable<T>`, `Map<T>`, `Future<T>`, and `Stream<T>`
    are no longer ignored. These failures were ignored to make it easier to
    migrate Dart 1 code to strong mode, but ignoring them is a hole in the type
    system. This closes part of that hole. (We still need to stop ignoring "as"
    cast failures on function types, and implicit cast failures on the above
    types and function types.)

[sdk#28988]: https://github.com/dart-lang/sdk/issues/28988

#### dart2js

*   dart2js now compiles programs with Dart 2.0 semantics. Apps are expected to
    be bigger than before, because Dart 2.0 has many more implicit checks
    (similar to the `--checked` flag in Dart 1.0).

    We exposed a `--omit-implicit-checks` flag which removes most of the extra
    implicit checks. Only use this if you have enough test coverage to know that
    the app will work well without the checks. If a check would have failed and
    it is omitted, your app may crash or behave in unexpected ways. This flag is
    similar to `--trust-type-annotations` in Dart 1.0.

*   dart2js replaced its front-end with the common front-end (CFE). Thanks to
    the CFE, dart2js errors are more consistent with all other Dart tools.

*   dart2js replaced its source-map implementation.  There aren't any big
    differences, but more data is emitted for synthetic code generated by the
    compiler.

*   `dart:mirrors` support was removed. Frameworks are encouraged to use
    code-generation instead. Conditional imports indicate that mirrors are not
    supported, and any API in the mirrors library will throw at runtime.

*   The generated output of dart2js can now be run as a webworker.

*   `dart:isolate` support was removed. To launch background tasks, please
    use webworkers instead. APIs for webworkers can be accessed from `dart:html`
    or JS-interop.

*   dart2js no longer supports the `--package-root` flag. This flag was
    deprecated in favor of `--packages` long ago.

### Tool Changes

#### Analyzer

*   The analyzer will no longer issue a warning when a generic type parameter is
    used as the type in an instance check. For example:

    ```dart
    test<T>() {
      print(3 is T); // No warning
    }
    ```

*   New static checking of `@visibleForTesting` elements. Accessing a method,
    function, class, etc. annotated with `@visibleForTesting` from a file _not_
    in a `test/` directory will result in a new hint ([issue 28273][]).

*   Static analysis now respects functions annotated with `@alwaysThrows`
    ([issue 31384][]).

*   New hints added:

    *   `NULL_AWARE_BEFORE_OPERATOR` when an operator is used after a null-aware
        access. For example:

        ```dart
        x?.a - ''; // HINT
        ```

    *   `NULL_AWARE_IN_LOGICAL_OPERATOR` when an expression with null-aware
        access is used as a condition in logical operators. For example:

        ```dart
        x.a || x?.b; // HINT
        ```

*   The command line analyzer (dartanalyzer) and the analysis server no longer
    treat directories named `packages` specially. Previously they had ignored
    these directories - and their contents - from the point of view of analysis.
    Now they'll be treated just as regular directories. This special-casing of
    `packages` directories was to support using symlinks for package:
    resolution; that functionality is now handled by `.packages` files.

*   New static checking of duplicate shown or hidden names in an export
    directive ([issue 33182][]).

*   The analysis server will now only analyze code in Dart 2 mode ('strong
    mode'). It will emit warnings for analysis options files that have
    `strong-mode: false` set (and will emit a hint for `strong-mode: true`,
    which is no longer necessary).

*   The dartanalyzer `--strong` flag is now deprecated and ignored. The
    command-line analyzer now only analyzes code in strong mode.

[issue 28273]: https://github.com/dart-lang/sdk/issues/28273
[issue 31384]: https://github.com/dart-lang/sdk/issues/31384
[issue 33182]: https://github.com/dart-lang/sdk/issues/33182

#### dartfmt

*   Support `assert()` in const constructor initializer lists.

*   Better formatting for multi-line strings in argument lists.

*   Force splitting an empty block as the then body of an if with an else.

*   Support metadata annotations on enum cases.

*   Add `--fix` to remove unneeded `new` and `const` keywords, and change `:` to
    `=` before named parameter default values.

*   Change formatting rules around static methods to uniformly format code with
    and without `new` and `const`.

*   Format expressions inside string interpolation.

#### Pub

*   Pub has a brand new version solver! It supports all the same features as the
    old version solver, but it's much less likely to stall out on difficult
    package graphs, and it's much clearer about why a solution can't be found
    when version solving fails.

*   Remove support for transformers, `pub build`, and `pub serve`. Use the
    [new build system][transformers] instead.

*   There is now a default SDK constraint of `<2.0.0` for any package with no
    existing upper bound. This allows us to move more safely to 2.0.0. All new
    packages published on pub will now require an upper bound SDK constraint so
    future major releases of Dart don't destabilize the package ecosystem.

    All SDK constraint exclusive upper bounds are now treated as though they
    allow pre-release versions of that upper bound. For example, the SDK
    constraint `>=1.8.0 <2.0.0` now allows pre-release SDK versions such as
    `2.0.0-beta.3.0`. This allows early adopters to try out packages that don't
    explicitly declare support for the new version yet. You can disable this
    functionality by setting the `PUB_ALLOW_PRERELEASE_SDK` environment variable
    to `false`.

*   Allow depending on a package in a subdirectory of a Git repository. Git
    dependencies may now include a `path` parameter, indicating that the package
    exists in a subdirectory of the Git repository. For example:

    ```yaml
    dependencies:
      foobar:
        git:
          url: git://github.com/dart-lang/multi_package_repo
          path: pkg/foobar
    ```

*   Added an `--executables` option to `pub deps` command. This will list all
    available executables that can be run with `pub run`.

*   The Flutter `sdk` source will now look for packages in
    `flutter/bin/cache/pkg/` as well as `flutter/packages/`. In particular, this
    means that packages can depend on the `sky_engine` package from the `sdk`
    source ([issue 1775][pub#1775]).

*   Pub now caches compiled packages and snapshots in the `.dart_tool/pub`
    directory, rather than the `.pub` directory ([issue 1795][pub#1795]).

*   Other bug fixes and improvements.

[issue 30246]: https://github.com/dart-lang/sdk/issues/30246
[pub#1679]: https://github.com/dart-lang/pub/issues/1679
[pub#1684]: https://github.com/dart-lang/pub/issues/1684
[pub#1775]: https://github.com/dart-lang/pub/issues/1775
[pub#1795]: https://github.com/dart-lang/pub/issues/1795
[pub#1823]: https://github.com/dart-lang/pub/issues/1823

## 1.24.3 - 2017-12-14

* Fix for constructing a new SecurityContext that contains the built-in
  certificate authority roots
  ([issue 24693](https://github.com/dart-lang/sdk/issues/24693)).

### Core library changes

* `dart:io`
  * Unified backends for `SecureSocket`, `SecurityContext`, and
    `X509Certificate` to be consistent across all platforms. All
    `SecureSocket`, `SecurityContext`, and `X509Certificate` properties and
    methods are now supported on iOS and OSX.

## 1.24.2 - 2017-06-22

* Fixes for debugging in Dartium.
  * Fix DevConsole crash with JS
    ([issue 29873](https://github.com/dart-lang/sdk/issues/29873)).
  * Fix debugging in WebStorm, NULL returned for JS objects
    ([issue 29854](https://github.com/dart-lang/sdk/issues/29854)).

## 1.24.1 - 2017-06-14

* Bug fixes for dartdevc support in `pub serve`.
  * Fixed module config invalidation logic so modules are properly
    recalculated when package layout changes.
  * Fixed exception when handling require.js errors that aren't script load
    errors.
  * Fixed an issue where requesting the bootstrap.js file before the dart.js
    file would result in a 404.
  * Fixed a Safari issue during bootstrapping (note that Safari is still not
    officially supported but does work for trivial examples).
* Fix for a Dartium issue where there was no sound in checked mode
  ([issue 29810](https://github.com/dart-lang/sdk/issues/29810)).

## 1.24.0 - 2017-06-12

### Language
* During a dynamic type check, `void` is not required to be `null` anymore.
  In practice, this makes overriding `void` functions with non-`void` functions
  safer.

* During static analysis, a function or setter declared using `=>` with return
  type `void` now allows the returned expression to have any type. For example,
  assuming the declaration `int x;`, it is now type correct to have
  `void f() => ++x;`.

* A new function-type syntax has been added to the language.
  **Warning**: *In Dart 1.24, this feature is incomplete, and not stable in the Analyzer.*

  Intuitively, the type of a function can be constructed by textually replacing
  the function's name with `Function` in its declaration. For instance, the
  type of `void foo() {}` would be `void Function()`. The new syntax may be used
  wherever a type can be written. It is thus now possible to declare fields
  containing functions without needing to write typedefs: `void Function() x;`.
  The new function type has one restriction: it may not contain the old-style
  function-type syntax for its parameters. The following is thus illegal:
  `void Function(int f())`.
  `typedefs` have been updated to support this new syntax.

  Examples:

  ```dart
  typedef F = void Function();  // F is the name for a `void` callback.
  int Function(int) f;  // A field `f` that contains an int->int function.

  class A<T> {
    // The parameter `callback` is a function that takes a `T` and returns
    // `void`.
    void forEach(void Function(T) callback);
  }

  // The new function type supports generic arguments.
  typedef Invoker = T Function<T>(T Function() callback);
  ```

### Core library changes

* `dart:async`, `dart:core`, `dart:io`
    * Adding to a closed sink, including `IOSink`, is no longer not allowed. In
      1.24, violations are only reported (on stdout or stderr), but a future
      version of the Dart SDK will change this to throwing a `StateError`.

* `dart:convert`
  * **BREAKING** Removed the deprecated `ChunkedConverter` class.
  * JSON maps are now typed as `Map<String, dynamic>` instead of
    `Map<dynamic, dynamic>`. A JSON-map is not a `HashMap` or `LinkedHashMap`
    anymore (but just a `Map`).

* `dart:io`
  * Added `Platform.localeName`, needed for accessing the locale on platforms
    that don't store it in an environment variable.
  * Added `ProcessInfo.currentRss` and `ProcessInfo.maxRss` for inspecting
    the Dart VM process current and peak resident set size.
  * Added `RawSynchronousSocket`, a basic synchronous socket implementation.

* `dart:` web APIs have been updated to align with Chrome v50.
   This change includes **a large number of changes**, many of which are
   breaking. In some cases, new class names may conflict with names that exist
   in existing code.

* `dart:html`

  * **REMOVED** classes: `Bluetooth`, `BluetoothDevice`,
    `BluetoothGattCharacteristic`, `BluetoothGattRemoteServer`,
    `BluetoothGattService`, `BluetoothUuid`, `CrossOriginConnectEvent`,
    `DefaultSessionStartEvent`, `DomSettableTokenList`, `MediaKeyError`,
    `PeriodicSyncEvent`, `PluginPlaceholderElement`, `ReadableStream`,
    `StashedMessagePort`, `SyncRegistration`

  * **REMOVED** members:
    * `texImage2DCanvas` was removed from `RenderingContext`.
    * `endClip` and `startClip` were removed from `Animation`.
    * `after` and `before` were removed from `CharacterData`, `ChildNode` and
      `Element`.
    * `keyLocation` was removed from `KeyboardEvent`. Use `location` instead.
    * `generateKeyRequest`, `keyAddedEvent`, `keyErrorEvent`, `keyMessageEvent`,
      `mediaGroup`, `needKeyEvent`, `onKeyAdded`, `onKeyError`, `onKeyMessage`,
      and `onNeedKey` were removed from `MediaElement`.
    * `getStorageUpdates` was removed from `Navigator`
    * `status` was removed from `PermissionStatus`
    * `getAvailability` was removed from `PreElement`

  * Other behavior changes:
    * URLs returned in CSS or html are formatted with quoted string.
      Like `url("http://google.com")` instead of `url(http://google.com)`.
    * Event timestamp property type changed from `int` to `num`.
    * Chrome introduced slight layout changes of UI objects.
      In addition many height/width dimensions are returned in subpixel values
      (`num` instead of whole numbers).
    * `setRangeText` with a `selectionMode` value of 'invalid' is no longer
      valid. Only "select", "start", "end", "preserve" are allowed.

* `dart:svg`

  * A large number of additions and removals. Review your use of `dart:svg`
    carefully.

* `dart:web_audio`

  * new method on `AudioContext` – `createIirFilter` returns a new class
    `IirFilterNode`.

* `dart:web_gl`

  * new classes: `CompressedTextureAstc`, `ExtColorBufferFloat`,
    `ExtDisjointTimerQuery`, and `TimerQueryExt`.

  * `ExtFragDepth` added: `readPixels2` and `texImage2D2`.

#### Strong Mode

* Removed ad hoc `Future.then` inference in favor of using `FutureOr`.  Prior to
  adding `FutureOr` to the language, the analyzer implented an ad hoc type
  inference for `Future.then` (and overrides) treating it as if the onValue
  callback was typed to return `FutureOr` for the purposes of inference.
  This ad hoc inference has been removed now that `FutureOr` has been added.

  Packages that implement `Future` must either type the `onValue` parameter to
  `.then` as returning `FutureOr<T>`, or else must leave the type of the parameter
  entirely to allow inference to fill in the type.

* During static analysis, a function or setter declared using `=>` with return
  type `void` now allows the returned expression to have any type.

### Tool Changes

* Dartium

  Dartium is now based on Chrome v50. See *Core library changes* above for
  details on the changed APIs.

* Pub

  * `pub build` and `pub serve`

    * Added support for the Dart Development Compiler.

      Unlike dart2js, this new compiler is modular, which allows pub to do
      incremental re-builds for `pub serve`, and potentially `pub build` in the
      future.

      In practice what that means is you can edit your Dart files, refresh in
      Chrome (or other supported browsers), and see your edits almost
      immediately. This is because pub is only recompiling your package, not all
      packages that you depend on.

      There is one caveat with the new compiler, which is that your package and
      your dependencies must all be strong mode clean. If you are getting an
      error compiling one of your dependencies, you will need to file bugs or
      send pull requests to get them strong mode clean.

      There are two ways of opting into the new compiler:

        * Use the new `--web-compiler` flag, which supports `dartdevc`,
          `dart2js` or `none` as options. This is the easiest way to try things
          out without changing the default.

        * Add config to your pubspec. There is a new `web` key which supports a
          single key called `compiler`. This is a map from mode names to
          compiler to use. For example, to default to dartdevc in debug mode you
          can add the following to your pubspec:

          ```yaml
          web:
            compiler:
              debug: dartdevc
          ```

      You can also use the new compiler to run your tests in Chrome much more
      quickly than you can with dart2js. In order to do that, run
      `pub serve test --web-compiler=dartdevc`, and then run
      `pub run test -p chrome --pub-serve=8080`.

    * The `--no-dart2js` flag has been deprecated in favor of
      `--web-compiler=none`.

    * `pub build` will use a failing exit code if there are errors in any
      transformer.

  * `pub publish`

    * Added support for the UNLICENSE file.

    * Packages that depend on the Flutter SDK may be published.

  * `pub get` and `pub upgrade`

    * Don't dump a stack trace when a network error occurs while fetching
      packages.

* dartfmt
    * Preserve type parameters in new generic function typedef syntax.
    * Add self-test validation to ensure formatter bugs do not cause user code
      to be lost.

### Infrastructure changes

* As of this release, we'll show a warning when using the MIPS architecture.
  Unless we learn about any critical use of Dart on MIPS in the meantime, we're
  planning to deprecate support for MIPS starting with the next stable release.

## 1.23.0 - 2017-04-21

#### Strong Mode

* Breaking change - it is now a strong mode error if a mixin causes a name
  conflict between two private members (field/getter/setter/method) from a
  different library. (SDK
  issue [28809](https://github.com/dart-lang/sdk/issues/28809)).

lib1.dart:


```dart
class A {
  int _x;
}

class B {
  int _x;
}
```

lib2.dart:


```dart
import 'lib1.dart';

class C extends A with B {}
```

```
    error • The private name _x, defined by B, conflicts with the same name defined by A at tmp/lib2.dart:3:24 • private_collision_in_mixin_application
```


* Breaking change - strong mode will prefer the expected type to infer generic
  types, functions, and methods (SDK
  issue [27586](https://github.com/dart-lang/sdk/issues/27586)).

  ```dart
  main() {
    List<Object> foo = /*infers: <Object>*/['hello', 'world'];
    var bar = /*infers: <String>*/['hello', 'world'];
  }
  ```

* Strong mode inference error messages are improved
  (SDK issue [29108](https://github.com/dart-lang/sdk/issues/29108)).

  ```dart
  import 'dart:math';
  test(Iterable/* fix is to add <num> here */ values) {
    num n = values.fold(values.first as num, max);
  }
  ```
  Now produces the error on the generic function "max":
  ```
  Couldn't infer type parameter 'T'.

  Tried to infer 'dynamic' for 'T' which doesn't work:
    Function type declared as '<T extends num>(T, T) → T'
                  used where  '(num, dynamic) → num' is required.

  Consider passing explicit type argument(s) to the generic.
  ```

* Strong mode supports overriding fields, `@virtual` is no longer required
    (SDK issue [28120](https://github.com/dart-lang/sdk/issues/28120)).

    ```dart
    class C {
      int x = 42;
    }
    class D extends C {
      get x {
        print("x got called");
        return super.x;
      }
    }
    main() {
      print(new D().x);
    }
    ```

* Strong mode down cast composite warnings are no longer issued by default.
  (SDK issue [28588](https://github.com/dart-lang/sdk/issues/28588)).

```dart
void test() {
  List untyped = [];
  List<int> typed = untyped; // No down cast composite warning
}
```

To opt back into the warnings, add the following to
the
[.analysis_options](https://www.dartlang.org/guides/language/analysis-options)
file for your project.

```
analyzer:
  errors:
    strong_mode_down_cast_composite: warning
```


### Core library changes

* `dart:core`
  * Added `Uri.isScheme` function to check the scheme of a URI.
    Example: `uri.isScheme("http")`. Ignores case when comparing.
  * Make `UriData.parse` validate its input better.
    If the data is base-64 encoded, the data is normalized wrt.
    alphabet and padding, and it contains invalid base-64 data,
    parsing fails. Also normalizes non-base-64 data.
* `dart:io`
  * Added functions `File.lastAccessed`, `File.lastAccessedSync`,
    `File.setLastModified`, `File.setLastModifiedSync`, `File.setLastAccessed`,
    and `File.setLastAccessedSync`.
  * Added `{Stdin,Stdout}.supportsAnsiEscapes`.

### Dart VM

* Calls to `print()` and `Stdout.write*()` now correctly print unicode
  characters to the console on Windows. Calls to `Stdout.add*()` behave as
  before.

### Tool changes

* Analysis
  * `dartanalyzer` now follows the same rules as the analysis server to find
    an analysis options file, stopping when an analysis options file is found:
    * Search up the directory hierarchy looking for an analysis options file.
    * If analyzing a project referencing the [Flutter](https://flutter.io/)
      package, then use the
      [default Flutter analysis options](https://github.com/flutter/flutter/blob/master/packages/flutter/lib/analysis_options_user.yaml)
      found in `package:flutter`.
    * If in a Bazel workspace, then use the analysis options in
      `package:dart.analysis_options/default.yaml` if it exists.
    * Use the default analysis options rules.
  * In addition, specific to `dartanalyzer`:
    * an analysis options file can be specified on the command line via
      `--options` and that file will be used instead of searching for an
      analysis options file.
    * any analysis option specified on the command line
      (e.g. `--strong` or `--no-strong`) takes precedence over any corresponding
      value specified in the analysis options file.

* Dartium, dart2js, and DDC

  * Imports to `dart:io` are allowed, but the imported library is not supported
    and will likely fail on most APIs at runtime. This change was made as a
    stopgap measure to make it easier to write libraries that share code between
    platforms (like package `http`). This might change again when configuration
    specific imports are supported.

* Pub
  * Now sends telemetry data to `pub.dartlang.org` to allow better understanding
    of why a particular package is being accessed.
  * `pub publish`
    * Warns if a package imports a package that's not a dependency from within
      `lib/` or `bin/`, or a package that's not a dev dependency from within
      `benchmark/`, `example/`, `test/` or `tool/`.
    * No longer produces "UID too large" errors on OS X. All packages are now
      uploaded with the user and group names set to "pub".
    * No longer fails with a stack overflow when uploading a package that uses
      Git submodules.
  * `pub get` and `pub upgrade`
    * Produce more informative error messages if they're run directly in a
      package that uses Flutter.
    * Properly unlock SDK and path dependencies if they have a new version
      that's also valid according to the user's pubspec.

* dartfmt
  * Support new generic function typedef syntax.
  * Make the precedence of cascades more visible.
  * Fix a couple of places where spurious newlines were inserted.
  * Correctly report unchanged formatting when reading from stdin.
  * Ensure space between `-` and `--`. Code that does this is pathological, but
    it technically meant dartfmt could change the semantics of the code.
  * Preserve a blank line between enum cases.
  * Other small formatting tweaks.


## 1.22.1 - 2017-02-22

Patch release, resolves two issues:
* Dart VM crash: [Issue 28072](https://github.com/dart-lang/sdk/issues/28757)

* Dart VM bug combining types, await, and deferred loading: [Issue 28678](https://github.com/dart-lang/sdk/issues/28678)


## 1.22.0 - 2017-02-14

### Language

  * Breaking change:
    ['Generalized tear-offs'](https://github.com/gbracha/generalizedTearOffs/blob/master/proposal.md)
    are no longer supported, and will cause errors. We updated the language spec
    and added warnings in 1.21, and are now taking the last step to fully
    de-support them. They were previously only supported in the VM, and there
    are almost no known uses of them in the wild.

  * The `assert()` statement has been expanded to support an optional second
    `message` argument
    (SDK issue [27342](https://github.com/dart-lang/sdk/issues/27342)).

    The message is displayed if the assert fails. It can be any object, and it
    is accessible as `AssertionError.message`. It can be used to provide more
    user friendly exception outputs. As an example, the following assert:

    ```dart
    assert(configFile != null, "Tool config missing. Please see https://goo.gl/k8iAi for details.");
    ```

    would produce the following exception output:

    ```
    Unhandled exception:
    'file:///Users/mit/tmp/tool/bin/main.dart': Failed assertion: line 9 pos 10:
    'configFile != null': Tool config missing. Please see https://goo.gl/k8iAi for details.
    #0      _AssertionError._doThrowNew (dart:core-patch/errors_patch.dart:33)
    #1      _AssertionError._throwNew (dart:core-patch/errors_patch.dart:29)
    #2      main (file:///Users/mit/tmp/tool/bin/main.dart:9:10)
    ```

  * The `Null` type has been moved to the bottom of the type hierarchy. As such,
    it is considered a subtype of every other type. The `null` *literal* was
    always treated as a bottom type. Now the named class `Null` is too:

    ```dart
    const empty = <Null>[];

    String concatenate(List<String> parts) => parts.join();
    int sum(List<int> numbers) => numbers.fold(0, (sum, n) => sum + n);

    concatenate(empty); // OK.
    sum(empty); // OK.
    ```

  * Introduce `covariant` modifier on parameters. It indicates that the
    parameter (and the corresponding parameter in any method that overrides it)
    has looser override rules. In strong mode, these require a runtime type
    check to maintain soundness, but enable an architectural pattern that is
    useful in some code.

    It lets you specialize a family of classes together, like so:

    ```dart
    abstract class Predator {
      void chaseAndEat(covariant Prey p);
    }

    abstract class Prey {}

    class Mouse extends Prey {}

    class Seal extends Prey {}

    class Cat extends Predator {
      void chaseAndEat(Mouse m) => ...
    }

    class Orca extends Predator {
      void chaseAndEat(Seal s) => ...
    }
    ```

    This isn't statically safe, because you could do:

    ```dart
    Predator predator = new Cat(); // Upcast.
    predator.chaseAndEat(new Seal()); // Cats can't eat seals!
    ```

    To preserve soundness in strong mode, in the body of a method that uses a
    covariant override (here, `Cat.chaseAndEat()`), the compiler automatically
    inserts a check that the parameter is of the expected type. So the compiler
    gives you something like:

    ```dart
    class Cat extends Predator {
      void chaseAndEat(o) {
        var m = o as Mouse;
        ...
      }
    }
    ```

    Spec mode allows this unsound behavior on all parameters, even though users
    rarely rely on it. Strong mode disallowed it initially. Now, strong mode
    lets you opt into this behavior in the places where you do want it by using
    this modifier. Outside of strong mode, the modifier is ignored.

  * Change instantiate-to-bounds rules for generic type parameters when running
    in strong mode. If you leave off the type parameters from a generic type, we
    need to decide what to fill them in with.  Dart 1.0 says just use `dynamic`,
    but that isn't sound:

    ```dart
    class Abser<T extends num> {
       void absThis(T n) { n.abs(); }
    }

    var a = new Abser(); // Abser<dynamic>.
    a.absThis("not a num");
    ```

    We want the body of `absThis()` to be able to safely assume `n` is at
    least a `num` -- that's why there's a constraint on T, after all. Implicitly
    using `dynamic` as the type parameter in this example breaks that.

    Instead, strong mode uses the bound. In the above example, it fills it in
    with `num`, and then the second line where a string is passed becomes a
    static error.

    However, there are some cases where it is hard to figure out what that
    default bound should be:

    ```dart
    class RuhRoh<T extends Comparable<T>> {}
    ```

    Strong mode's initial behavior sometimes produced surprising, unintended
    results. For 1.22, we take a simpler approach and then report an error if
    a good default type argument can't be found.

### Core libraries

  * Define `FutureOr<T>` for code that works with either a future or an
    immediate value of some type. For example, say you do a lot of text
    manipulation, and you want a handy function to chain a bunch of them:

    ```dart
    typedef String StringSwizzler(String input);

    String swizzle(String input, List<StringSwizzler> swizzlers) {
      var result = input;
      for (var swizzler in swizzlers) {
        result = swizzler(result);
      }

      return result;
    }
    ```

    This works fine:

    ```dart
    main() {
      var result = swizzle("input", [
        (s) => s.toUpperCase(),
        (s) => () => s * 2)
      ]);
      print(result); // "INPUTINPUT".
    }
    ```

    Later, you realize you'd also like to support swizzlers that are
    asynchronous (maybe they look up synonyms for words online). You could make
    your API strictly asynchronous, but then users of simple synchronous
    swizzlers have to manually wrap the return value in a `Future.value()`.
    Ideally, your `swizzle()` function would be "polymorphic over asynchrony".
    It would allow both synchronous and asynchronous swizzlers. Because `await`
    accepts immediate values, it is easy to implement this dynamically:

    ```dart
    Future<String> swizzle(String input, List<StringSwizzler> swizzlers) async {
      var result = input;
      for (var swizzler in swizzlers) {
        result = await swizzler(result);
      }

      return result;
    }

    main() async {
      var result = swizzle("input", [
        (s) => s.toUpperCase(),
        (s) => new Future.delayed(new Duration(milliseconds: 40), () => s * 2)
      ]);
      print(await result);
    }
    ```

    What should the declared return type on StringSwizzler be? In the past, you
    had to use `dynamic` or `Object`, but that doesn't tell the user much. Now,
    you can do:

    ```dart
    typedef FutureOr<String> StringSwizzler(String input);
    ```

    Like the name implies, `FutureOr<String>` is a union type. It can be a
    `String` or a `Future<String>`, but not anything else. In this case, that's
    not super useful beyond just stating a more precise type for readers of the
    code. It does give you a little better error checking in code that uses the
    result of that.

    `FutureOr<T>` becomes really important in *generic* methods like
    `Future.then()`. In those cases, having the type system understand this
    magical union type helps type inference figure out the type argument of
    `then()` based on the closure you pass it.

    Previously, strong mode had hard-coded rules for handling `Future.then()`
    specifically. `FutureOr<T>` exposes that functionality so third-party APIs
    can take advantage of it too.

### Tool changes

* Dart2Js

  * Remove support for (long-time deprecated) mixin typedefs.

* Pub

  * Avoid using a barback asset server for executables unless they actually use
    transformers. This makes precompilation substantially faster, produces
    better error messages when precompilation fails, and allows
    globally-activated executables to consistently use the
    `Isolate.resolvePackageUri()` API.

  * On Linux systems, always ignore packages' original file owners and
    permissions when extracting those packages. This was already the default
    under most circumstances.

  * Properly close the standard input stream of child processes started using
    `pub run`.

  * Handle parse errors from the package cache more gracefully. A package whose
    pubspec can't be parsed will now be ignored by `pub get --offline` and
    deleted by `pub cache repair`.

  * Make `pub run` run executables in spawned isolates. This lets them handle
    signals and use standard IO reliably.

  * Fix source-maps produced by dart2js when running in `pub serve`: URL
    references to assets from packages match the location where `pub serve`
    serves them (`packages/package_name/` instead of
    `../packages/package_name/`).

### Infrastructure changes

  * The SDK now uses GN rather than gyp to generate its build files, which will
    now be exclusively ninja flavored. Documentation can be found on our
    [wiki](https://github.com/dart-lang/sdk/wiki/Building-with-GN). Also see the
    help message of `tools/gn.py`. This change is in response to the deprecation
    of gyp. Build file generation with gyp will continue to be available in this
    release by setting the environment variable `DART_USE_GYP` before running
    `gclient sync` or `gclient runhooks`, but this will be removed in a future
    release.

## 1.21.1 - 2017-01-13

Patch release, resolves one issue:

* Dart VM: Snapshots of generic functions fail. [Issue 28072](https://github.com/dart-lang/sdk/issues/28072)

## 1.21.0 - 2016-12-07

### Language

* Support generic method syntax. Type arguments are not available at
  runtime. For details, check the
  [informal specification](https://gist.github.com/eernstg/4353d7b4f669745bed3a5423e04a453c).
* Support access to initializing formals, e.g., the use of `x` to initialize
 `y` in `class C { var x, y; C(this.x): y = x; }`.
  Please check the
  [informal specification](https://gist.github.com/eernstg/cff159be9e34d5ea295d8c24b1a3e594)
  for details.
* Don't warn about switch case fallthrough if the case ends in a `rethrow`
  statement.  (SDK issue
  [27650](https://github.com/dart-lang/sdk/issues/27650))
* Also don't warn if the entire switch case is wrapped in braces - as long as
  the block ends with a `break`, `continue`, `rethrow`, `return` or `throw`.
* Allow `=` as well as `:` as separator for named parameter default values.

  ```dart
  enableFlags({bool hidden: false}) { … }
  ```

  can now be replaced by

  ```dart
  enableFlags({bool hidden = false}) { … }
  ```

  (SDK issue [27559](https://github.com/dart-lang/sdk/issues/27559))

### Core library changes

* `dart:core`: `Set.difference` now takes a `Set<Object>` as argument.  (SDK
  issue [27573](https://github.com/dart-lang/sdk/issues/27573))

* `dart:developer`

  * Added `Service` class.
    * Allows inspecting and controlling the VM service protocol HTTP server.
    * Provides an API to access the ID of an `Isolate`.

### Tool changes

* Dart Dev Compiler

  * Support calls to `loadLibrary()` on deferred libraries. Deferred libraries
    are still loaded eagerly. (SDK issue
    [27343](https://github.com/dart-lang/sdk/issues/27343))

## 1.20.1 - 2016-10-13

Patch release, resolves one issue:

* Dartium: Fixes a bug that caused crashes.  No issue filed.

### Strong Mode

* It is no longer a warning when casting from dynamic to a composite type
    (SDK issue [27766](https://github.com/dart-lang/sdk/issues/27766)).

    ```dart
    main() {
      dynamic obj = <int>[1, 2, 3];
      // This is now allowed without a warning.
      List<int> list = obj;
    }
    ```

## 1.20.0 - 2016-10-11

### Dart VM

* We have improved the way that the VM locates the native code library for a
  native extension (e.g. `dart-ext:` import). We have updated this
  [article on native extensions](https://www.dartlang.org/articles/dart-vm/native-extensions)
  to reflect the VM's improved behavior.

* Linux builds of the VM will now use the `tcmalloc` library for memory
  allocation. This has the advantages of better debugging and profiling support
  and faster small allocations, with the cost of slightly larger initial memory
  footprint, and slightly slower large allocations.

* We have improved the way the VM searches for trusted root certificates for
  secure socket connections on Linux. First, the VM will look for trusted root
  certificates in standard locations on the file system
  (`/etc/pki/tls/certs/ca-bundle.crt` followed by `/etc/ssl/certs`), and only if
  these do not exist will it fall back on the builtin trusted root certificates.
  This behavior can be overridden on Linux with the new flags
  `--root-certs-file` and `--root-certs-cache`. The former is the path to a file
  containing the trusted root certificates, and the latter is the path to a
  directory containing root certificate files hashed using `c_rehash`.

* The VM now throws a catchable `Error` when method compilation fails. This
  allows easier debugging of syntax errors, especially when testing.  (SDK issue
  [23684](https://github.com/dart-lang/sdk/issues/23684))

### Core library changes

* `dart:core`: Remove deprecated `Resource` class.
  Use the class in `package:resource` instead.
* `dart:async`
  * `Future.wait` now catches synchronous errors and returns them in the
    returned Future.  (SDK issue
    [27249](https://github.com/dart-lang/sdk/issues/27249))
  * More aggressively returns a `Future` on `Stream.cancel` operations.
    Discourages to return `null` from `cancel`.  (SDK issue
    [26777](https://github.com/dart-lang/sdk/issues/26777))
  * Fixes a few bugs where the cancel future wasn't passed through
    transformations.
* `dart:io`
  * Added `WebSocket.addUtf8Text` to allow sending a pre-encoded text message
    without a round-trip UTF-8 conversion.  (SDK issue
    [27129](https://github.com/dart-lang/sdk/issues/27129))

### Strong Mode

* Breaking change - it is an error if a generic type parameter cannot be
    inferred (SDK issue [26992](https://github.com/dart-lang/sdk/issues/26992)).

    ```dart
    class Cup<T> {
      Cup(T t);
    }
    main() {
      // Error because:
      // - if we choose Cup<num> it is not assignable to `cOfInt`,
      // - if we choose Cup<int> then `n` is not assignable to int.
      num n;
      C<int> cOfInt = new C(n);
    }
    ```

* New feature - use `@checked` to override a method and tighten a parameter
    type (SDK issue [25578](https://github.com/dart-lang/sdk/issues/25578)).

    ```dart
    import 'package:meta/meta.dart' show checked;
    class View {
      addChild(View v) {}
    }
    class MyView extends View {
      // this override is legal, it will check at runtime if we actually
      // got a MyView.
      addChild(@checked MyView v) {}
    }
    main() {
      dynamic mv = new MyView();
      mv.addChild(new View()); // runtime error
    }
    ```

* New feature - use `@virtual` to allow field overrides in strong mode
    (SDK issue [27384](https://github.com/dart-lang/sdk/issues/27384)).

    ```dart
    import 'package:meta/meta.dart' show virtual;
    class Base {
      @virtual int x;
    }
    class Derived extends Base {
      int x;

      // Expose the hidden storage slot:
      int get superX => super.x;
      set superX(int v) { super.x = v; }
    }
    ```

* Breaking change - infer list and map literals from the context type as well as
    their values, consistent with generic methods and instance creation
    (SDK issue [27151](https://github.com/dart-lang/sdk/issues/27151)).

    ```dart
    import 'dart:async';
    main() async {
      var b = new Future<B>.value(new B());
      var c = new Future<C>.value(new C());
      var/*infer List<Future<A>>*/ list = [b, c];
      var/*infer List<A>*/ result = await Future.wait(list);
    }
    class A {}
    class B extends A {}
    class C extends A {}
    ```

### Tool changes

* `dartfmt` - upgraded to v0.2.10
    * Don't crash on annotations before parameters with trailing commas.
    * Always split enum declarations if they end in a trailing comma.
    * Add `--set-exit-if-changed` to set the exit code on a change.

* Pub
  * Pub no longer generates a `packages/` directory by default.  Instead, it
    generates a `.packages` file, called a package spec. To generate
    a `packages/` directory in addition to the package spec, use the
    `--packages-dir` flag with `pub get`, `pub upgrade`, and `pub downgrade`.
    See the [Good-bye
    symlinks](http://news.dartlang.org/2016/10/good-bye-symlinks.html) article
    for details.

## 1.19.1 - 2016-09-08

Patch release, resolves one issue:

* Dartdoc:  Fixes a bug that prevented generation of docs.
  (Dartdoc issue [1233](https://github.com/dart-lang/dartdoc/issues/1233))

## 1.19.0 - 2016-08-26

### Language changes

* The language now allows a trailing comma after the last argument of a call and
 the last parameter of a function declaration. This can make long argument or
 parameter lists easier to maintain, as commas can be left as-is when
 reordering lines. For details, see SDK issue
 [26644](https://github.com/dart-lang/sdk/issues/26644).

### Tool Changes

* `dartfmt` - upgraded to v0.2.9+1
  * Support trailing commas in argument and parameter lists.
  * Gracefully handle read-only files.
  * About a dozen other bug fixes.

* Pub
  * Added a `--no-packages-dir` flag to `pub get`, `pub upgrade`, and `pub
    downgrade`. When this flag is passed, pub will not generate a `packages/`
    directory, and will remove that directory and any symlinks to it if they
    exist. Note that this replaces the unsupported `--no-package-symlinks` flag.

  * Added the ability for packages to declare a constraint on the [Flutter][]
    SDK:

    ```yaml
    environment:
      flutter: ^0.1.2
      sdk: >=1.19.0 <2.0.0
    ```

    A Flutter constraint will only be satisfiable when pub is running in the
    context of the `flutter` executable, and when the Flutter SDK version
    matches the constraint.

  * Added `sdk` as a new package source that fetches packages from a hard-coded
    SDK. Currently only the `flutter` SDK is supported:

    ```yaml
    dependencies:
      flutter_driver:
        sdk: flutter
        version: ^0.0.1
    ```

    A Flutter `sdk` dependency will only be satisfiable when pub is running in
    the context of the `flutter` executable, and when the Flutter SDK contains a
    package with the given name whose version matches the constraint.

  * `tar` files on Linux are now created with `0` as the user and group IDs.
    This fixes a crash when publishing packages while using Active Directory.

  * Fixed a bug where packages from a hosted HTTP URL were considered the same
    as packages from an otherwise-identical HTTPS URL.

  * Fixed timer formatting for timers that lasted longer than a minute.

  * Eliminate some false negatives when determining whether global executables
    are on the user's executable path.

* `dart2js`
  * `dart2dart` (aka `dart2js --output-type=dart`) has been removed (this was deprecated in Dart 1.11).

[Flutter]: https://flutter.io/

### Dart VM

*   The dependency on BoringSSL has been rolled forward. Going forward, builds
    of the Dart VM including secure sockets will require a compiler with C++11
    support. For details, see the
    [Building wiki page](https://github.com/dart-lang/sdk/wiki/Building).

### Strong Mode

*   New feature - an option to disable implicit casts
    (SDK issue [26583](https://github.com/dart-lang/sdk/issues/26583)),
    see the [documentation](https://github.com/dart-lang/dev_compiler/blob/master/doc/STATIC_SAFETY.md#disable-implicit-casts)
    for usage instructions and examples.

*   New feature - an option to disable implicit dynamic
    (SDK issue [25573](https://github.com/dart-lang/sdk/issues/25573)),
    see the [documentation](https://github.com/dart-lang/dev_compiler/blob/master/doc/STATIC_SAFETY.md#disable-implicit-dynamic)
    for usage instructions and examples.

*   Breaking change - infer generic type arguments from the
    constructor invocation arguments
    (SDK issue [25220](https://github.com/dart-lang/sdk/issues/25220)).

    ```dart
    var map = new Map<String, String>();

    // infer: Map<String, String>
    var otherMap = new Map.from(map);
    ```

*   Breaking change - infer local function return type
    (SDK issue [26414](https://github.com/dart-lang/sdk/issues/26414)).

    ```dart
    void main() {
      // infer: return type is int
      f() { return 40; }
      int y = f() + 2; // type checks
      print(y);
    }
    ```

*   Breaking change - allow type promotion from a generic type parameter
    (SDK issue [26414](https://github.com/dart-lang/sdk/issues/26965)).

    ```dart
    void fn/*<T>*/(/*=T*/ object) {
      if (object is String) {
        // Treat `object` as `String` inside this block.
        // But it will require a cast to pass it to something that expects `T`.
        print(object.substring(1));
      }
    }
    ```

* Breaking change - smarter inference for Future.then
    (SDK issue [25944](https://github.com/dart-lang/sdk/issues/25944)).
    Previous workarounds that use async/await or `.then/*<Future<SomeType>>*/`
    should no longer be necessary.

    ```dart
    // This will now infer correctly.
    Future<List<int>> t2 = f.then((_) => [3]);
    // This infers too.
    Future<int> t2 = f.then((_) => new Future.value(42));
    ```

* Breaking change - smarter inference for async functions
    (SDK issue [25322](https://github.com/dart-lang/sdk/issues/25322)).

    ```dart
    void test() async {
      List<int> x = await [4]; // was previously inferred
      List<int> y = await new Future.value([4]); // now inferred too
    }
    ```

* Breaking change - sideways casts are no longer allowed
    (SDK issue [26120](https://github.com/dart-lang/sdk/issues/26120)).

## 1.18.1 - 2016-08-02

Patch release, resolves two issues and improves performance:

* Debugger: Fixes a bug that crashes the VM
(SDK issue [26941](https://github.com/dart-lang/sdk/issues/26941))

* VM: Fixes an optimizer bug involving closures, try, and await
(SDK issue [26948](https://github.com/dart-lang/sdk/issues/26948))

* Dart2js: Speeds up generated code on Firefox
(https://codereview.chromium.org/2180533002)

## 1.18.0 - 2016-07-27

### Core library changes

* `dart:core`
  * Improved performance when parsing some common URIs.
  * Fixed bug in `Uri.resolve` (SDK issue [26804](https://github.com/dart-lang/sdk/issues/26804)).
* `dart:io`
  * Adds file locking modes `FileLock.BLOCKING_SHARED` and
    `FileLock.BLOCKING_EXCLUSIVE`.

## 1.17.1 - 2016-06-10

Patch release, resolves two issues:

* VM: Fixes a bug that caused crashes in async functions.
(SDK issue [26668](https://github.com/dart-lang/sdk/issues/26668))

* VM: Fixes a bug that caused garbage collection of reachable weak properties.
(https://codereview.chromium.org/2041413005)

## 1.17.0 - 2016-06-08

### Core library changes
* `dart:convert`
  * Deprecate `ChunkedConverter` which was erroneously added in 1.16.

* `dart:core`
  * `Uri.replace` supports iterables as values for the query parameters.
  * `Uri.parseIPv6Address` returns a `Uint8List`.

* `dart:io`
  * Added `NetworkInterface.listSupported`, which is `true` when
    `NetworkInterface.list` is supported, and `false` otherwise. Currently,
    `NetworkInterface.list` is not supported on Android.

### Tool Changes

* Pub
  * TAR files created while publishing a package on Mac OS and Linux now use a
    more portable format.

  * Errors caused by invalid arguments now print the full usage information for
    the command.

  * SDK constraints for dependency overrides are no longer considered when
    determining the total SDK constraint for a lockfile.

  * A bug has been fixed in which a lockfile was considered up-to-date when it
    actually wasn't.

  * A bug has been fixed in which `pub get --offline` would crash when a
    prerelease version was selected.

* Dartium and content shell
  * Debugging Dart code inside iframes improved, was broken.

## 1.16.1 - 2016-05-24

Patch release, resolves one issue:

* VM: Fixes a bug that caused intermittent hangs on Windows.
(SDK issue [26400](https://github.com/dart-lang/sdk/issues/26400))

## 1.16.0 - 2016-04-26

### Core library changes

* `dart:convert`
  * Added `BASE64URL` codec and corresponding `Base64Codec.urlSafe` constructor.

  * Introduce `ChunkedConverter` and deprecate chunked methods on `Converter`.

* `dart:html`

  There have been a number of **BREAKING** changes to align APIs with recent
  changes in Chrome. These include:

  * Chrome's `ShadowRoot` interface no longer has the methods `getElementById`,
    `getElementsByClassName`, and `getElementsByTagName`, e.g.,

    ```dart
    elem.shadowRoot.getElementsByClassName('clazz')
    ```

    should become:

    ```dart
    elem.shadowRoot.querySelectorAll('.clazz')
    ```

  * The `clipboardData` property has been removed from `KeyEvent`
    and `Event`. It has been moved to the new `ClipboardEvent` class, which is
    now used by `copy`, `cut`, and `paste` events.

  * The `layer` property has been removed from `KeyEvent` and
    `UIEvent`. It has been moved to `MouseEvent`.

  * The `Point get page` property has been removed from `UIEvent`.
    It still exists on `MouseEvent` and `Touch`.

  There have also been a number of other additions and removals to `dart:html`,
  `dart:indexed_db`, `dart:svg`, `dart:web_audio`, and `dart:web_gl` that
  correspond to changes to Chrome APIs between v39 and v45. Many of the breaking
  changes represent APIs that would have caused runtime exceptions when compiled
  to Javascript and run on recent Chrome releases.

* `dart:io`
  * Added `SecurityContext.alpnSupported`, which is true if a platform
    supports ALPN, and false otherwise.

### JavaScript interop

For performance reasons, a potentially **BREAKING** change was added for
libraries that use JS interop.
Any Dart file that uses `@JS` annotations on declarations (top-level functions,
classes or class members) to interop with JavaScript code will require that the
file have the annotation `@JS()` on a library directive.

```dart
@JS()
library my_library;
```

The analyzer will enforce this by generating the error:

The `@JS()` annotation can only be used if it is also declared on the library
directive.

If part file uses the `@JS()` annotation, the library that uses the part should
have the `@JS()` annotation e.g.,

```dart
// library_1.dart
@JS()
library library_1;

import 'package:js/js.dart';

part 'part_1.dart';
```

```dart
// part_1.dart
part of library_1;

@JS("frameworkStabilizers")
external List<FrameworkStabilizer> get frameworkStabilizers;
```

If your library already has a JS module e.g.,

```dart
@JS('array.utils')
library my_library;
```

Then your library will work without any additional changes.

### Analyzer

*   Static checking of `for in` statements. These will now produce static
    warnings:

    ```dart
    // Not Iterable.
    for (var i in 1234) { ... }

    // String cannot be assigned to int.
    for (int n in <String>["a", "b"]) { ... }
    ```

### Tool Changes

* Pub
  * `pub serve` now provides caching headers that should improve the performance
    of requesting large files multiple times.

  * Both `pub get` and `pub upgrade` now have a `--no-precompile` flag that
    disables precompilation of executables and transformed dependencies.

  * `pub publish` now resolves symlinks when publishing from a Git repository.
    This matches the behavior it always had when publishing a package that
    wasn't in a Git repository.

* Dart Dev Compiler
  * The **experimental** `dartdevc` executable has been added to the SDK.

  * It will help early adopters validate the implementation and provide
    feedback. `dartdevc` **is not** yet ready for production usage.

  * Read more about the Dart Dev Compiler [here][dartdevc].

[dartdevc]: https://github.com/dart-lang/dev_compiler

## 1.15.0 - 2016-03-09

### Core library changes

* `dart:async`
  * Made `StreamView` class a `const` class.

* `dart:core`
  * Added `Uri.queryParametersAll` to handle multiple query parameters with
    the same name.

* `dart:io`
  * Added `SecurityContext.usePrivateKeyBytes`,
    `SecurityContext.useCertificateChainBytes`,
    `SecurityContext.setTrustedCertificatesBytes`, and
    `SecurityContext.setClientAuthoritiesBytes`.
  * **Breaking** The named `directory` argument of
    `SecurityContext.setTrustedCertificates` has been removed.
  * Added support to `SecurityContext` for PKCS12 certificate and key
    containers.
  * All calls in `SecurityContext` that accept certificate data now accept an
    optional named parameter `password`, similar to
    `SecurityContext.usePrivateKeyBytes`, for use as the password for PKCS12
    data.

### Tool changes

* Dartium and content shell
  * The Chrome-based tools that ship as part of the Dart SDK – Dartium and
    content shell – are now based on Chrome version 45 (instead of Chrome 39).
  * Dart browser libraries (`dart:html`, `dart:svg`, etc) *have not* been
    updated.
    * These are still based on Chrome 39.
    * These APIs will be updated in a future release.
  * Note that there are experimental APIs which have changed in the underlying
    browser, and will not work with the older libraries.
    For example, `Element.animate`.

* `dartfmt` - upgraded to v0.2.4
  * Better handling for long collections with comments.
  * Always put member metadata annotations on their own line.
  * Indent functions in named argument lists with non-functions.
  * Force the parameter list to split if a split occurs inside a function-typed
    parameter.
  * Don't force a split for before a single named argument if the argument
    itself splits.

### Service protocol changes

* Fixed a documentation bug where the field `extensionRPCs` in `Isolate`
  was not marked optional.

### Experimental language features
  * Added support for [configuration-specific imports](https://github.com/munificent/dep-interface-libraries/blob/master/Proposal.md).
    On the VM and `dart2js`, they can be enabled with `--conditional-directives`.

    The analyzer requires additional configuration:
    ```yaml
    analyzer:
      language:
        enableConditionalDirectives: true
    ```

    Read about [configuring the analyzer] for more details.

[configuring the analyzer]: https://github.com/dart-lang/sdk/tree/master/pkg/analyzer#configuring-the-analyzer

## 1.14.2 - 2016-02-10

Patch release, resolves three issues:

* VM: Fixed a code generation bug on x64.
  (SDK commit [834b3f02](https://github.com/dart-lang/sdk/commit/834b3f02b6ab740a213fd808e6c6f3269bed80e5))

* `dart:io`: Fixed EOF detection when reading some special device files.
  (SDK issue [25596](https://github.com/dart-lang/sdk/issues/25596))

* Pub: Fixed an error using hosted dependencies in SDK version 1.14.
  (Pub issue [1386](https://github.com/dart-lang/pub/issues/1386))

## 1.14.1 - 2016-02-04

Patch release, resolves one issue:

* Debugger: Fixes a VM crash when a debugger attempts to set a break point
during isolate initialization.
(SDK issue [25618](https://github.com/dart-lang/sdk/issues/25618))

## 1.14.0 - 2016-01-28

### Core library changes
* `dart:async`
  * Added `Future.any` static method.
  * Added `Stream.fromFutures` constructor.

* `dart:convert`
  * `Base64Decoder.convert` now takes optional `start` and `end` parameters.

* `dart:core`
  * Added `current` getter to `StackTrace` class.
  * `Uri` class added support for data URIs
      * Added two new constructors: `dataFromBytes` and `dataFromString`.
      * Added a `data` getter for `data:` URIs with a new `UriData` class for
      the return type.
  * Added `growable` parameter to `List.filled` constructor.
  * Added microsecond support to `DateTime`: `DateTime.microsecond`,
    `DateTime.microsecondsSinceEpoch`, and
    `new DateTime.fromMicrosecondsSinceEpoch`.

* `dart:math`
  * `Random` added a `secure` constructor returning a cryptographically secure
    random generator which reads from the entropy source provided by the
    embedder for every generated random value.

* `dart:io`
  * `Platform` added a static `isIOS` getter and `Platform.operatingSystem` may
    now return `ios`.
  * `Platform` added a static `packageConfig` getter.
  * Added support for WebSocket compression as standardized in RFC 7692.
  * Compression is enabled by default for all WebSocket connections.
      * The optionally named parameter `compression` on the methods
      `WebSocket.connect`, `WebSocket.fromUpgradedSocket`, and
      `WebSocketTransformer.upgrade` and  the `WebSocketTransformer`
      constructor can be used to modify or disable compression using the new
      `CompressionOptions` class.

* `dart:isolate`
  * Added **_experimental_** support for [Package Resolution Configuration].
    * Added `packageConfig` and `packageRoot` instance getters to `Isolate`.
    * Added a `resolvePackageUri` method to `Isolate`.
    * Added named arguments `packageConfig` and `automaticPackageResolution` to
    the `Isolate.spawnUri` constructor.

[Package Resolution Configuration]: https://github.com/dart-lang/dart_enhancement_proposals/blob/master/Accepted/0005%20-%20Package%20Specification/DEP-pkgspec.md

### Tool changes

* `dartfmt`

  * Better line splitting in a variety of cases.

  * Other optimizations and bug fixes.

* Pub

  * **Breaking:** Pub now eagerly emits an error when a pubspec's "name" field
    is not a valid Dart identifier. Since packages with non-identifier names
    were never allowed to be published, and some of them already caused crashes
    when being written to a `.packages` file, this is unlikely to break many
    people in practice.

  * **Breaking:** Support for `barback` versions prior to 0.15.0 (released July
    2014) has been dropped. Pub will no longer install these older barback
    versions.

  * `pub serve` now GZIPs the assets it serves to make load times more similar
    to real-world use-cases.

  * `pub deps` now supports a `--no-dev` flag, which causes it to emit the
    dependency tree as it would be if no `dev_dependencies` were in use. This
    makes it easier to see your package's dependency footprint as your users
    will experience it.

  * `pub global run` now detects when a global executable's SDK constraint is no
    longer met and errors out, rather than trying to run the executable anyway.

  * Pub commands that check whether the lockfile is up-to-date (`pub run`, `pub
    deps`, `pub serve`, and `pub build`) now do additional verification. They
    ensure that any path dependencies' pubspecs haven't been changed, and they
    ensure that the current SDK version is compatible with all dependencies.

  * Fixed a crashing bug when using `pub global run` on a global script that
    didn't exist.

  * Fixed a crashing bug when a pubspec contains a dependency without a source
    declared.

## 1.13.2 - 2016-01-06

Patch release, resolves one issue:

* dart2js: Stack traces are not captured correctly (SDK issue [25235]
(https://github.com/dart-lang/sdk/issues/25235))

## 1.13.1 - 2015-12-17

Patch release, resolves three issues:

* VM type propagation fix: Resolves a potential crash in the Dart VM (SDK commit
 [dff13be]
(https://github.com/dart-lang/sdk/commit/dff13bef8de104d33b04820136da2d80f3c835d7))

* dart2js crash fix: Resolves a crash in pkg/js and dart2js (SDK issue [24974]
(https://github.com/dart-lang/sdk/issues/24974))

* Pub get crash on ARM: Fixes a crash triggered when running 'pub get' on ARM
 processors such as those on a Raspberry Pi (SDK issue [24855]
(https://github.com/dart-lang/sdk/issues/24855))

## 1.13.0 - 2015-11-18

### Core library changes
* `dart:async`
  * `StreamController` added getters for `onListen`, `onPause`, and `onResume`
    with the corresponding new `typedef void ControllerCallback()`.
  * `StreamController` added a getter for `onCancel` with the corresponding
    new `typedef ControllerCancelCallback()`;
  * `StreamTransformer` instances created with `fromHandlers` with no
    `handleError` callback now forward stack traces along with errors to the
    resulting streams.

* `dart:convert`
  * Added support for Base-64 encoding and decoding.
    * Added new classes `Base64Codec`, `Base64Encoder`, and `Base64Decoder`.
    * Added new top-level `const Base64Codec BASE64`.

* `dart:core`
  * `Uri` added `removeFragment` method.
  * `String.allMatches` (implementing `Pattern.allMatches`) is now lazy,
    as all `allMatches` implementations are intended to be.
  * `Resource` is deprecated, and will be removed in a future release.

* `dart:developer`
  * Added `Timeline` class for interacting with Observatory's timeline feature.
  * Added `ServiceExtensionHandler`, `ServiceExtensionResponse`, and `registerExtension` which enable developers to provide their own VM service protocol extensions.

* `dart:html`, `dart:indexed_db`, `dart:svg`, `dart:web_audio`, `dart:web_gl`, `dart:web_sql`
  * The return type of some APIs changed from `double` to `num`. Dartium is now
    using
    JS interop for most operations. JS does not distinguish between numeric
    types, and will return a number as an int if it fits in an int. This will
    mostly cause an error if you assign to something typed `double` in
    checked mode. You may
    need to insert a `toDouble()` call or accept `num`. Examples of APIs that
    are affected include `Element.getBoundingClientRect` and
    `TextMetrics.width`.

* `dart:io`
  * **Breaking:** Secure networking has changed, replacing the NSS library
    with the BoringSSL library. `SecureSocket`, `SecureServerSocket`,
    `RawSecureSocket`,`RawSecureServerSocket`, `HttpClient`, and `HttpServer`
    now all use a `SecurityContext` object which contains the certificates
    and keys used for secure TLS (SSL) networking.

    This is a breaking change for server applications and for some client
    applications. Certificates and keys are loaded into the `SecurityContext`
    from PEM files, instead of from an NSS certificate database. Information
    about how to change applications that use secure networking is at
    https://www.dartlang.org/server/tls-ssl.html

  * `HttpClient` no longer sends URI fragments in the request. This is not
    allowed by the HTTP protocol.
    The `HttpServer` still gracefully receives fragments, but discards them
    before delivering the request.
  * To allow connections to be accepted on the same port across different
    isolates, set the `shared` argument to `true` when creating server socket
    and `HttpServer` instances.
    * The deprecated `ServerSocketReference` and `RawServerSocketReference`
      classes have been removed.
    * The corresponding `reference` properties on `ServerSocket` and
      `RawServerSocket` have been removed.

* `dart:isolate`
  * `spawnUri` added an `environment` named argument.

### Tool changes

* `dart2js` and Dartium now support improved Javascript Interoperability via the
  [js package](https://pub.dartlang.org/packages/js).

* `docgen` and `dartdocgen` no longer ship in the SDK. The `docgen` sources have
   been removed from the repository.

* This is the last release to ship the VM's "legacy debug protocol".
  We intend to remove the legacy debug protocol in Dart VM 1.14.

* The VM's Service Protocol has been updated to version 3.0 to take care
  of a number of issues uncovered by the first few non-observatory
  clients.  This is a potentially breaking change for clients.

* Dartium has been substantially changed. Rather than using C++ calls into
  Chromium internals for DOM operations it now uses JS interop.
  The DOM objects in `dart:html` and related libraries now wrap
  a JavaScript object and delegate operations to it. This should be
  mostly transparent to users. However, performance and memory characteristics
  may be different from previous versions. There may be some changes in which
  DOM objects are wrapped as Dart objects. For example, if you get a reference
  to a Window object, even through JS interop, you will always see it as a
  Dart Window, even when used cross-frame. We expect the change to using
  JS interop will make it much simpler to update to new Chrome versions.

## 1.12.2 - 2015-10-21

### Core library changes

* `dart:io`

  * A memory leak in creation of Process objects is fixed.

## 1.12.1 - 2015-09-08

### Tool changes

* Pub

  * Pub will now respect `.gitignore` when validating a package before it's
    published. For example, if a `LICENSE` file exists but is ignored, that is
    now an error.

  * If the package is in a subdirectory of a Git repository and the entire
    subdirectory is ignored with `.gitignore`, pub will act as though nothing
    was ignored instead of uploading an empty package.

  * The heuristics for determining when `pub get` needs to be run before various
    commands have been improved. There should no longer be false positives when
    non-dependency sections of the pubspec have been modified.

## 1.12.0 - 2015-08-31

### Language changes

* Null-aware operators
    * `??`: if null operator. `expr1 ?? expr2` evaluates to `expr1` if
      not `null`, otherwise `expr2`.
    * `??=`: null-aware assignment. `v ??= expr` causes `v` to be assigned
      `expr` only if `v` is `null`.
    * `x?.p`: null-aware access. `x?.p` evaluates to `x.p` if `x` is not
      `null`, otherwise evaluates to `null`.
    * `x?.m()`: null-aware method invocation. `x?.m()` invokes `m` only
      if `x` is not `null`.

### Core library changes

* `dart:async`
  * `StreamController` added setters for the `onListen`, `onPause`, `onResume`
    and `onCancel` callbacks.

* `dart:convert`
  * `LineSplitter` added a `split` static method returning an `Iterable`.

* `dart:core`
  * `Uri` class now perform path normalization when a URI is created.
    This removes most `..` and `.` sequences from the URI path.
    Purely relative paths (no scheme or authority) are allowed to retain
    some leading "dot" segments.
    Also added `hasAbsolutePath`, `hasEmptyPath`, and `hasScheme` properties.

* `dart:developer`
  * New `log` function to transmit logging events to Observatory.

* `dart:html`
  * `NodeTreeSanitizer` added the `const trusted` field. It can be used
    instead of defining a `NullTreeSanitizer` class when calling
    `setInnerHtml` or other methods that create DOM from text. It is
    also more efficient, skipping the creation of a `DocumentFragment`.

* `dart:io`
  * Added two new file modes, `WRITE_ONLY` and `WRITE_ONLY_APPEND` for
    opening a file write only.
    [eaeecf2](https://github.com/dart-lang/sdk/commit/eaeecf2ed13ba6c7fbfd653c3c592974a7120960)
  * Change stdout/stderr to binary mode on Windows.
    [4205b29](https://github.com/dart-lang/sdk/commit/4205b2997e01f2cea8e2f44c6f46ed6259ab7277)

* `dart:isolate`
  * Added `onError`, `onExit` and `errorsAreFatal` parameters to
    `Isolate.spawnUri`.

* `dart:mirrors`
  * `InstanceMirror.delegate` moved up to `ObjectMirror`.
  * Fix InstanceMirror.getField optimization when the selector is an operator.
  * Fix reflective NoSuchMethodErrors to match their non-reflective
    counterparts when due to argument mismatches. (VM only)

### Tool changes

* Documentation tools

  * `dartdoc` is now the default tool to generate static HTML for API docs.
    [Learn more](https://pub.dartlang.org/packages/dartdoc).

  * `docgen` and `dartdocgen` have been deprecated. Currently plan is to remove
    them in 1.13.

* Formatter (`dartfmt`)

  * Over 50 bugs fixed.

  * Optimized line splitter is much faster and produces better output on
    complex code.

* Observatory
  * Allocation profiling.

  * New feature to display output from logging.

  * Heap snapshot analysis works for 64-bit VMs.

  * Improved ability to inspect typed data, regex and compiled code.

  * Ability to break on all or uncaught exceptions from Observatory's debugger.

  * Ability to set closure-specific breakpoints.

  * 'anext' - step past await/yield.

  * Preserve when a variable has been expanded/unexpanded in the debugger.

  * Keep focus on debugger input box whenever possible.

  * Echo stdout/stderr in the Observatory debugger.  Standalone-only so far.

  * Minor fixes to service protocol documentation.

* Pub

  * **Breaking:** various commands that previously ran `pub get` implicitly no
    longer do so. Instead, they merely check to make sure the ".packages" file
    is newer than the pubspec and the lock file, and fail if it's not.

  * Added support for `--verbosity=error` and `--verbosity=warning`.

  * `pub serve` now collapses multiple GET requests into a single line of
    output. For full output, use `--verbose`.

  * `pub deps` has improved formatting for circular dependencies on the
    entrypoint package.

  * `pub run` and `pub global run`

    * **Breaking:** to match the behavior of the Dart VM, executables no longer
      run in checked mode by default. A `--checked` flag has been added to run
      them in checked mode manually.

    * Faster start time for executables that don't import transformed code.

    * Binstubs for globally-activated executables are now written in the system
      encoding, rather than always in `UTF-8`. To update existing executables,
      run `pub cache repair`.

  * `pub get` and `pub upgrade`

    * Pub will now generate a ".packages" file in addition to the "packages"
      directory when running `pub get` or similar operations, per the
      [package spec proposal][]. Pub now has a `--no-package-symlinks` flag that
      will stop "packages" directories from being generated at all.

    * An issue where HTTP requests were sometimes made even though `--offline`
      was passed has been fixed.

    * A bug with `--offline` that caused an unhelpful error message has been
      fixed.

    * Pub will no longer time out when a package takes a long time to download.

  * `pub publish`

    * Pub will emit a non-zero exit code when it finds a violation while
      publishing.

    * `.gitignore` files will be respected even if the package isn't at the top
      level of the Git repository.

  * Barback integration

    * A crashing bug involving transformers that only apply to non-public code
      has been fixed.

    * A deadlock caused by declaring transformer followed by a lazy transformer
      (such as the built-in `$dart2js` transformer) has been fixed.

    * A stack overflow caused by a transformer being run multiple times on the
      package that defines it has been fixed.

    * A transformer that tries to read a non-existent asset in another package
      will now be re-run if that asset is later created.

[package spec proposal]: https://github.com/lrhn/dep-pkgspec

### VM Service Protocol Changes

* **BREAKING** The service protocol now sends JSON-RPC 2.0-compatible
  server-to-client events. To reflect this, the service protocol version is
  now 2.0.

* The service protocol now includes a `"jsonrpc"` property in its responses, as
  opposed to `"json-rpc"`.

* The service protocol now properly handles requests with non-string ids.
  Numeric ids are no longer converted to strings, and null ids now don't produce
  a response.

* Some RPCs that didn't include a `"jsonrpc"` property in their responses now
  include one.

## 1.11.2 - 2015-08-03

### Core library changes

* Fix a bug where `WebSocket.close()` would crash if called after
  `WebSocket.cancel()`.

## 1.11.1 - 2015-07-02

### Tool changes

* Pub will always load Dart SDK assets from the SDK whose `pub` executable was
  run, even if a `DART_SDK` environment variable is set.

## 1.11.0 - 2015-06-25

### Core library changes

* `dart:core`
  * `Iterable` added an `empty` constructor.
    [dcf0286](https://github.com/dart-lang/sdk/commit/dcf0286f5385187a68ce9e66318d3bf19abf454b)
  * `Iterable` can now be extended directly. An alternative to extending
    `IterableBase` from `dart:collection`.
  * `List` added an `unmodifiable` constructor.
    [r45334](https://code.google.com/p/dart/source/detail?r=45334)
  * `Map` added an `unmodifiable` constructor.
    [r45733](https://code.google.com/p/dart/source/detail?r=45733)
  * `int` added a `gcd` method.
    [a192ef4](https://github.com/dart-lang/sdk/commit/a192ef4acb95fad1aad1887f59eed071eb5e8201)
  * `int` added a `modInverse` method.
    [f6f338c](https://github.com/dart-lang/sdk/commit/f6f338ce67eb8801b350417baacf6d3681b26002)
  * `StackTrace` added a `fromString` constructor.
    [68dd6f6](https://github.com/dart-lang/sdk/commit/68dd6f6338e63d0465041d662e778369c02c2ce6)
  * `Uri` added a `directory` constructor.
    [d8dbb4a](https://github.com/dart-lang/sdk/commit/d8dbb4a60f5e8a7f874c2a4fbf59eaf1a39f4776)
  * List iterators may not throw `ConcurrentModificationError` as eagerly in
    release mode. In checked mode, the modification check is still as eager
    as possible.
    [r45198](https://github.com/dart-lang/sdk/commit/5a79c03)

* `dart:developer` - **NEW**
  * Replaces the deprecated `dart:profiler` library.
  * Adds new functions `debugger` and `inspect`.
    [6e42aec](https://github.com/dart-lang/sdk/blob/6e42aec4f64cf356dde7bad9426e07e0ea5b58d5/sdk/lib/developer/developer.dart)

* `dart:io`
  * `FileSystemEntity` added a `uri` property.
    [8cf32dc](https://github.com/dart-lang/sdk/commit/8cf32dc1a1664b516e57f804524e46e55fae88b2)
  * `Platform` added a `static resolvedExecutable` property.
    [c05c8c6](https://github.com/dart-lang/sdk/commit/c05c8c66069db91cc2fd48691dfc406c818d411d)

* `dart:html`
  * `Element` methods, `appendHtml` and `insertAdjacentHtml` now take `nodeValidator`
    and `treeSanitizer` parameters, and the inputs are consistently
    sanitized.
    [r45818 announcement](https://groups.google.com/a/dartlang.org/forum/#!topic/announce/GVO7EAcPi6A)

* `dart:isolate`
  * **BREAKING** The positional `priority` parameter of `Isolate.ping` and `Isolate.kill` is
    now a named parameter named `priority`.
  * **BREAKING** Removed the `Isolate.AS_EVENT` priority.
  * `Isolate` methods `ping` and `addOnExitListener` now have a named parameter
    `response`.
    [r45092](https://github.com/dart-lang/sdk/commit/1b208bd)
  * `Isolate.spawnUri` added a named argument `checked`.
  * Remove the experimental state of the API.

* `dart:profiler` - **DEPRECATED**
  * This library will be removed in 1.12. Use `dart:developer` instead.

### Tool changes

* This is the first release that does not include the Eclipse-based
  **Dart Editor**.
  See [dartlang.org/tools](https://www.dartlang.org/tools/) for alternatives.
* This is the last release that ships the (unsupported)
  dart2dart (aka `dart2js --output-type=dart`) utility as part
  of dart2js

## 1.10.0 – 2015-04-29

### Core library changes

* `dart:convert`
  * **POTENTIALLY BREAKING** Fix behavior of `HtmlEscape`. It no longer escapes
  no-break space (U+00A0) anywhere or forward slash (`/`, `U+002F`) in element
  context. Slash is still escaped using `HtmlEscapeMode.UNKNOWN`.
  [r45003](https://github.com/dart-lang/sdk/commit/8b8223d),
  [r45153](https://github.com/dart-lang/sdk/commit/8a5d049),
  [r45189](https://github.com/dart-lang/sdk/commit/3c39ad2)

* `dart:core`
  * `Uri.parse` added `start` and `end` positional arguments.

* `dart:html`
  * **POTENTIALLY BREAKING** `CssClassSet` method arguments must now be 'tokens', i.e. non-empty
  strings with no white-space characters. The implementation was incorrect for
  class names containing spaces. The fix is to forbid spaces and provide a
  faster implementation.
  [Announcement](https://groups.google.com/a/dartlang.org/d/msg/announce/jmUI2XJHfC8/UZUCvJH3p2oJ)

* `dart:io`

  * `ProcessResult` now exposes a constructor.
  * `import` and `Isolate.spawnUri` now supports the
    [Data URI scheme](http://en.wikipedia.org/wiki/Data_URI_scheme) on the VM.

## Tool Changes

### pub

  * Running `pub run foo` within a package now runs the `foo` executable defined
    by the `foo` package. The previous behavior ran `bin/foo`. This makes it
    easy to run binaries in dependencies, for instance `pub run test`.

  * On Mac and Linux, signals sent to `pub run` and forwarded to the child
    command.

## 1.9.3 – 2015-04-14

This is a bug fix release which merges a number of commits from `bleeding_edge`.

* dart2js: Addresses as issue with minified Javascript output with CSP enabled -
  [r44453](https://code.google.com/p/dart/source/detail?r=44453)

* Editor: Fixes accidental updating of files in the pub cache during rename
  refactoring - [r44677](https://code.google.com/p/dart/source/detail?r=44677)

* Editor: Fix for
  [issue 23032](https://code.google.com/p/dart/issues/detail?id=23032)
  regarding skipped breakpoints on Windows -
  [r44824](https://code.google.com/p/dart/source/detail?r=44824)

* dart:mirrors: Fix `MethodMirror.source` when the method is on the first line
  in a script -
  [r44957](https://code.google.com/p/dart/source/detail?r=44957),
  [r44976](https://code.google.com/p/dart/source/detail?r=44976)

* pub: Fix for
  [issue 23084](https://code.google.com/p/dart/issues/detail?id=23084):
  Pub can fail to load transformers necessary for local development -
  [r44876](https://code.google.com/p/dart/source/detail?r=44876)

## 1.9.1 – 2015-03-25

### Language changes

* Support for `async`, `await`, `sync*`, `async*`, `yield`, `yield*`, and `await
  for`. See the [the language tour][async] for more details.

* Enum support is fully enabled. See [the language tour][enum] for more details.

[async]: https://www.dartlang.org/docs/dart-up-and-running/ch02.html#asynchrony
[enum]: https://www.dartlang.org/docs/dart-up-and-running/ch02.html#enums

### Tool changes

* The formatter is much more comprehensive and generates much more readable
  code. See [its tool page][dartfmt] for more details.

* The analysis server is integrated into the IntelliJ plugin and the Dart
  editor. This allows analysis to run out-of-process, so that interaction
  remains smooth even for large projects.

* Analysis supports more and better hints, including unused variables and unused
  private members.

[dartfmt]: https://www.dartlang.org/tools/dartfmt/

### Core library changes

#### Highlights

* There's a new model for shared server sockets with no need for a `Socket`
  reference.

* A new, much faster [regular expression engine][regexp].

* The Isolate API now works across the VM and `dart2js`.

[regexp]: http://news.dartlang.org/2015/02/irregexp-dart-vms-new-regexp.html

#### Details

For more information on any of these changes, see the corresponding
documentation on the [Dart API site](http://api.dartlang.org).

* `dart:async`:

  * `Future.wait` added a new named argument, `cleanUp`, which is a callback
    that releases resources allocated by a successful `Future`.

  * The `SynchronousStreamController` class was added as an explicit name for
    the type returned when the `sync` argument is passed to `new
    StreamController`.

* `dart:collection`: The `new SplayTreeSet.from(Iterable)` constructor was
  added.

* `dart:convert`: `Utf8Encoder.convert` and `Utf8Decoder.convert` added optional
  `start` and `end` arguments.

* `dart:core`:

  * `RangeError` added new static helper functions: `checkNotNegative`,
    `checkValidIndex`, `checkValidRange`, and `checkValueInInterval`.

  * `int` added the `modPow` function.

  * `String` added the `replaceFirstMapped` and `replaceRange` functions.

* `dart:io`:

  * Support for locking files to prevent concurrent modification was added. This
    includes the `File.lock`, `File.lockSync`, `File.unlock`, and
    `File.unlockSync` functions as well as the `FileLock` class.

  * Support for starting detached processes by passing the named `mode` argument
    (a `ProcessStartMode`) to `Process.start`. A process can be fully attached,
    fully detached, or detached except for its standard IO streams.

  * `HttpServer.bind` and `HttpServer.bindSecure` added the `v6Only` named
    argument. If this is true, only IPv6 connections will be accepted.

  * `HttpServer.bind`, `HttpServer.bindSecure`, `ServerSocket.bind`,
    `RawServerSocket.bind`, `SecureServerSocket.bind` and
    `RawSecureServerSocket.bind` added the `shared` named argument. If this is
    true, multiple servers or sockets in the same Dart process may bind to the
    same address, and incoming requests will automatically be distributed
    between them.

  * **Deprecation:** the experimental `ServerSocketReference` and
    `RawServerSocketReference` classes, as well as getters that returned them,
    are marked as deprecated. The `shared` named argument should be used
    instead. These will be removed in Dart 1.10.

  * `Socket.connect` and `RawSocket.connect` added the `sourceAddress` named
    argument, which specifies the local address to bind when making a
    connection.

  * The static `Process.killPid` method was added to kill a process with a given
    PID.

  * `Stdout` added the `nonBlocking` instance property, which returns a
    non-blocking `IOSink` that writes to standard output.

* `dart:isolate`:

  * The static getter `Isolate.current` was added.

  * The `Isolate` methods `addOnExitListener`, `removeOnExitListener`,
    `setErrorsFatal`, `addOnErrorListener`, and `removeOnErrorListener` now work
    on the VM.

  * Isolates spawned via `Isolate.spawn` now allow most objects, including
    top-level and static functions, to be sent between them.

## 1.8.5 – 2015-01-21

* Code generation for SIMD on ARM and ARM64 is fixed.

* A possible crash on MIPS with newer GCC toolchains has been prevented.

* A segfault when using `rethrow` was fixed ([issue 21795][]).

[issue 21795]: https://code.google.com/p/dart/issues/detail?id=21795

## 1.8.3 – 2014-12-10

* Breakpoints can be set in the Editor using file suffixes ([issue 21280][]).

* IPv6 addresses are properly handled by `HttpClient` in `dart:io`, fixing a
  crash in pub ([issue 21698][]).

* Issues with the experimental `async`/`await` syntax have been fixed.

* Issues with a set of number operations in the VM have been fixed.

* `ListBase` in `dart:collection` always returns an `Iterable` with the correct
  type argument.

[issue 21280]: https://code.google.com/p/dart/issues/detail?id=21280
[issue 21698]: https://code.google.com/p/dart/issues/detail?id=21698

## 1.8.0 – 2014-11-28

* `dart:collection`: `SplayTree` added the `toSet` function.

* `dart:convert`: The `JsonUtf8Encoder` class was added.

* `dart:core`:

  * The `IndexError` class was added for errors caused by an index being outside
    its expected range.

  * The `new RangeError.index` constructor was added. It forwards to `new
    IndexError`.

  * `RangeError` added three new properties. `invalidProperty` is the value that
    caused the error, and `start` and `end` are the minimum and maximum values
    that the value is allowed to assume.

  * `new RangeError.value` and `new RangeError.range` added an optional
    `message` argument.

  * The `new String.fromCharCodes` constructor added optional `start` and `end`
    arguments.

* `dart:io`:

  * Support was added for the [Application-Layer Protocol Negotiation][alpn]
    extension to the TLS protocol for both the client and server.

  * `SecureSocket.connect`, `SecureServerSocket.bind`,
    `RawSecureSocket.connect`, `RawSecureSocket.secure`,
    `RawSecureSocket.secureServer`, and `RawSecureServerSocket.bind` added a
    `supportedProtocols` named argument for protocol negotiation.

  * `RawSecureServerSocket` added a `supportedProtocols` field.

  * `RawSecureSocket` and `SecureSocket` added a `selectedProtocol` field which
    contains the protocol selected during protocol negotiation.

[alpn]: https://tools.ietf.org/html/rfc7301

## 1.7.0 – 2014-10-15

### Tool changes

* `pub` now generates binstubs for packages that are globally activated so that
  they can be put on the user's `PATH` and used as normal executables. See the
  [`pub global activate` documentation][pub global activate].

* When using `dart2js`, deferred loading now works with multiple Dart apps on
  the same page.

[pub global activate]: https://www.dartlang.org/tools/pub/cmd/pub-global.html#running-a-script-from-your-path

### Core library changes

* `dart:async`: `Zone`, `ZoneDelegate`, and `ZoneSpecification` added the
  `errorCallback` function, which allows errors that have been programmatically
  added to a `Future` or `Stream` to be intercepted.

* `dart:io`:

  * **Breaking change:** `HttpClient.close` must be called for all clients or
    they will keep the Dart process alive until they time out. This fixes the
    handling of persistent connections. Previously, the client would shut down
    immediately after a request.

  * **Breaking change:** `HttpServer` no longer compresses all traffic by
    default. The new `autoCompress` property can be set to `true` to re-enable
    compression.

* `dart:isolate`: `Isolate.spawnUri` added the optional `packageRoot` argument,
  which controls how it resolves `package:` URIs.<|MERGE_RESOLUTION|>--- conflicted
+++ resolved
@@ -1,4 +1,215 @@
-<<<<<<< HEAD
+## 2.1.1 - 2019-02-18
+
+This is a minor version release. Again, the team's focus was mostly on improving
+performance and stability after the large changes in Dart 2.0.0. In particular,
+dart2js now always uses the "fast startup" emitter and the old emitter has been
+removed.
+
+There are a couple of very minor **breaking changes:**
+
+*   In `dart:io`, adding to a closed `IOSink` now throws a `StateError`.
+
+*   On the Dart VM, a soundness hole when using `dart:mirrors` to reflectively
+    invoke a method in an incorrect way that violates its static types has
+    been fixed (Issue [35611][]).
+
+### Language
+
+This release has no language changes.
+
+### Core library
+
+#### `dart:core`
+
+*   Made `DateTime.parse()` also recognize `,` as a valid decimal separator
+    when parsing from a string (Issue [35576][]).
+
+[35576]: https://github.com/dart-lang/sdk/issues/35576
+
+#### `dart:html`
+
+*   Added methods `Element.removeAttribute`, `Element.removeAttributeNS`,
+    `Element.hasAttribute` and `Element.hasAttributeNS`. (Issue [35655][]).
+*   Improved dart2js compilation of `element.attributes.remove(name)` to
+    generate `element.removeAttribute(name)`, so that there is no performance
+    reason to migrate to the above methods.
+*   Fixed a number of `dart:html` bugs:
+
+    *   Fixed HTML API's with callback typedef to correctly convert Dart
+        functions to JS functions (Issue [35484]).
+    *   HttpStatus constants exposed in `dart:html` (Issue [34318]).
+    *   Expose DomName `ondblclick` and `dblclickEvent` for Angular analyzer.
+    *   Fixed `removeAll` on `classes`; `elements` parameter should be
+        `Iterable<Object>` to match Set's `removeAll` not `Iterable<E>` (Issue
+        [30278]).
+    *   Fixed a number of methods on DataTransferItem, Entry, FileEntry and
+        DirectoryEntry which previously returned NativeJavaScriptObject.  This
+        fixes handling drag/drop of files/directories (Issue [35510]).
+    *   Added ability to allow local file access from Chrome browser in ddb.
+
+[35655]: https://github.com/dart-lang/sdk/issues/35655
+[30278]: https://github.com/dart-lang/sdk/issues/30278
+[34318]: https://github.com/dart-lang/sdk/issues/34318
+[35484]: https://github.com/dart-lang/sdk/issues/35484
+[35510]: https://github.com/dart-lang/sdk/issues/35510
+
+#### `dart:io`
+
+*   **Breaking Change:** Adding to a closed `IOSink` now throws a `StateError`.
+*   Added ability to get and set low level socket options.
+
+[29554]: https://github.com/dart-lang/sdk/issues/29554
+
+### Dart VM
+
+In previous releases it was possible to violate static types using
+`dart:mirrors`. This code would run without any TypeErrors and print
+"impossible" output:
+
+```dart
+import 'dart:mirrors';
+
+class A {
+  void method(int v) {
+    if (v != null && v is! int) {
+      print("This should be impossible: expected null or int got ${v}");
+    }
+  }
+}
+
+void main() {
+  final obj = A();
+  reflect(obj).invoke(#method, ['not-an-number']);
+}
+```
+
+This bug is fixed now. Only code that already violates static typing will break.
+See Issue [35611][] for more details.
+
+[35611]: https://github.com/dart-lang/sdk/issues/35611
+
+### Dart for the Web
+
+#### dart2js
+
+*   The old "full emitter" back-end is removed and dart2js always uses the "fast
+    startup" back-end. The generated fast startup code is optimized to load
+    faster, even though it can be slightly larger. The `--fast-startup` and
+    `--no-fast-startup` are allowed but ignored. They will be removed in a
+    future version.
+
+*   We fixed a bug in how deferred constructor calls were incorrectly not marked
+    as deferred. The old behavior didn't cause breakages, but was imprecise and
+    pushed more code to the main output unit.
+
+*   A new deferred split algorithm implementation was added.
+
+    This implementation fixes a soundness bug and addresses performance issues
+    of the previous implementation, because of that it can have a visible impact
+    on apps. In particular:
+
+    *   We fixed a performance issue which was introduced when we migrated to
+        the common front-end. On large apps, the fix can cut 2/3 of the time
+        spent on this task.
+
+    *   We fixed a bug in how inferred types were categorized (Issue [35311][]).
+        The old behavior was unsound and could produce broken programs. The fix
+        may cause more code to be pulled into the main output unit.
+
+        This shows up frequently when returning deferred values from closures
+        since the closure's inferred return type is the deferred type. For
+        example, if you have:
+
+        ```dart
+        () async {
+          await deferred_prefix.loadLibrary();
+          return new deferred_prefix.Foo();
+        }
+        ```
+
+        The closure's return type is `Future<Foo>`. The old implementation
+        defers `Foo`, and incorrectly makes the return type `Future<dynamic>`.
+        This may break in places where the correct type is expected.
+
+        The new implementation will not defer `Foo`, and will place it in the
+        main output unit. If your intent is to defer it, then you need to ensure
+        the return type is not inferred to be `Foo`. For example, you can do so
+        by changing the code to a named closure with a declared type, or by
+        ensuring that the return expression has the type you want, like:
+
+        ```dart
+        () async {
+          await deferred_prefix.loadLibrary();
+          return new deferred_prefix.Foo() as dynamic;
+        }
+        ```
+
+        Because the new implementation might require you to inspect and fix your
+        app, we exposed two temporary flags:
+
+    *   The `--report-invalid-deferred-types` causes dart2js to run both the
+        old and new algorithms and report any cases where an invalid type was
+        detected.
+
+    *   The `--new-deferred-split` flag enables this new algorithm.
+
+*   The `--categories=*` flag is being replaced. `--categories=all` was only
+    used for testing and it is no longer supported. `--categories=Server`
+    continues to work at this time but it is deprecated, please use
+    `--server-mode` instead.
+
+*   The `--library-root` flag was replaced by `--libraries-spec`. This flag is
+    rarely used by developers invoking dart2js directly. It's important for
+    integrating dart2js with build systems. See `--help` for more details on the
+    new flag.
+
+[35311]: https://github.com/dart-lang/sdk/issues/35311
+
+### Tools
+
+#### Analyzer
+
+*   Support for `declarations-casts` has been removed and the `implicit-casts`
+    option now has the combined semantics of both options. This means that
+    users that disable `implicit-casts` might now see errors that were not
+    previously being reported.
+
+*   New hints added:
+
+    *   `NON_CONST_CALL_TO_LITERAL_CONSTRUCTOR` and
+        `NON_CONST_CALL_TO_LITERAL_CONSTRUCTOR_USING_NEW` inform you when a
+        `@literal` const constructor is called in a non-const context (or with
+        `new`).
+    *   `INVALID_LITERAL_ANNOTATION` reports when something other than a const
+        constructor is annotated with `@literal`.
+    *   `SUBTYPE_OF_SEALED_CLASS` reports when any class or mixin subclasses
+        (extends, implements, mixes in, or constrains to) a `@sealed` class, and
+        the two are declared in different packages.
+    *   `MIXIN_ON_SEALED_CLASS` reports when a `@sealed` class is used as a
+        superclass constraint of a mixin.
+
+#### dartdoc
+
+Default styles now work much better on mobile. Simple browsing and searching of
+API docs now work in many cases.
+
+Upgraded the linter to `0.1.78` which adds the following improvements:
+
+*   Added `prefer_final_in_for_each`, `unnecessary_await_in_return`,
+    `use_function_type_syntax_for_parameters`,
+    `avoid_returning_null_for_future`, and `avoid_shadowing_type_parameters`.
+*   Updated `invariant_booleans` status to experimental.
+*   Fixed `type_annotate_public_apis` false positives on local functions.
+*   Fixed `avoid_shadowing_type_parameters` to report shadowed type parameters
+    in generic typedefs.
+*   Fixed `use_setters_to_change_properties` to not wrongly lint overriding
+    methods.
+*   Fixed `cascade_invocations` to not lint awaited targets.
+*   Fixed `prefer_conditional_assignment` false positives.
+*   Fixed `join_return_with_assignment` false positives.
+*   Fixed `cascade_invocations` false positives.
+*   Deprecated `prefer_bool_in_asserts` as it is redundant in Dart 2.
+
 ## 2.1.0 - 2018-11-15
 
 This is a minor version release. The team's focus was mostly on improving
@@ -258,488 +469,12 @@
 *   **Mixins must correctly override their superclasses.** (Issue [34235][].) In
     some rare cases, combinations of uses of mixins could result in invalid
     overrides not being caught:
-=======
-## 2.1.1-dev.3.2
-
-* Cherry-pick 9d25cc93e850d4717cdc9e1c4bd3623e09c16d47 to dev
-
-## 2.1.1-dev.3.1
-
-* Cherry-pick 46080dd886a622c5520895d49c97506ecedb1df8 to dev
-* Cherry-pick fc62cf037343248c5ace87629d8eb1063f9f2428 to dev
-* Cherry-pick 770ab5275ac34af62d7c39da8eac8c56fdc48edb to dev
-* Cherry-pick 957e194735bda4fcf06cdcc68fa80f3290b17d79 to dev
-
-## 2.1.1-dev.3.0
-
-* Cherry-pick 3cb16d20e7810a2a378bb897d939f67c0b380d88 to dev
-
-## 2.1.1-dev.2.0
-
-### Core library changes
-
-#### `dart:core`
-
-*   Made `DateTime.parse()` also recognize `,` as a valid decimal separator
-    when parsing from a string. (Issue [35576][])
-
-[35576]: https://github.com/dart-lang/sdk/issues/35576
-
-### Tool Changes
-
-#### Analyzer
-
-*   New hints added:
-
-    *   `NON_CONST_CALL_TO_LITERAL_CONSTRUCTOR` and
-        `NON_CONST_CALL_TO_LITERAL_CONSTRUCTOR_USING_NEW` when a `@literal`
-        const constructor is called in a non-const context (or with `new`).
-
-#### dart2js
-
-* `--fast-startup` is forced on.  The flag is silently ignored and will be
-  deprecated and then removed at a later date.
-
-  The alternative 'full emitter' is no longer available. The generated code for
-  `--fast-startup` is optimized to load faster, even though it can be slightly
-  larger.
-
-## 2.1.1-dev.1.0
-
-### Dart VM
-
-In previous releases it was possible to violate static types using dart:mirrors but this bug is fixed now. Meaning that the code below would run without any TypeErrors and print "impossible" output.
-
-```dart
-import 'dart:mirrors';
-
-class A {
-  void method(int v) {
-    if (v != null && v is! int) {
-      print("This should be impossible: expected null or int got ${v}");
-    }
-  }
-}
-
-void main() {
-  final obj = A();
-  reflect(obj).invoke(#method, ['not-an-number']);
-}
-```
-
-Only code that already violates static typing will break.
-
-See Issue [#35611](https://github.com/dart-lang/sdk/issues/35611) for more details.
-
-### Tool Changes
-
-#### Analyzer
-
-*   Support for `declarations-casts` has been removed and the `implicit-casts`
-    option now has the combined semantics of both options. This means that
-    users that disable `implicit-casts` might now see errors that were not
-    previously being reported.
-
-*   New hints added:
-
-    *   `INVALID_LITERAL_ANNOTATION` when something other than a const
-        constructor is annotated with `@literal`.
-    *   `SUBTYPE_OF_SEALED_CLASS` when any class or mixin subclasses (extends,
-        implements, mixes in, or constrains to) a `@sealed` class, and the two
-        are declared in different packages.
-    *   `MIXIN_ON_SEALED_CLASS` when a `@sealed` class is used as a superclass
-        constraint of a mixin.
-
-#### dart2js
-
-* We fixed a bug in how deferred constructor calls were incorrectly not
-  marked as deferred. The old behavior didn't cause breakages, but was imprecise
-  and pushed more code to the main output unit.
-
-* A new deferred split algorithm implementation was added.
-
-  This implementation fixes a soundness bug and addresses performance issues of
-  the previous implementation, because of that it can have a visible impact
-  on apps. In particular,
-
-    * We fixed a performance issue which was introduced when we migrated to the
-      Common front-end. On large apps, the fix can cut down 2/3 of the time
-      spent on this task.
-
-    * We fixed a bug in how inferred types were miscategorized (#35311). The old
-      behavior was unsound and could produce broken programs. The fix may cause
-      more code to be pulled into the main output unit.
-
-      This shows up frequently when returning deferred values from closures
-      since the closure's inferred return type is the deferred type.
-      For example, if you have:
-
-      ```dart
-      () async {
-        await deferred_prefix.loadLibrary();
-        return new deferred_prefix.Foo();
-      }
-      ```
-
-      The closure's return type is `Future<Foo>`. The old implementation defers
-      `Foo`, and incorrectly makes the return type `Future<dynamic>`. This may
-      break in places where the correct type is expected.
-
-      The new implementation will not defer `Foo`, and will place it in the main
-      output unit. If your intent is to defer it, then you need to ensure the
-      return type is not inferred to be `Foo`. For example, you can do so by
-      changing the code to a named closure with a declared type, or by ensuring
-      that the return expression has the type you want, like:
-
-      ```dart
-      () async {
-        await deferred_prefix.loadLibrary();
-        return new deferred_prefix.Foo() as dynamic;
-      }
-      ```
-
-    * Because the new implementation might require you to inspect and fix
-      your app, we exposed two temporary flags:
-
-        * `--report-invalid-deferred-types`: when provided, we will run
-          both the old and new algorithm and report where the issue was
-          detected.
-
-        * `--new-deferred-split`: enables the new algorithm.
-
-#### dartdoc
-
-* dartdoc default styles now work much better on mobile.  Simple browsing
-  and searching of API docs now work in many cases.
-
-#### Linter
-
-The linter was bumped to `0.1.78` which introduces the following linter fixes to the SDK:
-
-* fixed `type_annotate_public_apis` false positives on local functions
-* fixed `avoid_shadowing_type_parameters` to report shadowed type parameters in generic typedefs
-* fixed `use_setters_to_change_properties` to not wrongly lint overriding methods
-* fixed `cascade_invocations` to not lint awaited targets
-* fixed `prefer_conditional_assignment` false positives
-* fixed `join_return_with_assignment` false positives
-* fixed `cascade_invocations` false positives
-* miscellaneous documentation improvements
-* updated `invariant_booleans` status to experimental
-
-and adds:
-
-* a new `prefer_final_in_for_each` lint rule to flag loop variables that could be declared final
-
-## 2.1.1-dev.0.1
-
-* Cherry-pick 4914fe57ea9e034b948ef3ab5a4e7e511991f845 to dev
-* Cherry-pick 5a8ec419829337b60d705cabe0b3b1ab5d0d0883 to dev
-
-## 2.1.1-dev.0.0
-
-* Cherry-pick f8a680e5116493f8795c148a52dbecf8a84e4536 to dev
-* Cherry-pick b1c963c84b20e715bc5c1f7d443168071c2b971d to dev
-
-## 2.2.0-dev.1.1
-
-### Tool Changes
-
-#### Linter
-
-The linter was bumped to `0.1.73` which introduces the following new lints to the SDK:
-
-* `unnecessary_await_in_return`
-* `use_function_type_syntax_for_parameters`
-* `avoid_returning_null_for_future`
-* `avoid_shadowing_type_parameters`
-
-In addition, `prefer_bool_in_asserts` has been deprecated as its semantics are
-redundant with Dart 2 checks.
-
-## 2.2.0-dev.0.0
-
-### Dart for the Web
-
-#### dart2js
-
-* The `--categories=*` flag is being replaced. `--categories=all` was only used
-  for testing and it is no longer supported. `--categories=Server` continues to
-  work at this time but it is deprecated, please use `--server-mode` instead.
-
-* The `--library-root` flag was replaced by `--libraries-spec`. This flag is
-  rarely used by developers invoking dart2js directly. It's important for
-  integrating dart2js with build systems. See `--help` for more details on the
-  new flag.
-
-## 2.1.0 - 2018-11-15
-
-This is a minor version release. The team's focus was mostly on improving
-performance and stability after the large changes in Dart 2.0.0. Notable
-changes:
-
-*   We've introduced a dedicated syntax for declaring a mixin. Instead of the
-    `class` keyword, it uses `mixin`:
-
-    ```dart
-    mixin SetMixin<E> implements Set<E> {
-      ...
-    }
-    ```
-
-    The new syntax also enables `super` calls inside mixins.
-
-*   Integer literals now work in double contexts. When passing a literal number
-    to a function that expects a `double`, you no longer need an explicit `.0`
-    at the end of the number. In releases before 2.1, you need code like this
-    when setting a double like `fontSize`:
-
-    ```dart
-    TextStyle(fontSize: 18.0)
-    ```
-
-    Now you can remove the `.0`:
-
-    ```dart
-    TextStyle(fontSize: 18)
-    ```
-
-    In releases before 2.1, `fontSize : 18` causes a static error. This was a
-    common mistake and source of friction.
-
-*   **Breaking change:** A number of static errors that should have been
-    detected and reported were not supported in 2.0.0. These are reported now,
-    which means existing incorrect code may show new errors.
-
-*   `dart:core` now exports `Future` and `Stream`. You no longer need to import
-    `dart:async` to use those very common types.
-
-### Language
-
-*   Introduced a new syntax for mixin declarations.
-
-    ```dart
-    mixin SetMixin<E> implements Set<E> {
-      ...
-    }
-    ```
-
-    Most classes that are intended to be used as mixins are intended to *only*
-    be used as mixins. The library author doesn't want users to be able to
-    construct or subclass the class. The new syntax makes that intent clear and
-    enforces it in the type system. It is an error to extend or construct a type
-    declared using `mixin`. (You can implement it since mixins expose an
-    implicit interface.)
-
-    Over time, we expect most mixin declarations to use the new syntax. However,
-    if you have a "mixin" class where users *are* extending or constructing it,
-    note that moving it to the new syntax is a breaking API change since it
-    prevents users from doing that. If you have a type like this that is a
-    mixin as well as being a concrete class and/or superclass, then the existing
-    syntax is what you want.
-
-    If you need to use a `super` inside a mixin, the new syntax is required.
-    This was previously only allowed with the experimental `--supermixins` flag
-    because it has some complex interactions with the type system. The new
-    syntax addresses those issues and lets you use `super` calls by declaring
-    the superclass constraint your mixin requires:
-
-    ```dart
-    class Superclass {
-      superclassMethod() {
-        print("in superclass");
-      }
-    }
-
-    mixin SomeMixin on Superclass {
-      mixinMethod() {
-        // This is OK:
-        super.superclassMethod();
-      }
-    }
-
-    class GoodSub extends Superclass with SomeMixin {}
-
-    class BadSub extends Object with SomeMixin {}
-    // Error: Since the super() call in mixinMethod() can't find a
-    // superclassMethod() to call, this is prohibited.
-    ```
-
-    Even if you don't need to use `super` calls, the new mixin syntax is good
-    because it clearly expresses that you intend the type to be mixed in.
-
-*   Allow integer literals to be used in double contexts. An integer literal
-    used in a place where a double is required is now interpreted as a double
-    value. The numerical value of the literal needs to be precisely
-    representable as a double value.
-
-*   Integer literals compiled to JavaScript are now allowed to have any value
-    that can be exactly represented as a JavaScript `Number`. They were
-    previously limited to such numbers that were also representable as signed
-    64-bit integers.
-
-**(Breaking)** A number of static errors that should have been detected and
-reported were not supported in 2.0.0. These are reported now, which means
-existing incorrect code may show new errors:
-
-*   **Setters with the same name as the enclosing class aren't allowed.** (Issue
-    [34225][].) It is not allowed to have a class member with the same name as
-    the enclosing class:
-
-    ```dart
-    class A {
-      set A(int x) {}
-    }
-    ```
-
-    Dart 2.0.0 incorrectly allows this for setters (only). Dart 2.1.0 rejects
-    it.
-
-    *To fix:* This is unlikely to break anything, since it violates all style
-    guides anyway.
-
-*   **Constant constructors cannot redirect to non-constant constructors.**
-    (Issue [34161][].) It is not allowed to have a constant constructor that
-    redirects to a non-constant constructor:
-
-    ```dart
-    class A {
-      const A.foo() : this(); // Redirecting to A()
-      A() {}
-    }
-    ```
-
-    Dart 2.0.0 incorrectly allows this. Dart 2.1.0 rejects it.
-
-    *To fix:* Make the target of the redirection a properly const constructor.
-
-*   **Abstract methods may not unsoundly override a concrete method.** (Issue
-    [32014][].) Concrete methods must be valid implementations of their
-    interfaces:
->>>>>>> e2e36888
 
     ```dart
     class A {
       num get thing => 2.0;
     }
 
-<<<<<<< HEAD
-=======
-    abstract class B implements A {
-      int get thing;
-    }
-
-    class C extends A with B {}
-    // 'thing' from 'A' is not a valid override of 'thing' from 'B'.
-
-    main() {
-      print(new C().thing.isEven); // Expects an int but gets a double.
-    }
-    ```
-
-    Dart 2.0.0 allows unsound overrides like the above in some cases. Dart 2.1.0
-    rejects them.
-
-    *To fix:* Relax the type of the invalid override, or tighten the type of the
-    overridden method.
-
-*   **Classes can't implement FutureOr.** (Issue [33744][].) Dart doesn't allow
-    classes to implement the FutureOr type:
-
-    ```dart
-    class A implements FutureOr<Object> {}
-    ```
-
-    Dart 2.0.0 allows classes to implement FutureOr. Dart 2.1.0 does not.
-
-    *To fix:* Don't do this.
-
-*   **Type arguments to generic typedefs must satisfy their bounds.** (Issue
-    [33308][].) If a parameterized typedef specifies a bound, actual arguments
-    must be checked against it:
-
-    ```dart
-    class A<X extends int> {}
-
-    typedef F<Y extends int> = A<Y> Function();
-
-    F<num> f = null;
-    ```
-
-    Dart 2.0.0 allows bounds violations like `F<num>` above. Dart 2.1.0 rejects
-    them.
-
-    *To fix:* Either remove the bound on the typedef parameter, or pass a valid
-    argument to the typedef.
-
-*   **Constructor invocations must use valid syntax, even with optional `new`.**
-    (Issue [34403][].) Type arguments to generic named constructors go after the
-    class name, not the constructor name, even when used without an explicit
-    `new`:
-
-    ```dart
-    class A<T> {
-      A.foo() {}
-    }
-
-    main() {
-      A.foo<String>(); // Incorrect syntax, was accepted in 2.0.0.
-      A<String>.foo(); // Correct syntax.
-    }
-    ```
-
-    Dart 2.0.0 accepts the incorrect syntax when the `new` keyword is left out.
-    Dart 2.1.0 correctly rejects this code.
-
-    *To fix:* Move the type argument to the correct position after the class
-    name.
-
-*   **Instance members should shadow prefixes.** (Issue [34498][].) If the same
-    name is used as an import prefix and as a class member name, then the class
-    member name takes precedence in the class scope.
-
-    ```dart
-    import 'dart:core';
-    import 'dart:core' as core;
-
-    class A {
-      core.List get core => null; // "core" refers to field, not prefix.
-    }
-    ```
-
-    Dart 2.0.0 incorrectly resolves the use of `core` in `core.List` to the
-    prefix name. Dart 2.1.0 correctly resolves this to the field name.
-
-    *To fix:* Change the prefix name to something which does not clash with the
-    instance member.
-
-*   **Implicit type arguments in extends clauses must satisfy the class
-    bounds.** (Issue [34532][].) Implicit type arguments for generic classes are
-    computed if not passed explicitly, but when used in an `extends` clause they
-    must be checked for validity:
-
-    ```dart
-    class Foo<T> {}
-
-    class Bar<T extends Foo<T>> {}
-
-    class Baz extends Bar {} // Should error because Bar completes to Bar<Foo>
-    ```
-
-    Dart 2.0.0 accepts the broken code above. Dart 2.1.0 rejects it.
-
-    *To fix:* Provide explicit type arguments to the superclass that satisfy the
-    bound for the superclass.
-
-*   **Mixins must correctly override their superclasses.** (Issue [34235][].) In
-    some rare cases, combinations of uses of mixins could result in invalid
-    overrides not being caught:
-
-    ```dart
-    class A {
-      num get thing => 2.0;
-    }
-
->>>>>>> e2e36888
     class M1 {
       int get thing => 2;
     }
@@ -874,7 +609,6 @@
         ```
 
         to:
-<<<<<<< HEAD
 
         ```dart
         Future<RtcSessionDescription> createOffer([Map options])
@@ -933,66 +667,6 @@
 *   `ServiceWorkerGlobalScope.instance`
 *   `WorkerGlobalScope.instance`
 
-=======
-
-        ```dart
-        Future<RtcSessionDescription> createOffer([Map options])
-        ```
-
-    *   Changed:
-
-        ```dart
-        Future setLocalDescription(Map description,
-            VoidCallback successCallback,
-            [RtcPeerConnectionErrorCallback failureCallback])
-        ```
-
-        to:
-
-        ```dart
-        Future setLocalDescription(Map description)
-        ```
-
-    *   Changed:
-
-        ```dart
-        Future setLocalDescription(Map description,
-            VoidCallback successCallback,
-            [RtcPeerConnectionErrorCallback failureCallback])
-        ```
-
-        to:
-
-        ```dart
-        Future setRemoteDescription(Map description)
-        ```
-
-*   ServiceWorkerContainer
-    *   `Future<ServiceWorkerRegistration> register(String url, [Map options])`
-*   ServiceWorkerRegistration
-    *   `Future<List<Notification>> getNotifications([Map filter])`
-    *   `Future showNotification(String title, [Map options])`
-*   VRDevice
-    *   `Future requestSession([Map options])`
-    *   `Future supportsSession([Map options])`
-*   VRSession
-    *   `Future requestFrameOfReference(String type, [Map options])`
-*   Window
-    *   `Future fetch(/*RequestInfo*/ input, [Map init])`
-*   WorkerGlobalScope
-    *   `Future fetch(/*RequestInfo*/ input, [Map init])`
-
-In addition, exposed Service Worker "self" as a static getter named "instance".
-The instance is exposed on four different Service Worker classes and can throw
-a InstanceTypeError if the instance isn't of the class expected
-(WorkerGlobalScope.instance will always work and not throw):
-
-*   `SharedWorkerGlobalScope.instance`
-*   `DedicatedWorkerGlobalScope.instance`
-*   `ServiceWorkerGlobalScope.instance`
-*   `WorkerGlobalScope.instance`
-
->>>>>>> e2e36888
 #### `dart:io`
 
 *   Added new HTTP status codes.
