<<<<<<< HEAD
=======
## 2.0.0-dev.XX.0
(Add new changes here, and they will be copied to the
 change section for the next dev version)

### Language

#### Strong Mode

### Dart VM

### Tool Changes

#### Pub

#### Other Tools

### Core library changes

## 2.0.0-dev.62.0

### Language

Inference chooses `void` when combining `Object` or `dynamic` and `void` ([issue
3341]).  When combining with other top types, inference now prefers `void`.  So
for example, given:

```dart
void foo() {};
dynamic bar() {};
var a = [foo(), bar()];
```

the variable `a` would previously have been inferred as `dynamic`, and will now
be inferred as `void`.

[issue 3341]: https://github.com/dart-lang/sdk/issues/33341


#### Strong Mode

### Dart VM

* The dart VM will no longer attempt to perform `packages/` directory
  resolution (for loading scripts, and in `Isolate.resolveUri`). Users
  relying on `packages/` directories should switch to `.packages` files.

### Tool Changes

#### Pub

* Fix an error on `pub get` when running with Dart 2 mode and already existing
  snapshots of executables.

#### Other Tools

### Core library changes

* `dart:core`/`dart:collection`
  * Remove the `retype` method on iterables and maps again. Use `cast` instead.
  * Deprecated `Platform.packageRoot`, which is only used for `packages/`
    directory resolution which is no longer supported. It will now always
    return null, which is a value that was always possible for it to return
    previously.
* `dart:isolate`
  * Deprecated `Isolate.packageRoot`, which is only used for `packages/`
    directory resolution which is no longer supported. It will now always
    return null, which is a value that was always possible for it to return
    previously.
  * Deprecated `packageRoot` parameter in `Isolate.spawnUri`, which is was
    previously used only for `packages/` directory resolution. That style
    of resolution is no longer supported in dart 2.

>>>>>>> baef7923
## 2.0.0-dev.61.0

### Dart VM

* `async` functions now start synchronously by default.
  Passing the `--no-sync-async` flag will produce the old behavior,
  starting `async` functions asynchronously.

### Tool Changes

#### Pub

* Fix support for running executables in Dart 2 mode.

### Core library changes

* `dart:io`
  * Dart-styled constants have been added for `HttpStatus`, `HttpHeaders`,
    `ContentType`, `HttpClient`, `WebSocketStatus`, `CompressionOptions`,
    and `WebSocket`. The `SCREAMING_CAPS` constants are marked deprecated.
    Note that `HttpStatus.CONTINUE` is now `HttpStatus.continue_`, and that
    e.g. `HttpHeaders.FIELD_NAME` is now `HttpHeaders.fieldNameHeader`.

## 2.0.0-dev.60.0

### Core library changes

* `dart:convert`
  * Allow `utf8.decoder.fuse(json.decoder)` to ignore leading Unicode BOM.

### Tool Changes

#### Analyzer

* New static checking of duplicate shown or hidden names in an export directive
  ([issue 33182]).

[issue 33182]: https://github.com/dart-lang/sdk/issues/33182

## 2.0.0-dev.59.0

### Language

The change to make bounds on generic functions invariant has landed in the
analyzer.  The analyzer will now issue an invalid override error on the
following program ([issue 29014][sdk#29014]).

```dart
class A {
  void f<T extends int>() {}
}

class B extends A {
  @override
  void f<T extends num>() {}
}
```

[sdk#29014]: https://github.com/dart-lang/sdk/issues/29014

## 2.0.0-dev.58.0

## 2.0.0-dev.57.0

* Support Javascript Promise APIs as a Dart Future.  In Javascript a Promise has two
  callbacks one for success and one for failure.  For success the Future returns the
  value e.g.,

BackgroundFetchManager.get is exposed as:

```dart
  Future<BackgroundFetchRegistration> get(String id)
```

usage could be:

   BackgroundFetchRegistration result = await fetchMgr.get('abc');

  The underlying JS Promise to Future mechanism will be exposed as a public API in a future checkin.

## 2.0.0-dev.56.0

### Language

* Invocations of noSuchMethod receive default values for optional args.
  * The following program used to print "No arguments passed", and now prints
    "First argument is 3".

```dart
abstract class B {
  void m([int x = 3]);
}

class A implements B {
  noSuchMethod(Invocation i) {
    if (i.positionalArguments.length == 0) {
      print("No arguments passed");
    } else {
      print("First argument is ${i.positionalArguments[0]}");
    }
  }
}

void main() {
  A().m();
}
```

### Core library changes

* `dart:core`
  * Deprecated the `NoSuchMethodError` constructor.

* `dart:mirrors`
  * Marked `MirrorsUsed` as deprecated. The mirrors library is no longer
    supported by dart2js, and `MirrorsUsed` only affected dart2js.

* `dart:io`
  * Added `X509Certificate.der`, `X509Certificate.pem`, and
    `X509Certificate.sha1`.
  * Added `FileSystemEntity.fromRawPath` constructor to allow for
    the creation of `FileSystemEntity` using `Uint8List` buffers.

### Dart VM

* `async` functions now start synchronously when previewing Dart 2 with
  `--preview-dart-2`.  Build tools (e.g., build_runner) may override the
  default and/or allow developers to configure.  Passing the
  `--no-sync-async` flag will produce the old behavior, starting `async`
  functions asynchronously.

### Tool Changes

#### dartfmt

  * Support metadata annotations on enum cases.

## 2.0.0-dev.55.0

### Language

* Changed the `cast` method to always change the type.  Deprecated the
  `retype` method and made it redirect to `cast`.  Applies to all of the
  following interfaces:
  * `Stream`:
  * `StreamTransformer`
  * `Iterable`
  * `Map`

### Tool Changes

#### dart2js

* Several fixes to improve support for running output of dart2js as a webworker.

* `dart:isolate` implementation removed. To launch background tasks,
  please use webworkers instead. APIs for webworkers can be accessed from
  `dart:html` or JS-interop.

#### Pub

* Use forward-slash paths to Git on Windows

## 2.0.0-dev.54.0

### Core library changes

* `dart:io`
  * Added Dart-styled constants to  `ZLibOptions`, `FileMode`, `FileLock`,
    `FileSystemEntityType`, `FileSystemEvent`, `ProcessStartMode`,
    `ProcessSignal`, `InternetAddressType`, `InternetAddress`,
    `SocketDirection`, `SocketOption`, `RawSocketEvent`, and `StdioType`, and
    deprecated the old `SCREAMING_CAPS` constants.
  * Added the Dart-styled top-level constants `zlib`, `gzip`, and
    `systemEncoding`, and deprecated the old `SCREAMING_CAPS` top-level
    constants.
  * Removed the top-level `FileMode` constants `READ`, `WRITE`, `APPEND`,
    `WRITE_ONLY`, and `WRITE_ONLY_APPEND`. Please use e.g. `FileMode.read`
    instead.

### Tool Changes

#### Pub

* Retry on 500 errors from the pub server.

## 2.0.0-dev.53.0

## 2.0.0-dev.52.0

### Tool Changes

#### Dart Dev Compiler

* Failed `as` casts on `Iterable<T>`, `Map<T>`, `Future<T>`, and `Stream<T>`
  are no longer ignored. These failures were ignored to make it easier to
  migrate Dart 1 code to strong mode, but ignoring them is a hole in the type
  system. This closes part of that hole. (We still need to stop ignoring
  "as" cast failures on function types, and implicit cast failures on the above
  types and function types.)

* `async` functions now start synchronously by default.  Build tools
  (e.g., build_runner) may override the default and/or allow
  developers to configure.

## 2.0.0-dev.51.0

### Tool Changes

#### dartfmt
  * Fixes a runtime error when dart_style is itself run in Dart 2.
  * Force splitting an empty block as the then body of an if with an else.
  * Uses the new lowercase Dart 2 constant names.

#### Pub

* The `build` and `serve` commands will now fail and point users to
  https://webdev.dartlang.org/dart-2

#### dart2js

* `async` functions now start synchronously. This will be the default behavior
  across all tools. To temporarily opt-out, use the `--no-sync-async` flag.

## 2.0.0-dev.50.0

## 2.0.0-dev.49.0

### Tool Changes

#### Pub

* Fix another bug where the version solver could crash when resolving a conflict
  involving pre-release constraints ([`pub_semver` issue 20][]).

[`pub_semver` issue 20]: https://github.com/dart-lang/pub_semver/issues/20

## 2.0.0-dev.48.0

### Core library changes

* `dart:core`
  * Added `tryParse` static method to `int`, `double`, `num`, `BigInt`,
    `Uri` and `DateTime`.
  * Deprecated `onError` parameter on `int.parse`, `double.parse`
    and `num.parse`.

## 2.0.0-dev.47.0

### Tool Changes

#### Analyzer

* The command line analyzer (dartanalyzer) and the analysis server no longer
  treat directories named `packages` specially. Previously they had ignored
  these directories - and their contents - from the point of view of analysis. Now
  they'll be treated just as regular directories. This special-casing of
  `packages` directories was to support using symlinks for package: resolution;
  that functionality is now handled by `.packages` files.

## 2.0.0-dev.46.0

## 2.0.0-dev.45.0

### Core library changes

* `dart:async`
  * Removed the deprecated `defaultValue` parameter on `Stream.firstWhere` and
    `Stream.lastWhere`.

### Tool Changes

#### Pub

* Fix a bug where the version solver could loop infinitely when resolving a
  conflict involving pre-release constraints ([issue 1863][pub#1863]).

[pub#1863]: https://github.com/dart-lang/pub/issues/1863

## 2.0.0-dev.45.0

### Tool Changes

#### Pub

* Fix a bug where the version solver could crash when resolving a conflict
  involving pre-release constraints ([issue 1856][pub#1856]).

[pub#1856]: https://github.com/dart-lang/pub/issues/1856


## 2.0.0-dev.44.0

### Tool Changes

#### Pub

* Pub has a brand new version solver! It supports all the same features as the
  old version solver, but it's much less likely to stall out on difficult
  package graphs, and it's much clearer about why a solution can't be found when
  version solving fails.

## 2.0.0-dev.43.0

## 2.0.0-dev.42.0

### Core library changes

* `dart:collection`
  * Removed `Maps` class. Extend `MapBase` or mix in `MapMixin` instead to
    provide map method implementations for a class.
* `dart:html`
  * Removed deprecated `query` and `queryAll` use `querySelector` and `queryAllSelector`.
  * Removed experimental `Document` method `getCSSCanvasContext` and property
    `supportsCssCanvasContext`.
  * Removed obsolete `Element` property `xtag` no longer supported in browsers.
  * Exposed `ServiceWorker` class.
  * Added constructor to `MessageChannel` and `MessagePort` `addEventListener` automatically calls
    `start` method to receive queued messages.
* `dart:io`
  * Added `IOOverrides.socketConnect`.

### Tool Changes

#### dart2js

* Fixed bug where dart2js crashed when invoked from `pub build` and `pub serve`
  when given files that contain non-ASCII characters ([issue 32561][sdk#32561]).

* Fixed `--no-frequency-based-minification`, which was not working together with
  the common front-end ([issue 32600][sdk#32600]).

* Support `--categories=Server` with the common front-end. This included also
  fixes for the constant value `bool.fromEnvironment("*")` of
  "dart.libraries.io", "dart.libraries.mirrors", "dart.libraries.isolate", and
  "dart.libraries.html".

[sdk#32561]: https://github.com/dart-lang/sdk/issues/32561
[sdk#32600]: https://github.com/dart-lang/sdk/issues/32600

#### Pub

* Pub will now automatically retry HTTP requests that fail with an IO error
  ([issue 1826][pub#1826]).

* `pub deps` now includes the SDK version. This makes the output more helpful
  when included in bug reports ([issue 1827][pub#1827]).

* `build` and `serve` now print a deprecation warning pointing users to
  https://webdev.dartlang.org/dart-2 ([issue 1823][pub#1823]).

[pub#1823]: https://github.com/dart-lang/pub/issues/1823
[pub#1826]: https://github.com/dart-lang/pub/issues/1826
[pub#1827]: https://github.com/dart-lang/pub/issues/1827

## 2.0.0-dev.41.0

Not released, due to a failure in the pub tool.

## 2.0.0-dev.40.0

### Core library changes

* The Web libraries were re-genereated using Chrome 63 WebIDLs.
  See https://github.com/dart-lang/sdk/wiki/Chrome-63-Dart-Web-Libraries for
  details.

## 2.0.0-dev.39.0
### Tool Changes
#### Pub

* Fixed bug in dart2js transformer when using the common front-end.

## 2.0.0-dev.37.0
### Tool Changes
#### dart2js
  * The dart2js compiler now uses the common front-end by default. This is a
    step towards supporting Dart 2.0. At this time dart2js has no semantic
    changes: the Dart 2.0 strong-mode semantics are not enabled, so dart2js
    continues to support the Dart 1 type system. This change however lets us
    start supporting new syntactic features of Dart 2.0, like optional
    new/const. With this change you may notice:

    * small code differences (~1% code size): some code is generated slightly
      different, this is expected because the internal representation of the
      program has small differences between the old and new front end.

    * source-maps changes: with the new front-end, dart2js also is using a new
      mechanism to generate source-map files. We don't expect big differences
      here either, the new source-maps try to encode more data for locations
      that are commonly used during debugging.

    * some missing errors: the CFE is not complete and may not report some
      static errors that the old front-end did. This is temporary. If you run
      the analyzer on all your project already, you may never notice those
      missing error messages.

    * as announced earlier, this is the first version of dart2js that no longer
      supports `dart:mirrors`.

    * this is the first version of dart2js that no longer supports
      `--package-root`, which long ago was deprecated in favor of `--packages`.

#### Pub

* dart2js transformer runs with the common front-end.

## 2.0.0-dev.36.0

### Core library changes
* `dart:core`
  * Temporarily disabled the `whereType` method until generic methods are
    enabled on all platforms
    ([issue 32463](https://github.com/dart-lang/sdk/issues/32463)).
  * Changed return type of `UriData.dataAsBytes` to `Uint8List`.
* `dart:convert`
  * Added `jsonEncode`, `jsonDecode`, `base64Encode`, `base64UrlEncode` and
    `base64Decode` top-level functions.
  * Changed return type of `encode` on `AsciiCodec` and `Latin1Codec`,
    and `convert` on `AsciiEncoder`, `Latin1Encoder`, to `Uint8List`.

## 2.0.0

### Language
* A string in a `part of` declaration may now be used to refer to the library
  this file is part of.
  A library part can now declare its library either as:
  `part of name.of.library;` or as `part of "uriReferenceOfLibrary.dart";`.
  This allows libraries with no library declarations (and therefore no name)
  to have parts, and it allows tools to easily find the library of a part
  file.
* Added support for starting `async` functions synchronously. All tools (VM,
  dart2js, DDC) have now a flag `--sync-async` to enable this behavior.
  Currently this behavior is opt-in. It will become the default.
* The type `void` is now a Top type like `dynamic`, and `Object`. It also now
  has new errors for being used where not allowed (such as being assigned to any
  non-`void`-typed parameter). Some libraries (importantly, mockito) may need to
  be updated to accept void values to keep their APIs working.

#### Strong Mode

* Future flattening is now done only as specified in the Dart 2.0 spec, rather
than more broadly.  This means that the following code will now have an error on
the assignment to `y`.

  ```dart
  test() {
    Future<int> f;
    var x = f.then<Future<List<int>>>((x) => []);
    Future<List<int>> y = x;
  }
  ```

### Core library changes

* `dart:async`

  * `Stream`:
    * Added `cast`, `castFrom`, and `retype`.
    * Changed `firstWhere`, `lastWhere`, and `singleWhere` to return `Future<T>`
      and added an optional `T orElse()` callback.
  * `StreamTransformer`: added `cast`, `castFrom`, `retype`.
  * `StreamTransformerBase`: new class.
  * `Timer`: added `tick` property.
  * `Zone`
    * changed to be strong-mode clean.
      This required some breaking API changes.
      See https://goo.gl/y9mW2x for more information.
    * Added `bindBinaryCallbackGuarded`, `bindCallbackGuarded`, and
      `bindUnaryCallbackGuarded`.
    * Renamed `Zone.ROOT` to `Zone.root`.

* `dart:cli`

  * *New* "provisional" library for CLI-specific features.

  * `waitFor`: function that suspends a stack to wait for a `Future` to
    complete.

* `dart:collection`

  * `MapBase`: added `mapToString`.
  * `LinkedHashMap` no longer implements `HashMap`
  * `LinkedHashSet` no longer implements `HashSet`.
  * Added `of` constructor to `Queue`, `ListQueue`,
    `DoubleLinkedQueue`, `HashSet`, `LinkedHashSet`, `SplayTreeSet`,
    `Map`, `HashMap`, `LinkedHashMap`, `SplayTreeMap`.

* `dart:convert`

  * `Base64Codec.decode` return type is now `Uint8List`.
  * `JsonUnsupportedObjectError`: added `partialResult` property
  * `LineSplitter` now implements `StreamTransformer<String, String>` instead of
    `Converter`.
    It retains `Converter` methods `convert` and `startChunkedConversion`.
  * `Utf8Decoder` when compiled with dart2js uses the browser's `TextDecoder` in
    some common cases for faster decoding.
  * Renamed `ASCII`, `BASE64`, `BASE64URI`, `JSON`, `LATIN1` and `UTF8` to
    `ascii`, `base64`, `base64Uri`, `json`, `latin1` and `utf8`.
  * Renamed the `HtmlEscapeMode` constants `UNKNOWN`, `ATTRIBUTE`,
    `SQ_ATTRIBUTE` and `ELEMENT` to `unknown`, `attribute`, `sqAttribute` and
    `elements`.

* `dart:core`

  * `BigInt` class added to support integers greater than 64-bits.
  * Deprecated the `proxy` annotation.
  * Added `Provisional` class and `provisional` field.
  * Added `pragma` annotation.
  * `RegExp` added static `escape` function.
  * The `Uri` class now correctly handles paths while running on Node.js on
    Windows.
  * Core collection changes
      * `Iterable` added members `cast`, `castFrom`, `followedBy`, `retype` and
        `whereType`.
      * `Iterable.singleWhere` added `orElse` parameter.
      * `List` added `+` operator, `first` and `last` setters, and `indexWhere`
        and `lastIndexWhere` methods, and static `copyRange` and `writeIterable`
        methods.
      * `Map` added `fromEntries` constructor.
      * `Map` added `addEntries`, `cast`, `entries`, `map`, `removeWhere`,
        `retype`, `update` and `updateAll` members.
      * `MapEntry`: new class used by `Map.entries`.
      * *Note*: if a class extends `IterableBase`, `ListBase`, `SetBase` or
        `MapBase` (or uses the corresponding mixins) from `dart:collection`, the
        new members are implemented automatically.
      * Added `of` constructor to `List`, `Set`, `Map`.
  * Renamed `double.INFINITY`, `double.NEGATIVE_INFINITY`, `double.NAN`,
    `double.MAX_FINITE` and `double.MIN_POSITIVE`
    to `double.infinity`, `double.negativeInfinity`, `double.nan`,
    `double.maxFinite` and `double.minPositive`.
  * Renamed the following constants in `DateTime` to lower case:
    `MONDAY` through `SUNDAY`, `DAYS_PER_WEEK` (as `daysPerWeek`),
    `JANUARY` through `DECEMBER` and `MONTHS_PER_YEAR` (as `monthsPerYear`).
  * Renamed the following constants in `Duration` to lower case:
    `MICROSECONDS_PER_MILLISECOND` to `microsecondsPerMillisecond`,
    `MILLISECONDS_PER_SECOND` to `millisecondsPerSecond`,
    `SECONDS_PER_MINUTE` to `secondsPerMinute`,
    `MINUTES_PER_HOUR` to `minutesPerHour`,
    `HOURS_PER_DAY` to `hoursPerDay`,
    `MICROSECONDS_PER_SECOND` to `microsecondsPerSecond`,
    `MICROSECONDS_PER_MINUTE` to `microsecondsPerMinute`,
    `MICROSECONDS_PER_HOUR` to `microsecondsPerHour`,
    `MICROSECONDS_PER_DAY` to `microsecondsPerDay`,
    `MILLISECONDS_PER_MINUTE` to `millisecondsPerMinute`,
    `MILLISECONDS_PER_HOUR` to `millisecondsPerHour`,
    `MILLISECONDS_PER_DAY` to `millisecondsPerDay`,
    `SECONDS_PER_HOUR` to `secondsPerHour`,
    `SECONDS_PER_DAY` to `secondsPerDay`,
    `MINUTES_PER_DAY` to `minutesPerDay`, and
    `ZERO` to `zero`.
  * Added `typeArguments` to `Invocation` class.
  * Added constructors to invocation class that allows creation of
    `Invocation` objects directly, without going through `noSuchMethod`.
  * Added `unaryMinus` and `empty` constant symbols on the `Symbol` class.

* `dart:developer`

  * `Flow` class added.
  * `Timeline.startSync` and `Timeline.timeSync` now accept an optional
    parameter `flow` of type `Flow`. The `flow` parameter is used to generate
    flow timeline events that are enclosed by the slice described by
    `Timeline.{start,finish}Sync` and `Timeline.timeSync`.

<!--
Still need entries for all changes to dart:html since 1.x
-->

* `dart:io`

  * `HttpStatus` added `UPGRADE_REQUIRED`.
  * `IOOverrides` and `HttpOverrides` added to aid in writing tests that wish to
    mock varios `dart:io` objects.
  * `Platform.operatingSystemVersion` added  that gives a platform-specific
    String describing the version of the operating system.
  * `ProcessStartMode.INHERIT_STDIO` added, which allows a child process to
    inherit the parent's stdio handles.
  * `RawZLibFilter` added  for low-level access to compression and
    decompression routines.
  * Unified backends for `SecureSocket`, `SecurityContext`, and
    `X509Certificate` to be consistent across all platforms. All
    `SecureSocket`, `SecurityContext`, and `X509Certificate` properties and
    methods are now supported on iOS and OSX.
  * `SecurityContext.alpnSupported` deprecated as ALPN is now supported on all
    platforms.
  * `SecurityContext`: added `withTrustedRoots` named optional parameter
    constructor, which defaults to false.
  * Added a `timeout` parameter to `Socket.connect`, `RawSocket.connect`,
    `SecureSocket.connect` and `RawSecureSocket.connect`. If a connection attempt
    takes longer than the duration specified in `timeout`, a `SocketException`
    will be thrown. Note: if the duration specified in `timeout` is greater than
    the OS level timeout, a timeout may occur sooner than specified in
    `timeout`.
  * `Stdin.hasTerminal` added, which is true if stdin is attached to a terminal.
  * `WebSocket` added static `userAgent` property.
  * `RandomAccessFile.close` returns `Future<void>`

* `dart:isolate`

  * Make `Isolate.spawn` take a type parameter representing the argument type
    of the provided function. This allows functions with arguments types other
    than `Object` in strong mode.
  * Rename `IMMEDIATE` and `BEFORE_NEXT_EVENT` on `Isolate` to `immediate` and
    `beforeNextEvent`.

<!--
Still need entries for all changes to dart:js since 1.x
-->

* `dart.math`

  * Renamed `E`, `LN10`, `LN`, `LOG2E`, `LOG10E`, `PI`, `SQRT1_2` and `SQRT2`
    to `e`, `ln10`, `ln`, `log2e`, `log10e`, `pi`, `sqrt1_2` and `sqrt2`.

* `dart.mirrors`
  * Added `IsolateMirror.loadUri`, which allows dynamically loading additional
    code.

<!--
Still need entries for all changes to dart:svg since 1.x
-->

* `dart:typed_data`

  * Added `Unmodifiable` view classes over all `List` types.
  * Renamed `BYTES_PER_ELEMENT` to `bytesPerElement` on all typed data lists.
  * Renamed constants `XXXX` through `WWWW` on `Float32x4` and `Int32x4` to
    lower-case `xxxx` through `wwww`.
  * Renamed `Endinanness` to `Endian` and its constants from
    `BIG_ENDIAN`, `LITTLE_ENDIAN` and `HOST_ENDIAN` to
    `little`, `big` and `host`.

<!--
Still need entries for all changes to dart:web_audio,web_gl,web_sql since 1.x
-->

### Dart VM

* Support for MIPS has been removed.

* Dart `int` is now restricted to 64 bits. On overflow, arithmetic operations wrap
  around, and integer literals larger than 64 bits are not allowed.
  See https://github.com/dart-lang/sdk/blob/master/docs/language/informal/int64.md
  for details.

### Tool Changes

#### Analyzer

* The analyzer will no longer issue a warning when a generic type parameter
  is used as the type in an instance check. For example:

  ```dart
  test<T>() {
    print(3 is T); // No warning
  }
  ```

* New static checking of `@visibleForTesting` elements. Accessing a method,
  function, class, etc. annotated with `@visibleForTesting` from a file _not_
  in a `test/` directory will result in a new hint ([issue 28273]).
* Static analysis now respects functions annotated with `@alwaysThrows`
  ([issue 31384]).
* New hints added:
  * `NULL_AWARE_BEFORE_OPERATOR` when an operator is used after a null-aware
    access. For example:

    ```dart
    x?.a - ''; // HINT
    ```

  * `NULL_AWARE_IN_LOGICAL_OPERATOR` when an expression with null-aware access
    is used as a condition in logical operators. For example:

    ```dart
    x.a || x?.b; // HINT
    ```

[issue 28273]: https://github.com/dart-lang/sdk/issues/28273
[issue 31384]: https://github.com/dart-lang/sdk/issues/31384

#### Pub

##### SDK Constraints

There is now a default SDK constraint of `<2.0.0` for any package with no
existing upper bound. This allows us to move more safely to 2.0.0. All new
packages published on pub will now require an upper bound SDK constraint so
future major releases of Dart don't destabilize the package ecosystem.

All SDK constraint exclusive upper bounds are now treated as though they allow
pre-release versions of that upper bound. For example, the SDK constraint
`>=1.8.0 <2.0.0` now allows pre-release SDK versions such as `2.0.0-beta.3.0`.
This allows early adopters to try out packages that don't explicitly declare
support for the new version yet. You can disable this functionality by setting
the `PUB_ALLOW_PRERELEASE_SDK` environment variable to `false`.

##### Other Features

* Git dependencies may now include a `path` parameter, indicating that the
  package exists in a subdirectory of the Git repository. For example:

  ```yaml
  dependencies:
    foobar:
      git:
        url: git://github.com/dart-lang/multi_package_repo
        path: pkg/foobar
  ```

* Added an `--executables` option to `pub deps` command. This will list all
  available executables that can be run with `pub run`.

* Added a `PUB_MAX_WORKERS_PER_TASK` environment variable which can be set to
  configure the number of dartdevc/analyzer workers that are used when compiling
  with `--web-compiler=dartdevc`.

* The Flutter `sdk` source will now look for packages in
  `flutter/bin/cache/pkg/` as well as `flutter/packages/`. In particular, this
  means that packages can depend on the `sky_engine` package from the `sdk`
  source ([issue 1775][pub#1775]).

* Pub will now automatically retry HTTP requests that fail with a 502, 503, of
  504 error code ([issue 1556][pub#1556]).

* Pub now caches compiled packages and snapshots in the `.dart_tool/pub`
  directory, rather than the `.pub` directory ([issue 1795][pub#1795]).

* Emit exit code 66 when a path dependency doesn't exist ([issue 1747][pub#1747]).

* `pub publish` throws a more explicit error if the `publish_to` field isn't an
  absolute URL ([issue 1769][pub#1769]).

* `pub publish` provides more detailed information if the package is too large
  to upload.

[pub#1556]: https://github.com/dart-lang/pub/issues/1556
[pub#1747]: https://github.com/dart-lang/pub/issues/1747
[pub#1769]: https://github.com/dart-lang/pub/issues/1769
[pub#1775]: https://github.com/dart-lang/pub/issues/1775
[pub#1795]: https://github.com/dart-lang/pub/issues/1795

##### Bug Fixes

* Added a `--build-delay` argument to `pub serve` which sets the amount of time
  (in ms) to wait between file watcher events before scheduling a build.
  Defaults to 50.

* `pub get` and `pub upgrade` properly produce an error message and exit code
  when no network is present.

* `pub serve` now waits for file watcher events to stabilize before scheduling
   new builds. This helps specifically with `safe-write` features in editors,
   as well as other situations such as `save all` which cause many fast edits.

* Removed the require.js module loading timeout for dartdevc, which resolves an
  issue where the initial load of an app might give a timeout error.

* Root package analysis options are no longer enforced for dependencies when
  compiling with dartdevc ([issue 1684][pub#1684]).

* Dart scripts can be included from subdirectories with dartdevc
  ([issue 30246][]).

* The `barback` infrastructure now supports `async` 2.0.0.

* Print a more informative error message when the Flutter SDK isn't
  available ([issue 1719][pub#1719]).

* Don't crash when publishing a package that contains an empty submodule
  ([issue 1679][pub#1679]).

* Emit exit code 69 for TLS errors ([issue 1729][pub#1729]).

* Fix `pub global run` for packages activated from a local path that also have
  relative path dependencies ([issue 1751][pub#1751]).

* `pub build` and `pub serve` support using the common front-end in the dart2js
  transformer.

[pub#1684]: https://github.com/dart-lang/pub/issues/1684
[pub#1719]: https://github.com/dart-lang/pub/issues/1719
[pub#1679]: https://github.com/dart-lang/pub/issues/1679
[pub#1729]: https://github.com/dart-lang/pub/issues/1729
[pub#1751]: https://github.com/dart-lang/pub/issues/1751
[issue 30246]: https://github.com/dart-lang/sdk/issues/30246

#### Other Tools

* dartfmt

    * Support assert in const constructor initializer lists.
    * Better formatting for multi-line strings in argument lists.
    wasn't in a Git repository.

* Dart Dev Compiler

  * dartdevc will no longer throw an error from `is` checks that return a
    different result in weak mode
    (SDK issue [28988](https://github.com/dart-lang/sdk/issues/28988)).
    For example:
    ```dart
    main() {
      List l = [];
      // Prints "false", does not throw.
      print(l is List<String>);
    }
    ```

## 1.24.3 - 14-12-2017

* Fix for constructing a new SecurityContext that contains the built-in
  certificate authority roots
  ([issue 24693](https://github.com/dart-lang/sdk/issues/24693)).

### Core library changes

* `dart:io`
  * Unified backends for `SecureSocket`, `SecurityContext`, and
    `X509Certificate` to be consistent across all platforms. All
    `SecureSocket`, `SecurityContext`, and `X509Certificate` properties and
    methods are now supported on iOS and OSX.

## 1.24.2 - 22-06-2017

* Fixes for debugging in Dartium.
  * Fix DevConsole crash with JS
    ([issue 29873](https://github.com/dart-lang/sdk/issues/29873)).
  * Fix debugging in WebStorm, NULL returned for JS objects
    ([issue 29854](https://github.com/dart-lang/sdk/issues/29854)).

## 1.24.1 - 14-06-2017

* Bug fixes for dartdevc support in `pub serve`.
  * Fixed module config invalidation logic so modules are properly
    recalculated when package layout changes.
  * Fixed exception when handling require.js errors that aren't script load
    errors.
  * Fixed an issue where requesting the bootstrap.js file before the dart.js
    file would result in a 404.
  * Fixed a Safari issue during bootstrapping (note that Safari is still not
    officially supported but does work for trivial examples).
* Fix for a Dartium issue where there was no sound in checked mode
  ([issue 29810](https://github.com/dart-lang/sdk/issues/29810)).

## 1.24.0 - 12-06-2017

### Language
* During a dynamic type check, `void` is not required to be `null` anymore.
  In practice, this makes overriding `void` functions with non-`void` functions
  safer.

* During static analysis, a function or setter declared using `=>` with return
  type `void` now allows the returned expression to have any type. For example,
  assuming the declaration `int x;`, it is now type correct to have
  `void f() => ++x;`.

* A new function-type syntax has been added to the language.
  **Warning**: *In Dart 1.24, this feature is incomplete, and not stable in the Analyzer.*

  Intuitively, the type of a function can be constructed by textually replacing
  the function's name with `Function` in its declaration. For instance, the
  type of `void foo() {}` would be `void Function()`. The new syntax may be used
  wherever a type can be written. It is thus now possible to declare fields
  containing functions without needing to write typedefs: `void Function() x;`.
  The new function type has one restriction: it may not contain the old-style
  function-type syntax for its parameters. The following is thus illegal:
  `void Function(int f())`.
  `typedefs` have been updated to support this new syntax.

  Examples:

  ```dart
  typedef F = void Function();  // F is the name for a `void` callback.
  int Function(int) f;  // A field `f` that contains an int->int function.

  class A<T> {
    // The parameter `callback` is a function that takes a `T` and returns
    // `void`.
    void forEach(void Function(T) callback);
  }

  // The new function type supports generic arguments.
  typedef Invoker = T Function<T>(T Function() callback);
  ```

### Core library changes

* `dart:async`, `dart:core`, `dart:io`
    * Adding to a closed sink, including `IOSink`, is no longer not allowed. In
      1.24, violations are only reported (on stdout or stderr), but a future
      version of the Dart SDK will change this to throwing a `StateError`.

* `dart:convert`
  * **BREAKING** Removed the deprecated `ChunkedConverter` class.
  * JSON maps are now typed as `Map<String, dynamic>` instead of
    `Map<dynamic, dynamic>`. A JSON-map is not a `HashMap` or `LinkedHashMap`
    anymore (but just a `Map`).

* `dart:io`
  * Added `Platform.localeName`, needed for accessing the locale on platforms
    that don't store it in an environment variable.
  * Added `ProcessInfo.currentRss` and `ProcessInfo.maxRss` for inspecting
    the Dart VM process current and peak resident set size.
  * Added `RawSynchronousSocket`, a basic synchronous socket implementation.

* `dart:` web APIs have been updated to align with Chrome v50.
   This change includes **a large number of changes**, many of which are
   breaking. In some cases, new class names may conflict with names that exist
   in existing code.

* `dart:html`

  * **REMOVED** classes: `Bluetooth`, `BluetoothDevice`,
    `BluetoothGattCharacteristic`, `BluetoothGattRemoteServer`,
    `BluetoothGattService`, `BluetoothUuid`, `CrossOriginConnectEvent`,
    `DefaultSessionStartEvent`, `DomSettableTokenList`, `MediaKeyError`,
    `PeriodicSyncEvent`, `PluginPlaceholderElement`, `ReadableStream`,
    `StashedMessagePort`, `SyncRegistration`

  * **REMOVED** members:
    * `texImage2DCanvas` was removed from `RenderingContext`.
    * `endClip` and `startClip` were removed from `Animation`.
    * `after` and `before` were removed from `CharacterData`, `ChildNode` and
      `Element`.
    * `keyLocation` was removed from `KeyboardEvent`. Use `location` instead.
    * `generateKeyRequest`, `keyAddedEvent`, `keyErrorEvent`, `keyMessageEvent`,
      `mediaGroup`, `needKeyEvent`, `onKeyAdded`, `onKeyError`, `onKeyMessage`,
      and `onNeedKey` were removed from `MediaElement`.
    * `getStorageUpdates` was removed from `Navigator`
    * `status` was removed from `PermissionStatus`
    * `getAvailability` was removed from `PreElement`

  * Other behavior changes:
    * URLs returned in CSS or html are formatted with quoted string.
      Like `url("http://google.com")` instead of `url(http://google.com)`.
    * Event timestamp property type changed from `int` to `num`.
    * Chrome introduced slight layout changes of UI objects.
      In addition many height/width dimensions are returned in subpixel values
      (`num` instead of whole numbers).
    * `setRangeText` with a `selectionMode` value of 'invalid' is no longer
      valid. Only "select", "start", "end", "preserve" are allowed.

* `dart:svg`

  * A large number of additions and removals. Review your use of `dart:svg`
    carefully.

* `dart:web_audio`

  * new method on `AudioContext` – `createIirFilter` returns a new class
    `IirFilterNode`.

* `dart:web_gl`

  * new classes: `CompressedTextureAstc`, `ExtColorBufferFloat`,
    `ExtDisjointTimerQuery`, and `TimerQueryExt`.

  * `ExtFragDepth` added: `readPixels2` and `texImage2D2`.

#### Strong Mode

* Removed ad hoc `Future.then` inference in favor of using `FutureOr`.  Prior to
  adding `FutureOr` to the language, the analyzer implented an ad hoc type
  inference for `Future.then` (and overrides) treating it as if the onValue
  callback was typed to return `FutureOr` for the purposes of inference.
  This ad hoc inference has been removed now that `FutureOr` has been added.

  Packages that implement `Future` must either type the `onValue` parameter to
  `.then` as returning `FutureOr<T>`, or else must leave the type of the parameter
  entirely to allow inference to fill in the type.

* During static analysis, a function or setter declared using `=>` with return
  type `void` now allows the returned expression to have any type.

### Tool Changes

* Dartium

  Dartium is now based on Chrome v50. See *Core library changes* above for
  details on the changed APIs.

* Pub

  * `pub build` and `pub serve`

    * Added support for the Dart Development Compiler.

      Unlike dart2js, this new compiler is modular, which allows pub to do
      incremental re-builds for `pub serve`, and potentially `pub build` in the
      future.

      In practice what that means is you can edit your Dart files, refresh in
      Chrome (or other supported browsers), and see your edits almost
      immediately. This is because pub is only recompiling your package, not all
      packages that you depend on.

      There is one caveat with the new compiler, which is that your package and
      your dependencies must all be strong mode clean. If you are getting an
      error compiling one of your dependencies, you will need to file bugs or
      send pull requests to get them strong mode clean.

      There are two ways of opting into the new compiler:

        * Use the new `--web-compiler` flag, which supports `dartdevc`,
          `dart2js` or `none` as options. This is the easiest way to try things
          out without changing the default.

        * Add config to your pubspec. There is a new `web` key which supports a
          single key called `compiler`. This is a map from mode names to
          compiler to use. For example, to default to dartdevc in debug mode you
          can add the following to your pubspec:

          ```yaml
          web:
            compiler:
              debug: dartdevc
          ```

      You can also use the new compiler to run your tests in Chrome much more
      quickly than you can with dart2js. In order to do that, run
      `pub serve test --web-compiler=dartdevc`, and then run
      `pub run test -p chrome --pub-serve=8080`.

    * The `--no-dart2js` flag has been deprecated in favor of
      `--web-compiler=none`.

    * `pub build` will use a failing exit code if there are errors in any
      transformer.

  * `pub publish`

    * Added support for the UNLICENSE file.

    * Packages that depend on the Flutter SDK may be published.

  * `pub get` and `pub upgrade`

    * Don't dump a stack trace when a network error occurs while fetching
      packages.

* dartfmt
    * Preserve type parameters in new generic function typedef syntax.
    * Add self-test validation to ensure formatter bugs do not cause user code
      to be lost.

### Infrastructure changes

* As of this release, we'll show a warning when using the MIPS architecture.
  Unless we learn about any critical use of Dart on MIPS in the meantime, we're
  planning to deprecate support for MIPS starting with the next stable release.

## 1.23.0 - 2017-04-21

#### Strong Mode

* Breaking change - it is now a strong mode error if a mixin causes a name
  conflict between two private members (field/getter/setter/method) from a
  different library. (SDK
  issue [28809](https://github.com/dart-lang/sdk/issues/28809)).

lib1.dart:


```dart
class A {
  int _x;
}

class B {
  int _x;
}
```

lib2.dart:


```dart
import 'lib1.dart';

class C extends A with B {}
```

```
    error • The private name _x, defined by B, conflicts with the same name defined by A at tmp/lib2.dart:3:24 • private_collision_in_mixin_application
```


* Breaking change - strong mode will prefer the expected type to infer generic
  types, functions, and methods (SDK
  issue [27586](https://github.com/dart-lang/sdk/issues/27586)).

  ```dart
  main() {
    List<Object> foo = /*infers: <Object>*/['hello', 'world'];
    var bar = /*infers: <String>*/['hello', 'world'];
  }
  ```

* Strong mode inference error messages are improved
  (SDK issue [29108](https://github.com/dart-lang/sdk/issues/29108)).

  ```dart
  import 'dart:math';
  test(Iterable/* fix is to add <num> here */ values) {
    num n = values.fold(values.first as num, max);
  }
  ```
  Now produces the error on the generic function "max":
  ```
  Couldn't infer type parameter 'T'.

  Tried to infer 'dynamic' for 'T' which doesn't work:
    Function type declared as '<T extends num>(T, T) → T'
                  used where  '(num, dynamic) → num' is required.

  Consider passing explicit type argument(s) to the generic.
  ```

* Strong mode supports overriding fields, `@virtual` is no longer required
    (SDK issue [28120](https://github.com/dart-lang/sdk/issues/28120)).

    ```dart
    class C {
      int x = 42;
    }
    class D extends C {
      get x {
        print("x got called");
        return super.x;
      }
    }
    main() {
      print(new D().x);
    }
    ```

* Strong mode down cast composite warnings are no longer issued by default.
  (SDK issue [28588](https://github.com/dart-lang/sdk/issues/28588)).

```dart
void test() {
  List untyped = [];
  List<int> typed = untyped; // No down cast composite warning
}
```

To opt back into the warnings, add the following to
the
[.analysis_options](https://www.dartlang.org/guides/language/analysis-options)
file for your project.

```
analyzer:
  errors:
    strong_mode_down_cast_composite: warning
```


### Core library changes

* `dart:core`
  * Added `Uri.isScheme` function to check the scheme of a URI.
    Example: `uri.isScheme("http")`. Ignores case when comparing.
  * Make `UriData.parse` validate its input better.
    If the data is base-64 encoded, the data is normalized wrt.
    alphabet and padding, and it contains invalid base-64 data,
    parsing fails. Also normalizes non-base-64 data.
* `dart:io`
  * Added functions `File.lastAccessed`, `File.lastAccessedSync`,
    `File.setLastModified`, `File.setLastModifiedSync`, `File.setLastAccessed`,
    and `File.setLastAccessedSync`.
  * Added `{Stdin,Stdout}.supportsAnsiEscapes`.

### Dart VM

* Calls to `print()` and `Stdout.write*()` now correctly print unicode
  characters to the console on Windows. Calls to `Stdout.add*()` behave as
  before.

### Tool changes

* Analysis
  * `dartanalyzer` now follows the same rules as the analysis server to find
    an analysis options file, stopping when an analysis options file is found:
    * Search up the directory hierarchy looking for an analysis options file.
    * If analyzing a project referencing the [Flutter](https://flutter.io/)
      package, then use the
      [default Flutter analysis options](https://github.com/flutter/flutter/blob/master/packages/flutter/lib/analysis_options_user.yaml)
      found in `package:flutter`.
    * If in a Bazel workspace, then use the analysis options in
      `package:dart.analysis_options/default.yaml` if it exists.
    * Use the default analysis options rules.
  * In addition, specific to `dartanalyzer`:
    * an analysis options file can be specified on the command line via
      `--options` and that file will be used instead of searching for an
      analysis options file.
    * any analysis option specified on the command line
      (e.g. `--strong` or `--no-strong`) takes precedence over any corresponding
      value specified in the analysis options file.

* Dartium, dart2js, and DDC

  * Imports to `dart:io` are allowed, but the imported library is not supported
    and will likely fail on most APIs at runtime. This change was made as a
    stopgap measure to make it easier to write libraries that share code between
    platforms (like package `http`). This might change again when configuration
    specific imports are supported.

* Pub
  * Now sends telemetry data to `pub.dartlang.org` to allow better understanding
    of why a particular package is being accessed.
  * `pub publish`
    * Warns if a package imports a package that's not a dependency from within
      `lib/` or `bin/`, or a package that's not a dev dependency from within
      `benchmark/`, `example/`, `test/` or `tool/`.
    * No longer produces "UID too large" errors on OS X. All packages are now
      uploaded with the user and group names set to "pub".
    * No longer fails with a stack overflow when uploading a package that uses
      Git submodules.
  * `pub get` and `pub upgrade`
    * Produce more informative error messages if they're run directly in a
      package that uses Flutter.
    * Properly unlock SDK and path dependencies if they have a new version
      that's also valid according to the user's pubspec.

* dartfmt
  * Support new generic function typedef syntax.
  * Make the precedence of cascades more visible.
  * Fix a couple of places where spurious newlines were inserted.
  * Correctly report unchanged formatting when reading from stdin.
  * Ensure space between `-` and `--`. Code that does this is pathological, but
    it technically meant dartfmt could change the semantics of the code.
  * Preserve a blank line between enum cases.
  * Other small formatting tweaks.


## 1.22.1 - 2017-02-22

Patch release, resolves two issues:
* Dart VM crash: [Issue 28072](https://github.com/dart-lang/sdk/issues/28757)

* Dart VM bug combining types, await, and deferred loading: [Issue 28678](https://github.com/dart-lang/sdk/issues/28678)


## 1.22.0 - 2017-02-14

### Language

  * Breaking change:
    ['Generalized tear-offs'](https://github.com/gbracha/generalizedTearOffs/blob/master/proposal.md)
    are no longer supported, and will cause errors. We updated the language spec
    and added warnings in 1.21, and are now taking the last step to fully
    de-support them. They were previously only supported in the VM, and there
    are almost no known uses of them in the wild.

  * The `assert()` statement has been expanded to support an optional second
    `message` argument
    (SDK issue [27342](https://github.com/dart-lang/sdk/issues/27342)).

    The message is displayed if the assert fails. It can be any object, and it
    is accessible as `AssertionError.message`. It can be used to provide more
    user friendly exception outputs. As an example, the following assert:

    ```dart
    assert(configFile != null, "Tool config missing. Please see https://goo.gl/k8iAi for details.");
    ```

    would produce the following exception output:

    ```
    Unhandled exception:
    'file:///Users/mit/tmp/tool/bin/main.dart': Failed assertion: line 9 pos 10:
    'configFile != null': Tool config missing. Please see https://goo.gl/k8iAi for details.
    #0      _AssertionError._doThrowNew (dart:core-patch/errors_patch.dart:33)
    #1      _AssertionError._throwNew (dart:core-patch/errors_patch.dart:29)
    #2      main (file:///Users/mit/tmp/tool/bin/main.dart:9:10)
    ```

  * The `Null` type has been moved to the bottom of the type hierarchy. As such,
    it is considered a subtype of every other type. The `null` *literal* was
    always treated as a bottom type. Now the named class `Null` is too:

    ```dart
    const empty = <Null>[];

    String concatenate(List<String> parts) => parts.join();
    int sum(List<int> numbers) => numbers.fold(0, (sum, n) => sum + n);

    concatenate(empty); // OK.
    sum(empty); // OK.
    ```

  * Introduce `covariant` modifier on parameters. It indicates that the
    parameter (and the corresponding parameter in any method that overrides it)
    has looser override rules. In strong mode, these require a runtime type
    check to maintain soundness, but enable an architectural pattern that is
    useful in some code.

    It lets you specialize a family of classes together, like so:

    ```dart
    abstract class Predator {
      void chaseAndEat(covariant Prey p);
    }

    abstract class Prey {}

    class Mouse extends Prey {}

    class Seal extends Prey {}

    class Cat extends Predator {
      void chaseAndEat(Mouse m) => ...
    }

    class Orca extends Predator {
      void chaseAndEat(Seal s) => ...
    }
    ```

    This isn't statically safe, because you could do:

    ```dart
    Predator predator = new Cat(); // Upcast.
    predator.chaseAndEat(new Seal()); // Cats can't eat seals!
    ```

    To preserve soundness in strong mode, in the body of a method that uses a
    covariant override (here, `Cat.chaseAndEat()`), the compiler automatically
    inserts a check that the parameter is of the expected type. So the compiler
    gives you something like:

    ```dart
    class Cat extends Predator {
      void chaseAndEat(o) {
        var m = o as Mouse;
        ...
      }
    }
    ```

    Spec mode allows this unsound behavior on all parameters, even though users
    rarely rely on it. Strong mode disallowed it initially. Now, strong mode
    lets you opt into this behavior in the places where you do want it by using
    this modifier. Outside of strong mode, the modifier is ignored.

  * Change instantiate-to-bounds rules for generic type parameters when running
    in strong mode. If you leave off the type parameters from a generic type, we
    need to decide what to fill them in with.  Dart 1.0 says just use `dynamic`,
    but that isn't sound:

    ```dart
    class Abser<T extends num> {
       void absThis(T n) { n.abs(); }
    }

    var a = new Abser(); // Abser<dynamic>.
    a.absThis("not a num");
    ```

    We want the body of `absThis()` to be able to safely assume `n` is at
    least a `num` -- that's why there's a constraint on T, after all. Implicitly
    using `dynamic` as the type parameter in this example breaks that.

    Instead, strong mode uses the bound. In the above example, it fills it in
    with `num`, and then the second line where a string is passed becomes a
    static error.

    However, there are some cases where it is hard to figure out what that
    default bound should be:

    ```dart
    class RuhRoh<T extends Comparable<T>> {}
    ```

    Strong mode's initial behavior sometimes produced surprising, unintended
    results. For 1.22, we take a simpler approach and then report an error if
    a good default type argument can't be found.

### Core libraries

  * Define `FutureOr<T>` for code that works with either a future or an
    immediate value of some type. For example, say you do a lot of text
    manipulation, and you want a handy function to chain a bunch of them:

    ```dart
    typedef String StringSwizzler(String input);

    String swizzle(String input, List<StringSwizzler> swizzlers) {
      var result = input;
      for (var swizzler in swizzlers) {
        result = swizzler(result);
      }

      return result;
    }
    ```

    This works fine:

    ```dart
    main() {
      var result = swizzle("input", [
        (s) => s.toUpperCase(),
        (s) => () => s * 2)
      ]);
      print(result); // "INPUTINPUT".
    }
    ```

    Later, you realize you'd also like to support swizzlers that are
    asynchronous (maybe they look up synonyms for words online). You could make
    your API strictly asynchronous, but then users of simple synchronous
    swizzlers have to manually wrap the return value in a `Future.value()`.
    Ideally, your `swizzle()` function would be "polymorphic over asynchrony".
    It would allow both synchronous and asynchronous swizzlers. Because `await`
    accepts immediate values, it is easy to implement this dynamically:

    ```dart
    Future<String> swizzle(String input, List<StringSwizzler> swizzlers) async {
      var result = input;
      for (var swizzler in swizzlers) {
        result = await swizzler(result);
      }

      return result;
    }

    main() async {
      var result = swizzle("input", [
        (s) => s.toUpperCase(),
        (s) => new Future.delayed(new Duration(milliseconds: 40), () => s * 2)
      ]);
      print(await result);
    }
    ```

    What should the declared return type on StringSwizzler be? In the past, you
    had to use `dynamic` or `Object`, but that doesn't tell the user much. Now,
    you can do:

    ```dart
    typedef FutureOr<String> StringSwizzler(String input);
    ```

    Like the name implies, `FutureOr<String>` is a union type. It can be a
    `String` or a `Future<String>`, but not anything else. In this case, that's
    not super useful beyond just stating a more precise type for readers of the
    code. It does give you a little better error checking in code that uses the
    result of that.

    `FutureOr<T>` becomes really important in *generic* methods like
    `Future.then()`. In those cases, having the type system understand this
    magical union type helps type inference figure out the type argument of
    `then()` based on the closure you pass it.

    Previously, strong mode had hard-coded rules for handling `Future.then()`
    specifically. `FutureOr<T>` exposes that functionality so third-party APIs
    can take advantage of it too.

### Tool changes

* Dart2Js

  * Remove support for (long-time deprecated) mixin typedefs.

* Pub

  * Avoid using a barback asset server for executables unless they actually use
    transformers. This makes precompilation substantially faster, produces
    better error messages when precompilation fails, and allows
    globally-activated executables to consistently use the
    `Isolate.resolvePackageUri()` API.

  * On Linux systems, always ignore packages' original file owners and
    permissions when extracting those packages. This was already the default
    under most circumstances.

  * Properly close the standard input stream of child processes started using
    `pub run`.

  * Handle parse errors from the package cache more gracefully. A package whose
    pubspec can't be parsed will now be ignored by `pub get --offline` and
    deleted by `pub cache repair`.

  * Make `pub run` run executables in spawned isolates. This lets them handle
    signals and use standard IO reliably.

  * Fix source-maps produced by dart2js when running in `pub serve`: URL
    references to assets from packages match the location where `pub serve`
    serves them (`packages/package_name/` instead of
    `../packages/package_name/`).

### Infrastructure changes

  * The SDK now uses GN rather than gyp to generate its build files, which will
    now be exclusively ninja flavored. Documentation can be found on our
    [wiki](https://github.com/dart-lang/sdk/wiki/Building-with-GN). Also see the
    help message of `tools/gn.py`. This change is in response to the deprecation
    of gyp. Build file generation with gyp will continue to be available in this
    release by setting the environment variable `DART_USE_GYP` before running
    `gclient sync` or `gclient runhooks`, but this will be removed in a future
    release.

## 1.21.1 - 2017-01-13

Patch release, resolves one issue:

* Dart VM: Snapshots of generic functions fail. [Issue 28072](https://github.com/dart-lang/sdk/issues/28072)

## 1.21.0 - 2016-12-07

### Language

* Support generic method syntax. Type arguments are not available at
  runtime. For details, check the
  [informal specification](https://gist.github.com/eernstg/4353d7b4f669745bed3a5423e04a453c).
* Support access to initializing formals, e.g., the use of `x` to initialize
 `y` in `class C { var x, y; C(this.x): y = x; }`.
  Please check the
  [informal specification](https://gist.github.com/eernstg/cff159be9e34d5ea295d8c24b1a3e594)
  for details.
* Don't warn about switch case fallthrough if the case ends in a `rethrow`
  statement.  (SDK issue
  [27650](https://github.com/dart-lang/sdk/issues/27650))
* Also don't warn if the entire switch case is wrapped in braces - as long as
  the block ends with a `break`, `continue`, `rethrow`, `return` or `throw`.
* Allow `=` as well as `:` as separator for named parameter default values.

  ```dart
  enableFlags({bool hidden: false}) { … }
  ```

  can now be replaced by

  ```dart
  enableFlags({bool hidden = false}) { … }
  ```

  (SDK issue [27559](https://github.com/dart-lang/sdk/issues/27559))

### Core library changes

* `dart:core`: `Set.difference` now takes a `Set<Object>` as argument.  (SDK
  issue [27573](https://github.com/dart-lang/sdk/issues/27573))

* `dart:developer`

  * Added `Service` class.
    * Allows inspecting and controlling the VM service protocol HTTP server.
    * Provides an API to access the ID of an `Isolate`.

### Tool changes

* Dart Dev Compiler

  * Support calls to `loadLibrary()` on deferred libraries. Deferred libraries
    are still loaded eagerly. (SDK issue
    [27343](https://github.com/dart-lang/sdk/issues/27343))

## 1.20.1 - 2016-10-13

Patch release, resolves one issue:

* Dartium: Fixes a bug that caused crashes.  No issue filed.

### Strong Mode

* It is no longer a warning when casting from dynamic to a composite type
    (SDK issue [27766](https://github.com/dart-lang/sdk/issues/27766)).

    ```dart
    main() {
      dynamic obj = <int>[1, 2, 3];
      // This is now allowed without a warning.
      List<int> list = obj;
    }
    ```

## 1.20.0 - 2016-10-11

### Dart VM

* We have improved the way that the VM locates the native code library for a
  native extension (e.g. `dart-ext:` import). We have updated this
  [article on native extensions](https://www.dartlang.org/articles/dart-vm/native-extensions)
  to reflect the VM's improved behavior.

* Linux builds of the VM will now use the `tcmalloc` library for memory
  allocation. This has the advantages of better debugging and profiling support
  and faster small allocations, with the cost of slightly larger initial memory
  footprint, and slightly slower large allocations.

* We have improved the way the VM searches for trusted root certificates for
  secure socket connections on Linux. First, the VM will look for trusted root
  certificates in standard locations on the file system
  (`/etc/pki/tls/certs/ca-bundle.crt` followed by `/etc/ssl/certs`), and only if
  these do not exist will it fall back on the builtin trusted root certificates.
  This behavior can be overridden on Linux with the new flags
  `--root-certs-file` and `--root-certs-cache`. The former is the path to a file
  containing the trusted root certificates, and the latter is the path to a
  directory containing root certificate files hashed using `c_rehash`.

* The VM now throws a catchable `Error` when method compilation fails. This
  allows easier debugging of syntax errors, especially when testing.  (SDK issue
  [23684](https://github.com/dart-lang/sdk/issues/23684))

### Core library changes

* `dart:core`: Remove deprecated `Resource` class.
  Use the class in `package:resource` instead.
* `dart:async`
  * `Future.wait` now catches synchronous errors and returns them in the
    returned Future.  (SDK issue
    [27249](https://github.com/dart-lang/sdk/issues/27249))
  * More aggressively returns a `Future` on `Stream.cancel` operations.
    Discourages to return `null` from `cancel`.  (SDK issue
    [26777](https://github.com/dart-lang/sdk/issues/26777))
  * Fixes a few bugs where the cancel future wasn't passed through
    transformations.
* `dart:io`
  * Added `WebSocket.addUtf8Text` to allow sending a pre-encoded text message
    without a round-trip UTF-8 conversion.  (SDK issue
    [27129](https://github.com/dart-lang/sdk/issues/27129))

### Strong Mode

* Breaking change - it is an error if a generic type parameter cannot be
    inferred (SDK issue [26992](https://github.com/dart-lang/sdk/issues/26992)).

    ```dart
    class Cup<T> {
      Cup(T t);
    }
    main() {
      // Error because:
      // - if we choose Cup<num> it is not assignable to `cOfInt`,
      // - if we choose Cup<int> then `n` is not assignable to int.
      num n;
      C<int> cOfInt = new C(n);
    }
    ```

* New feature - use `@checked` to override a method and tighten a parameter
    type (SDK issue [25578](https://github.com/dart-lang/sdk/issues/25578)).

    ```dart
    import 'package:meta/meta.dart' show checked;
    class View {
      addChild(View v) {}
    }
    class MyView extends View {
      // this override is legal, it will check at runtime if we actually
      // got a MyView.
      addChild(@checked MyView v) {}
    }
    main() {
      dynamic mv = new MyView();
      mv.addChild(new View()); // runtime error
    }
    ```

* New feature - use `@virtual` to allow field overrides in strong mode
    (SDK issue [27384](https://github.com/dart-lang/sdk/issues/27384)).

    ```dart
    import 'package:meta/meta.dart' show virtual;
    class Base {
      @virtual int x;
    }
    class Derived extends Base {
      int x;

      // Expose the hidden storage slot:
      int get superX => super.x;
      set superX(int v) { super.x = v; }
    }
    ```

* Breaking change - infer list and map literals from the context type as well as
    their values, consistent with generic methods and instance creation
    (SDK issue [27151](https://github.com/dart-lang/sdk/issues/27151)).

    ```dart
    import 'dart:async';
    main() async {
      var b = new Future<B>.value(new B());
      var c = new Future<C>.value(new C());
      var/*infer List<Future<A>>*/ list = [b, c];
      var/*infer List<A>*/ result = await Future.wait(list);
    }
    class A {}
    class B extends A {}
    class C extends A {}
    ```

### Tool changes

* `dartfmt` - upgraded to v0.2.10
    * Don't crash on annotations before parameters with trailing commas.
    * Always split enum declarations if they end in a trailing comma.
    * Add `--set-exit-if-changed` to set the exit code on a change.

* Pub
  * Pub no longer generates a `packages/` directory by default.  Instead, it
    generates a `.packages` file, called a package spec. To generate
    a `packages/` directory in addition to the package spec, use the
    `--packages-dir` flag with `pub get`, `pub upgrade`, and `pub downgrade`.
    See the [Good-bye
    symlinks](http://news.dartlang.org/2016/10/good-bye-symlinks.html) article
    for details.

## 1.19.1 - 2016-09-08

Patch release, resolves one issue:

* Dartdoc:  Fixes a bug that prevented generation of docs.
  (Dartdoc issue [1233](https://github.com/dart-lang/dartdoc/issues/1233))

## 1.19.0 - 2016-08-26

### Language changes

* The language now allows a trailing comma after the last argument of a call and
 the last parameter of a function declaration. This can make long argument or
 parameter lists easier to maintain, as commas can be left as-is when
 reordering lines. For details, see SDK issue
 [26644](https://github.com/dart-lang/sdk/issues/26644).

### Tool Changes

* `dartfmt` - upgraded to v0.2.9+1
  * Support trailing commas in argument and parameter lists.
  * Gracefully handle read-only files.
  * About a dozen other bug fixes.

* Pub
  * Added a `--no-packages-dir` flag to `pub get`, `pub upgrade`, and `pub
    downgrade`. When this flag is passed, pub will not generate a `packages/`
    directory, and will remove that directory and any symlinks to it if they
    exist. Note that this replaces the unsupported `--no-package-symlinks` flag.

  * Added the ability for packages to declare a constraint on the [Flutter][]
    SDK:

    ```yaml
    environment:
      flutter: ^0.1.2
      sdk: >=1.19.0 <2.0.0
    ```

    A Flutter constraint will only be satisfiable when pub is running in the
    context of the `flutter` executable, and when the Flutter SDK version
    matches the constraint.

  * Added `sdk` as a new package source that fetches packages from a hard-coded
    SDK. Currently only the `flutter` SDK is supported:

    ```yaml
    dependencies:
      flutter_driver:
        sdk: flutter
        version: ^0.0.1
    ```

    A Flutter `sdk` dependency will only be satisfiable when pub is running in
    the context of the `flutter` executable, and when the Flutter SDK contains a
    package with the given name whose version matches the constraint.

  * `tar` files on Linux are now created with `0` as the user and group IDs.
    This fixes a crash when publishing packages while using Active Directory.

  * Fixed a bug where packages from a hosted HTTP URL were considered the same
    as packages from an otherwise-identical HTTPS URL.

  * Fixed timer formatting for timers that lasted longer than a minute.

  * Eliminate some false negatives when determining whether global executables
    are on the user's executable path.

* `dart2js`
  * `dart2dart` (aka `dart2js --output-type=dart`) has been removed (this was deprecated in Dart 1.11).

[Flutter]: https://flutter.io/

### Dart VM

*   The dependency on BoringSSL has been rolled forward. Going forward, builds
    of the Dart VM including secure sockets will require a compiler with C++11
    support. For details, see the
    [Building wiki page](https://github.com/dart-lang/sdk/wiki/Building).

### Strong Mode

*   New feature - an option to disable implicit casts
    (SDK issue [26583](https://github.com/dart-lang/sdk/issues/26583)),
    see the [documentation](https://github.com/dart-lang/dev_compiler/blob/master/doc/STATIC_SAFETY.md#disable-implicit-casts)
    for usage instructions and examples.

*   New feature - an option to disable implicit dynamic
    (SDK issue [25573](https://github.com/dart-lang/sdk/issues/25573)),
    see the [documentation](https://github.com/dart-lang/dev_compiler/blob/master/doc/STATIC_SAFETY.md#disable-implicit-dynamic)
    for usage instructions and examples.

*   Breaking change - infer generic type arguments from the
    constructor invocation arguments
    (SDK issue [25220](https://github.com/dart-lang/sdk/issues/25220)).

    ```dart
    var map = new Map<String, String>();

    // infer: Map<String, String>
    var otherMap = new Map.from(map);
    ```

*   Breaking change - infer local function return type
    (SDK issue [26414](https://github.com/dart-lang/sdk/issues/26414)).

    ```dart
    void main() {
      // infer: return type is int
      f() { return 40; }
      int y = f() + 2; // type checks
      print(y);
    }
    ```

*   Breaking change - allow type promotion from a generic type parameter
    (SDK issue [26414](https://github.com/dart-lang/sdk/issues/26965)).

    ```dart
    void fn/*<T>*/(/*=T*/ object) {
      if (object is String) {
        // Treat `object` as `String` inside this block.
        // But it will require a cast to pass it to something that expects `T`.
        print(object.substring(1));
      }
    }
    ```

* Breaking change - smarter inference for Future.then
    (SDK issue [25944](https://github.com/dart-lang/sdk/issues/25944)).
    Previous workarounds that use async/await or `.then/*<Future<SomeType>>*/`
    should no longer be necessary.

    ```dart
    // This will now infer correctly.
    Future<List<int>> t2 = f.then((_) => [3]);
    // This infers too.
    Future<int> t2 = f.then((_) => new Future.value(42));
    ```

* Breaking change - smarter inference for async functions
    (SDK issue [25322](https://github.com/dart-lang/sdk/issues/25322)).

    ```dart
    void test() async {
      List<int> x = await [4]; // was previously inferred
      List<int> y = await new Future.value([4]); // now inferred too
    }
    ```

* Breaking change - sideways casts are no longer allowed
    (SDK issue [26120](https://github.com/dart-lang/sdk/issues/26120)).

## 1.18.1 - 2016-08-02

Patch release, resolves two issues and improves performance:

* Debugger: Fixes a bug that crashes the VM
(SDK issue [26941](https://github.com/dart-lang/sdk/issues/26941))

* VM: Fixes an optimizer bug involving closures, try, and await
(SDK issue [26948](https://github.com/dart-lang/sdk/issues/26948))

* Dart2js: Speeds up generated code on Firefox
(https://codereview.chromium.org/2180533002)

## 1.18.0 - 2016-07-27

### Core library changes

* `dart:core`
  * Improved performance when parsing some common URIs.
  * Fixed bug in `Uri.resolve` (SDK issue [26804](https://github.com/dart-lang/sdk/issues/26804)).
* `dart:io`
  * Adds file locking modes `FileLock.BLOCKING_SHARED` and
    `FileLock.BLOCKING_EXCLUSIVE`.

## 1.17.1 - 2016-06-10

Patch release, resolves two issues:

* VM: Fixes a bug that caused crashes in async functions.
(SDK issue [26668](https://github.com/dart-lang/sdk/issues/26668))

* VM: Fixes a bug that caused garbage collection of reachable weak properties.
(https://codereview.chromium.org/2041413005)

## 1.17.0 - 2016-06-08

### Core library changes
* `dart:convert`
  * Deprecate `ChunkedConverter` which was erroneously added in 1.16.

* `dart:core`
  * `Uri.replace` supports iterables as values for the query parameters.
  * `Uri.parseIPv6Address` returns a `Uint8List`.

* `dart:io`
  * Added `NetworkInterface.listSupported`, which is `true` when
    `NetworkInterface.list` is supported, and `false` otherwise. Currently,
    `NetworkInterface.list` is not supported on Android.

### Tool Changes

* Pub
  * TAR files created while publishing a package on Mac OS and Linux now use a
    more portable format.

  * Errors caused by invalid arguments now print the full usage information for
    the command.

  * SDK constraints for dependency overrides are no longer considered when
    determining the total SDK constraint for a lockfile.

  * A bug has been fixed in which a lockfile was considered up-to-date when it
    actually wasn't.

  * A bug has been fixed in which `pub get --offline` would crash when a
    prerelease version was selected.

* Dartium and content shell
  * Debugging Dart code inside iframes improved, was broken.

## 1.16.1 - 2016-05-24

Patch release, resolves one issue:

* VM: Fixes a bug that caused intermittent hangs on Windows.
(SDK issue [26400](https://github.com/dart-lang/sdk/issues/26400))

## 1.16.0 - 2016-04-26

### Core library changes

* `dart:convert`
  * Added `BASE64URL` codec and corresponding `Base64Codec.urlSafe` constructor.

  * Introduce `ChunkedConverter` and deprecate chunked methods on `Converter`.

* `dart:html`

  There have been a number of **BREAKING** changes to align APIs with recent
  changes in Chrome. These include:

  * Chrome's `ShadowRoot` interface no longer has the methods `getElementById`,
    `getElementsByClassName`, and `getElementsByTagName`, e.g.,

    ```dart
    elem.shadowRoot.getElementsByClassName('clazz')
    ```

    should become:

    ```dart
    elem.shadowRoot.querySelectorAll('.clazz')
    ```

  * The `clipboardData` property has been removed from `KeyEvent`
    and `Event`. It has been moved to the new `ClipboardEvent` class, which is
    now used by `copy`, `cut`, and `paste` events.

  * The `layer` property has been removed from `KeyEvent` and
    `UIEvent`. It has been moved to `MouseEvent`.

  * The `Point get page` property has been removed from `UIEvent`.
    It still exists on `MouseEvent` and `Touch`.

  There have also been a number of other additions and removals to `dart:html`,
  `dart:indexed_db`, `dart:svg`, `dart:web_audio`, and `dart:web_gl` that
  correspond to changes to Chrome APIs between v39 and v45. Many of the breaking
  changes represent APIs that would have caused runtime exceptions when compiled
  to Javascript and run on recent Chrome releases.

* `dart:io`
  * Added `SecurityContext.alpnSupported`, which is true if a platform
    supports ALPN, and false otherwise.

### JavaScript interop

For performance reasons, a potentially **BREAKING** change was added for
libraries that use JS interop.
Any Dart file that uses `@JS` annotations on declarations (top-level functions,
classes or class members) to interop with JavaScript code will require that the
file have the annotation `@JS()` on a library directive.

```dart
@JS()
library my_library;
```

The analyzer will enforce this by generating the error:

The `@JS()` annotation can only be used if it is also declared on the library
directive.

If part file uses the `@JS()` annotation, the library that uses the part should
have the `@JS()` annotation e.g.,

```dart
// library_1.dart
@JS()
library library_1;

import 'package:js/js.dart';

part 'part_1.dart';
```

```dart
// part_1.dart
part of library_1;

@JS("frameworkStabilizers")
external List<FrameworkStabilizer> get frameworkStabilizers;
```

If your library already has a JS module e.g.,

```dart
@JS('array.utils')
library my_library;
```

Then your library will work without any additional changes.

### Analyzer

*   Static checking of `for in` statements. These will now produce static
    warnings:

    ```dart
    // Not Iterable.
    for (var i in 1234) { ... }

    // String cannot be assigned to int.
    for (int n in <String>["a", "b"]) { ... }
    ```

### Tool Changes

* Pub
  * `pub serve` now provides caching headers that should improve the performance
    of requesting large files multiple times.

  * Both `pub get` and `pub upgrade` now have a `--no-precompile` flag that
    disables precompilation of executables and transformed dependencies.

  * `pub publish` now resolves symlinks when publishing from a Git repository.
    This matches the behavior it always had when publishing a package that
    wasn't in a Git repository.

* Dart Dev Compiler
  * The **experimental** `dartdevc` executable has been added to the SDK.

  * It will help early adopters validate the implementation and provide
    feedback. `dartdevc` **is not** yet ready for production usage.

  * Read more about the Dart Dev Compiler [here][dartdevc].

[dartdevc]: https://github.com/dart-lang/dev_compiler

## 1.15.0 - 2016-03-09

### Core library changes

* `dart:async`
  * Made `StreamView` class a `const` class.

* `dart:core`
  * Added `Uri.queryParametersAll` to handle multiple query parameters with
    the same name.

* `dart:io`
  * Added `SecurityContext.usePrivateKeyBytes`,
    `SecurityContext.useCertificateChainBytes`,
    `SecurityContext.setTrustedCertificatesBytes`, and
    `SecurityContext.setClientAuthoritiesBytes`.
  * **Breaking** The named `directory` argument of
    `SecurityContext.setTrustedCertificates` has been removed.
  * Added support to `SecurityContext` for PKCS12 certificate and key
    containers.
  * All calls in `SecurityContext` that accept certificate data now accept an
    optional named parameter `password`, similar to
    `SecurityContext.usePrivateKeyBytes`, for use as the password for PKCS12
    data.

### Tool changes

* Dartium and content shell
  * The Chrome-based tools that ship as part of the Dart SDK – Dartium and
    content shell – are now based on Chrome version 45 (instead of Chrome 39).
  * Dart browser libraries (`dart:html`, `dart:svg`, etc) *have not* been
    updated.
    * These are still based on Chrome 39.
    * These APIs will be updated in a future release.
  * Note that there are experimental APIs which have changed in the underlying
    browser, and will not work with the older libraries.
    For example, `Element.animate`.

* `dartfmt` - upgraded to v0.2.4
  * Better handling for long collections with comments.
  * Always put member metadata annotations on their own line.
  * Indent functions in named argument lists with non-functions.
  * Force the parameter list to split if a split occurs inside a function-typed
    parameter.
  * Don't force a split for before a single named argument if the argument
    itself splits.

### Service protocol changes

* Fixed a documentation bug where the field `extensionRPCs` in `Isolate`
  was not marked optional.

### Experimental language features
  * Added support for [configuration-specific imports](https://github.com/munificent/dep-interface-libraries/blob/master/Proposal.md).
    On the VM and `dart2js`, they can be enabled with `--conditional-directives`.

    The analyzer requires additional configuration:
    ```yaml
    analyzer:
      language:
        enableConditionalDirectives: true
    ```

    Read about [configuring the analyzer] for more details.

[configuring the analyzer]: https://github.com/dart-lang/sdk/tree/master/pkg/analyzer#configuring-the-analyzer

## 1.14.2 - 2016-02-10

Patch release, resolves three issues:

* VM: Fixed a code generation bug on x64.
  (SDK commit [834b3f02](https://github.com/dart-lang/sdk/commit/834b3f02b6ab740a213fd808e6c6f3269bed80e5))

* `dart:io`: Fixed EOF detection when reading some special device files.
  (SDK issue [25596](https://github.com/dart-lang/sdk/issues/25596))

* Pub: Fixed an error using hosted dependencies in SDK version 1.14.
  (Pub issue [1386](https://github.com/dart-lang/pub/issues/1386))

## 1.14.1 - 2016-02-04

Patch release, resolves one issue:

* Debugger: Fixes a VM crash when a debugger attempts to set a break point
during isolate initialization.
(SDK issue [25618](https://github.com/dart-lang/sdk/issues/25618))

## 1.14.0 - 2016-01-28

### Core library changes
* `dart:async`
  * Added `Future.any` static method.
  * Added `Stream.fromFutures` constructor.

* `dart:convert`
  * `Base64Decoder.convert` now takes optional `start` and `end` parameters.

* `dart:core`
  * Added `current` getter to `StackTrace` class.
  * `Uri` class added support for data URIs
      * Added two new constructors: `dataFromBytes` and `dataFromString`.
      * Added a `data` getter for `data:` URIs with a new `UriData` class for
      the return type.
  * Added `growable` parameter to `List.filled` constructor.
  * Added microsecond support to `DateTime`: `DateTime.microsecond`,
    `DateTime.microsecondsSinceEpoch`, and
    `new DateTime.fromMicrosecondsSinceEpoch`.

* `dart:math`
  * `Random` added a `secure` constructor returning a cryptographically secure
    random generator which reads from the entropy source provided by the
    embedder for every generated random value.

* `dart:io`
  * `Platform` added a static `isIOS` getter and `Platform.operatingSystem` may
    now return `ios`.
  * `Platform` added a static `packageConfig` getter.
  * Added support for WebSocket compression as standardized in RFC 7692.
  * Compression is enabled by default for all WebSocket connections.
      * The optionally named parameter `compression` on the methods
      `WebSocket.connect`, `WebSocket.fromUpgradedSocket`, and
      `WebSocketTransformer.upgrade` and  the `WebSocketTransformer`
      constructor can be used to modify or disable compression using the new
      `CompressionOptions` class.

* `dart:isolate`
  * Added **_experimental_** support for [Package Resolution Configuration].
    * Added `packageConfig` and `packageRoot` instance getters to `Isolate`.
    * Added a `resolvePackageUri` method to `Isolate`.
    * Added named arguments `packageConfig` and `automaticPackageResolution` to
    the `Isolate.spawnUri` constructor.

[Package Resolution Configuration]: https://github.com/dart-lang/dart_enhancement_proposals/blob/master/Accepted/0005%20-%20Package%20Specification/DEP-pkgspec.md

### Tool changes

* `dartfmt`

  * Better line splitting in a variety of cases.

  * Other optimizations and bug fixes.

* Pub

  * **Breaking:** Pub now eagerly emits an error when a pubspec's "name" field
    is not a valid Dart identifier. Since packages with non-identifier names
    were never allowed to be published, and some of them already caused crashes
    when being written to a `.packages` file, this is unlikely to break many
    people in practice.

  * **Breaking:** Support for `barback` versions prior to 0.15.0 (released July
    2014) has been dropped. Pub will no longer install these older barback
    versions.

  * `pub serve` now GZIPs the assets it serves to make load times more similar
    to real-world use-cases.

  * `pub deps` now supports a `--no-dev` flag, which causes it to emit the
    dependency tree as it would be if no `dev_dependencies` were in use. This
    makes it easier to see your package's dependency footprint as your users
    will experience it.

  * `pub global run` now detects when a global executable's SDK constraint is no
    longer met and errors out, rather than trying to run the executable anyway.

  * Pub commands that check whether the lockfile is up-to-date (`pub run`, `pub
    deps`, `pub serve`, and `pub build`) now do additional verification. They
    ensure that any path dependencies' pubspecs haven't been changed, and they
    ensure that the current SDK version is compatible with all dependencies.

  * Fixed a crashing bug when using `pub global run` on a global script that
    didn't exist.

  * Fixed a crashing bug when a pubspec contains a dependency without a source
    declared.

## 1.13.2 - 2016-01-06

Patch release, resolves one issue:

* dart2js: Stack traces are not captured correctly (SDK issue [25235]
(https://github.com/dart-lang/sdk/issues/25235))

## 1.13.1 - 2015-12-17

Patch release, resolves three issues:

* VM type propagation fix: Resolves a potential crash in the Dart VM (SDK commit
 [dff13be]
(https://github.com/dart-lang/sdk/commit/dff13bef8de104d33b04820136da2d80f3c835d7))

* dart2js crash fix: Resolves a crash in pkg/js and dart2js (SDK issue [24974]
(https://github.com/dart-lang/sdk/issues/24974))

* Pub get crash on ARM: Fixes a crash triggered when running 'pub get' on ARM
 processors such as those on a Raspberry Pi (SDK issue [24855]
(https://github.com/dart-lang/sdk/issues/24855))

## 1.13.0 - 2015-11-18

### Core library changes
* `dart:async`
  * `StreamController` added getters for `onListen`, `onPause`, and `onResume`
    with the corresponding new `typedef void ControllerCallback()`.
  * `StreamController` added a getter for `onCancel` with the corresponding
    new `typedef ControllerCancelCallback()`;
  * `StreamTransformer` instances created with `fromHandlers` with no
    `handleError` callback now forward stack traces along with errors to the
    resulting streams.

* `dart:convert`
  * Added support for Base-64 encoding and decoding.
    * Added new classes `Base64Codec`, `Base64Encoder`, and `Base64Decoder`.
    * Added new top-level `const Base64Codec BASE64`.

* `dart:core`
  * `Uri` added `removeFragment` method.
  * `String.allMatches` (implementing `Pattern.allMatches`) is now lazy,
    as all `allMatches` implementations are intended to be.
  * `Resource` is deprecated, and will be removed in a future release.

* `dart:developer`
  * Added `Timeline` class for interacting with Observatory's timeline feature.
  * Added `ServiceExtensionHandler`, `ServiceExtensionResponse`, and `registerExtension` which enable developers to provide their own VM service protocol extensions.

* `dart:html`, `dart:indexed_db`, `dart:svg`, `dart:web_audio`, `dart:web_gl`, `dart:web_sql`
  * The return type of some APIs changed from `double` to `num`. Dartium is now
    using
    JS interop for most operations. JS does not distinguish between numeric
    types, and will return a number as an int if it fits in an int. This will
    mostly cause an error if you assign to something typed `double` in
    checked mode. You may
    need to insert a `toDouble()` call or accept `num`. Examples of APIs that
    are affected include `Element.getBoundingClientRect` and
    `TextMetrics.width`.

* `dart:io`
  * **Breaking:** Secure networking has changed, replacing the NSS library
    with the BoringSSL library. `SecureSocket`, `SecureServerSocket`,
    `RawSecureSocket`,`RawSecureServerSocket`, `HttpClient`, and `HttpServer`
    now all use a `SecurityContext` object which contains the certificates
    and keys used for secure TLS (SSL) networking.

    This is a breaking change for server applications and for some client
    applications. Certificates and keys are loaded into the `SecurityContext`
    from PEM files, instead of from an NSS certificate database. Information
    about how to change applications that use secure networking is at
    https://www.dartlang.org/server/tls-ssl.html

  * `HttpClient` no longer sends URI fragments in the request. This is not
    allowed by the HTTP protocol.
    The `HttpServer` still gracefully receives fragments, but discards them
    before delivering the request.
  * To allow connections to be accepted on the same port across different
    isolates, set the `shared` argument to `true` when creating server socket
    and `HttpServer` instances.
    * The deprecated `ServerSocketReference` and `RawServerSocketReference`
      classes have been removed.
    * The corresponding `reference` properties on `ServerSocket` and
      `RawServerSocket` have been removed.

* `dart:isolate`
  * `spawnUri` added an `environment` named argument.

### Tool changes

* `dart2js` and Dartium now support improved Javascript Interoperability via the
  [js package](https://pub.dartlang.org/packages/js).

* `docgen` and `dartdocgen` no longer ship in the SDK. The `docgen` sources have
   been removed from the repository.

* This is the last release to ship the VM's "legacy debug protocol".
  We intend to remove the legacy debug protocol in Dart VM 1.14.

* The VM's Service Protocol has been updated to version 3.0 to take care
  of a number of issues uncovered by the first few non-observatory
  clients.  This is a potentially breaking change for clients.

* Dartium has been substantially changed. Rather than using C++ calls into
  Chromium internals for DOM operations it now uses JS interop.
  The DOM objects in `dart:html` and related libraries now wrap
  a JavaScript object and delegate operations to it. This should be
  mostly transparent to users. However, performance and memory characteristics
  may be different from previous versions. There may be some changes in which
  DOM objects are wrapped as Dart objects. For example, if you get a reference
  to a Window object, even through JS interop, you will always see it as a
  Dart Window, even when used cross-frame. We expect the change to using
  JS interop will make it much simpler to update to new Chrome versions.

## 1.12.2 - 2015-10-21

### Core library changes

* `dart:io`

  * A memory leak in creation of Process objects is fixed.

## 1.12.1 - 2015-09-08

### Tool changes

* Pub

  * Pub will now respect `.gitignore` when validating a package before it's
    published. For example, if a `LICENSE` file exists but is ignored, that is
    now an error.

  * If the package is in a subdirectory of a Git repository and the entire
    subdirectory is ignored with `.gitignore`, pub will act as though nothing
    was ignored instead of uploading an empty package.

  * The heuristics for determining when `pub get` needs to be run before various
    commands have been improved. There should no longer be false positives when
    non-dependency sections of the pubspec have been modified.

## 1.12.0 - 2015-08-31

### Language changes

* Null-aware operators
    * `??`: if null operator. `expr1 ?? expr2` evaluates to `expr1` if
      not `null`, otherwise `expr2`.
    * `??=`: null-aware assignment. `v ??= expr` causes `v` to be assigned
      `expr` only if `v` is `null`.
    * `x?.p`: null-aware access. `x?.p` evaluates to `x.p` if `x` is not
      `null`, otherwise evaluates to `null`.
    * `x?.m()`: null-aware method invocation. `x?.m()` invokes `m` only
      if `x` is not `null`.

### Core library changes

* `dart:async`
  * `StreamController` added setters for the `onListen`, `onPause`, `onResume`
    and `onCancel` callbacks.

* `dart:convert`
  * `LineSplitter` added a `split` static method returning an `Iterable`.

* `dart:core`
  * `Uri` class now perform path normalization when a URI is created.
    This removes most `..` and `.` sequences from the URI path.
    Purely relative paths (no scheme or authority) are allowed to retain
    some leading "dot" segments.
    Also added `hasAbsolutePath`, `hasEmptyPath`, and `hasScheme` properties.

* `dart:developer`
  * New `log` function to transmit logging events to Observatory.

* `dart:html`
  * `NodeTreeSanitizer` added the `const trusted` field. It can be used
    instead of defining a `NullTreeSanitizer` class when calling
    `setInnerHtml` or other methods that create DOM from text. It is
    also more efficient, skipping the creation of a `DocumentFragment`.

* `dart:io`
  * Added two new file modes, `WRITE_ONLY` and `WRITE_ONLY_APPEND` for
    opening a file write only.
    [eaeecf2](https://github.com/dart-lang/sdk/commit/eaeecf2ed13ba6c7fbfd653c3c592974a7120960)
  * Change stdout/stderr to binary mode on Windows.
    [4205b29](https://github.com/dart-lang/sdk/commit/4205b2997e01f2cea8e2f44c6f46ed6259ab7277)

* `dart:isolate`
  * Added `onError`, `onExit` and `errorsAreFatal` parameters to
    `Isolate.spawnUri`.

* `dart:mirrors`
  * `InstanceMirror.delegate` moved up to `ObjectMirror`.
  * Fix InstanceMirror.getField optimization when the selector is an operator.
  * Fix reflective NoSuchMethodErrors to match their non-reflective
    counterparts when due to argument mismatches. (VM only)

### Tool changes

* Documentation tools

  * `dartdoc` is now the default tool to generate static HTML for API docs.
    [Learn more](https://pub.dartlang.org/packages/dartdoc).

  * `docgen` and `dartdocgen` have been deprecated. Currently plan is to remove
    them in 1.13.

* Formatter (`dartfmt`)

  * Over 50 bugs fixed.

  * Optimized line splitter is much faster and produces better output on
    complex code.

* Observatory
  * Allocation profiling.

  * New feature to display output from logging.

  * Heap snapshot analysis works for 64-bit VMs.

  * Improved ability to inspect typed data, regex and compiled code.

  * Ability to break on all or uncaught exceptions from Observatory's debugger.

  * Ability to set closure-specific breakpoints.

  * 'anext' - step past await/yield.

  * Preserve when a variable has been expanded/unexpanded in the debugger.

  * Keep focus on debugger input box whenever possible.

  * Echo stdout/stderr in the Observatory debugger.  Standalone-only so far.

  * Minor fixes to service protocol documentation.

* Pub

  * **Breaking:** various commands that previously ran `pub get` implicitly no
    longer do so. Instead, they merely check to make sure the ".packages" file
    is newer than the pubspec and the lock file, and fail if it's not.

  * Added support for `--verbosity=error` and `--verbosity=warning`.

  * `pub serve` now collapses multiple GET requests into a single line of
    output. For full output, use `--verbose`.

  * `pub deps` has improved formatting for circular dependencies on the
    entrypoint package.

  * `pub run` and `pub global run`

    * **Breaking:** to match the behavior of the Dart VM, executables no longer
      run in checked mode by default. A `--checked` flag has been added to run
      them in checked mode manually.

    * Faster start time for executables that don't import transformed code.

    * Binstubs for globally-activated executables are now written in the system
      encoding, rather than always in `UTF-8`. To update existing executables,
      run `pub cache repair`.

  * `pub get` and `pub upgrade`

    * Pub will now generate a ".packages" file in addition to the "packages"
      directory when running `pub get` or similar operations, per the
      [package spec proposal][]. Pub now has a `--no-package-symlinks` flag that
      will stop "packages" directories from being generated at all.

    * An issue where HTTP requests were sometimes made even though `--offline`
      was passed has been fixed.

    * A bug with `--offline` that caused an unhelpful error message has been
      fixed.

    * Pub will no longer time out when a package takes a long time to download.

  * `pub publish`

    * Pub will emit a non-zero exit code when it finds a violation while
      publishing.

    * `.gitignore` files will be respected even if the package isn't at the top
      level of the Git repository.

  * Barback integration

    * A crashing bug involving transformers that only apply to non-public code
      has been fixed.

    * A deadlock caused by declaring transformer followed by a lazy transformer
      (such as the built-in `$dart2js` transformer) has been fixed.

    * A stack overflow caused by a transformer being run multiple times on the
      package that defines it has been fixed.

    * A transformer that tries to read a non-existent asset in another package
      will now be re-run if that asset is later created.

[package spec proposal]: https://github.com/lrhn/dep-pkgspec

### VM Service Protocol Changes

* **BREAKING** The service protocol now sends JSON-RPC 2.0-compatible
  server-to-client events. To reflect this, the service protocol version is
  now 2.0.

* The service protocol now includes a `"jsonrpc"` property in its responses, as
  opposed to `"json-rpc"`.

* The service protocol now properly handles requests with non-string ids.
  Numeric ids are no longer converted to strings, and null ids now don't produce
  a response.

* Some RPCs that didn't include a `"jsonrpc"` property in their responses now
  include one.

## 1.11.2 - 2015-08-03

### Core library changes

* Fix a bug where `WebSocket.close()` would crash if called after
  `WebSocket.cancel()`.

## 1.11.1 - 2015-07-02

### Tool changes

* Pub will always load Dart SDK assets from the SDK whose `pub` executable was
  run, even if a `DART_SDK` environment variable is set.

## 1.11.0 - 2015-06-25

### Core library changes

* `dart:core`
  * `Iterable` added an `empty` constructor.
    [dcf0286](https://github.com/dart-lang/sdk/commit/dcf0286f5385187a68ce9e66318d3bf19abf454b)
  * `Iterable` can now be extended directly. An alternative to extending
    `IterableBase` from `dart:collection`.
  * `List` added an `unmodifiable` constructor.
    [r45334](https://code.google.com/p/dart/source/detail?r=45334)
  * `Map` added an `unmodifiable` constructor.
    [r45733](https://code.google.com/p/dart/source/detail?r=45733)
  * `int` added a `gcd` method.
    [a192ef4](https://github.com/dart-lang/sdk/commit/a192ef4acb95fad1aad1887f59eed071eb5e8201)
  * `int` added a `modInverse` method.
    [f6f338c](https://github.com/dart-lang/sdk/commit/f6f338ce67eb8801b350417baacf6d3681b26002)
  * `StackTrace` added a `fromString` constructor.
    [68dd6f6](https://github.com/dart-lang/sdk/commit/68dd6f6338e63d0465041d662e778369c02c2ce6)
  * `Uri` added a `directory` constructor.
    [d8dbb4a](https://github.com/dart-lang/sdk/commit/d8dbb4a60f5e8a7f874c2a4fbf59eaf1a39f4776)
  * List iterators may not throw `ConcurrentModificationError` as eagerly in
    release mode. In checked mode, the modification check is still as eager
    as possible.
    [r45198](https://github.com/dart-lang/sdk/commit/5a79c03)

* `dart:developer` - **NEW**
  * Replaces the deprecated `dart:profiler` library.
  * Adds new functions `debugger` and `inspect`.
    [6e42aec](https://github.com/dart-lang/sdk/blob/6e42aec4f64cf356dde7bad9426e07e0ea5b58d5/sdk/lib/developer/developer.dart)

* `dart:io`
  * `FileSystemEntity` added a `uri` property.
    [8cf32dc](https://github.com/dart-lang/sdk/commit/8cf32dc1a1664b516e57f804524e46e55fae88b2)
  * `Platform` added a `static resolvedExecutable` property.
    [c05c8c6](https://github.com/dart-lang/sdk/commit/c05c8c66069db91cc2fd48691dfc406c818d411d)

* `dart:html`
  * `Element` methods, `appendHtml` and `insertAdjacentHtml` now take `nodeValidator`
    and `treeSanitizer` parameters, and the inputs are consistently
    sanitized.
    [r45818 announcement](https://groups.google.com/a/dartlang.org/forum/#!topic/announce/GVO7EAcPi6A)

* `dart:isolate`
  * **BREAKING** The positional `priority` parameter of `Isolate.ping` and `Isolate.kill` is
    now a named parameter named `priority`.
  * **BREAKING** Removed the `Isolate.AS_EVENT` priority.
  * `Isolate` methods `ping` and `addOnExitListener` now have a named parameter
    `response`.
    [r45092](https://github.com/dart-lang/sdk/commit/1b208bd)
  * `Isolate.spawnUri` added a named argument `checked`.
  * Remove the experimental state of the API.

* `dart:profiler` - **DEPRECATED**
  * This library will be removed in 1.12. Use `dart:developer` instead.

### Tool changes

* This is the first release that does not include the Eclipse-based
  **Dart Editor**.
  See [dartlang.org/tools](https://www.dartlang.org/tools/) for alternatives.
* This is the last release that ships the (unsupported)
  dart2dart (aka `dart2js --output-type=dart`) utility as part
  of dart2js

## 1.10.0 – 2015-04-29

### Core library changes

* `dart:convert`
  * **POTENTIALLY BREAKING** Fix behavior of `HtmlEscape`. It no longer escapes
  no-break space (U+00A0) anywhere or forward slash (`/`, `U+002F`) in element
  context. Slash is still escaped using `HtmlEscapeMode.UNKNOWN`.
  [r45003](https://github.com/dart-lang/sdk/commit/8b8223d),
  [r45153](https://github.com/dart-lang/sdk/commit/8a5d049),
  [r45189](https://github.com/dart-lang/sdk/commit/3c39ad2)

* `dart:core`
  * `Uri.parse` added `start` and `end` positional arguments.

* `dart:html`
  * **POTENTIALLY BREAKING** `CssClassSet` method arguments must now be 'tokens', i.e. non-empty
  strings with no white-space characters. The implementation was incorrect for
  class names containing spaces. The fix is to forbid spaces and provide a
  faster implementation.
  [Announcement](https://groups.google.com/a/dartlang.org/d/msg/announce/jmUI2XJHfC8/UZUCvJH3p2oJ)

* `dart:io`

  * `ProcessResult` now exposes a constructor.
  * `import` and `Isolate.spawnUri` now supports the
    [Data URI scheme](http://en.wikipedia.org/wiki/Data_URI_scheme) on the VM.

## Tool Changes

### pub

  * Running `pub run foo` within a package now runs the `foo` executable defined
    by the `foo` package. The previous behavior ran `bin/foo`. This makes it
    easy to run binaries in dependencies, for instance `pub run test`.

  * On Mac and Linux, signals sent to `pub run` and forwarded to the child
    command.

## 1.9.3 – 2015-04-14

This is a bug fix release which merges a number of commits from `bleeding_edge`.

* dart2js: Addresses as issue with minified Javascript output with CSP enabled -
  [r44453](https://code.google.com/p/dart/source/detail?r=44453)

* Editor: Fixes accidental updating of files in the pub cache during rename
  refactoring - [r44677](https://code.google.com/p/dart/source/detail?r=44677)

* Editor: Fix for
  [issue 23032](https://code.google.com/p/dart/issues/detail?id=23032)
  regarding skipped breakpoints on Windows -
  [r44824](https://code.google.com/p/dart/source/detail?r=44824)

* dart:mirrors: Fix `MethodMirror.source` when the method is on the first line
  in a script -
  [r44957](https://code.google.com/p/dart/source/detail?r=44957),
  [r44976](https://code.google.com/p/dart/source/detail?r=44976)

* pub: Fix for
  [issue 23084](https://code.google.com/p/dart/issues/detail?id=23084):
  Pub can fail to load transformers necessary for local development -
  [r44876](https://code.google.com/p/dart/source/detail?r=44876)

## 1.9.1 – 2015-03-25

### Language changes

* Support for `async`, `await`, `sync*`, `async*`, `yield`, `yield*`, and `await
  for`. See the [the language tour][async] for more details.

* Enum support is fully enabled. See [the language tour][enum] for more details.

[async]: https://www.dartlang.org/docs/dart-up-and-running/ch02.html#asynchrony
[enum]: https://www.dartlang.org/docs/dart-up-and-running/ch02.html#enums

### Tool changes

* The formatter is much more comprehensive and generates much more readable
  code. See [its tool page][dartfmt] for more details.

* The analysis server is integrated into the IntelliJ plugin and the Dart
  editor. This allows analysis to run out-of-process, so that interaction
  remains smooth even for large projects.

* Analysis supports more and better hints, including unused variables and unused
  private members.

[dartfmt]: https://www.dartlang.org/tools/dartfmt/

### Core library changes

#### Highlights

* There's a new model for shared server sockets with no need for a `Socket`
  reference.

* A new, much faster [regular expression engine][regexp].

* The Isolate API now works across the VM and `dart2js`.

[regexp]: http://news.dartlang.org/2015/02/irregexp-dart-vms-new-regexp.html

#### Details

For more information on any of these changes, see the corresponding
documentation on the [Dart API site](http://api.dartlang.org).

* `dart:async`:

  * `Future.wait` added a new named argument, `cleanUp`, which is a callback
    that releases resources allocated by a successful `Future`.

  * The `SynchronousStreamController` class was added as an explicit name for
    the type returned when the `sync` argument is passed to `new
    StreamController`.

* `dart:collection`: The `new SplayTreeSet.from(Iterable)` constructor was
  added.

* `dart:convert`: `Utf8Encoder.convert` and `Utf8Decoder.convert` added optional
  `start` and `end` arguments.

* `dart:core`:

  * `RangeError` added new static helper functions: `checkNotNegative`,
    `checkValidIndex`, `checkValidRange`, and `checkValueInInterval`.

  * `int` added the `modPow` function.

  * `String` added the `replaceFirstMapped` and `replaceRange` functions.

* `dart:io`:

  * Support for locking files to prevent concurrent modification was added. This
    includes the `File.lock`, `File.lockSync`, `File.unlock`, and
    `File.unlockSync` functions as well as the `FileLock` class.

  * Support for starting detached processes by passing the named `mode` argument
    (a `ProcessStartMode`) to `Process.start`. A process can be fully attached,
    fully detached, or detached except for its standard IO streams.

  * `HttpServer.bind` and `HttpServer.bindSecure` added the `v6Only` named
    argument. If this is true, only IPv6 connections will be accepted.

  * `HttpServer.bind`, `HttpServer.bindSecure`, `ServerSocket.bind`,
    `RawServerSocket.bind`, `SecureServerSocket.bind` and
    `RawSecureServerSocket.bind` added the `shared` named argument. If this is
    true, multiple servers or sockets in the same Dart process may bind to the
    same address, and incoming requests will automatically be distributed
    between them.

  * **Deprecation:** the experimental `ServerSocketReference` and
    `RawServerSocketReference` classes, as well as getters that returned them,
    are marked as deprecated. The `shared` named argument should be used
    instead. These will be removed in Dart 1.10.

  * `Socket.connect` and `RawSocket.connect` added the `sourceAddress` named
    argument, which specifies the local address to bind when making a
    connection.

  * The static `Process.killPid` method was added to kill a process with a given
    PID.

  * `Stdout` added the `nonBlocking` instance property, which returns a
    non-blocking `IOSink` that writes to standard output.

* `dart:isolate`:

  * The static getter `Isolate.current` was added.

  * The `Isolate` methods `addOnExitListener`, `removeOnExitListener`,
    `setErrorsFatal`, `addOnErrorListener`, and `removeOnErrorListener` now work
    on the VM.

  * Isolates spawned via `Isolate.spawn` now allow most objects, including
    top-level and static functions, to be sent between them.

## 1.8.5 – 2015-01-21

* Code generation for SIMD on ARM and ARM64 is fixed.

* A possible crash on MIPS with newer GCC toolchains has been prevented.

* A segfault when using `rethrow` was fixed ([issue 21795][]).

[issue 21795]: https://code.google.com/p/dart/issues/detail?id=21795

## 1.8.3 – 2014-12-10

* Breakpoints can be set in the Editor using file suffixes ([issue 21280][]).

* IPv6 addresses are properly handled by `HttpClient` in `dart:io`, fixing a
  crash in pub ([issue 21698][]).

* Issues with the experimental `async`/`await` syntax have been fixed.

* Issues with a set of number operations in the VM have been fixed.

* `ListBase` in `dart:collection` always returns an `Iterable` with the correct
  type argument.

[issue 21280]: https://code.google.com/p/dart/issues/detail?id=21280
[issue 21698]: https://code.google.com/p/dart/issues/detail?id=21698

## 1.8.0 – 2014-11-28

* `dart:collection`: `SplayTree` added the `toSet` function.

* `dart:convert`: The `JsonUtf8Encoder` class was added.

* `dart:core`:

  * The `IndexError` class was added for errors caused by an index being outside
    its expected range.

  * The `new RangeError.index` constructor was added. It forwards to `new
    IndexError`.

  * `RangeError` added three new properties. `invalidProperty` is the value that
    caused the error, and `start` and `end` are the minimum and maximum values
    that the value is allowed to assume.

  * `new RangeError.value` and `new RangeError.range` added an optional
    `message` argument.

  * The `new String.fromCharCodes` constructor added optional `start` and `end`
    arguments.

* `dart:io`:

  * Support was added for the [Application-Layer Protocol Negotiation][alpn]
    extension to the TLS protocol for both the client and server.

  * `SecureSocket.connect`, `SecureServerSocket.bind`,
    `RawSecureSocket.connect`, `RawSecureSocket.secure`,
    `RawSecureSocket.secureServer`, and `RawSecureServerSocket.bind` added a
    `supportedProtocols` named argument for protocol negotiation.

  * `RawSecureServerSocket` added a `supportedProtocols` field.

  * `RawSecureSocket` and `SecureSocket` added a `selectedProtocol` field which
    contains the protocol selected during protocol negotiation.

[alpn]: https://tools.ietf.org/html/rfc7301

## 1.7.0 – 2014-10-15

### Tool changes

* `pub` now generates binstubs for packages that are globally activated so that
  they can be put on the user's `PATH` and used as normal executables. See the
  [`pub global activate` documentation][pub global activate].

* When using `dart2js`, deferred loading now works with multiple Dart apps on
  the same page.

[pub global activate]: https://www.dartlang.org/tools/pub/cmd/pub-global.html#running-a-script-from-your-path

### Core library changes

* `dart:async`: `Zone`, `ZoneDelegate`, and `ZoneSpecification` added the
  `errorCallback` function, which allows errors that have been programmatically
  added to a `Future` or `Stream` to be intercepted.

* `dart:io`:

  * **Breaking change:** `HttpClient.close` must be called for all clients or
    they will keep the Dart process alive until they time out. This fixes the
    handling of persistent connections. Previously, the client would shut down
    immediately after a request.

  * **Breaking change:** `HttpServer` no longer compresses all traffic by
    default. The new `autoCompress` property can be set to `true` to re-enable
    compression.

* `dart:isolate`: `Isolate.spawnUri` added the optional `packageRoot` argument,
  which controls how it resolves `package:` URIs.<|MERGE_RESOLUTION|>--- conflicted
+++ resolved
@@ -1,23 +1,3 @@
-<<<<<<< HEAD
-=======
-## 2.0.0-dev.XX.0
-(Add new changes here, and they will be copied to the
- change section for the next dev version)
-
-### Language
-
-#### Strong Mode
-
-### Dart VM
-
-### Tool Changes
-
-#### Pub
-
-#### Other Tools
-
-### Core library changes
-
 ## 2.0.0-dev.62.0
 
 ### Language
@@ -72,7 +52,6 @@
     previously used only for `packages/` directory resolution. That style
     of resolution is no longer supported in dart 2.
 
->>>>>>> baef7923
 ## 2.0.0-dev.61.0
 
 ### Dart VM
