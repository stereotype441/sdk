## 1.14.0

### Core library changes
* `dart:convert`
  * `Base64Decoder.convert` now takes optional `start` and `end` parameters.

* `dart:core`
  * Added `Uri.data` getter for `data:` URIs, and `UriData` class for the
    return type.
  * Added `growable` parameter to `List.filled` constructor.

* `dart:math`
  * `Random` added a `secure` constructor returning a cryptographically secure
    random generator which reads from the entropy source provided by the
    embedder for every generated random value.

* `dart:io`
  * `Platform` added an `isiOS` getter and `Platform.operatingSystem` may now
    return `ios`.

## 1.13.0 - 2015-11-18

### Core library changes
* `dart:async`
  * `StreamController` added getters for `onListen`, `onPause`, and `onResume`
    with the corresponding new `typedef void ControllerCallback()`.
  * `StreamController` added a getter for `onCancel` with the corresponding
    new `typedef ControllerCancelCallback()`;
  * `StreamTransformer` instances created with `fromHandlers` with no
    `handleError` callback now forward stack traces along with errors to the
    resulting streams.

* `dart:convert`
  * Added support for Base-64 encoding and decoding.
    * Added new classes `Base64Codec`, `Base64Encoder`, and `Base64Decoder`.
    * Added new top-level `const Base64Codec BASE64`.

* `dart:core`
  * `Uri` added `removeFragment` method.
  * `String.allMatches` (implementing `Pattern.allMatches`) is now lazy,
    as all `allMatches` implementations are intended to be.
  * `Resource` is deprecated, and will be removed in a future release.
<<<<<<< HEAD
=======

* `dart:developer`
  * Added `Timeline` class for interacting with Observatory's timeline feature.
  * Added `ServiceExtensionHandler`, `ServiceExtensionResponse`, and `registerExtension` which enable developers to provide their own VM service protocol extensions.

* `dart:html`, `dart:indexed_db`, `dart:svg`, `dart:web_audio`, `dart:web_gl`, `dart:web_sql`
  * The return type of some APIs changed from `double` to `num`. Dartium is now
    using
    JS interop for most operations. JS does not distinguish between numeric
    types, and will return a number as an int if it fits in an int. This will
    mostly cause an error if you assign to something typed `double` in
    checked mode. You may
    need to insert a `toDouble()` call or accept `num`. Examples of APIs that
    are affected include `Element.getBoundingClientRect` and
    `TextMetrics.width`.
>>>>>>> d9397d8a

* `dart:developer`
  * Added `Timeline` class for interacting with Observatory's timeline feature.
  * Added `ServiceExtensionHandler`, `ServiceExtensionResponse`, and `registerExtension` which enable developers to provide their own VM service protocol extensions.
  
* `dart:io`
  * **Breaking:** Secure networking has changed, replacing the NSS library
    with the BoringSSL library. `SecureSocket`, `SecureServerSocket`,
    `RawSecureSocket`,`RawSecureServerSocket`, `HttpClient`, and `HttpServer`
    now all use a `SecurityContext` object which contains the certificates
    and keys used for secure TLS (SSL) networking.

    This is a breaking change for server applications and for some client
    applications. Certificates and keys are loaded into the `SecurityContext`
    from PEM files, instead of from an NSS certificate database. Information
    about how to change applications that use secure networking is at
    https://www.dartlang.org/server/tls-ssl.html

  * `HttpClient` no longer sends URI fragments in the request. This is not
    allowed by the HTTP protocol.
    The `HttpServer` still gracefully receives fragments, but discards them
    before delivering the request.
  * To allow connections to be accepted on the same port across different
    isolates, set the `shared` argument to `true` when creating server socket
    and `HttpServer` instances.
    * The deprecated `ServerSocketReference` and `RawServerSocketReference`
      classes have been removed.
    * The corresponding `reference` properties on `ServerSocket` and
      `RawServerSocket` have been removed.

* `dart:isolate`
  * `spawnUri` added an `environment` named argument.

### Tool changes

* `dart2js` and Dartium now support improved Javascript Interoperability via the
  [js package](https://pub.dartlang.org/packages/js).

* `docgen` and `dartdocgen` no longer ship in the SDK. The `docgen` sources have
   been removed from the repository.

* This is the last release to ship the VM's "legacy debug protocol".
  We intend to remove the legacy debug protocol in Dart VM 1.14.

* The VM's Service Protocol has been updated to version 3.0 to take care
  of a number of issues uncovered by the first few non-observatory
  clients.  This is a potentially breaking change for clients.

<<<<<<< HEAD
=======
* Dartium has been substantially changed. Rather than using C++ calls into
  Chromium internals for DOM operations it now uses JS interop.
  The DOM objects in `dart:html` and related libraries now wrap
  a JavaScript object and delegate operations to it. This should be
  mostly transparent to users. However, performance and memory characteristics
  may be different from previous versions. There may be some changes in which
  DOM objects are wrapped as Dart objects. For example, if you get a reference
  to a Window object, even through JS interop, you will always see it as a
  Dart Window, even when used cross-frame. We expect the change to using
  JS interop will make it much simpler to update to new Chrome versions.

>>>>>>> d9397d8a
## 1.12.2 - 2015-10-21

### Core library changes

* `dart:io`

  * A memory leak in creation of Process objects is fixed.

## 1.12.1 - 2015-09-08

### Tool changes

* Pub

  * Pub will now respect `.gitignore` when validating a package before it's
    published. For example, if a `LICENSE` file exists but is ignored, that is
    now an error.

  * If the package is in a subdirectory of a Git repository and the entire
    subdirectory is ignored with `.gitignore`, pub will act as though nothing
    was ignored instead of uploading an empty package.

  * The heuristics for determining when `pub get` needs to be run before various
    commands have been improved. There should no longer be false positives when
    non-dependency sections of the pubspec have been modified.

## 1.12.0 - 2015-08-31

### Language changes

* Null-aware operators
    * `??`: if null operator. `expr1 ?? expr2` evaluates to `expr1` if
      not `null`, otherwise `expr2`.
    * `??=`: null-aware assignment. `v ??= expr` causes `v` to be assigned
      `expr` only if `v` is `null`.
    * `x?.p`: null-aware access. `x?.p` evaluates to `x.p` if `x` is not
      `null`, otherwise evaluates to `null`.
    * `x?.m()`: null-aware method invocation. `x?.m()` invokes `m` only
      if `x` is not `null`.

### Core library changes

* `dart:async`
  * `StreamController` added setters for the `onListen`, `onPause`, `onResume`
    and `onCancel` callbacks.

* `dart:convert`
  * `LineSplitter` added a `split` static method returning an `Iterable`.

* `dart:core`
  * `Uri` class now perform path normalization when a URI is created.
    This removes most `..` and `.` sequences from the URI path.
    Purely relative paths (no scheme or authority) are allowed to retain
    some leading "dot" segments.
    Also added `hasAbsolutePath`, `hasEmptyPath`, and `hasScheme` properties.

* `dart:developer`
  * New `log` function to transmit logging events to Observatory.

* `dart:html`
  * `NodeTreeSanitizer` added the `const trusted` field. It can be used
    instead of defining a `NullTreeSanitizer` class when calling
    `setInnerHtml` or other methods that create DOM from text. It is
    also more efficient, skipping the creation of a `DocumentFragment`.

* `dart:io`
  * Added two new file modes, `WRITE_ONLY` and `WRITE_ONLY_APPEND` for
    opening a file write only.
    [eaeecf2](https://github.com/dart-lang/sdk/commit/eaeecf2ed13ba6c7fbfd653c3c592974a7120960)
  * Change stdout/stderr to binary mode on Windows.
    [4205b29](https://github.com/dart-lang/sdk/commit/4205b2997e01f2cea8e2f44c6f46ed6259ab7277)

* `dart:isolate`
  * Added `onError`, `onExit` and `errorsAreFatal` parameters to
    `Isolate.spawnUri`.

* `dart:mirrors`
  * `InstanceMirror.delegate` moved up to `ObjectMirror`.
  * Fix InstanceMirror.getField optimization when the selector is an operator.
  * Fix reflective NoSuchMethodErrors to match their non-reflective
    counterparts when due to argument mismatches. (VM only)

### Tool changes

* Documentation tools

  * `dartdoc` is now the default tool to generate static HTML for API docs.
    [Learn more](https://pub.dartlang.org/packages/dartdoc).

  * `docgen` and `dartdocgen` have been deprecated. Currently plan is to remove
    them in 1.13.

* Formatter (`dartfmt`)

  * Over 50 bugs fixed.

  * Optimized line splitter is much faster and produces better output on
    complex code.

* Observatory
  * Allocation profiling.

  * New feature to display output from logging.

  * Heap snapshot analysis works for 64-bit VMs.

  * Improved ability to inspect typed data, regex and compiled code.

  * Ability to break on all or uncaught exceptions from Observatory's debugger.

  * Ability to set closure-specific breakpoints.

  * 'anext' - step past await/yield.

  * Preserve when a variable has been expanded/unexpanded in the debugger.

  * Keep focus on debugger input box whenever possible.

  * Echo stdout/stderr in the Observatory debugger.  Standalone-only so far.

  * Minor fixes to service protocol documentation.

* Pub

  * **Breaking:** various commands that previously ran `pub get` implicitly no
    longer do so. Instead, they merely check to make sure the ".packages" file
    is newer than the pubspec and the lock file, and fail if it's not.

  * Added support for `--verbosity=error` and `--verbosity=warning`.

  * `pub serve` now collapses multiple GET requests into a single line of
    output. For full output, use `--verbose`.

  * `pub deps` has improved formatting for circular dependencies on the
    entrypoint package.

  * `pub run` and `pub global run`

    * **Breaking:** to match the behavior of the Dart VM, executables no longer
      run in checked mode by default. A `--checked` flag has been added to run
      them in checked mode manually.

    * Faster start time for executables that don't import transformed code.

    * Binstubs for globally-activated executables are now written in the system
      encoding, rather than always in `UTF-8`. To update existing executables,
      run `pub cache repair`.

  * `pub get` and `pub upgrade`

    * Pub will now generate a ".packages" file in addition to the "packages"
      directory when running `pub get` or similar operations, per the
      [package spec proposal][]. Pub now has a `--no-package-symlinks` flag that
      will stop "packages" directories from being generated at all.

    * An issue where HTTP requests were sometimes made even though `--offline`
      was passed has been fixed.

    * A bug with `--offline` that caused an unhelpful error message has been
      fixed.

    * Pub will no longer time out when a package takes a long time to download.

  * `pub publish`

    * Pub will emit a non-zero exit code when it finds a violation while
      publishing.

    * `.gitignore` files will be respected even if the package isn't at the top
      level of the Git repository.

  * Barback integration

    * A crashing bug involving transformers that only apply to non-public code
      has been fixed.

    * A deadlock caused by declaring transformer followed by a lazy transformer
      (such as the built-in `$dart2js` transformer) has been fixed.

    * A stack overflow caused by a transformer being run multiple times on the
      package that defines it has been fixed.

    * A transformer that tries to read a non-existent asset in another package
      will now be re-run if that asset is later created.

[package spec proposal]: https://github.com/lrhn/dep-pkgspec

### VM Service Protocol Changes

* **BREAKING** The service protocol now sends JSON-RPC 2.0-compatible
  server-to-client events. To reflect this, the service protocol version is
  now 2.0.

* The service protocol now includes a `"jsonrpc"` property in its responses, as
  opposed to `"json-rpc"`.

* The service protocol now properly handles requests with non-string ids.
  Numeric ids are no longer converted to strings, and null ids now don't produce
  a response.

* Some RPCs that didn't include a `"jsonrpc"` property in their responses now
  include one.

## 1.11.2 - 2015-08-03

### Core library changes

* Fix a bug where `WebSocket.close()` would crash if called after
  `WebSocket.cancel()`.

## 1.11.1 - 2015-07-02

### Tool changes

* Pub will always load Dart SDK assets from the SDK whose `pub` executable was
  run, even if a `DART_SDK` environment variable is set.

## 1.11.0 - 2015-06-25

### Core library changes

* `dart:core`
  * `Iterable` added an `empty` constructor.
    [dcf0286](https://github.com/dart-lang/sdk/commit/dcf0286f5385187a68ce9e66318d3bf19abf454b)
  * `Iterable` can now be extended directly. An alternative to extending
    `IterableBase` from `dart:collection`.
  * `List` added an `unmodifiable` constructor.
    [r45334](https://code.google.com/p/dart/source/detail?r=45334)
  * `Map` added an `unmodifiable` constructor.
    [r45733](https://code.google.com/p/dart/source/detail?r=45733)
  * `int` added a `gcd` method.
    [a192ef4](https://github.com/dart-lang/sdk/commit/a192ef4acb95fad1aad1887f59eed071eb5e8201)
  * `int` added a `modInverse` method.
    [f6f338c](https://github.com/dart-lang/sdk/commit/f6f338ce67eb8801b350417baacf6d3681b26002)
  * `StackTrace` added a `fromString` constructor.
    [68dd6f6](https://github.com/dart-lang/sdk/commit/68dd6f6338e63d0465041d662e778369c02c2ce6)
  * `Uri` added a `directory` constructor.
    [d8dbb4a](https://github.com/dart-lang/sdk/commit/d8dbb4a60f5e8a7f874c2a4fbf59eaf1a39f4776)
  * List iterators may not throw `ConcurrentModificationError` as eagerly in
    release mode. In checked mode, the modification check is still as eager
    as possible.
    [r45198](https://github.com/dart-lang/sdk/commit/5a79c03)

* `dart:developer` - **NEW**
  * Replaces the deprecated `dart:profiler` library.
  * Adds new functions `debugger` and `inspect`.
    [6e42aec](https://github.com/dart-lang/sdk/blob/6e42aec4f64cf356dde7bad9426e07e0ea5b58d5/sdk/lib/developer/developer.dart)

* `dart:io`
  * `FileSystemEntity` added a `uri` property.
    [8cf32dc](https://github.com/dart-lang/sdk/commit/8cf32dc1a1664b516e57f804524e46e55fae88b2)
  * `Platform` added a `static resolvedExecutable` property.
    [c05c8c6](https://github.com/dart-lang/sdk/commit/c05c8c66069db91cc2fd48691dfc406c818d411d)

* `dart:html`
  * `Element` methods, `appendHtml` and `insertAdjacentHtml` now take `nodeValidator`
    and `treeSanitizer` parameters, and the inputs are consistently
    sanitized.
    [r45818 announcement](https://groups.google.com/a/dartlang.org/forum/#!topic/announce/GVO7EAcPi6A)

* `dart:isolate`
  * **BREAKING** The positional `priority` parameter of `Isolate.ping` and `Isolate.kill` is
    now a named parameter named `priority`.
  * **BREAKING** Removed the `Isolate.AS_EVENT` priority.
  * `Isolate` methods `ping` and `addOnExitListener` now have a named parameter
    `response`.
    [r45092](https://github.com/dart-lang/sdk/commit/1b208bd)
  * `Isolate.spawnUri` added a named argument `checked`.
  * Remove the experimental state of the API.

* `dart:profiler` - **DEPRECATED**
  * This library will be removed in 1.12. Use `dart:developer` instead.

### Tool changes

* This is the first release that does not include the Eclipse-based
  **Dart Editor**.
  See [dartlang.org/tools](https://www.dartlang.org/tools/) for alternatives.
* This is the last release that ships the (unsupported)
  dart2dart (aka `dart2js --output-type=dart`) utility as part
  of dart2js

## 1.10.0 – 2015-04-29

### Core library changes

* `dart:convert`
  * **POTENTIALLY BREAKING** Fix behavior of `HtmlEscape`. It no longer escapes
  no-break space (U+00A0) anywhere or forward slash (`/`, `U+002F`) in element
  context. Slash is still escaped using `HtmlEscapeMode.UNKNOWN`.
  [r45003](https://github.com/dart-lang/sdk/commit/8b8223d),
  [r45153](https://github.com/dart-lang/sdk/commit/8a5d049),
  [r45189](https://github.com/dart-lang/sdk/commit/3c39ad2)

* `dart:core`
  * `Uri.parse` added `start` and `end` positional arguments.

* `dart:html`
  * **POTENTIALLY BREAKING** `CssClassSet` method arguments must now be 'tokens', i.e. non-empty
  strings with no white-space characters. The implementation was incorrect for
  class names containing spaces. The fix is to forbid spaces and provide a
  faster implementation.
  [Announcement](https://groups.google.com/a/dartlang.org/d/msg/announce/jmUI2XJHfC8/UZUCvJH3p2oJ)

* `dart:io`

  * `ProcessResult` now exposes a constructor.
  * `import` and `Isolate.spawnUri` now supports the
    [Data URI scheme](http://en.wikipedia.org/wiki/Data_URI_scheme) on the VM.

## Tool Changes

### pub

  * Running `pub run foo` within a package now runs the `foo` executable defined
    by the `foo` package. The previous behavior ran `bin/foo`. This makes it
    easy to run binaries in dependencies, for instance `pub run test`.

  * On Mac and Linux, signals sent to `pub run` and forwarded to the child
    command.

## 1.9.3 – 2015-04-14

This is a bug fix release which merges a number of commits from `bleeding_edge`.

* dart2js: Addresses as issue with minified Javascript output with CSP enabled -
  [r44453](https://code.google.com/p/dart/source/detail?r=44453)

* Editor: Fixes accidental updating of files in the pub cache during rename
  refactoring - [r44677](https://code.google.com/p/dart/source/detail?r=44677)

* Editor: Fix for
  [issue 23032](https://code.google.com/p/dart/issues/detail?id=23032)
  regarding skipped breakpoints on Windows -
  [r44824](https://code.google.com/p/dart/source/detail?r=44824)

* dart:mirrors: Fix `MethodMirror.source` when the method is on the first line
  in a script -
  [r44957](https://code.google.com/p/dart/source/detail?r=44957),
  [r44976](https://code.google.com/p/dart/source/detail?r=44976)

* pub: Fix for
  [issue 23084](https://code.google.com/p/dart/issues/detail?id=23084):
  Pub can fail to load transformers necessary for local development -
  [r44876](https://code.google.com/p/dart/source/detail?r=44876)

## 1.9.1 – 2015-03-25

### Language changes

* Support for `async`, `await`, `sync*`, `async*`, `yield`, `yield*`, and `await
  for`. See the [the language tour][async] for more details.

* Enum support is fully enabled. See [the language tour][enum] for more details.

[async]: https://www.dartlang.org/docs/dart-up-and-running/ch02.html#asynchrony
[enum]: https://www.dartlang.org/docs/dart-up-and-running/ch02.html#enums

### Tool changes

* The formatter is much more comprehensive and generates much more readable
  code. See [its tool page][dartfmt] for more details.

* The analysis server is integrated into the IntelliJ plugin and the Dart
  editor. This allows analysis to run out-of-process, so that interaction
  remains smooth even for large projects.

* Analysis supports more and better hints, including unused variables and unused
  private members.

[dartfmt]: https://www.dartlang.org/tools/dartfmt/

### Core library changes

#### Highlights

* There's a new model for shared server sockets with no need for a `Socket`
  reference.

* A new, much faster [regular expression engine][regexp].

* The Isolate API now works across the VM and `dart2js`.

[regexp]: http://news.dartlang.org/2015/02/irregexp-dart-vms-new-regexp.html

#### Details

For more information on any of these changes, see the corresponding
documentation on the [Dart API site](http://api.dartlang.org).

* `dart:async`:

  * `Future.wait` added a new named argument, `cleanUp`, which is a callback
    that releases resources allocated by a successful `Future`.

  * The `SynchronousStreamController` class was added as an explicit name for
    the type returned when the `sync` argument is passed to `new
    StreamController`.

* `dart:collection`: The `new SplayTreeSet.from(Iterable)` constructor was
  added.

* `dart:convert`: `Utf8Encoder.convert` and `Utf8Decoder.convert` added optional
  `start` and `end` arguments.

* `dart:core`:

  * `RangeError` added new static helper functions: `checkNotNegative`,
    `checkValidIndex`, `checkValidRange`, and `checkValueInInterval`.

  * `int` added the `modPow` function.

  * `String` added the `replaceFirstMapped` and `replaceRange` functions.

* `dart:io`:

  * Support for locking files to prevent concurrent modification was added. This
    includes the `File.lock`, `File.lockSync`, `File.unlock`, and
    `File.unlockSync` functions as well as the `FileLock` class.

  * Support for starting detached processes by passing the named `mode` argument
    (a `ProcessStartMode`) to `Process.start`. A process can be fully attached,
    fully detached, or detached except for its standard IO streams.

  * `HttpServer.bind` and `HttpServer.bindSecure` added the `v6Only` named
    argument. If this is true, only IPv6 connections will be accepted.

  * `HttpServer.bind`, `HttpServer.bindSecure`, `ServerSocket.bind`,
    `RawServerSocket.bind`, `SecureServerSocket.bind` and
    `RawSecureServerSocket.bind` added the `shared` named argument. If this is
    true, multiple servers or sockets in the same Dart process may bind to the
    same address, and incoming requests will automatically be distributed
    between them.

  * **Deprecation:** the experimental `ServerSocketReference` and
    `RawServerSocketReference` classes, as well as getters that returned them,
    are marked as deprecated. The `shared` named argument should be used
    instead. These will be removed in Dart 1.10.

  * `Socket.connect` and `RawSocket.connect` added the `sourceAddress` named
    argument, which specifies the local address to bind when making a
    connection.

  * The static `Process.killPid` method was added to kill a process with a given
    PID.

  * `Stdout` added the `nonBlocking` instance property, which returns a
    non-blocking `IOSink` that writes to standard output.

* `dart:isolate`:

  * The static getter `Isolate.current` was added.

  * The `Isolate` methods `addOnExitListener`, `removeOnExitListener`,
    `setErrorsFatal`, `addOnErrorListener`, and `removeOnErrorListener` now work
    on the VM.

  * Isolates spawned via `Isolate.spawn` now allow most objects, including
    top-level and static functions, to be sent between them.

## 1.8.5 – 2015-01-21

* Code generation for SIMD on ARM and ARM64 is fixed.

* A possible crash on MIPS with newer GCC toolchains has been prevented.

* A segfault when using `rethrow` was fixed ([issue 21795][]).

[issue 21795]: https://code.google.com/p/dart/issues/detail?id=21795

## 1.8.3 – 2014-12-10

* Breakpoints can be set in the Editor using file suffixes ([issue 21280][]).

* IPv6 addresses are properly handled by `HttpClient` in `dart:io`, fixing a
  crash in pub ([issue 21698][]).

* Issues with the experimental `async`/`await` syntax have been fixed.

* Issues with a set of number operations in the VM have been fixed.

* `ListBase` in `dart:collection` always returns an `Iterable` with the correct
  type argument.

[issue 21280]: https://code.google.com/p/dart/issues/detail?id=21280
[issue 21698]: https://code.google.com/p/dart/issues/detail?id=21698

## 1.8.0 – 2014-11-28

* `dart:collection`: `SplayTree` added the `toSet` function.

* `dart:convert`: The `JsonUtf8Encoder` class was added.

* `dart:core`:

  * The `IndexError` class was added for errors caused by an index being outside
    its expected range.

  * The `new RangeError.index` constructor was added. It forwards to `new
    IndexError`.

  * `RangeError` added three new properties. `invalidProperty` is the value that
    caused the error, and `start` and `end` are the minimum and maximum values
    that the value is allowed to assume.

  * `new RangeError.value` and `new RangeError.range` added an optional
    `message` argument.

  * The `new String.fromCharCodes` constructor added optional `start` and `end`
    arguments.

* `dart:io`:

  * Support was added for the [Application-Layer Protocol Negotiation][alpn]
    extension to the TLS protocol for both the client and server.

  * `SecureSocket.connect`, `SecureServerSocket.bind`,
    `RawSecureSocket.connect`, `RawSecureSocket.secure`,
    `RawSecureSocket.secureServer`, and `RawSecureServerSocket.bind` added a
    `supportedProtocols` named argument for protocol negotiation.

  * `RawSecureServerSocket` added a `supportedProtocols` field.

  * `RawSecureSocket` and `SecureSocket` added a `selectedProtocol` field which
    contains the protocol selected during protocol negotiation.

[alpn]: https://tools.ietf.org/html/rfc7301

## 1.7.0 – 2014-10-15

### Tool changes

* `pub` now generates binstubs for packages that are globally activated so that
  they can be put on the user's `PATH` and used as normal executables. See the
  [`pub global activate` documentation][pub global activate].

* When using `dart2js`, deferred loading now works with multiple Dart apps on
  the same page.

[pub global activate]: https://www.dartlang.org/tools/pub/cmd/pub-global.html#running-a-script-from-your-path

### Core library changes

* `dart:async`: `Zone`, `ZoneDelegate`, and `ZoneSpecification` added the
  `errorCallback` function, which allows errors that have been programmatically
  added to a `Future` or `Stream` to be intercepted.

* `dart:io`:

  * **Breaking change:** `HttpClient.close` must be called for all clients or
    they will keep the Dart process alive until they time out. This fixes the
    handling of persistent connections. Previously, the client would shut down
    immediately after a request.

  * **Breaking change:** `HttpServer` no longer compresses all traffic by
    default. The new `autoCompress` property can be set to `true` to re-enable
    compression.

* `dart:isolate`: `Isolate.spawnUri` added the optional `packageRoot` argument,
  which controls how it resolves `package:` URIs.<|MERGE_RESOLUTION|>--- conflicted
+++ resolved
@@ -40,8 +40,6 @@
   * `String.allMatches` (implementing `Pattern.allMatches`) is now lazy,
     as all `allMatches` implementations are intended to be.
   * `Resource` is deprecated, and will be removed in a future release.
-<<<<<<< HEAD
-=======
 
 * `dart:developer`
   * Added `Timeline` class for interacting with Observatory's timeline feature.
@@ -57,12 +55,7 @@
     need to insert a `toDouble()` call or accept `num`. Examples of APIs that
     are affected include `Element.getBoundingClientRect` and
     `TextMetrics.width`.
->>>>>>> d9397d8a
-
-* `dart:developer`
-  * Added `Timeline` class for interacting with Observatory's timeline feature.
-  * Added `ServiceExtensionHandler`, `ServiceExtensionResponse`, and `registerExtension` which enable developers to provide their own VM service protocol extensions.
-  
+
 * `dart:io`
   * **Breaking:** Secure networking has changed, replacing the NSS library
     with the BoringSSL library. `SecureSocket`, `SecureServerSocket`,
@@ -106,8 +99,6 @@
   of a number of issues uncovered by the first few non-observatory
   clients.  This is a potentially breaking change for clients.
 
-<<<<<<< HEAD
-=======
 * Dartium has been substantially changed. Rather than using C++ calls into
   Chromium internals for DOM operations it now uses JS interop.
   The DOM objects in `dart:html` and related libraries now wrap
@@ -119,7 +110,6 @@
   Dart Window, even when used cross-frame. We expect the change to using
   JS interop will make it much simpler to update to new Chrome versions.
 
->>>>>>> d9397d8a
 ## 1.12.2 - 2015-10-21
 
 ### Core library changes
