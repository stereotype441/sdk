--- conflicted
+++ resolved
@@ -546,24 +546,6 @@
   WaveShaperNode createWaveShaper() =>
       _blink.BlinkAudioContext.instance.createWaveShaper_Callback_0_(this);
 
-<<<<<<< HEAD
-  Future _decodeAudioData(ByteBuffer audioData,
-      [AudioBufferCallback successCallback,
-      AudioBufferCallback errorCallback]) {
-    if (errorCallback != null) {
-      return _blink.BlinkAudioContext.instance.decodeAudioData_Callback_3_(
-          this, audioData, successCallback, errorCallback);
-    }
-    if (successCallback != null) {
-      return _blink.BlinkAudioContext.instance
-          .decodeAudioData_Callback_2_(this, audioData, successCallback);
-    }
-    return _blink.BlinkAudioContext.instance
-        .decodeAudioData_Callback_1_(this, audioData);
-  }
-
-=======
->>>>>>> 4d2c5977
   @DomName('AudioContext.resume')
   @DocsEditable()
   @Experimental() // untriaged
@@ -887,21 +869,12 @@
   AudioParam setTargetAtTime(num target, num time, num timeConstant) {
     if ((timeConstant is num) && (time is num) && (target is num)) {
       return _blink.BlinkAudioParam.instance
-<<<<<<< HEAD
           .setTargetAtTime_Callback_3_(this, target, time, timeConstant);
     }
     if ((timeConstant is num) && (time is num) && (target is num)) {
       return _blink.BlinkAudioParam.instance
           .setTargetAtTime_Callback_3_(this, target, time, timeConstant);
     }
-=======
-          .setTargetAtTime_Callback_3_(this, target, time, timeConstant);
-    }
-    if ((timeConstant is num) && (time is num) && (target is num)) {
-      return _blink.BlinkAudioParam.instance
-          .setTargetAtTime_Callback_3_(this, target, time, timeConstant);
-    }
->>>>>>> 4d2c5977
     throw new ArgumentError("Incorrect number or type of arguments");
   }
 
@@ -1411,11 +1384,7 @@
   @DomName('OfflineAudioContext.suspend')
   @DocsEditable()
   @Experimental() // untriaged
-<<<<<<< HEAD
-  Future suspend(num suspendTime) =>
-=======
   Future suspendFor(num suspendTime) =>
->>>>>>> 4d2c5977
       convertNativePromiseToDartFuture(_blink.BlinkOfflineAudioContext.instance
           .suspend_Callback_1_(this, suspendTime));
 }
