// Copyright (c) 2012, the Dart project authors.  Please see the AUTHORS file
// for details. All rights reserved. Use of this source code is governed by a
// BSD-style license that can be found in the LICENSE file.

// Patch file for the dart:isolate library.

import 'dart:uri';

/**
 * Called by the compiler to support switching
 * between isolates when we get a callback from the DOM.
 */
void _callInIsolate(_IsolateContext isolate, Function function) {
  isolate.eval(function);
  _globalState.topEventLoop.run();
}

/**
 * Called by the compiler to fetch the current isolate context.
 */
_IsolateContext _currentIsolate() => _globalState.currentContext;

/********************************************************
  Inserted from lib/isolate/dart2js/compiler_hooks.dart
 ********************************************************/

/**
 * Wrapper that takes the dart entry point and runs it within an isolate. The
 * dart2js compiler will inject a call of the form
 * [: startRootIsolate(main); :] when it determines that this wrapping
 * is needed. For single-isolate applications (e.g. hello world), this
 * call is not emitted.
 */
void startRootIsolate(entry) {
  _globalState = new _Manager();

  // Don't start the main loop again, if we are in a worker.
  if (_globalState.isWorker) return;
  final rootContext = new _IsolateContext();
  _globalState.rootContext = rootContext;
  _fillStatics(rootContext);

  // BUG(5151491): Setting currentContext should not be necessary, but
  // because closures passed to the DOM as event handlers do not bind their
  // isolate automatically we try to give them a reasonable context to live in
  // by having a "default" isolate (the first one created).
  _globalState.currentContext = rootContext;

  rootContext.eval(entry);
  _globalState.topEventLoop.run();
}

/********************************************************
  Inserted from lib/isolate/dart2js/isolateimpl.dart
 ********************************************************/

/**
 * Concepts used here:
 *
 * "manager" - A manager contains one or more isolates, schedules their
 * execution, and performs other plumbing on their behalf.  The isolate
 * present at the creation of the manager is designated as its "root isolate".
 * A manager may, for example, be implemented on a web Worker.
 *
 * [_Manager] - State present within a manager (exactly once, as a global).
 *
 * [_ManagerStub] - A handle held within one manager that allows interaction
 * with another manager.  A target manager may be addressed by zero or more
 * [_ManagerStub]s.
 *
 */

/**
 * A native object that is shared across isolates. This object is visible to all
 * isolates running under the same manager (either UI or background web worker).
 *
 * This is code that is intended to 'escape' the isolate boundaries in order to
 * implement the semantics of isolates in JavaScript. Without this we would have
 * been forced to implement more code (including the top-level event loop) in
 * JavaScript itself.
 */
// TODO(eub, sigmund): move the "manager" to be entirely in JS.
// Running any Dart code outside the context of an isolate gives it
// the change to break the isolate abstraction.
_Manager get _globalState => JS("_Manager", r"$globalState");
set _globalState(_Manager val) {
  JS("void", r"$globalState = #", val);
}

void _fillStatics(context) {
  JS("void", r"$globals = #.isolateStatics", context);
  JS("void", r"$static_init()");
}

ReceivePort _lazyPort;
patch ReceivePort get port {
  if (_lazyPort == null) {
    _lazyPort = new ReceivePort();
  }
  return _lazyPort;
}

<<<<<<< HEAD
patch SendPort spawnFunction(void topLevelFunction()) {
  final name = _IsolateNatives._getJSFunctionName(topLevelFunction);
  if (name == null) {
    throw new UnsupportedError(
        "only top-level functions can be spawned.");
  }
  return _IsolateNatives._spawn(name, null, false);
=======
patch SendPort spawnFunction(void topLevelFunction(),
    [bool UnhandledExceptionCallback(IsolateUnhandledException e)]) {
  return IsolateNatives.spawnFunction(topLevelFunction);
>>>>>>> 02594902
}

patch SendPort spawnUri(String uri) {
  return _IsolateNatives._spawn(null, uri, false);
}

/** State associated with the current manager. See [globalState]. */
// TODO(sigmund): split in multiple classes: global, thread, main-worker states?
class _Manager {

  /** Next available isolate id within this [_Manager]. */
  int nextIsolateId = 0;

  /** id assigned to this [_Manager]. */
  int currentManagerId = 0;

  /**
   * Next available manager id. Only used by the main manager to assign a unique
   * id to each manager created by it.
   */
  int nextManagerId = 1;

  /** Context for the currently running [Isolate]. */
  _IsolateContext currentContext = null;

  /** Context for the root [Isolate] that first run in this [_Manager]. */
  _IsolateContext rootContext = null;

  /** The top-level event loop. */
  _EventLoop topEventLoop;

  /** Whether this program is running from the command line. */
  bool fromCommandLine;

  /** Whether this [_Manager] is running as a web worker. */
  bool isWorker;

  /** Whether we support spawning web workers. */
  bool supportsWorkers;

  /**
   * Whether to use web workers when implementing isolates. Set to false for
   * debugging/testing.
   */
  bool get useWorkers => supportsWorkers;

  /**
   * Whether to use the web-worker JSON-based message serialization protocol. By
   * default this is only used with web workers. For debugging, you can force
   * using this protocol by changing this field value to [true].
   */
  bool get needSerialization => useWorkers;

  /**
   * Registry of isolates. Isolates must be registered if, and only if, receive
   * ports are alive.  Normally no open receive-ports means that the isolate is
   * dead, but DOM callbacks could resurrect it.
   */
  Map<int, _IsolateContext> isolates;

  /** Reference to the main [_Manager].  Null in the main [_Manager] itself. */
  _ManagerStub mainManager;

  /** Registry of active [_ManagerStub]s.  Only used in the main [_Manager]. */
  Map<int, _ManagerStub> managers;

  _Manager() {
    _nativeDetectEnvironment();
    topEventLoop = new _EventLoop();
    isolates = new Map<int, _IsolateContext>();
    managers = new Map<int, _ManagerStub>();
    if (isWorker) {  // "if we are not the main manager ourself" is the intent.
      mainManager = new _MainManagerStub();
      _nativeInitWorkerMessageHandler();
    }
  }

  void _nativeDetectEnvironment() {
    isWorker = JS("bool", r"$isWorker");
    supportsWorkers = JS("bool", r"$supportsWorkers");
    fromCommandLine = JS("bool", r"typeof(window) == 'undefined'");
  }

  void _nativeInitWorkerMessageHandler() {
    JS("void", r"""
$globalThis.onmessage = function (e) {
  _IsolateNatives._processWorkerMessage(this.mainManager, e);
}""");
  }
  /*: TODO: check that _processWorkerMessage is not discarded while treeshaking.
  """ {
    _IsolateNatives._processWorkerMessage(null, null);
  }
  */


  /** Close the worker running this code if all isolates are done. */
  void maybeCloseWorker() {
    if (isolates.isEmpty) {
      mainManager.postMessage(_serializeMessage({'command': 'close'}));
    }
  }
}

/** Context information tracked for each isolate. */
class _IsolateContext {
  /** Current isolate id. */
  int id;

  /** Registry of receive ports currently active on this isolate. */
  Map<int, ReceivePort> ports;

  /** Holds isolate globals (statics and top-level properties). */
  var isolateStatics; // native object containing all globals of an isolate.

  _IsolateContext() {
    id = _globalState.nextIsolateId++;
    ports = new Map<int, ReceivePort>();
    initGlobals();
  }

  // these are filled lazily the first time the isolate starts running.
  void initGlobals() { JS("void", r'$initGlobals(#)', this); }

  /**
   * Run [code] in the context of the isolate represented by [this]. Note this
   * is called from JavaScript (see $wrap_call in corejs.dart).
   */
  dynamic eval(Function code) {
    var old = _globalState.currentContext;
    _globalState.currentContext = this;
    this._setGlobals();
    var result = null;
    try {
      result = code();
    } finally {
      _globalState.currentContext = old;
      if (old != null) old._setGlobals();
    }
    return result;
  }

  void _setGlobals() { JS("void", r'$setGlobals(#)', this); }

  /** Lookup a port registered for this isolate. */
  ReceivePort lookup(int portId) => ports[portId];

  /** Register a port on this isolate. */
  void register(int portId, ReceivePort port)  {
    if (ports.containsKey(portId)) {
      throw new Exception("Registry: ports must be registered only once.");
    }
    ports[portId] = port;
    _globalState.isolates[id] = this; // indicate this isolate is active
  }

  /** Unregister a port on this isolate. */
  void unregister(int portId) {
    ports.remove(portId);
    if (ports.isEmpty) {
      _globalState.isolates.remove(id); // indicate this isolate is not active
    }
  }
}

/** Represent the event loop on a javascript thread (DOM or worker). */
class _EventLoop {
  Queue<_IsolateEvent> events;

  _EventLoop() : events = new Queue<_IsolateEvent>();

  void enqueue(isolate, fn, msg) {
    events.addLast(new _IsolateEvent(isolate, fn, msg));
  }

  _IsolateEvent dequeue() {
    if (events.isEmpty) return null;
    return events.removeFirst();
  }

  /** Process a single event, if any. */
  bool runIteration() {
    final event = dequeue();
    if (event == null) {
      if (_globalState.isWorker) {
        _globalState.maybeCloseWorker();
      } else if (_globalState.rootContext != null &&
                 _globalState.isolates.containsKey(
                     _globalState.rootContext.id) &&
                 _globalState.fromCommandLine &&
                 _globalState.rootContext.ports.isEmpty) {
        // We want to reach here only on the main [_Manager] and only
        // on the command-line.  In the browser the isolate might
        // still be alive due to DOM callbacks, but the presumption is
        // that on the command-line, no future events can be injected
        // into the event queue once it's empty.  Node has setTimeout
        // so this presumption is incorrect there.  We think(?) that
        // in d8 this assumption is valid.
        throw new Exception("Program exited with open ReceivePorts.");
      }
      return false;
    }
    event.process();
    return true;
  }

  /**
   * Runs multiple iterations of the run-loop. If possible, each iteration is
   * run asynchronously.
   */
  void _runHelper() {
    // [_window] is defined in timer_provider.dart.
    if (_window != null) {
      // Run each iteration from the browser's top event loop.
      void next() {
        if (!runIteration()) return;
        _window.setTimeout(next, 0);
      }
      next();
    } else {
      // Run synchronously until no more iterations are available.
      while (runIteration()) {}
    }
  }

  /**
   * Call [_runHelper] but ensure that worker exceptions are propragated. Note
   * this is called from JavaScript (see $wrap_call in corejs.dart).
   */
  void run() {
    if (!_globalState.isWorker) {
      _runHelper();
    } else {
      try {
        _runHelper();
      } catch (e, trace) {
        _globalState.mainManager.postMessage(_serializeMessage(
            {'command': 'error', 'msg': '$e\n$trace' }));
      }
    }
  }
}

/** An event in the top-level event queue. */
class _IsolateEvent {
  _IsolateContext isolate;
  Function fn;
  String message;

  _IsolateEvent(this.isolate, this.fn, this.message);

  void process() {
    isolate.eval(fn);
  }
}

/** An interface for a stub used to interact with a manager. */
abstract class _ManagerStub {
  get id;
  void set id(int i);
  void set onmessage(Function f);
  void postMessage(msg);
  void terminate();
}

/** A stub for interacting with the main manager. */
class _MainManagerStub implements _ManagerStub {
  get id => 0;
  void set id(int i) { throw new UnimplementedError(); }
  void set onmessage(f) {
    throw new Exception("onmessage should not be set on MainManagerStub");
  }
  void postMessage(msg) { JS("void", r"$globalThis.postMessage(#)", msg); }
  void terminate() {}  // Nothing useful to do here.
}

/**
 * A stub for interacting with a manager built on a web worker. This
 * definition uses a 'hidden' type (* prefix on the native name) to
 * enforce that the type is defined dynamically only when web workers
 * are actually available.
 */
class _WorkerStub implements _ManagerStub native "*Worker" {
  get id => JS("var", "#.id", this);
  void set id(i) { JS("void", "#.id = #", this, i); }
  void set onmessage(f) { JS("void", "#.onmessage = #", this, f); }
  void postMessage(msg) => JS("void", "#.postMessage(#)", this, msg);
  // terminate() is implemented by Worker.
  void terminate();
}

const String _SPAWNED_SIGNAL = "spawned";

class _IsolateNatives {

  /**
   * The src url for the script tag that loaded this code. Used to create
   * JavaScript workers.
   */
  static String get _thisScript => JS("String", r"$thisScriptUrl");

  /** Starts a new worker with the given URL. */
  static _WorkerStub _newWorker(url) => JS("_WorkerStub", r"new Worker(#)", url);

  /**
   * Assume that [e] is a browser message event and extract its message data.
   * We don't import the dom explicitly so, when workers are disabled, this
   * library can also run on top of nodejs.
   */
  //static _getEventData(e) => JS("Object", "#.data", e);
  static _getEventData(e) => JS("", "#.data", e);

  /**
   * Process messages on a worker, either to control the worker instance or to
   * pass messages along to the isolate running in the worker.
   */
  static void _processWorkerMessage(sender, e) {
    var msg = _deserializeMessage(_getEventData(e));
    switch (msg['command']) {
      case 'start':
        _globalState.currentManagerId = msg['id'];
        Function entryPoint = _getJSFunctionFromName(msg['functionName']);
        var replyTo = _deserializeMessage(msg['replyTo']);
        _globalState.topEventLoop.enqueue(new _IsolateContext(), function() {
          _startIsolate(entryPoint, replyTo);
        }, 'worker-start');
        _globalState.topEventLoop.run();
        break;
      case 'spawn-worker':
        _spawnWorker(msg['functionName'], msg['uri'], msg['replyPort']);
        break;
      case 'message':
        msg['port'].send(msg['msg'], msg['replyTo']);
        _globalState.topEventLoop.run();
        break;
      case 'close':
        _log("Closing Worker");
        _globalState.managers.remove(sender.id);
        sender.terminate();
        _globalState.topEventLoop.run();
        break;
      case 'log':
        _log(msg['msg']);
        break;
      case 'print':
        if (_globalState.isWorker) {
          _globalState.mainManager.postMessage(
              _serializeMessage({'command': 'print', 'msg': msg}));
        } else {
          print(msg['msg']);
        }
        break;
      case 'error':
        throw msg['msg'];
    }
  }

  /** Log a message, forwarding to the main [_Manager] if appropriate. */
  static _log(msg) {
    if (_globalState.isWorker) {
      _globalState.mainManager.postMessage(
          _serializeMessage({'command': 'log', 'msg': msg }));
    } else {
      try {
        _consoleLog(msg);
      } catch (e, trace) {
        throw new Exception(trace);
      }
    }
  }

  static void _consoleLog(msg) {
    JS("void", r"$globalThis.console.log(#)", msg);
  }

  /**
   * Extract the constructor of runnable, so it can be allocated in another
   * isolate.
   */
  static dynamic _getJSConstructor(Isolate runnable) {
    return JS("Object", "#.constructor", runnable);
  }

  /** Extract the constructor name of a runnable */
  // TODO(sigmund): find a browser-generic way to support this.
  // TODO(floitsch): is this function still used? If yes, should we use
  // Primitives.objectTypeName instead?
  static dynamic _getJSConstructorName(Isolate runnable) {
    return JS("Object", "#.constructor.name", runnable);
  }

  /** Find a constructor given its name. */
  static dynamic _getJSConstructorFromName(String factoryName) {
    return JS("Object", r"$globalThis[#]", factoryName);
  }

  static dynamic _getJSFunctionFromName(String functionName) {
    return JS("Object", r"$globalThis[#]", functionName);
  }

  /**
   * Get a string name for the function, if possible.  The result for
   * anonymous functions is browser-dependent -- it may be "" or "anonymous"
   * but you should probably not count on this.
   */
  static String _getJSFunctionName(Function f) {
    return JS("Object", r"(#.$name || #)", f, null);
  }

  /** Create a new JavaScript object instance given its constructor. */
  static dynamic _allocate(var ctor) {
    return JS("Object", "new #()", ctor);
  }

  // TODO(sigmund): clean up above, after we make the new API the default:

  static _spawn(String functionName, String uri, bool isLight) {
    Completer<SendPort> completer = new Completer<SendPort>();
    ReceivePort port = new ReceivePort();
    port.receive((msg, SendPort replyPort) {
      port.close();
      assert(msg == _SPAWNED_SIGNAL);
      completer.complete(replyPort);
    });

    SendPort signalReply = port.toSendPort();

    if (_globalState.useWorkers && !isLight) {
      _startWorker(functionName, uri, signalReply);
    } else {
      _startNonWorker(functionName, uri, signalReply);
    }
    return new _BufferingSendPort(
        _globalState.currentContext.id, completer.future);
  }

  static SendPort _startWorker(
      String functionName, String uri, SendPort replyPort) {
    if (_globalState.isWorker) {
      _globalState.mainManager.postMessage(_serializeMessage({
          'command': 'spawn-worker',
          'functionName': functionName,
          'uri': uri,
          'replyPort': replyPort}));
    } else {
      _spawnWorker(functionName, uri, replyPort);
    }
  }

  static SendPort _startNonWorker(
      String functionName, String uri, SendPort replyPort) {
    // TODO(eub): support IE9 using an iframe -- Dart issue 1702.
    if (uri != null) throw new UnsupportedError(
            "Currently spawnUri is not supported without web workers.");
    _globalState.topEventLoop.enqueue(new _IsolateContext(), function() {
      final func = _getJSFunctionFromName(functionName);
      _startIsolate(func, replyPort);
    }, 'nonworker start');
  }

  static void _startIsolate(Function topLevel, SendPort replyTo) {
    _fillStatics(_globalState.currentContext);
    _lazyPort = new ReceivePort();
    replyTo.send(_SPAWNED_SIGNAL, port.toSendPort());

    topLevel();
  }

  /**
   * Spawns an isolate in a worker. [factoryName] is the Javascript constructor
   * name for the isolate entry point class.
   */
  static void _spawnWorker(functionName, uri, replyPort) {
    if (functionName == null) functionName = 'main';
    if (uri == null) uri = _thisScript;
    if (!(new Uri.fromString(uri).isAbsolute())) {
      // The constructor of dom workers requires an absolute URL. If we use a
      // relative path we will get a DOM exception.
      String prefix = _thisScript.substring(0, _thisScript.lastIndexOf('/'));
      uri = "$prefix/$uri";
    }
    final worker = _newWorker(uri);
    worker.onmessage = (e) { _processWorkerMessage(worker, e); };
    var workerId = _globalState.nextManagerId++;
    // We also store the id on the worker itself so that we can unregister it.
    worker.id = workerId;
    _globalState.managers[workerId] = worker;
    worker.postMessage(_serializeMessage({
      'command': 'start',
      'id': workerId,
      // Note: we serialize replyPort twice because the child worker needs to
      // first deserialize the worker id, before it can correctly deserialize
      // the port (port deserialization is sensitive to what is the current
      // workerId).
      'replyTo': _serializeMessage(replyPort),
      'functionName': functionName }));
  }
}

/********************************************************
  Inserted from lib/isolate/dart2js/ports.dart
 ********************************************************/

/** Common functionality to all send ports. */
class _BaseSendPort implements SendPort {
  /** Id for the destination isolate. */
  final int _isolateId;

  const _BaseSendPort(this._isolateId);

  void _checkReplyTo(SendPort replyTo) {
    if (replyTo != null
        && replyTo is! _NativeJsSendPort
        && replyTo is! _WorkerSendPort
        && replyTo is! _BufferingSendPort) {
      throw new Exception("SendPort.send: Illegal replyTo port type");
    }
  }

  Future call(var message) {
    final completer = new Completer();
    final port = new _ReceivePortImpl();
    send(message, port.toSendPort());
    port.receive((value, ignoreReplyTo) {
      port.close();
      if (value is Exception) {
        completer.completeException(value);
      } else {
        completer.complete(value);
      }
    });
    return completer.future;
  }

  void send(var message, [SendPort replyTo]);
  bool operator ==(var other);
  int get hashCode;
}

/** A send port that delivers messages in-memory via native JavaScript calls. */
class _NativeJsSendPort extends _BaseSendPort implements SendPort {
  final _ReceivePortImpl _receivePort;

  const _NativeJsSendPort(this._receivePort, int isolateId) : super(isolateId);

  void send(var message, [SendPort replyTo = null]) {
    _waitForPendingPorts([message, replyTo], () {
      _checkReplyTo(replyTo);
      // Check that the isolate still runs and the port is still open
      final isolate = _globalState.isolates[_isolateId];
      if (isolate == null) return;
      if (_receivePort._callback == null) return;

      // We force serialization/deserialization as a simple way to ensure
      // isolate communication restrictions are respected between isolates that
      // live in the same worker. [_NativeJsSendPort] delivers both messages
      // from the same worker and messages from other workers. In particular,
      // messages sent from a worker via a [_WorkerSendPort] are received at
      // [_processWorkerMessage] and forwarded to a native port. In such cases,
      // here we'll see [_globalState.currentContext == null].
      final shouldSerialize = _globalState.currentContext != null
          && _globalState.currentContext.id != _isolateId;
      var msg = message;
      var reply = replyTo;
      if (shouldSerialize) {
        msg = _serializeMessage(msg);
        reply = _serializeMessage(reply);
      }
      _globalState.topEventLoop.enqueue(isolate, () {
        if (_receivePort._callback != null) {
          if (shouldSerialize) {
            msg = _deserializeMessage(msg);
            reply = _deserializeMessage(reply);
          }
          _receivePort._callback(msg, reply);
        }
      }, 'receive $message');
    });
  }

  bool operator ==(var other) => (other is _NativeJsSendPort) &&
      (_receivePort == other._receivePort);

  int get hashCode => _receivePort._id;
}

/** A send port that delivers messages via worker.postMessage. */
// TODO(eub): abstract this for iframes.
class _WorkerSendPort extends _BaseSendPort implements SendPort {
  final int _workerId;
  final int _receivePortId;

  const _WorkerSendPort(this._workerId, int isolateId, this._receivePortId)
      : super(isolateId);

  void send(var message, [SendPort replyTo = null]) {
    _waitForPendingPorts([message, replyTo], () {
      _checkReplyTo(replyTo);
      final workerMessage = _serializeMessage({
          'command': 'message',
          'port': this,
          'msg': message,
          'replyTo': replyTo});

      if (_globalState.isWorker) {
        // communication from one worker to another go through the main worker:
        _globalState.mainManager.postMessage(workerMessage);
      } else {
        _globalState.managers[_workerId].postMessage(workerMessage);
      }
    });
  }

  bool operator ==(var other) {
    return (other is _WorkerSendPort) &&
        (_workerId == other._workerId) &&
        (_isolateId == other._isolateId) &&
        (_receivePortId == other._receivePortId);
  }

  int get hashCode {
    // TODO(sigmund): use a standard hash when we get one available in corelib.
    return (_workerId << 16) ^ (_isolateId << 8) ^ _receivePortId;
  }
}

/** A port that buffers messages until an underlying port gets resolved. */
class _BufferingSendPort extends _BaseSendPort implements SendPort {
  /** Internal counter to assign unique ids to each port. */
  static int _idCount = 0;

  /** For implementing equals and hashcode. */
  final int _id;

  /** Underlying port, when resolved. */
  SendPort _port;

  /**
   * Future of the underlying port, so that we can detect when this port can be
   * sent on messages.
   */
  Future<SendPort> _futurePort;

  /** Pending messages (and reply ports). */
  List pending;

  _BufferingSendPort(isolateId, this._futurePort)
      : super(isolateId), _id = _idCount, pending = [] {
    _idCount++;
    _futurePort.then((p) {
      _port = p;
      for (final item in pending) {
        p.send(item['message'], item['replyTo']);
      }
      pending = null;
    });
  }

  _BufferingSendPort.fromPort(isolateId, this._port)
      : super(isolateId), _id = _idCount {
    _idCount++;
  }

  void send(var message, [SendPort replyTo]) {
    if (_port != null) {
      _port.send(message, replyTo);
    } else {
      pending.add({'message': message, 'replyTo': replyTo});
    }
  }

  bool operator ==(var other) =>
      other is _BufferingSendPort && _id == other._id;
  int get hashCode => _id;
}

/** Default factory for receive ports. */
patch class ReceivePort {
  patch factory ReceivePort() {
    return new _ReceivePortImpl();
  }

}

/** Implementation of a multi-use [ReceivePort] on top of JavaScript. */
class _ReceivePortImpl implements ReceivePort {
  int _id;
  Function _callback;
  static int _nextFreeId = 1;

  _ReceivePortImpl()
      : _id = _nextFreeId++ {
    _globalState.currentContext.register(_id, this);
  }

  void receive(void onMessage(var message, SendPort replyTo)) {
    _callback = onMessage;
  }

  void close() {
    _callback = null;
    _globalState.currentContext.unregister(_id);
  }

  SendPort toSendPort() {
    return new _NativeJsSendPort(this, _globalState.currentContext.id);
  }
}

/** Wait until all ports in a message are resolved. */
_waitForPendingPorts(var message, void callback()) {
  final finder = new _PendingSendPortFinder();
  finder.traverse(message);
  Futures.wait(finder.ports).then((_) => callback());
}


/** Visitor that finds all unresolved [SendPort]s in a message. */
class _PendingSendPortFinder extends _MessageTraverser {
  List<Future<SendPort>> ports;
  _PendingSendPortFinder() : super(), ports = [] {
    _visited = new _JsVisitedMap();
  }

  visitPrimitive(x) {}

  visitList(List list) {
    final seen = _visited[list];
    if (seen != null) return;
    _visited[list] = true;
    // TODO(sigmund): replace with the following: (bug #1660)
    // list.forEach(_dispatch);
    list.forEach((e) => _dispatch(e));
  }

  visitMap(Map map) {
    final seen = _visited[map];
    if (seen != null) return;

    _visited[map] = true;
    // TODO(sigmund): replace with the following: (bug #1660)
    // map.values.forEach(_dispatch);
    map.values.forEach((e) => _dispatch(e));
  }

  visitSendPort(SendPort port) {
    if (port is _BufferingSendPort && port._port == null) {
      ports.add(port._futurePort);
    }
  }
}

/********************************************************
  Inserted from lib/isolate/dart2js/messages.dart
 ********************************************************/

// Defines message visitors, serialization, and deserialization.

/** Serialize [message] (or simulate serialization). */
_serializeMessage(message) {
  if (_globalState.needSerialization) {
    return new _JsSerializer().traverse(message);
  } else {
    return new _JsCopier().traverse(message);
  }
}

/** Deserialize [message] (or simulate deserialization). */
_deserializeMessage(message) {
  if (_globalState.needSerialization) {
    return new _JsDeserializer().deserialize(message);
  } else {
    // Nothing more to do.
    return message;
  }
}

class _JsSerializer extends _Serializer {

  _JsSerializer() : super() { _visited = new _JsVisitedMap(); }

  visitSendPort(SendPort x) {
    if (x is _NativeJsSendPort) return visitNativeJsSendPort(x);
    if (x is _WorkerSendPort) return visitWorkerSendPort(x);
    if (x is _BufferingSendPort) return visitBufferingSendPort(x);
    throw "Illegal underlying port $x";
  }

  visitNativeJsSendPort(_NativeJsSendPort port) {
    return ['sendport', _globalState.currentManagerId,
        port._isolateId, port._receivePort._id];
  }

  visitWorkerSendPort(_WorkerSendPort port) {
    return ['sendport', port._workerId, port._isolateId, port._receivePortId];
  }

  visitBufferingSendPort(_BufferingSendPort port) {
    if (port._port != null) {
      return visitSendPort(port._port);
    } else {
      // TODO(floitsch): Use real exception (which one?).
      throw
          "internal error: must call _waitForPendingPorts to ensure all"
          " ports are resolved at this point.";
    }
  }

}


class _JsCopier extends _Copier {

  _JsCopier() : super() { _visited = new _JsVisitedMap(); }

  visitSendPort(SendPort x) {
    if (x is _NativeJsSendPort) return visitNativeJsSendPort(x);
    if (x is _WorkerSendPort) return visitWorkerSendPort(x);
    if (x is _BufferingSendPort) return visitBufferingSendPort(x);
    throw "Illegal underlying port $p";
  }

  SendPort visitNativeJsSendPort(_NativeJsSendPort port) {
    return new _NativeJsSendPort(port._receivePort, port._isolateId);
  }

  SendPort visitWorkerSendPort(_WorkerSendPort port) {
    return new _WorkerSendPort(
        port._workerId, port._isolateId, port._receivePortId);
  }

  SendPort visitBufferingSendPort(_BufferingSendPort port) {
    if (port._port != null) {
      return visitSendPort(port._port);
    } else {
      // TODO(floitsch): Use real exception (which one?).
      throw
          "internal error: must call _waitForPendingPorts to ensure all"
          " ports are resolved at this point.";
    }
  }

}

class _JsDeserializer extends _Deserializer {

  SendPort deserializeSendPort(List x) {
    int managerId = x[1];
    int isolateId = x[2];
    int receivePortId = x[3];
    // If two isolates are in the same manager, we use NativeJsSendPorts to
    // deliver messages directly without using postMessage.
    if (managerId == _globalState.currentManagerId) {
      var isolate = _globalState.isolates[isolateId];
      if (isolate == null) return null; // Isolate has been closed.
      var receivePort = isolate.lookup(receivePortId);
      return new _NativeJsSendPort(receivePort, isolateId);
    } else {
      return new _WorkerSendPort(managerId, isolateId, receivePortId);
    }
  }

}

class _JsVisitedMap implements _MessageTraverserVisitedMap {
  List tagged;

  /** Retrieves any information stored in the native object [object]. */
  operator[](var object) {
    return _getAttachedInfo(object);
  }

  /** Injects some information into the native [object]. */
  void operator[]=(var object, var info) {
    tagged.add(object);
    _setAttachedInfo(object, info);
  }

  /** Get ready to rumble. */
  void reset() {
    assert(tagged == null);
    tagged = new List();
  }

  /** Remove all information injected in the native objects. */
  void cleanup() {
    for (int i = 0, length = tagged.length; i < length; i++) {
      _clearAttachedInfo(tagged[i]);
    }
    tagged = null;
  }

  void _clearAttachedInfo(var o) {
    JS("void", "#['__MessageTraverser__attached_info__'] = #", o, null);
  }

  void _setAttachedInfo(var o, var info) {
    JS("void", "#['__MessageTraverser__attached_info__'] = #", o, info);
  }

  _getAttachedInfo(var o) {
    return JS("", "#['__MessageTraverser__attached_info__']", o);
  }
}

// only visible for testing purposes
// TODO(sigmund): remove once we can disable privacy for testing (bug #1882)
class TestingOnly {
  static copy(x) {
    return new _JsCopier().traverse(x);
  }

  // only visible for testing purposes
  static serialize(x) {
    _Serializer serializer = new _JsSerializer();
    _Deserializer deserializer = new _JsDeserializer();
    return deserializer.deserialize(serializer.traverse(x));
  }
}

/********************************************************
  Inserted from lib/isolate/serialization.dart
 ********************************************************/

class _MessageTraverserVisitedMap {

  operator[](var object) => null;
  void operator[]=(var object, var info) { }

  void reset() { }
  void cleanup() { }

}

/** Abstract visitor for dart objects that can be sent as isolate messages. */
class _MessageTraverser {

  _MessageTraverserVisitedMap _visited;
  _MessageTraverser() : _visited = new _MessageTraverserVisitedMap();

  /** Visitor's entry point. */
  traverse(var x) {
    if (isPrimitive(x)) return visitPrimitive(x);
    _visited.reset();
    var result;
    try {
      result = _dispatch(x);
    } finally {
      _visited.cleanup();
    }
    return result;
  }

  _dispatch(var x) {
    if (isPrimitive(x)) return visitPrimitive(x);
    if (x is List) return visitList(x);
    if (x is Map) return visitMap(x);
    if (x is SendPort) return visitSendPort(x);
    if (x is SendPortSync) return visitSendPortSync(x);

    // Overridable fallback.
    return visitObject(x);
  }

  visitPrimitive(x);
  visitList(List x);
  visitMap(Map x);
  visitSendPort(SendPort x);
  visitSendPortSync(SendPortSync x);

  visitObject(Object x) {
    // TODO(floitsch): make this a real exception. (which one)?
    throw "Message serialization: Illegal value $x passed";
  }

  static bool isPrimitive(x) {
    return (x == null) || (x is String) || (x is num) || (x is bool);
  }
}


/** A visitor that recursively copies a message. */
class _Copier extends _MessageTraverser {

  visitPrimitive(x) => x;

  List visitList(List list) {
    List copy = _visited[list];
    if (copy != null) return copy;

    int len = list.length;

    // TODO(floitsch): we loose the generic type of the List.
    copy = new List(len);
    _visited[list] = copy;
    for (int i = 0; i < len; i++) {
      copy[i] = _dispatch(list[i]);
    }
    return copy;
  }

  Map visitMap(Map map) {
    Map copy = _visited[map];
    if (copy != null) return copy;

    // TODO(floitsch): we loose the generic type of the map.
    copy = new Map();
    _visited[map] = copy;
    map.forEach((key, val) {
      copy[_dispatch(key)] = _dispatch(val);
    });
    return copy;
  }

}

/** Visitor that serializes a message as a JSON array. */
class _Serializer extends _MessageTraverser {
  int _nextFreeRefId = 0;

  visitPrimitive(x) => x;

  visitList(List list) {
    int copyId = _visited[list];
    if (copyId != null) return ['ref', copyId];

    int id = _nextFreeRefId++;
    _visited[list] = id;
    var jsArray = _serializeList(list);
    // TODO(floitsch): we are losing the generic type.
    return ['list', id, jsArray];
  }

  visitMap(Map map) {
    int copyId = _visited[map];
    if (copyId != null) return ['ref', copyId];

    int id = _nextFreeRefId++;
    _visited[map] = id;
    var keys = _serializeList(map.keys);
    var values = _serializeList(map.values);
    // TODO(floitsch): we are losing the generic type.
    return ['map', id, keys, values];
  }

  _serializeList(List list) {
    int len = list.length;
    var result = new List(len);
    for (int i = 0; i < len; i++) {
      result[i] = _dispatch(list[i]);
    }
    return result;
  }
}

/** Deserializes arrays created with [_Serializer]. */
class _Deserializer {
  Map<int, dynamic> _deserialized;

  _Deserializer();

  static bool isPrimitive(x) {
    return (x == null) || (x is String) || (x is num) || (x is bool);
  }

  deserialize(x) {
    if (isPrimitive(x)) return x;
    // TODO(floitsch): this should be new HashMap<int, var|Dynamic>()
    _deserialized = new HashMap();
    return _deserializeHelper(x);
  }

  _deserializeHelper(x) {
    if (isPrimitive(x)) return x;
    assert(x is List);
    switch (x[0]) {
      case 'ref': return _deserializeRef(x);
      case 'list': return _deserializeList(x);
      case 'map': return _deserializeMap(x);
      case 'sendport': return deserializeSendPort(x);
      default: return deserializeObject(x);
    }
  }

  _deserializeRef(List x) {
    int id = x[1];
    var result = _deserialized[id];
    assert(result != null);
    return result;
  }

  List _deserializeList(List x) {
    int id = x[1];
    // We rely on the fact that Dart-lists are directly mapped to Js-arrays.
    List dartList = x[2];
    _deserialized[id] = dartList;
    int len = dartList.length;
    for (int i = 0; i < len; i++) {
      dartList[i] = _deserializeHelper(dartList[i]);
    }
    return dartList;
  }

  Map _deserializeMap(List x) {
    Map result = new Map();
    int id = x[1];
    _deserialized[id] = result;
    List keys = x[2];
    List values = x[3];
    int len = keys.length;
    assert(len == values.length);
    for (int i = 0; i < len; i++) {
      var key = _deserializeHelper(keys[i]);
      var value = _deserializeHelper(values[i]);
      result[key] = value;
    }
    return result;
  }

  deserializeSendPort(List x);

  deserializeObject(List x) {
    // TODO(floitsch): Use real exception (which one?).
    throw "Unexpected serialized object";
  }
}

/********************************************************
  Inserted from lib/isolate/dart2js/timer_provider.dart
 ********************************************************/

// We don't want to import the DOM library just because of window.setTimeout,
// so we reconstruct the Window class here. The only conflict that could happen
// with the other DOMWindow class would be because of subclasses.
// Currently, none of the two Dart classes have subclasses.
typedef void _TimeoutHandler();

class _Window native "@*DOMWindow" {
  int setTimeout(_TimeoutHandler handler, int timeout) native;
  int setInterval(_TimeoutHandler handler, int timeout) native;
  void clearTimeout(int handle) native;
  void clearInterval(int handle) native;
}

_Window get _window =>
  JS('bool', 'typeof window != "undefined"') ? JS('_Window', 'window') : null;

class _Timer implements Timer {
  final bool _once;
  int _handle;

  _Timer(int milliSeconds, void callback(Timer timer))
      : _once = true {
    _handle = _window.setTimeout(() => callback(this), milliSeconds);
  }

  _Timer.repeating(int milliSeconds, void callback(Timer timer))
      : _once = false {
    _handle = _window.setInterval(() => callback(this), milliSeconds);
  }

  void cancel() {
    if (_once) {
      _window.clearTimeout(_handle);
    } else {
      _window.clearInterval(_handle);
    }
  }
}

patch class Timer {
<<<<<<< HEAD
  patch factory Timer(int milliSeconds, void callback(Timer timer)) {
    if (_window == null) {
=======
  patch factory Timer(int milliseconds, void callback(Timer timer)) {
    if (!hasTimer()) {
>>>>>>> 02594902
      throw new UnsupportedError("Timer interface not supported.");
    }
    return new _Timer(milliSeconds, callback);
  }

  /**
   * Creates a new repeating timer. The [callback] is invoked every
   * [milliSeconds] millisecond until cancelled.
   */
<<<<<<< HEAD
  patch factory Timer.repeating(int milliSeconds, void callback(Timer timer)) {
    if (_window == null) {
=======
  patch factory Timer.repeating(int milliseconds, void callback(Timer timer)) {
    if (!hasTimer()) {
>>>>>>> 02594902
      throw new UnsupportedError("Timer interface not supported.");
    }
    return new _Timer.repeating(milliSeconds, callback);
  }
}<|MERGE_RESOLUTION|>--- conflicted
+++ resolved
@@ -4,1311 +4,46 @@
 
 // Patch file for the dart:isolate library.
 
-import 'dart:uri';
-
-/**
- * Called by the compiler to support switching
- * between isolates when we get a callback from the DOM.
- */
-void _callInIsolate(_IsolateContext isolate, Function function) {
-  isolate.eval(function);
-  _globalState.topEventLoop.run();
+patch ReceivePort get port {
+  if (lazyPort == null) {
+    lazyPort = new ReceivePort();
+  }
+  return lazyPort;
 }
 
-/**
- * Called by the compiler to fetch the current isolate context.
- */
-_IsolateContext _currentIsolate() => _globalState.currentContext;
-
-/********************************************************
-  Inserted from lib/isolate/dart2js/compiler_hooks.dart
- ********************************************************/
-
-/**
- * Wrapper that takes the dart entry point and runs it within an isolate. The
- * dart2js compiler will inject a call of the form
- * [: startRootIsolate(main); :] when it determines that this wrapping
- * is needed. For single-isolate applications (e.g. hello world), this
- * call is not emitted.
- */
-void startRootIsolate(entry) {
-  _globalState = new _Manager();
-
-  // Don't start the main loop again, if we are in a worker.
-  if (_globalState.isWorker) return;
-  final rootContext = new _IsolateContext();
-  _globalState.rootContext = rootContext;
-  _fillStatics(rootContext);
-
-  // BUG(5151491): Setting currentContext should not be necessary, but
-  // because closures passed to the DOM as event handlers do not bind their
-  // isolate automatically we try to give them a reasonable context to live in
-  // by having a "default" isolate (the first one created).
-  _globalState.currentContext = rootContext;
-
-  rootContext.eval(entry);
-  _globalState.topEventLoop.run();
-}
-
-/********************************************************
-  Inserted from lib/isolate/dart2js/isolateimpl.dart
- ********************************************************/
-
-/**
- * Concepts used here:
- *
- * "manager" - A manager contains one or more isolates, schedules their
- * execution, and performs other plumbing on their behalf.  The isolate
- * present at the creation of the manager is designated as its "root isolate".
- * A manager may, for example, be implemented on a web Worker.
- *
- * [_Manager] - State present within a manager (exactly once, as a global).
- *
- * [_ManagerStub] - A handle held within one manager that allows interaction
- * with another manager.  A target manager may be addressed by zero or more
- * [_ManagerStub]s.
- *
- */
-
-/**
- * A native object that is shared across isolates. This object is visible to all
- * isolates running under the same manager (either UI or background web worker).
- *
- * This is code that is intended to 'escape' the isolate boundaries in order to
- * implement the semantics of isolates in JavaScript. Without this we would have
- * been forced to implement more code (including the top-level event loop) in
- * JavaScript itself.
- */
-// TODO(eub, sigmund): move the "manager" to be entirely in JS.
-// Running any Dart code outside the context of an isolate gives it
-// the change to break the isolate abstraction.
-_Manager get _globalState => JS("_Manager", r"$globalState");
-set _globalState(_Manager val) {
-  JS("void", r"$globalState = #", val);
-}
-
-void _fillStatics(context) {
-  JS("void", r"$globals = #.isolateStatics", context);
-  JS("void", r"$static_init()");
-}
-
-ReceivePort _lazyPort;
-patch ReceivePort get port {
-  if (_lazyPort == null) {
-    _lazyPort = new ReceivePort();
-  }
-  return _lazyPort;
-}
-
-<<<<<<< HEAD
-patch SendPort spawnFunction(void topLevelFunction()) {
-  final name = _IsolateNatives._getJSFunctionName(topLevelFunction);
-  if (name == null) {
-    throw new UnsupportedError(
-        "only top-level functions can be spawned.");
-  }
-  return _IsolateNatives._spawn(name, null, false);
-=======
 patch SendPort spawnFunction(void topLevelFunction(),
     [bool UnhandledExceptionCallback(IsolateUnhandledException e)]) {
   return IsolateNatives.spawnFunction(topLevelFunction);
->>>>>>> 02594902
 }
 
 patch SendPort spawnUri(String uri) {
-  return _IsolateNatives._spawn(null, uri, false);
+  return IsolateNatives.spawn(null, uri, false);
 }
 
-/** State associated with the current manager. See [globalState]. */
-// TODO(sigmund): split in multiple classes: global, thread, main-worker states?
-class _Manager {
-
-  /** Next available isolate id within this [_Manager]. */
-  int nextIsolateId = 0;
-
-  /** id assigned to this [_Manager]. */
-  int currentManagerId = 0;
-
-  /**
-   * Next available manager id. Only used by the main manager to assign a unique
-   * id to each manager created by it.
-   */
-  int nextManagerId = 1;
-
-  /** Context for the currently running [Isolate]. */
-  _IsolateContext currentContext = null;
-
-  /** Context for the root [Isolate] that first run in this [_Manager]. */
-  _IsolateContext rootContext = null;
-
-  /** The top-level event loop. */
-  _EventLoop topEventLoop;
-
-  /** Whether this program is running from the command line. */
-  bool fromCommandLine;
-
-  /** Whether this [_Manager] is running as a web worker. */
-  bool isWorker;
-
-  /** Whether we support spawning web workers. */
-  bool supportsWorkers;
-
-  /**
-   * Whether to use web workers when implementing isolates. Set to false for
-   * debugging/testing.
-   */
-  bool get useWorkers => supportsWorkers;
-
-  /**
-   * Whether to use the web-worker JSON-based message serialization protocol. By
-   * default this is only used with web workers. For debugging, you can force
-   * using this protocol by changing this field value to [true].
-   */
-  bool get needSerialization => useWorkers;
-
-  /**
-   * Registry of isolates. Isolates must be registered if, and only if, receive
-   * ports are alive.  Normally no open receive-ports means that the isolate is
-   * dead, but DOM callbacks could resurrect it.
-   */
-  Map<int, _IsolateContext> isolates;
-
-  /** Reference to the main [_Manager].  Null in the main [_Manager] itself. */
-  _ManagerStub mainManager;
-
-  /** Registry of active [_ManagerStub]s.  Only used in the main [_Manager]. */
-  Map<int, _ManagerStub> managers;
-
-  _Manager() {
-    _nativeDetectEnvironment();
-    topEventLoop = new _EventLoop();
-    isolates = new Map<int, _IsolateContext>();
-    managers = new Map<int, _ManagerStub>();
-    if (isWorker) {  // "if we are not the main manager ourself" is the intent.
-      mainManager = new _MainManagerStub();
-      _nativeInitWorkerMessageHandler();
-    }
-  }
-
-  void _nativeDetectEnvironment() {
-    isWorker = JS("bool", r"$isWorker");
-    supportsWorkers = JS("bool", r"$supportsWorkers");
-    fromCommandLine = JS("bool", r"typeof(window) == 'undefined'");
-  }
-
-  void _nativeInitWorkerMessageHandler() {
-    JS("void", r"""
-$globalThis.onmessage = function (e) {
-  _IsolateNatives._processWorkerMessage(this.mainManager, e);
-}""");
-  }
-  /*: TODO: check that _processWorkerMessage is not discarded while treeshaking.
-  """ {
-    _IsolateNatives._processWorkerMessage(null, null);
-  }
-  */
-
-
-  /** Close the worker running this code if all isolates are done. */
-  void maybeCloseWorker() {
-    if (isolates.isEmpty) {
-      mainManager.postMessage(_serializeMessage({'command': 'close'}));
-    }
-  }
-}
-
-/** Context information tracked for each isolate. */
-class _IsolateContext {
-  /** Current isolate id. */
-  int id;
-
-  /** Registry of receive ports currently active on this isolate. */
-  Map<int, ReceivePort> ports;
-
-  /** Holds isolate globals (statics and top-level properties). */
-  var isolateStatics; // native object containing all globals of an isolate.
-
-  _IsolateContext() {
-    id = _globalState.nextIsolateId++;
-    ports = new Map<int, ReceivePort>();
-    initGlobals();
-  }
-
-  // these are filled lazily the first time the isolate starts running.
-  void initGlobals() { JS("void", r'$initGlobals(#)', this); }
-
-  /**
-   * Run [code] in the context of the isolate represented by [this]. Note this
-   * is called from JavaScript (see $wrap_call in corejs.dart).
-   */
-  dynamic eval(Function code) {
-    var old = _globalState.currentContext;
-    _globalState.currentContext = this;
-    this._setGlobals();
-    var result = null;
-    try {
-      result = code();
-    } finally {
-      _globalState.currentContext = old;
-      if (old != null) old._setGlobals();
-    }
-    return result;
-  }
-
-  void _setGlobals() { JS("void", r'$setGlobals(#)', this); }
-
-  /** Lookup a port registered for this isolate. */
-  ReceivePort lookup(int portId) => ports[portId];
-
-  /** Register a port on this isolate. */
-  void register(int portId, ReceivePort port)  {
-    if (ports.containsKey(portId)) {
-      throw new Exception("Registry: ports must be registered only once.");
-    }
-    ports[portId] = port;
-    _globalState.isolates[id] = this; // indicate this isolate is active
-  }
-
-  /** Unregister a port on this isolate. */
-  void unregister(int portId) {
-    ports.remove(portId);
-    if (ports.isEmpty) {
-      _globalState.isolates.remove(id); // indicate this isolate is not active
-    }
-  }
-}
-
-/** Represent the event loop on a javascript thread (DOM or worker). */
-class _EventLoop {
-  Queue<_IsolateEvent> events;
-
-  _EventLoop() : events = new Queue<_IsolateEvent>();
-
-  void enqueue(isolate, fn, msg) {
-    events.addLast(new _IsolateEvent(isolate, fn, msg));
-  }
-
-  _IsolateEvent dequeue() {
-    if (events.isEmpty) return null;
-    return events.removeFirst();
-  }
-
-  /** Process a single event, if any. */
-  bool runIteration() {
-    final event = dequeue();
-    if (event == null) {
-      if (_globalState.isWorker) {
-        _globalState.maybeCloseWorker();
-      } else if (_globalState.rootContext != null &&
-                 _globalState.isolates.containsKey(
-                     _globalState.rootContext.id) &&
-                 _globalState.fromCommandLine &&
-                 _globalState.rootContext.ports.isEmpty) {
-        // We want to reach here only on the main [_Manager] and only
-        // on the command-line.  In the browser the isolate might
-        // still be alive due to DOM callbacks, but the presumption is
-        // that on the command-line, no future events can be injected
-        // into the event queue once it's empty.  Node has setTimeout
-        // so this presumption is incorrect there.  We think(?) that
-        // in d8 this assumption is valid.
-        throw new Exception("Program exited with open ReceivePorts.");
-      }
-      return false;
-    }
-    event.process();
-    return true;
-  }
-
-  /**
-   * Runs multiple iterations of the run-loop. If possible, each iteration is
-   * run asynchronously.
-   */
-  void _runHelper() {
-    // [_window] is defined in timer_provider.dart.
-    if (_window != null) {
-      // Run each iteration from the browser's top event loop.
-      void next() {
-        if (!runIteration()) return;
-        _window.setTimeout(next, 0);
-      }
-      next();
-    } else {
-      // Run synchronously until no more iterations are available.
-      while (runIteration()) {}
-    }
-  }
-
-  /**
-   * Call [_runHelper] but ensure that worker exceptions are propragated. Note
-   * this is called from JavaScript (see $wrap_call in corejs.dart).
-   */
-  void run() {
-    if (!_globalState.isWorker) {
-      _runHelper();
-    } else {
-      try {
-        _runHelper();
-      } catch (e, trace) {
-        _globalState.mainManager.postMessage(_serializeMessage(
-            {'command': 'error', 'msg': '$e\n$trace' }));
-      }
-    }
-  }
-}
-
-/** An event in the top-level event queue. */
-class _IsolateEvent {
-  _IsolateContext isolate;
-  Function fn;
-  String message;
-
-  _IsolateEvent(this.isolate, this.fn, this.message);
-
-  void process() {
-    isolate.eval(fn);
-  }
-}
-
-/** An interface for a stub used to interact with a manager. */
-abstract class _ManagerStub {
-  get id;
-  void set id(int i);
-  void set onmessage(Function f);
-  void postMessage(msg);
-  void terminate();
-}
-
-/** A stub for interacting with the main manager. */
-class _MainManagerStub implements _ManagerStub {
-  get id => 0;
-  void set id(int i) { throw new UnimplementedError(); }
-  void set onmessage(f) {
-    throw new Exception("onmessage should not be set on MainManagerStub");
-  }
-  void postMessage(msg) { JS("void", r"$globalThis.postMessage(#)", msg); }
-  void terminate() {}  // Nothing useful to do here.
-}
-
-/**
- * A stub for interacting with a manager built on a web worker. This
- * definition uses a 'hidden' type (* prefix on the native name) to
- * enforce that the type is defined dynamically only when web workers
- * are actually available.
- */
-class _WorkerStub implements _ManagerStub native "*Worker" {
-  get id => JS("var", "#.id", this);
-  void set id(i) { JS("void", "#.id = #", this, i); }
-  void set onmessage(f) { JS("void", "#.onmessage = #", this, f); }
-  void postMessage(msg) => JS("void", "#.postMessage(#)", this, msg);
-  // terminate() is implemented by Worker.
-  void terminate();
-}
-
-const String _SPAWNED_SIGNAL = "spawned";
-
-class _IsolateNatives {
-
-  /**
-   * The src url for the script tag that loaded this code. Used to create
-   * JavaScript workers.
-   */
-  static String get _thisScript => JS("String", r"$thisScriptUrl");
-
-  /** Starts a new worker with the given URL. */
-  static _WorkerStub _newWorker(url) => JS("_WorkerStub", r"new Worker(#)", url);
-
-  /**
-   * Assume that [e] is a browser message event and extract its message data.
-   * We don't import the dom explicitly so, when workers are disabled, this
-   * library can also run on top of nodejs.
-   */
-  //static _getEventData(e) => JS("Object", "#.data", e);
-  static _getEventData(e) => JS("", "#.data", e);
-
-  /**
-   * Process messages on a worker, either to control the worker instance or to
-   * pass messages along to the isolate running in the worker.
-   */
-  static void _processWorkerMessage(sender, e) {
-    var msg = _deserializeMessage(_getEventData(e));
-    switch (msg['command']) {
-      case 'start':
-        _globalState.currentManagerId = msg['id'];
-        Function entryPoint = _getJSFunctionFromName(msg['functionName']);
-        var replyTo = _deserializeMessage(msg['replyTo']);
-        _globalState.topEventLoop.enqueue(new _IsolateContext(), function() {
-          _startIsolate(entryPoint, replyTo);
-        }, 'worker-start');
-        _globalState.topEventLoop.run();
-        break;
-      case 'spawn-worker':
-        _spawnWorker(msg['functionName'], msg['uri'], msg['replyPort']);
-        break;
-      case 'message':
-        msg['port'].send(msg['msg'], msg['replyTo']);
-        _globalState.topEventLoop.run();
-        break;
-      case 'close':
-        _log("Closing Worker");
-        _globalState.managers.remove(sender.id);
-        sender.terminate();
-        _globalState.topEventLoop.run();
-        break;
-      case 'log':
-        _log(msg['msg']);
-        break;
-      case 'print':
-        if (_globalState.isWorker) {
-          _globalState.mainManager.postMessage(
-              _serializeMessage({'command': 'print', 'msg': msg}));
-        } else {
-          print(msg['msg']);
-        }
-        break;
-      case 'error':
-        throw msg['msg'];
-    }
-  }
-
-  /** Log a message, forwarding to the main [_Manager] if appropriate. */
-  static _log(msg) {
-    if (_globalState.isWorker) {
-      _globalState.mainManager.postMessage(
-          _serializeMessage({'command': 'log', 'msg': msg }));
-    } else {
-      try {
-        _consoleLog(msg);
-      } catch (e, trace) {
-        throw new Exception(trace);
-      }
-    }
-  }
-
-  static void _consoleLog(msg) {
-    JS("void", r"$globalThis.console.log(#)", msg);
-  }
-
-  /**
-   * Extract the constructor of runnable, so it can be allocated in another
-   * isolate.
-   */
-  static dynamic _getJSConstructor(Isolate runnable) {
-    return JS("Object", "#.constructor", runnable);
-  }
-
-  /** Extract the constructor name of a runnable */
-  // TODO(sigmund): find a browser-generic way to support this.
-  // TODO(floitsch): is this function still used? If yes, should we use
-  // Primitives.objectTypeName instead?
-  static dynamic _getJSConstructorName(Isolate runnable) {
-    return JS("Object", "#.constructor.name", runnable);
-  }
-
-  /** Find a constructor given its name. */
-  static dynamic _getJSConstructorFromName(String factoryName) {
-    return JS("Object", r"$globalThis[#]", factoryName);
-  }
-
-  static dynamic _getJSFunctionFromName(String functionName) {
-    return JS("Object", r"$globalThis[#]", functionName);
-  }
-
-  /**
-   * Get a string name for the function, if possible.  The result for
-   * anonymous functions is browser-dependent -- it may be "" or "anonymous"
-   * but you should probably not count on this.
-   */
-  static String _getJSFunctionName(Function f) {
-    return JS("Object", r"(#.$name || #)", f, null);
-  }
-
-  /** Create a new JavaScript object instance given its constructor. */
-  static dynamic _allocate(var ctor) {
-    return JS("Object", "new #()", ctor);
-  }
-
-  // TODO(sigmund): clean up above, after we make the new API the default:
-
-  static _spawn(String functionName, String uri, bool isLight) {
-    Completer<SendPort> completer = new Completer<SendPort>();
-    ReceivePort port = new ReceivePort();
-    port.receive((msg, SendPort replyPort) {
-      port.close();
-      assert(msg == _SPAWNED_SIGNAL);
-      completer.complete(replyPort);
-    });
-
-    SendPort signalReply = port.toSendPort();
-
-    if (_globalState.useWorkers && !isLight) {
-      _startWorker(functionName, uri, signalReply);
-    } else {
-      _startNonWorker(functionName, uri, signalReply);
-    }
-    return new _BufferingSendPort(
-        _globalState.currentContext.id, completer.future);
-  }
-
-  static SendPort _startWorker(
-      String functionName, String uri, SendPort replyPort) {
-    if (_globalState.isWorker) {
-      _globalState.mainManager.postMessage(_serializeMessage({
-          'command': 'spawn-worker',
-          'functionName': functionName,
-          'uri': uri,
-          'replyPort': replyPort}));
-    } else {
-      _spawnWorker(functionName, uri, replyPort);
-    }
-  }
-
-  static SendPort _startNonWorker(
-      String functionName, String uri, SendPort replyPort) {
-    // TODO(eub): support IE9 using an iframe -- Dart issue 1702.
-    if (uri != null) throw new UnsupportedError(
-            "Currently spawnUri is not supported without web workers.");
-    _globalState.topEventLoop.enqueue(new _IsolateContext(), function() {
-      final func = _getJSFunctionFromName(functionName);
-      _startIsolate(func, replyPort);
-    }, 'nonworker start');
-  }
-
-  static void _startIsolate(Function topLevel, SendPort replyTo) {
-    _fillStatics(_globalState.currentContext);
-    _lazyPort = new ReceivePort();
-    replyTo.send(_SPAWNED_SIGNAL, port.toSendPort());
-
-    topLevel();
-  }
-
-  /**
-   * Spawns an isolate in a worker. [factoryName] is the Javascript constructor
-   * name for the isolate entry point class.
-   */
-  static void _spawnWorker(functionName, uri, replyPort) {
-    if (functionName == null) functionName = 'main';
-    if (uri == null) uri = _thisScript;
-    if (!(new Uri.fromString(uri).isAbsolute())) {
-      // The constructor of dom workers requires an absolute URL. If we use a
-      // relative path we will get a DOM exception.
-      String prefix = _thisScript.substring(0, _thisScript.lastIndexOf('/'));
-      uri = "$prefix/$uri";
-    }
-    final worker = _newWorker(uri);
-    worker.onmessage = (e) { _processWorkerMessage(worker, e); };
-    var workerId = _globalState.nextManagerId++;
-    // We also store the id on the worker itself so that we can unregister it.
-    worker.id = workerId;
-    _globalState.managers[workerId] = worker;
-    worker.postMessage(_serializeMessage({
-      'command': 'start',
-      'id': workerId,
-      // Note: we serialize replyPort twice because the child worker needs to
-      // first deserialize the worker id, before it can correctly deserialize
-      // the port (port deserialization is sensitive to what is the current
-      // workerId).
-      'replyTo': _serializeMessage(replyPort),
-      'functionName': functionName }));
-  }
-}
-
-/********************************************************
-  Inserted from lib/isolate/dart2js/ports.dart
- ********************************************************/
-
-/** Common functionality to all send ports. */
-class _BaseSendPort implements SendPort {
-  /** Id for the destination isolate. */
-  final int _isolateId;
-
-  const _BaseSendPort(this._isolateId);
-
-  void _checkReplyTo(SendPort replyTo) {
-    if (replyTo != null
-        && replyTo is! _NativeJsSendPort
-        && replyTo is! _WorkerSendPort
-        && replyTo is! _BufferingSendPort) {
-      throw new Exception("SendPort.send: Illegal replyTo port type");
-    }
-  }
-
-  Future call(var message) {
-    final completer = new Completer();
-    final port = new _ReceivePortImpl();
-    send(message, port.toSendPort());
-    port.receive((value, ignoreReplyTo) {
-      port.close();
-      if (value is Exception) {
-        completer.completeException(value);
-      } else {
-        completer.complete(value);
-      }
-    });
-    return completer.future;
-  }
-
-  void send(var message, [SendPort replyTo]);
-  bool operator ==(var other);
-  int get hashCode;
-}
-
-/** A send port that delivers messages in-memory via native JavaScript calls. */
-class _NativeJsSendPort extends _BaseSendPort implements SendPort {
-  final _ReceivePortImpl _receivePort;
-
-  const _NativeJsSendPort(this._receivePort, int isolateId) : super(isolateId);
-
-  void send(var message, [SendPort replyTo = null]) {
-    _waitForPendingPorts([message, replyTo], () {
-      _checkReplyTo(replyTo);
-      // Check that the isolate still runs and the port is still open
-      final isolate = _globalState.isolates[_isolateId];
-      if (isolate == null) return;
-      if (_receivePort._callback == null) return;
-
-      // We force serialization/deserialization as a simple way to ensure
-      // isolate communication restrictions are respected between isolates that
-      // live in the same worker. [_NativeJsSendPort] delivers both messages
-      // from the same worker and messages from other workers. In particular,
-      // messages sent from a worker via a [_WorkerSendPort] are received at
-      // [_processWorkerMessage] and forwarded to a native port. In such cases,
-      // here we'll see [_globalState.currentContext == null].
-      final shouldSerialize = _globalState.currentContext != null
-          && _globalState.currentContext.id != _isolateId;
-      var msg = message;
-      var reply = replyTo;
-      if (shouldSerialize) {
-        msg = _serializeMessage(msg);
-        reply = _serializeMessage(reply);
-      }
-      _globalState.topEventLoop.enqueue(isolate, () {
-        if (_receivePort._callback != null) {
-          if (shouldSerialize) {
-            msg = _deserializeMessage(msg);
-            reply = _deserializeMessage(reply);
-          }
-          _receivePort._callback(msg, reply);
-        }
-      }, 'receive $message');
-    });
-  }
-
-  bool operator ==(var other) => (other is _NativeJsSendPort) &&
-      (_receivePort == other._receivePort);
-
-  int get hashCode => _receivePort._id;
-}
-
-/** A send port that delivers messages via worker.postMessage. */
-// TODO(eub): abstract this for iframes.
-class _WorkerSendPort extends _BaseSendPort implements SendPort {
-  final int _workerId;
-  final int _receivePortId;
-
-  const _WorkerSendPort(this._workerId, int isolateId, this._receivePortId)
-      : super(isolateId);
-
-  void send(var message, [SendPort replyTo = null]) {
-    _waitForPendingPorts([message, replyTo], () {
-      _checkReplyTo(replyTo);
-      final workerMessage = _serializeMessage({
-          'command': 'message',
-          'port': this,
-          'msg': message,
-          'replyTo': replyTo});
-
-      if (_globalState.isWorker) {
-        // communication from one worker to another go through the main worker:
-        _globalState.mainManager.postMessage(workerMessage);
-      } else {
-        _globalState.managers[_workerId].postMessage(workerMessage);
-      }
-    });
-  }
-
-  bool operator ==(var other) {
-    return (other is _WorkerSendPort) &&
-        (_workerId == other._workerId) &&
-        (_isolateId == other._isolateId) &&
-        (_receivePortId == other._receivePortId);
-  }
-
-  int get hashCode {
-    // TODO(sigmund): use a standard hash when we get one available in corelib.
-    return (_workerId << 16) ^ (_isolateId << 8) ^ _receivePortId;
-  }
-}
-
-/** A port that buffers messages until an underlying port gets resolved. */
-class _BufferingSendPort extends _BaseSendPort implements SendPort {
-  /** Internal counter to assign unique ids to each port. */
-  static int _idCount = 0;
-
-  /** For implementing equals and hashcode. */
-  final int _id;
-
-  /** Underlying port, when resolved. */
-  SendPort _port;
-
-  /**
-   * Future of the underlying port, so that we can detect when this port can be
-   * sent on messages.
-   */
-  Future<SendPort> _futurePort;
-
-  /** Pending messages (and reply ports). */
-  List pending;
-
-  _BufferingSendPort(isolateId, this._futurePort)
-      : super(isolateId), _id = _idCount, pending = [] {
-    _idCount++;
-    _futurePort.then((p) {
-      _port = p;
-      for (final item in pending) {
-        p.send(item['message'], item['replyTo']);
-      }
-      pending = null;
-    });
-  }
-
-  _BufferingSendPort.fromPort(isolateId, this._port)
-      : super(isolateId), _id = _idCount {
-    _idCount++;
-  }
-
-  void send(var message, [SendPort replyTo]) {
-    if (_port != null) {
-      _port.send(message, replyTo);
-    } else {
-      pending.add({'message': message, 'replyTo': replyTo});
-    }
-  }
-
-  bool operator ==(var other) =>
-      other is _BufferingSendPort && _id == other._id;
-  int get hashCode => _id;
-}
 
 /** Default factory for receive ports. */
 patch class ReceivePort {
   patch factory ReceivePort() {
-    return new _ReceivePortImpl();
-  }
-
-}
-
-/** Implementation of a multi-use [ReceivePort] on top of JavaScript. */
-class _ReceivePortImpl implements ReceivePort {
-  int _id;
-  Function _callback;
-  static int _nextFreeId = 1;
-
-  _ReceivePortImpl()
-      : _id = _nextFreeId++ {
-    _globalState.currentContext.register(_id, this);
-  }
-
-  void receive(void onMessage(var message, SendPort replyTo)) {
-    _callback = onMessage;
-  }
-
-  void close() {
-    _callback = null;
-    _globalState.currentContext.unregister(_id);
-  }
-
-  SendPort toSendPort() {
-    return new _NativeJsSendPort(this, _globalState.currentContext.id);
-  }
-}
-
-/** Wait until all ports in a message are resolved. */
-_waitForPendingPorts(var message, void callback()) {
-  final finder = new _PendingSendPortFinder();
-  finder.traverse(message);
-  Futures.wait(finder.ports).then((_) => callback());
-}
-
-
-/** Visitor that finds all unresolved [SendPort]s in a message. */
-class _PendingSendPortFinder extends _MessageTraverser {
-  List<Future<SendPort>> ports;
-  _PendingSendPortFinder() : super(), ports = [] {
-    _visited = new _JsVisitedMap();
-  }
-
-  visitPrimitive(x) {}
-
-  visitList(List list) {
-    final seen = _visited[list];
-    if (seen != null) return;
-    _visited[list] = true;
-    // TODO(sigmund): replace with the following: (bug #1660)
-    // list.forEach(_dispatch);
-    list.forEach((e) => _dispatch(e));
-  }
-
-  visitMap(Map map) {
-    final seen = _visited[map];
-    if (seen != null) return;
-
-    _visited[map] = true;
-    // TODO(sigmund): replace with the following: (bug #1660)
-    // map.values.forEach(_dispatch);
-    map.values.forEach((e) => _dispatch(e));
-  }
-
-  visitSendPort(SendPort port) {
-    if (port is _BufferingSendPort && port._port == null) {
-      ports.add(port._futurePort);
-    }
-  }
-}
-
-/********************************************************
-  Inserted from lib/isolate/dart2js/messages.dart
- ********************************************************/
-
-// Defines message visitors, serialization, and deserialization.
-
-/** Serialize [message] (or simulate serialization). */
-_serializeMessage(message) {
-  if (_globalState.needSerialization) {
-    return new _JsSerializer().traverse(message);
-  } else {
-    return new _JsCopier().traverse(message);
-  }
-}
-
-/** Deserialize [message] (or simulate deserialization). */
-_deserializeMessage(message) {
-  if (_globalState.needSerialization) {
-    return new _JsDeserializer().deserialize(message);
-  } else {
-    // Nothing more to do.
-    return message;
-  }
-}
-
-class _JsSerializer extends _Serializer {
-
-  _JsSerializer() : super() { _visited = new _JsVisitedMap(); }
-
-  visitSendPort(SendPort x) {
-    if (x is _NativeJsSendPort) return visitNativeJsSendPort(x);
-    if (x is _WorkerSendPort) return visitWorkerSendPort(x);
-    if (x is _BufferingSendPort) return visitBufferingSendPort(x);
-    throw "Illegal underlying port $x";
-  }
-
-  visitNativeJsSendPort(_NativeJsSendPort port) {
-    return ['sendport', _globalState.currentManagerId,
-        port._isolateId, port._receivePort._id];
-  }
-
-  visitWorkerSendPort(_WorkerSendPort port) {
-    return ['sendport', port._workerId, port._isolateId, port._receivePortId];
-  }
-
-  visitBufferingSendPort(_BufferingSendPort port) {
-    if (port._port != null) {
-      return visitSendPort(port._port);
-    } else {
-      // TODO(floitsch): Use real exception (which one?).
-      throw
-          "internal error: must call _waitForPendingPorts to ensure all"
-          " ports are resolved at this point.";
-    }
-  }
-
-}
-
-
-class _JsCopier extends _Copier {
-
-  _JsCopier() : super() { _visited = new _JsVisitedMap(); }
-
-  visitSendPort(SendPort x) {
-    if (x is _NativeJsSendPort) return visitNativeJsSendPort(x);
-    if (x is _WorkerSendPort) return visitWorkerSendPort(x);
-    if (x is _BufferingSendPort) return visitBufferingSendPort(x);
-    throw "Illegal underlying port $p";
-  }
-
-  SendPort visitNativeJsSendPort(_NativeJsSendPort port) {
-    return new _NativeJsSendPort(port._receivePort, port._isolateId);
-  }
-
-  SendPort visitWorkerSendPort(_WorkerSendPort port) {
-    return new _WorkerSendPort(
-        port._workerId, port._isolateId, port._receivePortId);
-  }
-
-  SendPort visitBufferingSendPort(_BufferingSendPort port) {
-    if (port._port != null) {
-      return visitSendPort(port._port);
-    } else {
-      // TODO(floitsch): Use real exception (which one?).
-      throw
-          "internal error: must call _waitForPendingPorts to ensure all"
-          " ports are resolved at this point.";
-    }
-  }
-
-}
-
-class _JsDeserializer extends _Deserializer {
-
-  SendPort deserializeSendPort(List x) {
-    int managerId = x[1];
-    int isolateId = x[2];
-    int receivePortId = x[3];
-    // If two isolates are in the same manager, we use NativeJsSendPorts to
-    // deliver messages directly without using postMessage.
-    if (managerId == _globalState.currentManagerId) {
-      var isolate = _globalState.isolates[isolateId];
-      if (isolate == null) return null; // Isolate has been closed.
-      var receivePort = isolate.lookup(receivePortId);
-      return new _NativeJsSendPort(receivePort, isolateId);
-    } else {
-      return new _WorkerSendPort(managerId, isolateId, receivePortId);
-    }
-  }
-
-}
-
-class _JsVisitedMap implements _MessageTraverserVisitedMap {
-  List tagged;
-
-  /** Retrieves any information stored in the native object [object]. */
-  operator[](var object) {
-    return _getAttachedInfo(object);
-  }
-
-  /** Injects some information into the native [object]. */
-  void operator[]=(var object, var info) {
-    tagged.add(object);
-    _setAttachedInfo(object, info);
-  }
-
-  /** Get ready to rumble. */
-  void reset() {
-    assert(tagged == null);
-    tagged = new List();
-  }
-
-  /** Remove all information injected in the native objects. */
-  void cleanup() {
-    for (int i = 0, length = tagged.length; i < length; i++) {
-      _clearAttachedInfo(tagged[i]);
-    }
-    tagged = null;
-  }
-
-  void _clearAttachedInfo(var o) {
-    JS("void", "#['__MessageTraverser__attached_info__'] = #", o, null);
-  }
-
-  void _setAttachedInfo(var o, var info) {
-    JS("void", "#['__MessageTraverser__attached_info__'] = #", o, info);
-  }
-
-  _getAttachedInfo(var o) {
-    return JS("", "#['__MessageTraverser__attached_info__']", o);
-  }
-}
-
-// only visible for testing purposes
-// TODO(sigmund): remove once we can disable privacy for testing (bug #1882)
-class TestingOnly {
-  static copy(x) {
-    return new _JsCopier().traverse(x);
-  }
-
-  // only visible for testing purposes
-  static serialize(x) {
-    _Serializer serializer = new _JsSerializer();
-    _Deserializer deserializer = new _JsDeserializer();
-    return deserializer.deserialize(serializer.traverse(x));
-  }
-}
-
-/********************************************************
-  Inserted from lib/isolate/serialization.dart
- ********************************************************/
-
-class _MessageTraverserVisitedMap {
-
-  operator[](var object) => null;
-  void operator[]=(var object, var info) { }
-
-  void reset() { }
-  void cleanup() { }
-
-}
-
-/** Abstract visitor for dart objects that can be sent as isolate messages. */
-class _MessageTraverser {
-
-  _MessageTraverserVisitedMap _visited;
-  _MessageTraverser() : _visited = new _MessageTraverserVisitedMap();
-
-  /** Visitor's entry point. */
-  traverse(var x) {
-    if (isPrimitive(x)) return visitPrimitive(x);
-    _visited.reset();
-    var result;
-    try {
-      result = _dispatch(x);
-    } finally {
-      _visited.cleanup();
-    }
-    return result;
-  }
-
-  _dispatch(var x) {
-    if (isPrimitive(x)) return visitPrimitive(x);
-    if (x is List) return visitList(x);
-    if (x is Map) return visitMap(x);
-    if (x is SendPort) return visitSendPort(x);
-    if (x is SendPortSync) return visitSendPortSync(x);
-
-    // Overridable fallback.
-    return visitObject(x);
-  }
-
-  visitPrimitive(x);
-  visitList(List x);
-  visitMap(Map x);
-  visitSendPort(SendPort x);
-  visitSendPortSync(SendPortSync x);
-
-  visitObject(Object x) {
-    // TODO(floitsch): make this a real exception. (which one)?
-    throw "Message serialization: Illegal value $x passed";
-  }
-
-  static bool isPrimitive(x) {
-    return (x == null) || (x is String) || (x is num) || (x is bool);
-  }
-}
-
-
-/** A visitor that recursively copies a message. */
-class _Copier extends _MessageTraverser {
-
-  visitPrimitive(x) => x;
-
-  List visitList(List list) {
-    List copy = _visited[list];
-    if (copy != null) return copy;
-
-    int len = list.length;
-
-    // TODO(floitsch): we loose the generic type of the List.
-    copy = new List(len);
-    _visited[list] = copy;
-    for (int i = 0; i < len; i++) {
-      copy[i] = _dispatch(list[i]);
-    }
-    return copy;
-  }
-
-  Map visitMap(Map map) {
-    Map copy = _visited[map];
-    if (copy != null) return copy;
-
-    // TODO(floitsch): we loose the generic type of the map.
-    copy = new Map();
-    _visited[map] = copy;
-    map.forEach((key, val) {
-      copy[_dispatch(key)] = _dispatch(val);
-    });
-    return copy;
-  }
-
-}
-
-/** Visitor that serializes a message as a JSON array. */
-class _Serializer extends _MessageTraverser {
-  int _nextFreeRefId = 0;
-
-  visitPrimitive(x) => x;
-
-  visitList(List list) {
-    int copyId = _visited[list];
-    if (copyId != null) return ['ref', copyId];
-
-    int id = _nextFreeRefId++;
-    _visited[list] = id;
-    var jsArray = _serializeList(list);
-    // TODO(floitsch): we are losing the generic type.
-    return ['list', id, jsArray];
-  }
-
-  visitMap(Map map) {
-    int copyId = _visited[map];
-    if (copyId != null) return ['ref', copyId];
-
-    int id = _nextFreeRefId++;
-    _visited[map] = id;
-    var keys = _serializeList(map.keys);
-    var values = _serializeList(map.values);
-    // TODO(floitsch): we are losing the generic type.
-    return ['map', id, keys, values];
-  }
-
-  _serializeList(List list) {
-    int len = list.length;
-    var result = new List(len);
-    for (int i = 0; i < len; i++) {
-      result[i] = _dispatch(list[i]);
-    }
-    return result;
-  }
-}
-
-/** Deserializes arrays created with [_Serializer]. */
-class _Deserializer {
-  Map<int, dynamic> _deserialized;
-
-  _Deserializer();
-
-  static bool isPrimitive(x) {
-    return (x == null) || (x is String) || (x is num) || (x is bool);
-  }
-
-  deserialize(x) {
-    if (isPrimitive(x)) return x;
-    // TODO(floitsch): this should be new HashMap<int, var|Dynamic>()
-    _deserialized = new HashMap();
-    return _deserializeHelper(x);
-  }
-
-  _deserializeHelper(x) {
-    if (isPrimitive(x)) return x;
-    assert(x is List);
-    switch (x[0]) {
-      case 'ref': return _deserializeRef(x);
-      case 'list': return _deserializeList(x);
-      case 'map': return _deserializeMap(x);
-      case 'sendport': return deserializeSendPort(x);
-      default: return deserializeObject(x);
-    }
-  }
-
-  _deserializeRef(List x) {
-    int id = x[1];
-    var result = _deserialized[id];
-    assert(result != null);
-    return result;
-  }
-
-  List _deserializeList(List x) {
-    int id = x[1];
-    // We rely on the fact that Dart-lists are directly mapped to Js-arrays.
-    List dartList = x[2];
-    _deserialized[id] = dartList;
-    int len = dartList.length;
-    for (int i = 0; i < len; i++) {
-      dartList[i] = _deserializeHelper(dartList[i]);
-    }
-    return dartList;
-  }
-
-  Map _deserializeMap(List x) {
-    Map result = new Map();
-    int id = x[1];
-    _deserialized[id] = result;
-    List keys = x[2];
-    List values = x[3];
-    int len = keys.length;
-    assert(len == values.length);
-    for (int i = 0; i < len; i++) {
-      var key = _deserializeHelper(keys[i]);
-      var value = _deserializeHelper(values[i]);
-      result[key] = value;
-    }
-    return result;
-  }
-
-  deserializeSendPort(List x);
-
-  deserializeObject(List x) {
-    // TODO(floitsch): Use real exception (which one?).
-    throw "Unexpected serialized object";
-  }
-}
-
-/********************************************************
-  Inserted from lib/isolate/dart2js/timer_provider.dart
- ********************************************************/
-
-// We don't want to import the DOM library just because of window.setTimeout,
-// so we reconstruct the Window class here. The only conflict that could happen
-// with the other DOMWindow class would be because of subclasses.
-// Currently, none of the two Dart classes have subclasses.
-typedef void _TimeoutHandler();
-
-class _Window native "@*DOMWindow" {
-  int setTimeout(_TimeoutHandler handler, int timeout) native;
-  int setInterval(_TimeoutHandler handler, int timeout) native;
-  void clearTimeout(int handle) native;
-  void clearInterval(int handle) native;
-}
-
-_Window get _window =>
-  JS('bool', 'typeof window != "undefined"') ? JS('_Window', 'window') : null;
-
-class _Timer implements Timer {
-  final bool _once;
-  int _handle;
-
-  _Timer(int milliSeconds, void callback(Timer timer))
-      : _once = true {
-    _handle = _window.setTimeout(() => callback(this), milliSeconds);
-  }
-
-  _Timer.repeating(int milliSeconds, void callback(Timer timer))
-      : _once = false {
-    _handle = _window.setInterval(() => callback(this), milliSeconds);
-  }
-
-  void cancel() {
-    if (_once) {
-      _window.clearTimeout(_handle);
-    } else {
-      _window.clearInterval(_handle);
-    }
+    return new ReceivePortImpl();
   }
 }
 
 patch class Timer {
-<<<<<<< HEAD
-  patch factory Timer(int milliSeconds, void callback(Timer timer)) {
-    if (_window == null) {
-=======
   patch factory Timer(int milliseconds, void callback(Timer timer)) {
     if (!hasTimer()) {
->>>>>>> 02594902
       throw new UnsupportedError("Timer interface not supported.");
     }
-    return new _Timer(milliSeconds, callback);
+    return new TimerImpl(milliseconds, callback);
   }
 
   /**
    * Creates a new repeating timer. The [callback] is invoked every
-   * [milliSeconds] millisecond until cancelled.
+   * [milliseconds] millisecond until cancelled.
    */
-<<<<<<< HEAD
-  patch factory Timer.repeating(int milliSeconds, void callback(Timer timer)) {
-    if (_window == null) {
-=======
   patch factory Timer.repeating(int milliseconds, void callback(Timer timer)) {
     if (!hasTimer()) {
->>>>>>> 02594902
       throw new UnsupportedError("Timer interface not supported.");
     }
-    return new _Timer.repeating(milliSeconds, callback);
+    return new TimerImpl.repeating(milliseconds, callback);
   }
 }