--- conflicted
+++ resolved
@@ -345,12 +345,6 @@
     if (member.isInstanceMember) emitExtraAccessors(member, builder);
   }
 
-  bool _isOperator(FunctionElement member) {
-    // TODO(18740): there must be a better way to know if an element is an
-    // operator.
-    return Elements.operatorNameToIdentifier(member.name) != member.name;
-  }
-
   void addMemberMethod(FunctionElement member, ClassBuilder builder) {
     if (member.isAbstract) return;
     jsAst.Expression code = backend.generatedCode[member];
@@ -378,11 +372,7 @@
         // Careful with operators.
         canTearOff =
             compiler.codegenWorld.hasInvokedGetter(member, compiler) ||
-<<<<<<< HEAD
-            (canBeReflected && !_isOperator(member));
-=======
             (canBeReflected && !member.isOperator);
->>>>>>> 8c339559
         assert(!needsSuperGetter(member) || canTearOff);
         tearOffName = namer.getterName(member);
       }
