--- conflicted
+++ resolved
@@ -148,27 +148,6 @@
 
   test_booleanLiteral_false() async {
     await analyze('''
-<<<<<<< HEAD
-void f(int i) {
-  if (false || i == null) {} else {
-    g(i);
-  }
-  if (false && i == null) {} else {
-    h(i);
-  }
-}
-void g(int j) {}
-void h(int k) {}
-''');
-    var iNode = decoratedTypeAnnotation('int i').node;
-    var jNode = decoratedTypeAnnotation('int j').node;
-    var kNode = decoratedTypeAnnotation('int k').node;
-    // No edge from i to j because i is known to be non-nullable at the site of
-    // the call to g()
-    assertNoEdge(iNode, jNode);
-    // But there is an edge from i to k
-    assertEdge(iNode, kNode, hard: false);
-=======
 void f(int i, int j) {
   if (i != null || false) {} else return;
   if (j != null || true) {} else return;
@@ -183,32 +162,10 @@
     assertNoEdge(iNode, never);
     // But there is an edge from j to never
     assertEdge(jNode, never, hard: false);
->>>>>>> eb066376
   }
 
   test_booleanLiteral_true() async {
     await analyze('''
-<<<<<<< HEAD
-void f(int i) {
-  if (true && i != null) {
-    g(i);
-  }
-  if (true || i != null) {
-    h(i);
-  }
-}
-void g(int j) {}
-void h(int k) {}
-''');
-    var iNode = decoratedTypeAnnotation('int i').node;
-    var jNode = decoratedTypeAnnotation('int j').node;
-    var kNode = decoratedTypeAnnotation('int k').node;
-    // No edge from i to j because i is known to be non-nullable at the site of
-    // the call to g()
-    assertNoEdge(iNode, jNode);
-    // But there is an edge from i to k
-    assertEdge(iNode, kNode, hard: false);
-=======
 void f(int i, int j) {
   if (i == null && true) return;
   if (j == null && false) return;
@@ -223,7 +180,6 @@
     assertNoEdge(iNode, never);
     // But there is an edge from j to never
     assertEdge(jNode, never, hard: false);
->>>>>>> eb066376
   }
 
   test_constructorDeclaration_assert() async {
