// Copyright (c) 2019, the Dart project authors. Please see the AUTHORS file
// for details. All rights reserved. Use of this source code is governed by a
// BSD-style license that can be found in the LICENSE file.

import 'package:analyzer/dart/element/element.dart';
import 'package:analyzer/dart/element/type.dart';
import 'package:analyzer/src/dart/element/element.dart';
import 'package:analyzer/src/dart/element/member.dart';
import 'package:analyzer/src/dart/element/type.dart';
import 'package:analyzer/src/generated/resolver.dart';
import 'package:analyzer/src/generated/testing/test_type_provider.dart';
import 'package:nnbd_migration/src/decorated_class_hierarchy.dart';
import 'package:nnbd_migration/src/decorated_type.dart';
import 'package:nnbd_migration/src/edge_builder.dart';
import 'package:nnbd_migration/src/edge_origin.dart';
import 'package:nnbd_migration/src/expression_checks.dart';
import 'package:nnbd_migration/src/nullability_node.dart';
import 'package:test/test.dart';
import 'package:test_reflective_loader/test_reflective_loader.dart';

import 'migration_visitor_test_base.dart';

main() {
  defineReflectiveSuite(() {
    defineReflectiveTests(AssignmentCheckerTest);
    defineReflectiveTests(EdgeBuilderTest);
  });
}

@reflectiveTest
class AssignmentCheckerTest extends Object
    with EdgeTester, DecoratedTypeTester {
  static const EdgeOrigin origin = const _TestEdgeOrigin();

  ClassElement _myListOfListClass;

  DecoratedType _myListOfListSupertype;

  @override
  final TypeProvider typeProvider;

  @override
  final NullabilityGraphForTesting graph;

  final AssignmentCheckerForTesting checker;

  factory AssignmentCheckerTest() {
    var typeProvider = TestTypeProvider();
    var graph = NullabilityGraphForTesting();
    var decoratedClassHierarchy = _DecoratedClassHierarchyForTesting();
    var checker = AssignmentCheckerForTesting(Dart2TypeSystem(typeProvider),
        typeProvider, graph, decoratedClassHierarchy);
    var assignmentCheckerTest =
        AssignmentCheckerTest._(typeProvider, graph, checker);
    decoratedClassHierarchy.assignmentCheckerTest = assignmentCheckerTest;
    return assignmentCheckerTest;
  }

  AssignmentCheckerTest._(this.typeProvider, this.graph, this.checker);

  void assign(DecoratedType source, DecoratedType destination,
      {bool hard = false}) {
    checker.checkAssignment(origin,
        source: source, destination: destination, hard: hard);
  }

  DecoratedType myListOfList(DecoratedType elementType) {
    if (_myListOfListClass == null) {
      var t = typeParameter('T', object());
      _myListOfListSupertype = list(list(typeParameterType(t)));
      _myListOfListClass = ClassElementImpl('MyListOfList', 0)
        ..typeParameters = [t]
        ..supertype = _myListOfListSupertype.type as InterfaceType;
    }
    return DecoratedType(
        InterfaceTypeImpl(_myListOfListClass)
          ..typeArguments = [elementType.type],
        newNode(),
        typeArguments: [elementType]);
  }

  void test_bottom_to_generic() {
    var t = list(object());
    assign(bottom, t);
    assertEdge(never, t.node, hard: false);
    assertNoEdge(anyNode, t.typeArguments[0].node);
  }

  void test_bottom_to_simple() {
    var t = object();
    assign(bottom, t);
    assertEdge(never, t.node, hard: false);
  }

  void test_complex_to_typeParam() {
    var bound = list(object());
    var t1 = list(object());
    var t2 = typeParameterType(typeParameter('T', bound));
    assign(t1, t2, hard: true);
    assertEdge(t1.node, t2.node, hard: true);
    assertNoEdge(t1.node, bound.node);
    assertEdge(t1.typeArguments[0].node, bound.typeArguments[0].node,
        hard: false);
  }

  void test_dynamic_to_dynamic() {
    assign(dynamic_, dynamic_);
    // Note: no assertions to do; just need to make sure there wasn't a crash.
  }

  void test_function_type_named_parameter() {
    var t1 = function(dynamic_, named: {'x': object()});
    var t2 = function(dynamic_, named: {'x': object()});
    assign(t1, t2, hard: true);
    // Note: t1 and t2 are swapped due to contravariance.
    assertEdge(t2.namedParameters['x'].node, t1.namedParameters['x'].node,
        hard: false);
  }

  void test_function_type_named_to_no_parameter() {
    var t1 = function(dynamic_, named: {'x': object()});
    var t2 = function(dynamic_);
    assign(t1, t2);
    // Note: no assertions to do; just need to make sure there wasn't a crash.
  }

  void test_function_type_positional_parameter() {
    var t1 = function(dynamic_, positional: [object()]);
    var t2 = function(dynamic_, positional: [object()]);
    assign(t1, t2, hard: true);
    // Note: t1 and t2 are swapped due to contravariance.
    assertEdge(t2.positionalParameters[0].node, t1.positionalParameters[0].node,
        hard: false);
  }

  void test_function_type_positional_to_no_parameter() {
    var t1 = function(dynamic_, positional: [object()]);
    var t2 = function(dynamic_);
    assign(t1, t2);
    // Note: no assertions to do; just need to make sure there wasn't a crash.
  }

  void test_function_type_positional_to_required_parameter() {
    var t1 = function(dynamic_, positional: [object()]);
    var t2 = function(dynamic_, required: [object()]);
    assign(t1, t2, hard: true);
    // Note: t1 and t2 are swapped due to contravariance.
    assertEdge(t2.positionalParameters[0].node, t1.positionalParameters[0].node,
        hard: false);
  }

  void test_function_type_required_parameter() {
    var t1 = function(dynamic_, required: [object()]);
    var t2 = function(dynamic_, required: [object()]);
    assign(t1, t2);
    // Note: t1 and t2 are swapped due to contravariance.
    assertEdge(t2.positionalParameters[0].node, t1.positionalParameters[0].node,
        hard: false);
  }

  void test_function_type_return_type() {
    var t1 = function(object());
    var t2 = function(object());
    assign(t1, t2, hard: true);
    assertEdge(t1.returnType.node, t2.returnType.node, hard: false);
  }

  void test_future_int_to_future_or_int() {
    var t1 = future(int_());
    var t2 = futureOr(int_());
    assign(t1, t2, hard: true);
    assertEdge(t1.node, t2.node, hard: true);
    assertEdge(t1.typeArguments[0].node, t2.typeArguments[0].node, hard: false);
  }

  test_generic_to_dynamic() {
    var t = list(object());
    assign(t, dynamic_);
    assertEdge(t.node, always, hard: false);
    assertNoEdge(t.typeArguments[0].node, anyNode);
  }

  test_generic_to_generic_downcast() {
    var t1 = list(list(object()));
    var t2 = myListOfList(object());
    assign(t1, t2, hard: true);
    assertEdge(t1.node, t2.node, hard: true);
    // Let A, B, and C be nullability nodes such that:
    // - t2 is MyListOfList<Object?A>
    var a = t2.typeArguments[0].node;
    // - t1 is List<List<Object?B>>
    var b = t1.typeArguments[0].typeArguments[0].node;
    // - the supertype of MyListOfList<T> is List<List<T?C>>
    var c = _myListOfListSupertype.typeArguments[0].typeArguments[0].node;
    // Then there should be an edge from b to substitute(a, c)
    assertEdge(b, substitutionNode(a, c), hard: false);
  }

  test_generic_to_generic_same_element() {
    var t1 = list(object());
    var t2 = list(object());
    assign(t1, t2, hard: true);
    assertEdge(t1.node, t2.node, hard: true);
    assertEdge(t1.typeArguments[0].node, t2.typeArguments[0].node, hard: false);
  }

  test_generic_to_generic_upcast() {
    var t1 = myListOfList(object());
    var t2 = list(list(object()));
    assign(t1, t2);
    assertEdge(t1.node, t2.node, hard: false);
    // Let A, B, and C be nullability nodes such that:
    // - t1 is MyListOfList<Object?A>
    var a = t1.typeArguments[0].node;
    // - t2 is List<List<Object?B>>
    var b = t2.typeArguments[0].typeArguments[0].node;
    // - the supertype of MyListOfList<T> is List<List<T?C>>
    var c = _myListOfListSupertype.typeArguments[0].typeArguments[0].node;
    // Then there should be an edge from substitute(a, c) to b.
    assertEdge(substitutionNode(a, c), b, hard: false);
  }

  test_generic_to_object() {
    var t1 = list(object());
    var t2 = object();
    assign(t1, t2);
    assertEdge(t1.node, t2.node, hard: false);
    assertNoEdge(t1.typeArguments[0].node, anyNode);
  }

  test_generic_to_void() {
    var t = list(object());
    assign(t, void_);
    assertEdge(t.node, always, hard: false);
    assertNoEdge(t.typeArguments[0].node, anyNode);
  }

  void test_int_to_future_or_int() {
    var t1 = int_();
    var t2 = futureOr(int_());
    assign(t1, t2, hard: true);
<<<<<<< HEAD
=======
    // Note: given code like:
    //   int x = null;
    //   FutureOr<int> y = x;
    // There are two possible migrations for `FutureOr<int>`: we could change it
    // to either `FutureOr<int?>` or `FutureOr<int>?`.  We choose to do
    // `FutureOr<int>?` because it is a narrower type, so it is less likely to
    // cause a proliferation of nullable types in the user's program.
>>>>>>> 15412dc8
    assertEdge(t1.node, t2.node, hard: true);
    assertNoEdge(t1.node, t2.typeArguments[0].node);
  }

  void test_null_to_generic() {
    var t = list(object());
    assign(null_, t);
    assertEdge(always, t.node, hard: false);
    assertNoEdge(anyNode, t.typeArguments[0].node);
  }

  void test_null_to_simple() {
    var t = object();
    assign(null_, t);
    assertEdge(always, t.node, hard: false);
  }

  test_simple_to_dynamic() {
    var t = object();
    assign(t, dynamic_);
    assertEdge(t.node, always, hard: false);
  }

  test_simple_to_simple() {
    var t1 = object();
    var t2 = object();
    assign(t1, t2);
    assertEdge(t1.node, t2.node, hard: false);
  }

  test_simple_to_simple_hard() {
    var t1 = object();
    var t2 = object();
    assign(t1, t2, hard: true);
    assertEdge(t1.node, t2.node, hard: true);
  }

  test_simple_to_void() {
    var t = object();
    assign(t, void_);
    assertEdge(t.node, always, hard: false);
  }

  void test_typeParam_to_complex() {
    var bound = list(object());
    var t1 = typeParameterType(typeParameter('T', bound));
    var t2 = list(object());
    assign(t1, t2, hard: true);
    assertEdge(t1.node, t2.node, hard: true);
    assertEdge(bound.node, t2.node, hard: false);
    assertEdge(bound.typeArguments[0].node, t2.typeArguments[0].node,
        hard: false);
  }

  void test_typeParam_to_object() {
    var t1 = typeParameterType(typeParameter('T', object()));
    var t2 = object();
    assign(t1, t2);
    assertEdge(t1.node, t2.node, hard: false);
  }

  void test_typeParam_to_typeParam() {
    var t = typeParameter('T', object());
    var t1 = typeParameterType(t);
    var t2 = typeParameterType(t);
    assign(t1, t2);
    assertEdge(t1.node, t2.node, hard: false);
  }

  @override
  TypeParameterElement typeParameter(String name, DecoratedType bound) {
    var t = super.typeParameter(name, bound);
    checker.bounds[t] = bound;
    return t;
  }
}

@reflectiveTest
class EdgeBuilderTest extends EdgeBuilderTestBase {
  void assertGLB(
      NullabilityNode node, NullabilityNode left, NullabilityNode right) {
    expect(node, isNot(TypeMatcher<NullabilityNodeForLUB>()));
    assertEdge(left, node, hard: false, guards: [right]);
    assertEdge(node, left, hard: false);
    assertEdge(node, right, hard: false);
  }

  void assertLUB(
      NullabilityNode node, NullabilityNode left, NullabilityNode right) {
    var conditionalNode = node as NullabilityNodeForLUB;
    expect(conditionalNode.left, same(left));
    expect(conditionalNode.right, same(right));
  }

  /// Checks that there are no nullability nodes upstream from [node] that could
  /// cause it to become nullable.
  void assertNoUpstreamNullability(NullabilityNode node) {
    // never can never become nullable, even if it has nodes
    // upstream from it.
    if (node == never) return;

    for (var edge in getEdges(anyNode, node)) {
      expect(edge.primarySource, never);
    }
  }

  /// Verifies that a null check will occur when the given edge is unsatisfied.
  ///
  /// [expressionChecks] is the object tracking whether or not a null check is
  /// needed.
  void assertNullCheck(
      ExpressionChecks expressionChecks, NullabilityEdge expectedEdge) {
    expect(expressionChecks.edges, contains(expectedEdge));
  }

  /// Gets the [ExpressionChecks] associated with the expression whose text
  /// representation is [text], or `null` if the expression has no
  /// [ExpressionChecks] associated with it.
  ExpressionChecks checkExpression(String text) {
    return variables.checkExpression(findNode.expression(text));
  }

  /// Gets the [DecoratedType] associated with the expression whose text
  /// representation is [text], or `null` if the expression has no
  /// [DecoratedType] associated with it.
  DecoratedType decoratedExpressionType(String text) {
    return variables.decoratedExpressionType(findNode.expression(text));
  }

  test_as_dynamic() async {
    await analyze('''
void f(Object o) {
  (o as dynamic).gcd(1);
}
''');
    assertEdge(decoratedTypeAnnotation('Object o').node,
        decoratedTypeAnnotation('dynamic').node,
        hard: true);
    // TODO(mfairhurst): these should probably be hard edges.
    assertEdge(decoratedTypeAnnotation('dynamic').node, never, hard: false);
  }

  test_as_int() async {
    await analyze('''
void f(Object o) {
  (o as int).gcd(1);
}
''');
    assertEdge(decoratedTypeAnnotation('Object o').node,
        decoratedTypeAnnotation('int').node,
        hard: true);
    // TODO(mfairhurst): these should probably be hard edges.
    assertEdge(decoratedTypeAnnotation('int').node, never, hard: false);
  }

  test_already_migrated_field() async {
    await analyze('''
double f() => double.NAN;
''');
    var nanElement = typeProvider.doubleType.element.getField('NAN');
    assertEdge(variables.decoratedElementType(nanElement).node,
        decoratedTypeAnnotation('double f').node,
        hard: false);
  }

  test_assert_demonstrates_non_null_intent() async {
    await analyze('''
void f(int i) {
  assert(i != null);
}
''');

    assertEdge(decoratedTypeAnnotation('int i').node, never, hard: true);
  }

  test_assign_bound_to_type_parameter() async {
    await analyze('''
class C<T extends List<int>> {
  T f(List<int> x) => x;
}
''');
    var boundType = decoratedTypeAnnotation('List<int>>');
    var parameterType = decoratedTypeAnnotation('List<int> x');
    var tType = decoratedTypeAnnotation('T f');
    assertEdge(parameterType.node, tType.node, hard: true);
    assertNoEdge(parameterType.node, boundType.node);
    assertEdge(
        parameterType.typeArguments[0].node, boundType.typeArguments[0].node,
        hard: false);
  }

  test_assign_dynamic_to_other_type() async {
    await analyze('''
int f(dynamic d) => d;
''');
    // There is no explicit null check necessary, since `dynamic` is
    // downcastable to any type, nullable or not.
    expect(checkExpression('d;'), isNull);
    // But we still create an edge, to make sure that the possibility of `null`
    // propagates to callees.
    assertEdge(decoratedTypeAnnotation('dynamic').node,
        decoratedTypeAnnotation('int').node,
        hard: true);
  }

  test_assign_function_type_to_function_interface_type() async {
    await analyze('''
Function f(void Function() x) => x;
''');
    assertEdge(decoratedGenericFunctionTypeAnnotation('void Function()').node,
        decoratedTypeAnnotation('Function f').node,
        hard: true);
  }

  test_assign_future_to_futureOr_complex() async {
    await analyze('''
import 'dart:async';
FutureOr<List<int>> f(Future<List<int>> x) => x;
''');
    // If `x` is `Future<List<int?>>`, then the only way to migrate is to make
    // the return type `FutureOr<List<int?>>`.
    assertEdge(decoratedTypeAnnotation('int>> x').node,
        decoratedTypeAnnotation('int>> f').node,
        hard: false);
    assertNoEdge(decoratedTypeAnnotation('int>> x').node,
        decoratedTypeAnnotation('List<int>> f').node);
    assertNoEdge(decoratedTypeAnnotation('int>> x').node,
        decoratedTypeAnnotation('FutureOr<List<int>> f').node);
  }

  test_assign_future_to_futureOr_simple() async {
    await analyze('''
import 'dart:async';
FutureOr<int> f(Future<int> x) => x;
''');
    // If `x` is nullable, then there are two migrations possible: we could make
    // the return type `FutureOr<int?>` or we could make it `FutureOr<int>?`.
    // We choose `FutureOr<int>?` because it's strictly more conservative (it's
    // a subtype of `FutureOr<int?>`).
    assertEdge(decoratedTypeAnnotation('Future<int> x').node,
        decoratedTypeAnnotation('FutureOr<int>').node,
        hard: true);
    assertNoEdge(decoratedTypeAnnotation('Future<int> x').node,
        decoratedTypeAnnotation('int> f').node);
    // If `x` is `Future<int?>`, then the only way to migrate is to make the
    // return type `FutureOr<int?>`.
    assertEdge(substitutionNode(decoratedTypeAnnotation('int> x').node, never),
        decoratedTypeAnnotation('int> f').node,
        hard: false);
    assertNoEdge(decoratedTypeAnnotation('int> x').node,
        decoratedTypeAnnotation('FutureOr<int>').node);
  }

  test_assign_non_future_to_futureOr_complex() async {
    await analyze('''
import 'dart:async';
FutureOr<List<int>> f(List<int> x) => x;
''');
    // If `x` is `List<int?>`, then the only way to migrate is to make the
    // return type `FutureOr<List<int?>>`.
    assertEdge(decoratedTypeAnnotation('int> x').node,
        decoratedTypeAnnotation('int>> f').node,
        hard: false);
    assertNoEdge(decoratedTypeAnnotation('int> x').node,
        decoratedTypeAnnotation('List<int>> f').node);
    assertNoEdge(decoratedTypeAnnotation('int> x').node,
        decoratedTypeAnnotation('FutureOr<List<int>> f').node);
  }

  test_assign_non_future_to_futureOr_simple() async {
    await analyze('''
import 'dart:async';
FutureOr<int> f(int x) => x;
''');
    // If `x` is nullable, then there are two migrations possible: we could make
    // the return type `FutureOr<int?>` or we could make it `FutureOr<int>?`.
    // We choose `FutureOr<int>?` because it's strictly more conservative (it's
    // a subtype of `FutureOr<int?>`).
    assertEdge(decoratedTypeAnnotation('int x').node,
        decoratedTypeAnnotation('FutureOr<int>').node,
        hard: true);
    assertNoEdge(decoratedTypeAnnotation('int x').node,
        decoratedTypeAnnotation('int>').node);
  }

  test_assign_null_to_generic_type() async {
    await analyze('''
main() {
  List<int> x = null;
}
''');
    // TODO(paulberry): edge should be hard.
    assertEdge(always, decoratedTypeAnnotation('List').node, hard: false);
  }

  test_assign_type_parameter_to_bound() async {
    await analyze('''
class C<T extends List<int>> {
  List<int> f(T x) => x;
}
''');
    var boundType = decoratedTypeAnnotation('List<int>>');
    var returnType = decoratedTypeAnnotation('List<int> f');
    var tType = decoratedTypeAnnotation('T x');
    assertEdge(tType.node, returnType.node, hard: true);
    assertEdge(boundType.node, returnType.node, hard: false);
    assertEdge(
        boundType.typeArguments[0].node, returnType.typeArguments[0].node,
        hard: false);
  }

  test_assign_upcast_generic() async {
    await analyze('''
void f(Iterable<int> x) {}
void g(List<int> x) {
  f(x);
}
''');

    var iterableInt = decoratedTypeAnnotation('Iterable<int>');
    var listInt = decoratedTypeAnnotation('List<int>');
    assertEdge(listInt.node, iterableInt.node, hard: true);
    assertEdge(substitutionNode(listInt.typeArguments[0].node, never),
        iterableInt.typeArguments[0].node,
        hard: false);
  }

  test_assignmentExpression_compound_dynamic() async {
    await analyze('''
void f(dynamic x, int y) {
  x += y;
}
''');
    // No assertions; just making sure this doesn't crash.
  }

  test_assignmentExpression_compound_simple() async {
    var code = '''
abstract class C {
  C operator+(C x);
}
C f(C y, C z) => (y += z);
''';
    await analyze(code);
    var targetEdge =
        assertEdge(decoratedTypeAnnotation('C y').node, never, hard: true);
    expect((targetEdge.origin as CompoundAssignmentOrigin).offset,
        code.indexOf('+='));
    assertNullCheck(
        checkExpression('z);'),
        assertEdge(decoratedTypeAnnotation('C z').node,
            decoratedTypeAnnotation('C x').node,
            hard: true));
    var operatorReturnEdge = assertEdge(
        decoratedTypeAnnotation('C operator').node,
        decoratedTypeAnnotation('C y').node,
        hard: false);
    expect((operatorReturnEdge.origin as CompoundAssignmentOrigin).offset,
        code.indexOf('+='));
    var fReturnEdge = assertEdge(decoratedTypeAnnotation('C operator').node,
        decoratedTypeAnnotation('C f').node,
        hard: false);
    assertNullCheck(checkExpression('(y += z)'), fReturnEdge);
  }

  test_assignmentExpression_compound_withSubstitution() async {
    var code = '''
abstract class C<T> {
  C<T> operator+(C<T> x);
}
C<int> f(C<int> y, C<int> z) => (y += z);
''';
    await analyze(code);
    var targetEdge =
        assertEdge(decoratedTypeAnnotation('C<int> y').node, never, hard: true);
    expect((targetEdge.origin as CompoundAssignmentOrigin).offset,
        code.indexOf('+='));
    assertNullCheck(
        checkExpression('z);'),
        assertEdge(decoratedTypeAnnotation('C<int> z').node,
            decoratedTypeAnnotation('C<T> x').node,
            hard: true));
    var operatorReturnEdge = assertEdge(
        decoratedTypeAnnotation('C<T> operator').node,
        decoratedTypeAnnotation('C<int> y').node,
        hard: false);
    expect((operatorReturnEdge.origin as CompoundAssignmentOrigin).offset,
        code.indexOf('+='));
    var fReturnEdge = assertEdge(decoratedTypeAnnotation('C<T> operator').node,
        decoratedTypeAnnotation('C<int> f').node,
        hard: false);
    assertNullCheck(checkExpression('(y += z)'), fReturnEdge);
  }

  test_assignmentExpression_field() async {
    await analyze('''
class C {
  int x = 0;
}
void f(C c, int i) {
  c.x = i;
}
''');
    assertEdge(decoratedTypeAnnotation('int i').node,
        decoratedTypeAnnotation('int x').node,
        hard: true);
  }

  test_assignmentExpression_field_cascaded() async {
    await analyze('''
class C {
  int x = 0;
}
void f(C c, int i) {
  c..x = i;
}
''');
    assertEdge(decoratedTypeAnnotation('int i').node,
        decoratedTypeAnnotation('int x').node,
        hard: true);
  }

  test_assignmentExpression_field_target_check() async {
    await analyze('''
class C {
  int x = 0;
}
void f(C c, int i) {
  c.x = i;
}
''');
    assertNullCheck(checkExpression('c.x'),
        assertEdge(decoratedTypeAnnotation('C c').node, never, hard: true));
  }

  test_assignmentExpression_field_target_check_cascaded() async {
    await analyze('''
class C {
  int x = 0;
}
void f(C c, int i) {
  c..x = i;
}
''');
    assertNullCheck(checkExpression('c..x'),
        assertEdge(decoratedTypeAnnotation('C c').node, never, hard: true));
  }

  test_assignmentExpression_indexExpression_index() async {
    await analyze('''
class C {
  void operator[]=(int a, int b) {}
}
void f(C c, int i, int j) {
  c[i] = j;
}
''');
    assertEdge(decoratedTypeAnnotation('int i').node,
        decoratedTypeAnnotation('int a').node,
        hard: true);
  }

  test_assignmentExpression_indexExpression_return_value() async {
    await analyze('''
class C {
  void operator[]=(int a, int b) {}
}
int f(C c, int i, int j) => c[i] = j;
''');
    assertEdge(decoratedTypeAnnotation('int j').node,
        decoratedTypeAnnotation('int f').node,
        hard: false);
  }

  test_assignmentExpression_indexExpression_target_check() async {
    await analyze('''
class C {
  void operator[]=(int a, int b) {}
}
void f(C c, int i, int j) {
  c[i] = j;
}
''');
    assertNullCheck(checkExpression('c['),
        assertEdge(decoratedTypeAnnotation('C c').node, never, hard: true));
  }

  test_assignmentExpression_indexExpression_value() async {
    await analyze('''
class C {
  void operator[]=(int a, int b) {}
}
void f(C c, int i, int j) {
  c[i] = j;
}
''');
    assertEdge(decoratedTypeAnnotation('int j').node,
        decoratedTypeAnnotation('int b').node,
        hard: true);
  }

  test_assignmentExpression_operands() async {
    await analyze('''
void f(int i, int j) {
  i = j;
}
''');
    assertEdge(decoratedTypeAnnotation('int j').node,
        decoratedTypeAnnotation('int i').node,
        hard: true);
  }

  test_assignmentExpression_return_value() async {
    await analyze('''
void f(int i, int j) {
  g(i = j);
}
void g(int k) {}
''');
    assertEdge(decoratedTypeAnnotation('int j').node,
        decoratedTypeAnnotation('int k').node,
        hard: false);
  }

  test_assignmentExpression_setter() async {
    await analyze('''
class C {
  void set s(int value) {}
}
void f(C c, int i) {
  c.s = i;
}
''');
    assertEdge(decoratedTypeAnnotation('int i').node,
        decoratedTypeAnnotation('int value').node,
        hard: true);
  }

  test_assignmentExpression_setter_null_aware() async {
    await analyze('''
class C {
  void set s(int value) {}
}
int f(C c, int i) => (c?.s = i);
''');
    var lubNode =
        decoratedExpressionType('(c?.s = i)').node as NullabilityNodeForLUB;
    expect(lubNode.left, same(decoratedTypeAnnotation('C c').node));
    expect(lubNode.right, same(decoratedTypeAnnotation('int i').node));
    assertEdge(lubNode, decoratedTypeAnnotation('int f').node, hard: false);
  }

  test_assignmentExpression_setter_target_check() async {
    await analyze('''
class C {
  void set s(int value) {}
}
void f(C c, int i) {
  c.s = i;
}
''');
    assertNullCheck(checkExpression('c.s'),
        assertEdge(decoratedTypeAnnotation('C c').node, never, hard: true));
  }

  @failingTest
  test_awaitExpression_future_nonNullable() async {
    await analyze('''
Future<void> f() async {
  int x = await g();
}
Future<int> g() async => 3;
''');

    assertNoUpstreamNullability(decoratedTypeAnnotation('int').node);
  }

  @failingTest
  test_awaitExpression_future_nullable() async {
    await analyze('''
Future<void> f() async {
  int x = await g();
}
Future<int> g() async => null;
''');

    assertNoUpstreamNullability(decoratedTypeAnnotation('int').node);
  }

  test_awaitExpression_nonFuture() async {
    await analyze('''
Future<void> f() async {
  int x = await 3;
}
''');

    assertNoUpstreamNullability(decoratedTypeAnnotation('int').node);
  }

  test_binaryExpression_ampersand_result_not_null() async {
    await analyze('''
int f(int i, int j) => i & j;
''');

    assertNoUpstreamNullability(decoratedTypeAnnotation('int f').node);
  }

  test_binaryExpression_ampersandAmpersand() async {
    await analyze('''
bool f(bool i, bool j) => i && j;
''');

    assertNoUpstreamNullability(decoratedTypeAnnotation('bool i').node);
  }

  test_binaryExpression_bar_result_not_null() async {
    await analyze('''
int f(int i, int j) => i | j;
''');

    assertNoUpstreamNullability(decoratedTypeAnnotation('int f').node);
  }

  test_binaryExpression_barBar() async {
    await analyze('''
bool f(bool i, bool j) => i || j;
''');

    assertNoUpstreamNullability(decoratedTypeAnnotation('bool i').node);
  }

  test_binaryExpression_caret_result_not_null() async {
    await analyze('''
int f(int i, int j) => i ^ j;
''');

    assertNoUpstreamNullability(decoratedTypeAnnotation('int f').node);
  }

  test_binaryExpression_equal() async {
    await analyze('''
bool f(int i, int j) => i == j;
''');

    assertNoUpstreamNullability(decoratedTypeAnnotation('bool f').node);
  }

  test_binaryExpression_equal_null() async {
    await analyze('''
void f(int i) {
  if (i == null) {
    g(i);
  } else {
    h(i);
  }
}
void g(int j) {}
void h(int k) {}
''');
    var iNode = decoratedTypeAnnotation('int i').node;
    var jNode = decoratedTypeAnnotation('int j').node;
    var kNode = decoratedTypeAnnotation('int k').node;
    // No edge from i to k because i is known to be non-nullable at the site of
    // the call to h()
    assertNoEdge(iNode, kNode);
    // But there is an edge from i to j
    assertEdge(iNode, jNode, hard: false, guards: [iNode]);
  }

  test_binaryExpression_gt_result_not_null() async {
    await analyze('''
bool f(int i, int j) => i > j;
''');

    assertNoUpstreamNullability(decoratedTypeAnnotation('bool f').node);
  }

  test_binaryExpression_gtEq_result_not_null() async {
    await analyze('''
bool f(int i, int j) => i >= j;
''');

    assertNoUpstreamNullability(decoratedTypeAnnotation('bool f').node);
  }

  test_binaryExpression_gtGt_result_not_null() async {
    await analyze('''
int f(int i, int j) => i >> j;
''');

    assertNoUpstreamNullability(decoratedTypeAnnotation('int f').node);
  }

  test_binaryExpression_lt_result_not_null() async {
    await analyze('''
bool f(int i, int j) => i < j;
''');

    assertNoUpstreamNullability(decoratedTypeAnnotation('bool f').node);
  }

  test_binaryExpression_ltEq_result_not_null() async {
    await analyze('''
bool f(int i, int j) => i <= j;
''');

    assertNoUpstreamNullability(decoratedTypeAnnotation('bool f').node);
  }

  test_binaryExpression_ltLt_result_not_null() async {
    await analyze('''
int f(int i, int j) => i << j;
''');

    assertNoUpstreamNullability(decoratedTypeAnnotation('int f').node);
  }

  test_binaryExpression_minus_result_not_null() async {
    await analyze('''
int f(int i, int j) => i - j;
''');

    assertNoUpstreamNullability(decoratedTypeAnnotation('int f').node);
  }

  test_binaryExpression_notEqual() async {
    await analyze('''
bool f(int i, int j) => i != j;
''');

    assertNoUpstreamNullability(decoratedTypeAnnotation('bool f').node);
  }

  test_binaryExpression_notEqual_null() async {
    await analyze('''
void f(int i) {
  if (i != null) {
    h(i);
  } else {
    g(i);
  }
}
void g(int j) {}
void h(int k) {}
''');
    var iNode = decoratedTypeAnnotation('int i').node;
    var jNode = decoratedTypeAnnotation('int j').node;
    var kNode = decoratedTypeAnnotation('int k').node;
    // No edge from i to k because i is known to be non-nullable at the site of
    // the call to h()
    assertNoEdge(iNode, kNode);
    // But there is an edge from i to j
    assertEdge(iNode, jNode, hard: false, guards: [iNode]);
  }

  test_binaryExpression_percent_result_not_null() async {
    await analyze('''
int f(int i, int j) => i % j;
''');

    assertNoUpstreamNullability(decoratedTypeAnnotation('int f').node);
  }

  test_binaryExpression_plus_left_check() async {
    await analyze('''
int f(int i, int j) => i + j;
''');

    assertNullCheck(checkExpression('i +'),
        assertEdge(decoratedTypeAnnotation('int i').node, never, hard: true));
  }

  test_binaryExpression_plus_left_check_custom() async {
    await analyze('''
class Int {
  Int operator+(Int other) => this;
}
Int f(Int i, Int j) => i + j;
''');

    assertNullCheck(checkExpression('i +'),
        assertEdge(decoratedTypeAnnotation('Int i').node, never, hard: true));
  }

  test_binaryExpression_plus_result_custom() async {
    await analyze('''
class Int {
  Int operator+(Int other) => this;
}
Int f(Int i, Int j) => (i + j);
''');

    assertNullCheck(
        checkExpression('(i + j)'),
        assertEdge(decoratedTypeAnnotation('Int operator+').node,
            decoratedTypeAnnotation('Int f').node,
            hard: false));
  }

  test_binaryExpression_plus_result_not_null() async {
    await analyze('''
int f(int i, int j) => i + j;
''');

    assertNoUpstreamNullability(decoratedTypeAnnotation('int f').node);
  }

  test_binaryExpression_plus_right_check() async {
    await analyze('''
int f(int i, int j) => i + j;
''');

    assertNullCheck(checkExpression('j;'),
        assertEdge(decoratedTypeAnnotation('int j').node, never, hard: true));
  }

  test_binaryExpression_plus_right_check_custom() async {
    await analyze('''
class Int {
  Int operator+(Int other) => this;
}
Int f(Int i, Int j) => i + j/*check*/;
''');

    assertNullCheck(
        checkExpression('j/*check*/'),
        assertEdge(decoratedTypeAnnotation('Int j').node,
            decoratedTypeAnnotation('Int other').node,
            hard: true));
  }

  test_binaryExpression_questionQuestion() async {
    await analyze('''
int f(int i, int j) => i ?? j;
''');

    var left = decoratedTypeAnnotation('int i').node;
    var right = decoratedTypeAnnotation('int j').node;
    var expression = decoratedExpressionType('??').node;
    assertEdge(right, expression, guards: [left], hard: false);
  }

  test_binaryExpression_slash_result_not_null() async {
    await analyze('''
double f(int i, int j) => i / j;
''');

    assertNoUpstreamNullability(decoratedTypeAnnotation('double f').node);
  }

  test_binaryExpression_star_result_not_null() async {
    await analyze('''
int f(int i, int j) => i * j;
''');

    assertNoUpstreamNullability(decoratedTypeAnnotation('int f').node);
  }

  test_binaryExpression_tildeSlash_result_not_null() async {
    await analyze('''
int f(int i, int j) => i ~/ j;
''');

    assertNoUpstreamNullability(decoratedTypeAnnotation('int f').node);
  }

  test_boolLiteral() async {
    await analyze('''
bool f() {
  return true;
}
''');
    assertNoUpstreamNullability(decoratedTypeAnnotation('bool').node);
  }

  test_cascadeExpression() async {
    await analyze('''
class C {
  int x = 0;
}
C f(C c, int i) => c..x = i;
''');
    assertEdge(decoratedTypeAnnotation('C c').node,
        decoratedTypeAnnotation('C f').node,
        hard: false);
  }

  test_catch_clause() async {
    await analyze('''
foo() => 1;
main() {
  try { foo(); } on Exception catch (e) { print(e); }
}
''');
    // No assertions; just checking that it doesn't crash.
  }

  test_catch_clause_no_type() async {
    await analyze('''
foo() => 1;
main() {
  try { foo(); } catch (e) { print(e); }
}
''');
    // No assertions; just checking that it doesn't crash.
  }

  test_class_alias_synthetic_constructor_with_parameters_complex() async {
    await analyze('''
class MyList<T> {}
class C {
  C(MyList<int>/*1*/ x);
}
mixin M {}
class D = C with M;
D f(MyList<int>/*2*/ x) => D(x);
''');
    var syntheticConstructor = findElement.unnamedConstructor('D');
    var constructorType = variables.decoratedElementType(syntheticConstructor);
    var constructorParameterType = constructorType.positionalParameters[0];
    assertEdge(decoratedTypeAnnotation('MyList<int>/*2*/').node,
        constructorParameterType.node,
        hard: true);
    assertEdge(decoratedTypeAnnotation('int>/*2*/').node,
        constructorParameterType.typeArguments[0].node,
        hard: false);
    assertUnion(constructorParameterType.node,
        decoratedTypeAnnotation('MyList<int>/*1*/').node);
    assertUnion(constructorParameterType.typeArguments[0].node,
        decoratedTypeAnnotation('int>/*1*/').node);
  }

  test_class_alias_synthetic_constructor_with_parameters_generic() async {
    await analyze('''
class C<T> {
  C(T t);
}
mixin M {}
class D<U> = C<U> with M;
''');
    var syntheticConstructor = findElement.unnamedConstructor('D');
    var constructorType = variables.decoratedElementType(syntheticConstructor);
    var constructorParameterType = constructorType.positionalParameters[0];
    assertUnion(
        constructorParameterType.node, decoratedTypeAnnotation('T t').node);
  }

  test_class_alias_synthetic_constructor_with_parameters_named() async {
    await analyze('''
class C {
  C({int/*1*/ i});
}
mixin M {}
class D = C with M;
D f(int/*2*/ i) => D(i: i);
''');
    var syntheticConstructor = findElement.unnamedConstructor('D');
    var constructorType = variables.decoratedElementType(syntheticConstructor);
    var constructorParameterType = constructorType.namedParameters['i'];
    assertEdge(
        decoratedTypeAnnotation('int/*2*/').node, constructorParameterType.node,
        hard: true);
    assertUnion(constructorParameterType.node,
        decoratedTypeAnnotation('int/*1*/').node);
  }

  test_class_alias_synthetic_constructor_with_parameters_optional() async {
    await analyze('''
class C {
  C([int/*1*/ i]);
}
mixin M {}
class D = C with M;
D f(int/*2*/ i) => D(i);
''');
    var syntheticConstructor = findElement.unnamedConstructor('D');
    var constructorType = variables.decoratedElementType(syntheticConstructor);
    var constructorParameterType = constructorType.positionalParameters[0];
    assertEdge(
        decoratedTypeAnnotation('int/*2*/').node, constructorParameterType.node,
        hard: true);
    assertUnion(constructorParameterType.node,
        decoratedTypeAnnotation('int/*1*/').node);
  }

  test_class_alias_synthetic_constructor_with_parameters_required() async {
    await analyze('''
class C {
  C(int/*1*/ i);
}
mixin M {}
class D = C with M;
D f(int/*2*/ i) => D(i);
''');
    var syntheticConstructor = findElement.unnamedConstructor('D');
    var constructorType = variables.decoratedElementType(syntheticConstructor);
    var constructorParameterType = constructorType.positionalParameters[0];
    assertEdge(
        decoratedTypeAnnotation('int/*2*/').node, constructorParameterType.node,
        hard: true);
    assertUnion(constructorParameterType.node,
        decoratedTypeAnnotation('int/*1*/').node);
  }

  test_conditionalExpression_condition_check() async {
    await analyze('''
int f(bool b, int i, int j) {
  return (b ? i : j);
}
''');

    var nullable_b = decoratedTypeAnnotation('bool b').node;
    var check_b = checkExpression('b ?');
    assertNullCheck(check_b, assertEdge(nullable_b, never, hard: true));
  }

  test_conditionalExpression_functionTyped_namedParameter() async {
    await analyze('''
void f(bool b, void Function({int p}) x, void Function({int p}) y) {
  (b ? x : y);
}
''');
    var xType =
        decoratedGenericFunctionTypeAnnotation('void Function({int p}) x');
    var yType =
        decoratedGenericFunctionTypeAnnotation('void Function({int p}) y');
    var resultType = decoratedExpressionType('(b ?');
    assertLUB(resultType.node, xType.node, yType.node);
    assertGLB(resultType.namedParameters['p'].node,
        xType.namedParameters['p'].node, yType.namedParameters['p'].node);
  }

  test_conditionalExpression_functionTyped_normalParameter() async {
    await analyze('''
void f(bool b, void Function(int) x, void Function(int) y) {
  (b ? x : y);
}
''');
    var xType = decoratedGenericFunctionTypeAnnotation('void Function(int) x');
    var yType = decoratedGenericFunctionTypeAnnotation('void Function(int) y');
    var resultType = decoratedExpressionType('(b ?');
    assertLUB(resultType.node, xType.node, yType.node);
    assertGLB(resultType.positionalParameters[0].node,
        xType.positionalParameters[0].node, yType.positionalParameters[0].node);
  }

  test_conditionalExpression_functionTyped_normalParameters() async {
    await analyze('''
void f(bool b, void Function(int, int) x, void Function(int, int) y) {
  (b ? x : y);
}
''');
    var xType =
        decoratedGenericFunctionTypeAnnotation('void Function(int, int) x');
    var yType =
        decoratedGenericFunctionTypeAnnotation('void Function(int, int) y');
    var resultType = decoratedExpressionType('(b ?');
    assertLUB(resultType.node, xType.node, yType.node);
    assertGLB(resultType.positionalParameters[0].node,
        xType.positionalParameters[0].node, yType.positionalParameters[0].node);
    assertGLB(resultType.positionalParameters[1].node,
        xType.positionalParameters[1].node, yType.positionalParameters[1].node);
  }

  test_conditionalExpression_functionTyped_optionalParameter() async {
    await analyze('''
void f(bool b, void Function([int]) x, void Function([int]) y) {
  (b ? x : y);
}
''');
    var xType =
        decoratedGenericFunctionTypeAnnotation('void Function([int]) x');
    var yType =
        decoratedGenericFunctionTypeAnnotation('void Function([int]) y');
    var resultType = decoratedExpressionType('(b ?');
    assertLUB(resultType.node, xType.node, yType.node);
    assertGLB(resultType.positionalParameters[0].node,
        xType.positionalParameters[0].node, yType.positionalParameters[0].node);
  }

  test_conditionalExpression_functionTyped_returnType() async {
    await analyze('''
void f(bool b, int Function() x, int Function() y) {
  (b ? x : y);
}
''');
    var xType = decoratedGenericFunctionTypeAnnotation('int Function() x');
    var yType = decoratedGenericFunctionTypeAnnotation('int Function() y');
    var resultType = decoratedExpressionType('(b ?');
    assertLUB(resultType.node, xType.node, yType.node);
    assertLUB(resultType.returnType.node, xType.returnType.node,
        yType.returnType.node);
  }

  test_conditionalExpression_functionTyped_returnType_void() async {
    await analyze('''
void f(bool b, void Function() x, void Function() y) {
  (b ? x : y);
}
''');
    var xType = decoratedGenericFunctionTypeAnnotation('void Function() x');
    var yType = decoratedGenericFunctionTypeAnnotation('void Function() y');
    var resultType = decoratedExpressionType('(b ?');
    assertLUB(resultType.node, xType.node, yType.node);
    expect(resultType.returnType.node, same(always));
  }

  test_conditionalExpression_general() async {
    await analyze('''
int f(bool b, int i, int j) {
  return (b ? i : j);
}
''');

    var nullable_i = decoratedTypeAnnotation('int i').node;
    var nullable_j = decoratedTypeAnnotation('int j').node;
    var nullable_conditional = decoratedExpressionType('(b ?').node;
    assertLUB(nullable_conditional, nullable_i, nullable_j);
    var nullable_return = decoratedTypeAnnotation('int f').node;
    assertNullCheck(checkExpression('(b ? i : j)'),
        assertEdge(nullable_conditional, nullable_return, hard: false));
  }

  test_conditionalExpression_generic() async {
    await analyze('''
void f(bool b, Map<int, String> x, Map<int, String> y) {
  (b ? x : y);
}
''');
    var xType = decoratedTypeAnnotation('Map<int, String> x');
    var yType = decoratedTypeAnnotation('Map<int, String> y');
    var resultType = decoratedExpressionType('(b ?');
    assertLUB(resultType.node, xType.node, yType.node);
    assertLUB(resultType.typeArguments[0].node, xType.typeArguments[0].node,
        yType.typeArguments[0].node);
    assertLUB(resultType.typeArguments[1].node, xType.typeArguments[1].node,
        yType.typeArguments[1].node);
  }

  test_conditionalExpression_left_non_null() async {
    await analyze('''
int f(bool b, int i) {
  return (b ? (throw i) : i);
}
''');

    var nullable_i = decoratedTypeAnnotation('int i').node;
    var nullable_conditional =
        decoratedExpressionType('(b ?').node as NullabilityNodeForLUB;
    var nullable_throw = nullable_conditional.left;
    assertNoUpstreamNullability(nullable_throw);
    assertLUB(nullable_conditional, nullable_throw, nullable_i);
  }

  test_conditionalExpression_left_null() async {
    await analyze('''
int f(bool b, int i) {
  return (b ? null : i);
}
''');

    var nullable_i = decoratedTypeAnnotation('int i').node;
    var nullable_conditional = decoratedExpressionType('(b ?').node;
    assertLUB(nullable_conditional, always, nullable_i);
  }

  test_conditionalExpression_right_non_null() async {
    await analyze('''
int f(bool b, int i) {
  return (b ? i : (throw i));
}
''');

    var nullable_i = decoratedTypeAnnotation('int i').node;
    var nullable_conditional =
        decoratedExpressionType('(b ?').node as NullabilityNodeForLUB;
    var nullable_throw = nullable_conditional.right;
    assertNoUpstreamNullability(nullable_throw);
    assertLUB(nullable_conditional, nullable_i, nullable_throw);
  }

  test_conditionalExpression_right_null() async {
    await analyze('''
int f(bool b, int i) {
  return (b ? i : null);
}
''');

    var nullable_i = decoratedTypeAnnotation('int i').node;
    var nullable_conditional = decoratedExpressionType('(b ?').node;
    assertLUB(nullable_conditional, nullable_i, always);
  }

  test_constructor_named() async {
    await analyze('''
class C {
  C.named();
}
''');
    // No assertions; just need to make sure that the test doesn't cause an
    // exception to be thrown.
  }

  test_constructorDeclaration_returnType_generic() async {
    await analyze('''
class C<T, U> {
  C();
}
''');
    var constructor = findElement.unnamedConstructor('C');
    var constructorDecoratedType = variables.decoratedElementType(constructor);
    expect(constructorDecoratedType.type.toString(), 'C<T, U> Function()');
    expect(constructorDecoratedType.node, same(never));
    expect(constructorDecoratedType.typeFormals, isEmpty);
    expect(constructorDecoratedType.returnType.node, same(never));
    expect(constructorDecoratedType.returnType.type.toString(), 'C<T, U>');
    var typeArguments = constructorDecoratedType.returnType.typeArguments;
    expect(typeArguments, hasLength(2));
    expect(typeArguments[0].type.toString(), 'T');
    expect(typeArguments[0].node, same(never));
    expect(typeArguments[1].type.toString(), 'U');
    expect(typeArguments[1].node, same(never));
  }

  test_constructorDeclaration_returnType_generic_implicit() async {
    await analyze('''
class C<T, U> {}
''');
    var constructor = findElement.unnamedConstructor('C');
    var constructorDecoratedType = variables.decoratedElementType(constructor);
    expect(constructorDecoratedType.type.toString(), 'C<T, U> Function()');
    expect(constructorDecoratedType.node, same(never));
    expect(constructorDecoratedType.typeFormals, isEmpty);
    expect(constructorDecoratedType.returnType.node, same(never));
    expect(constructorDecoratedType.returnType.type.toString(), 'C<T, U>');
    var typeArguments = constructorDecoratedType.returnType.typeArguments;
    expect(typeArguments, hasLength(2));
    expect(typeArguments[0].type.toString(), 'T');
    expect(typeArguments[0].node, same(never));
    expect(typeArguments[1].type.toString(), 'U');
    expect(typeArguments[1].node, same(never));
  }

  test_constructorDeclaration_returnType_simple() async {
    await analyze('''
class C {
  C();
}
''');
    var constructorDecoratedType =
        variables.decoratedElementType(findElement.unnamedConstructor('C'));
    expect(constructorDecoratedType.type.toString(), 'C Function()');
    expect(constructorDecoratedType.node, same(never));
    expect(constructorDecoratedType.typeFormals, isEmpty);
    expect(constructorDecoratedType.returnType.node, same(never));
    expect(constructorDecoratedType.returnType.typeArguments, isEmpty);
  }

  test_constructorDeclaration_returnType_simple_implicit() async {
    await analyze('''
class C {}
''');
    var constructorDecoratedType =
        variables.decoratedElementType(findElement.unnamedConstructor('C'));
    expect(constructorDecoratedType.type.toString(), 'C Function()');
    expect(constructorDecoratedType.node, same(never));
    expect(constructorDecoratedType.typeFormals, isEmpty);
    expect(constructorDecoratedType.returnType.node, same(never));
    expect(constructorDecoratedType.returnType.typeArguments, isEmpty);
  }

  test_constructorFieldInitializer_generic() async {
    await analyze('''
class C<T> {
  C(T/*1*/ x) : f = x;
  T/*2*/ f;
}
''');
    assertEdge(decoratedTypeAnnotation('T/*1*/').node,
        decoratedTypeAnnotation('T/*2*/').node,
        hard: true);
  }

  test_constructorFieldInitializer_simple() async {
    await analyze('''
class C {
  C(int/*1*/ i) : f = i;
  int/*2*/ f;
}
''');
    assertEdge(decoratedTypeAnnotation('int/*1*/').node,
        decoratedTypeAnnotation('int/*2*/').node,
        hard: true);
  }

  test_constructorFieldInitializer_via_this() async {
    await analyze('''
class C {
  C(int/*1*/ i) : this.f = i;
  int/*2*/ f;
}
''');
    assertEdge(decoratedTypeAnnotation('int/*1*/').node,
        decoratedTypeAnnotation('int/*2*/').node,
        hard: true);
  }

  test_do_while_condition() async {
    await analyze('''
void f(bool b) {
  do {} while (b);
}
''');

    assertNullCheck(checkExpression('b);'),
        assertEdge(decoratedTypeAnnotation('bool b').node, never, hard: true));
  }

  test_doubleLiteral() async {
    await analyze('''
double f() {
  return 1.0;
}
''');
    assertNoUpstreamNullability(decoratedTypeAnnotation('double').node);
  }

  test_export_metadata() async {
    await analyze('''
@deprecated
export 'dart:async';
''');
    // No assertions needed; the AnnotationTracker mixin verifies that the
    // metadata was visited.
  }

  test_field_metadata() async {
    await analyze('''
class A {
  const A();
}
class C {
  @A()
  int f;
}
''');
    // No assertions needed; the AnnotationTracker mixin verifies that the
    // metadata was visited.
  }

  test_field_type_inferred() async {
    await analyze('''
int f() => 1;
class C {
  var x = f();
}
''');
    var xType =
        variables.decoratedElementType(findNode.simple('x').staticElement);
    assertUnion(xType.node, decoratedTypeAnnotation('int').node);
  }

  test_fieldFormalParameter_function_typed() async {
    await analyze('''
class C {
  int Function(int, {int j}) f;
  C(int this.f(int i, {int j}));
}
''');
    var ctorParamType = variables
        .decoratedElementType(findElement.unnamedConstructor('C'))
        .positionalParameters[0];
    var fieldType = variables.decoratedElementType(findElement.field('f'));
    assertEdge(ctorParamType.node, fieldType.node, hard: true);
    assertEdge(ctorParamType.returnType.node, fieldType.returnType.node,
        hard: false);
    assertEdge(fieldType.positionalParameters[0].node,
        ctorParamType.positionalParameters[0].node,
        hard: false);
    assertEdge(fieldType.namedParameters['j'].node,
        ctorParamType.namedParameters['j'].node,
        hard: false);
  }

  test_fieldFormalParameter_typed() async {
    await analyze('''
class C {
  int i;
  C(int this.i);
}
''');
    assertEdge(decoratedTypeAnnotation('int this').node,
        decoratedTypeAnnotation('int i').node,
        hard: true);
  }

  test_fieldFormalParameter_untyped() async {
    await analyze('''
class C {
  int i;
  C.named(this.i);
}
''');
    var decoratedConstructorParamType =
        decoratedConstructorDeclaration('named').positionalParameters[0];
    assertUnion(decoratedConstructorParamType.node,
        decoratedTypeAnnotation('int i').node);
  }

  test_for_element_list() async {
    await analyze('''
void f(List<int> ints) {
  <int>[for(int i in ints) i];
}
''');

    assertNullCheck(
        checkExpression('ints) i'),
        assertEdge(decoratedTypeAnnotation('List<int> ints').node, never,
            hard: true));
    assertEdge(decoratedTypeAnnotation('int i').node,
        decoratedTypeAnnotation('int>[').node,
        hard: false);
  }

  test_for_element_map() async {
    await analyze('''
void f(List<String> strs, List<int> ints) {
  <String, int>{
    for (String s in strs)
      for (int i in ints)
        s: i,
  };
}
''');

    assertNullCheck(
        checkExpression('strs)\n'),
        assertEdge(decoratedTypeAnnotation('List<String> strs').node, never,
            hard: true));
    assertNullCheck(
        checkExpression('ints)\n'),
        assertEdge(decoratedTypeAnnotation('List<int> ints').node, never,
            hard: false));

    var keyTypeNode = decoratedTypeAnnotation('String, int>{').node;
    var valueTypeNode = decoratedTypeAnnotation('int>{').node;
    assertEdge(decoratedTypeAnnotation('String s').node, keyTypeNode,
        hard: false);
    assertEdge(decoratedTypeAnnotation('int i').node, valueTypeNode,
        hard: false);
  }

  test_for_element_set() async {
    await analyze('''
void f(List<int> ints) {
  <int>{for(int i in ints) i};
}
''');

    assertNullCheck(
        checkExpression('ints) i'),
        assertEdge(decoratedTypeAnnotation('List<int> ints').node, never,
            hard: true));
    assertEdge(decoratedTypeAnnotation('int i').node,
        decoratedTypeAnnotation('int>{').node,
        hard: false);
  }

  test_for_with_declaration() async {
    await analyze('''
main() {
  for (int i in <int>[1, 2, 3]) { print(i); }
}
''');
    // No assertions; just checking that it doesn't crash.
  }

  test_for_with_var() async {
    await analyze('''
main() {
  for (var i in <int>[1, 2, 3]) { print(i); }
}
''');
    // No assertions; just checking that it doesn't crash.
  }

  test_forStatement_empty() async {
    await analyze('''

void test() {
  for (; ; ) {
    return;
  }
}
''');
  }

  test_function_assignment() async {
    await analyze('''
class C {
  void f1(String message) {}
  void f2(String message) {}
}
foo(C c, bool flag) {
  Function(String message) out = flag ? c.f1 : c.f2;
  out('hello');
}
bar() {
  foo(C(), true);
  foo(C(), false);
}
''');
    var type = decoratedTypeAnnotation('Function(String message)');
    expect(type.returnType, isNotNull);
  }

  test_functionDeclaration_expression_body() async {
    await analyze('''
int/*1*/ f(int/*2*/ i) => i/*3*/;
''');

    assertNullCheck(
        checkExpression('i/*3*/'),
        assertEdge(decoratedTypeAnnotation('int/*2*/').node,
            decoratedTypeAnnotation('int/*1*/').node,
            hard: true));
  }

  test_functionDeclaration_parameter_named_default_listConst() async {
    await analyze('''
void f({List<int/*1*/> i = const <int/*2*/>[]}) {}
''');

    assertNoUpstreamNullability(decoratedTypeAnnotation('List<int/*1*/>').node);
    assertEdge(decoratedTypeAnnotation('int/*2*/').node,
        decoratedTypeAnnotation('int/*1*/').node,
        hard: false);
  }

  test_functionDeclaration_parameter_named_default_notNull() async {
    await analyze('''
void f({int i = 1}) {}
''');

    assertNoUpstreamNullability(decoratedTypeAnnotation('int').node);
  }

  test_functionDeclaration_parameter_named_default_null() async {
    await analyze('''
void f({int i = null}) {}
''');

    assertEdge(always, decoratedTypeAnnotation('int').node, hard: false);
  }

  test_functionDeclaration_parameter_named_no_default() async {
    await analyze('''
void f({int i}) {}
''');

    assertEdge(always, decoratedTypeAnnotation('int').node, hard: false);
  }

  test_functionDeclaration_parameter_named_no_default_required() async {
    addMetaPackage();
    await analyze('''
import 'package:meta/meta.dart';
void f({@required int i}) {}
''');

    assertNoUpstreamNullability(decoratedTypeAnnotation('int').node);
  }

  test_functionDeclaration_parameter_positionalOptional_default_notNull() async {
    await analyze('''
void f([int i = 1]) {}
''');

    assertNoUpstreamNullability(decoratedTypeAnnotation('int').node);
  }

  test_functionDeclaration_parameter_positionalOptional_default_null() async {
    await analyze('''
void f([int i = null]) {}
''');

    assertEdge(always, decoratedTypeAnnotation('int').node, hard: false);
  }

  test_functionDeclaration_parameter_positionalOptional_no_default() async {
    await analyze('''
void f([int i]) {}
''');

    assertEdge(always, decoratedTypeAnnotation('int').node, hard: false);
  }

  test_functionExpressionInvocation_parameterType() async {
    await analyze('''
abstract class C {
  void Function(int) f();
}
void g(C c, int i) {
  c.f()(i);
}
''');
    assertEdge(decoratedTypeAnnotation('int i').node,
        decoratedTypeAnnotation('int)').node,
        hard: true);
  }

  test_functionExpressionInvocation_returnType() async {
    await analyze('''
abstract class C {
  int Function() f();
}
int g(C c) => c.f()();
''');
    assertEdge(decoratedTypeAnnotation('int Function').node,
        decoratedTypeAnnotation('int g').node,
        hard: false);
  }

  test_functionInvocation_parameter_fromLocalParameter() async {
    await analyze('''
void f(int/*1*/ i) {}
void test(int/*2*/ i) {
  f(i/*3*/);
}
''');

    var int_1 = decoratedTypeAnnotation('int/*1*/');
    var int_2 = decoratedTypeAnnotation('int/*2*/');
    var i_3 = checkExpression('i/*3*/');
    assertNullCheck(i_3, assertEdge(int_2.node, int_1.node, hard: true));
    assertEdge(int_2.node, int_1.node, hard: true);
  }

  test_functionInvocation_parameter_named() async {
    await analyze('''
void f({int i: 0}) {}
void g(int j) {
  f(i: j/*check*/);
}
''');
    var nullable_i = decoratedTypeAnnotation('int i').node;
    var nullable_j = decoratedTypeAnnotation('int j').node;
    assertNullCheck(checkExpression('j/*check*/'),
        assertEdge(nullable_j, nullable_i, hard: true));
  }

  test_functionInvocation_parameter_named_missing() async {
    await analyze('''
void f({int i}) {}
void g() {
  f();
}
''');
    var optional_i = possiblyOptionalParameter('int i');
    expect(getEdges(always, optional_i), isNotEmpty);
  }

  test_functionInvocation_parameter_named_missing_required() async {
    addMetaPackage();
    verifyNoTestUnitErrors = false;
    await analyze('''
import 'package:meta/meta.dart';
void f({@required int i}) {}
void g() {
  f();
}
''');
    // The call at `f()` is presumed to be in error; no constraint is recorded.
    var optional_i = possiblyOptionalParameter('int i');
    expect(optional_i, isNull);
    var nullable_i = decoratedTypeAnnotation('int i').node;
    assertNoUpstreamNullability(nullable_i);
  }

  test_functionInvocation_parameter_null() async {
    await analyze('''
void f(int i) {}
void test() {
  f(null);
}
''');

    assertNullCheck(checkExpression('null'),
        assertEdge(always, decoratedTypeAnnotation('int').node, hard: false));
  }

  test_functionInvocation_return() async {
    await analyze('''
int/*1*/ f() => 0;
int/*2*/ g() {
  return (f());
}
''');

    assertNullCheck(
        checkExpression('(f())'),
        assertEdge(decoratedTypeAnnotation('int/*1*/').node,
            decoratedTypeAnnotation('int/*2*/').node,
            hard: false));
  }

  test_genericMethodInvocation() async {
    await analyze('''
class Base {
  T foo<T>(T x) => x;
}
class Derived extends Base {}
int bar(Derived d, int i) => d.foo(i);
''');
    var implicitTypeArgumentMatcher = anyNode;
    assertEdge(
        decoratedTypeAnnotation('int i').node,
        substitutionNode(
            implicitTypeArgumentMatcher, decoratedTypeAnnotation('T x').node),
        hard: true);
    var implicitTypeArgumentNullability =
        implicitTypeArgumentMatcher.matchingNode;
    assertEdge(
        substitutionNode(implicitTypeArgumentNullability,
            decoratedTypeAnnotation('T foo').node),
        decoratedTypeAnnotation('int bar').node,
        hard: false);
  }

  test_genericMethodInvocation_withBoundSubstitution() async {
    await analyze('''
class Base<T> {
  U foo<U extends T>(U x) => x;
}
class Derived<V> extends Base<Iterable<V>> {}
bar(Derived<int> d, List<int> x) => d.foo(x);
''');
    // Don't bother checking any edges; the assertions in the DecoratedType
    // constructor verify that we've substituted the bound correctly.
  }

  test_genericMethodInvocation_withSubstitution() async {
    await analyze('''
class Base<T> {
  U foo<U>(U x, T y) => x;
}
class Derived<V> extends Base<List<V>> {}
int bar(Derived<String> d, int i, List<String> j) => d.foo(i, j);
''');
    assertEdge(
        decoratedTypeAnnotation('String> j').node,
        substitutionNode(decoratedTypeAnnotation('String> d').node,
            decoratedTypeAnnotation('V>>').node),
        hard: false);
    assertEdge(
        decoratedTypeAnnotation('List<String> j').node,
        substitutionNode(decoratedTypeAnnotation('List<V>>').node,
            decoratedTypeAnnotation('T y').node),
        hard: true);
    var implicitTypeArgumentMatcher = anyNode;
    assertEdge(
        decoratedTypeAnnotation('int i').node,
        substitutionNode(
            implicitTypeArgumentMatcher, decoratedTypeAnnotation('U x').node),
        hard: true);
    var implicitTypeArgumentNullability =
        implicitTypeArgumentMatcher.matchingNode;
    assertEdge(
        substitutionNode(implicitTypeArgumentNullability,
            decoratedTypeAnnotation('U foo').node),
        decoratedTypeAnnotation('int bar').node,
        hard: false);
  }

  test_if_condition() async {
    await analyze('''
void f(bool b) {
  if (b) {}
}
''');

    assertNullCheck(checkExpression('b) {}'),
        assertEdge(decoratedTypeAnnotation('bool b').node, never, hard: true));
  }

  test_if_conditional_control_flow_after() async {
    await analyze('''
void f(bool b, int i, int j) {
  assert(j != null);
  if (b) return;
  assert(i != null);
}
''');

    // Asserts after ifs don't demonstrate non-null intent.
    assertNoEdge(decoratedTypeAnnotation('int i').node, never);
    // But asserts before ifs do
    assertEdge(decoratedTypeAnnotation('int j').node, never, hard: true);
  }

  test_if_conditional_control_flow_after_normal_completion() async {
    await analyze('''
void f(bool b1, bool b2, int i, int j) {
  if (b1) {}
  assert(j != null);
  if (b2) return;
  assert(i != null);
}
''');

    // Asserts after `if (...) return` s don't demonstrate non-null intent.
    assertNoEdge(decoratedTypeAnnotation('int i').node, never);
    // But asserts after `if (...) {}` do, since both branches of the `if`
    // complete normally, so the assertion is unconditionally reachable.
    assertEdge(decoratedTypeAnnotation('int j').node, never, hard: true);
  }

  test_if_conditional_control_flow_within() async {
    await analyze('''
void f(bool b, int i, int j) {
  assert(j != null);
  if (b) {
    assert(i != null);
  } else {
    assert(i != null);
  }
}
''');

    // Asserts inside ifs don't demonstrate non-null intent.
    assertNoEdge(decoratedTypeAnnotation('int i').node, never);
    // But asserts outside ifs do.
    assertEdge(decoratedTypeAnnotation('int j').node, never, hard: true);
  }

  @failingTest
  test_if_element_guard_equals_null() async {
    // failing because of an unimplemented exception in conditional modification
    await analyze('''
dynamic f(int i, int j, int k) {
  <int>[if (i == null) j/*check*/ else k/*check*/];
}
''');
    var nullable_i = decoratedTypeAnnotation('int i').node;
    var nullable_j = decoratedTypeAnnotation('int j').node;
    var nullable_k = decoratedTypeAnnotation('int k').node;
    var nullable_itemType = decoratedTypeAnnotation('int>[').node;
    assertNullCheck(
        checkExpression('j/*check*/'),
        assertEdge(nullable_j, nullable_itemType,
            guards: [nullable_i], hard: false));
    assertNullCheck(checkExpression('k/*check*/'),
        assertEdge(nullable_k, nullable_itemType, hard: false));
    var discard = statementDiscard('if (i == null)');
    expect(discard.trueGuard, same(nullable_i));
    expect(discard.falseGuard, null);
    expect(discard.pureCondition, true);
  }

  test_if_element_list() async {
    await analyze('''
void f(bool b) {
  int i1 = null;
  int i2 = null;
  <int>[if (b) i1 else i2];
}
''');

    assertNullCheck(checkExpression('b) i1'),
        assertEdge(decoratedTypeAnnotation('bool b').node, never, hard: true));
    assertEdge(decoratedTypeAnnotation('int i1').node,
        decoratedTypeAnnotation('int>[').node,
        hard: false);
    assertEdge(decoratedTypeAnnotation('int i2').node,
        decoratedTypeAnnotation('int>[').node,
        hard: false);
  }

  test_if_element_map() async {
    await analyze('''
void f(bool b) {
  int i1 = null;
  int i2 = null;
  String s1 = null;
  String s2 = null;
  <String, int>{if (b) s1: i1 else s2: i2};
}
''');

    assertNullCheck(checkExpression('b) s1'),
        assertEdge(decoratedTypeAnnotation('bool b').node, never, hard: true));

    var keyTypeNode = decoratedTypeAnnotation('String, int>{').node;
    var valueTypeNode = decoratedTypeAnnotation('int>{').node;
    assertEdge(decoratedTypeAnnotation('String s1').node, keyTypeNode,
        hard: false);
    assertEdge(decoratedTypeAnnotation('String s2').node, keyTypeNode,
        hard: false);
    assertEdge(decoratedTypeAnnotation('int i1').node, valueTypeNode,
        hard: false);
    assertEdge(decoratedTypeAnnotation('int i2').node, valueTypeNode,
        hard: false);
  }

  test_if_element_nested() async {
    await analyze('''
void f(bool b1, bool b2) {
  int i1 = null;
  int i2 = null;
  int i3 = null;
  <int>[if (b1) if (b2) i1 else i2 else i3];
}
''');

    assertNullCheck(checkExpression('b1)'),
        assertEdge(decoratedTypeAnnotation('bool b1').node, never, hard: true));
    assertNullCheck(
        checkExpression('b2) i1'),
        assertEdge(decoratedTypeAnnotation('bool b2').node, never,
            hard: false));
    assertEdge(decoratedTypeAnnotation('int i1').node,
        decoratedTypeAnnotation('int>[').node,
        hard: false);
    assertEdge(decoratedTypeAnnotation('int i2').node,
        decoratedTypeAnnotation('int>[').node,
        hard: false);
    assertEdge(decoratedTypeAnnotation('int i3').node,
        decoratedTypeAnnotation('int>[').node,
        hard: false);
  }

  test_if_element_set() async {
    await analyze('''
void f(bool b) {
  int i1 = null;
  int i2 = null;
  <int>{if (b) i1 else i2};
}
''');

    assertNullCheck(checkExpression('b) i1'),
        assertEdge(decoratedTypeAnnotation('bool b').node, never, hard: true));
    assertEdge(decoratedTypeAnnotation('int i1').node,
        decoratedTypeAnnotation('int>{').node,
        hard: false);
    assertEdge(decoratedTypeAnnotation('int i2').node,
        decoratedTypeAnnotation('int>{').node,
        hard: false);
  }

  test_if_guard_equals_null() async {
    await analyze('''
int f(int i, int j, int k) {
  if (i == null) {
    return j/*check*/;
  } else {
    return k/*check*/;
  }
}
''');
    var nullable_i = decoratedTypeAnnotation('int i').node;
    var nullable_j = decoratedTypeAnnotation('int j').node;
    var nullable_k = decoratedTypeAnnotation('int k').node;
    var nullable_return = decoratedTypeAnnotation('int f').node;
    assertNullCheck(
        checkExpression('j/*check*/'),
        assertEdge(nullable_j, nullable_return,
            guards: [nullable_i], hard: false));
    assertNullCheck(checkExpression('k/*check*/'),
        assertEdge(nullable_k, nullable_return, hard: false));
    var discard = statementDiscard('if (i == null)');
    expect(discard.trueGuard, same(nullable_i));
    expect(discard.falseGuard, null);
    expect(discard.pureCondition, true);
  }

  test_if_simple() async {
    await analyze('''
int f(bool b, int i, int j) {
  if (b) {
    return i/*check*/;
  } else {
    return j/*check*/;
  }
}
''');

    var nullable_i = decoratedTypeAnnotation('int i').node;
    var nullable_j = decoratedTypeAnnotation('int j').node;
    var nullable_return = decoratedTypeAnnotation('int f').node;
    assertNullCheck(checkExpression('i/*check*/'),
        assertEdge(nullable_i, nullable_return, hard: false));
    assertNullCheck(checkExpression('j/*check*/'),
        assertEdge(nullable_j, nullable_return, hard: false));
  }

  test_if_without_else() async {
    await analyze('''
int f(bool b, int i) {
  if (b) {
    return i/*check*/;
  }
  return 0;
}
''');

    var nullable_i = decoratedTypeAnnotation('int i').node;
    var nullable_return = decoratedTypeAnnotation('int f').node;
    assertNullCheck(checkExpression('i/*check*/'),
        assertEdge(nullable_i, nullable_return, hard: false));
  }

  test_import_metadata() async {
    await analyze('''
@deprecated
import 'dart:async';
''');
    // No assertions needed; the AnnotationTracker mixin verifies that the
    // metadata was visited.
  }

  test_indexExpression_dynamic() async {
    await analyze('''
int f(dynamic d, int i) {
  return d[i];
}
''');
    // We assume that the index expression might evaluate to anything, including
    // `null`.
    assertEdge(always, decoratedTypeAnnotation('int f').node, hard: false);
  }

  test_indexExpression_index() async {
    await analyze('''
class C {
  int operator[](int i) => 1;
}
int f(C c, int j) => c[j];
''');
    assertEdge(decoratedTypeAnnotation('int j').node,
        decoratedTypeAnnotation('int i').node,
        hard: true);
  }

  test_indexExpression_index_cascaded() async {
    await analyze('''
class C {
  int operator[](int i) => 1;
}
C f(C c, int j) => c..[j];
''');
    assertEdge(decoratedTypeAnnotation('int j').node,
        decoratedTypeAnnotation('int i').node,
        hard: true);
  }

  test_indexExpression_return_type() async {
    await analyze('''
class C {
  int operator[](int i) => 1;
}
int f(C c) => c[0];
''');
    assertEdge(decoratedTypeAnnotation('int operator').node,
        decoratedTypeAnnotation('int f').node,
        hard: false);
  }

  test_indexExpression_target_check() async {
    await analyze('''
class C {
  int operator[](int i) => 1;
}
int f(C c) => c[0];
''');
    assertNullCheck(checkExpression('c['),
        assertEdge(decoratedTypeAnnotation('C c').node, never, hard: true));
  }

  test_indexExpression_target_check_cascaded() async {
    await analyze('''
class C {
  int operator[](int i) => 1;
}
C f(C c) => c..[0];
''');
    assertNullCheck(checkExpression('c..['),
        assertEdge(decoratedTypeAnnotation('C c').node, never, hard: true));
  }

  test_indexExpression_target_demonstrates_non_null_intent() async {
    await analyze('''
class C {
  int operator[](int i) => 1;
}
int f(C c) => c[0];
''');
    assertEdge(decoratedTypeAnnotation('C c').node, never, hard: true);
  }

  test_indexExpression_target_demonstrates_non_null_intent_cascaded() async {
    await analyze('''
class C {
  int operator[](int i) => 1;
}
C f(C c) => c..[0];
''');
    assertEdge(decoratedTypeAnnotation('C c').node, never, hard: true);
  }

  test_instanceCreation_generic() async {
    await analyze('''
class C<T> {}
C<int> f() => C<int>();
''');
    assertEdge(decoratedTypeAnnotation('int>(').node,
        decoratedTypeAnnotation('int> f').node,
        hard: false);
  }

  test_instanceCreation_generic_dynamic() async {
    await analyze('''
class C<T> {}
C<Object> f() => C<dynamic>();
''');
    assertEdge(decoratedTypeAnnotation('dynamic').node,
        decoratedTypeAnnotation('Object').node,
        hard: false);
  }

  test_instanceCreation_generic_inferredParameterType() async {
    await analyze('''
class C<T> {
  C(List<T> x);
}
C<int> f(List<int> x) => C(x);
''');
    var edge = assertEdge(anyNode, decoratedTypeAnnotation('int> f').node,
        hard: false);
    var inferredTypeArgument = edge.primarySource;
    assertEdge(
        decoratedTypeAnnotation('int> x').node,
        substitutionNode(
            inferredTypeArgument, decoratedTypeAnnotation('T> x').node),
        hard: false);
  }

  test_instanceCreation_generic_parameter() async {
    await analyze('''
class C<T> {
  C(T t);
}
f(int i) => C<int>(i/*check*/);
''');
    var nullable_i = decoratedTypeAnnotation('int i').node;
    var nullable_c_t = decoratedTypeAnnotation('C<int>').typeArguments[0].node;
    var nullable_t = decoratedTypeAnnotation('T t').node;
    var check_i = checkExpression('i/*check*/');
    var nullable_c_t_or_nullable_t =
        check_i.edges.single.destinationNode as NullabilityNodeForSubstitution;
    expect(nullable_c_t_or_nullable_t.innerNode, same(nullable_c_t));
    expect(nullable_c_t_or_nullable_t.outerNode, same(nullable_t));
    assertNullCheck(check_i,
        assertEdge(nullable_i, nullable_c_t_or_nullable_t, hard: true));
  }

  test_instanceCreation_generic_parameter_named() async {
    await analyze('''
class C<T> {
  C({T t});
}
f(int i) => C<int>(t: i/*check*/);
''');
    var nullable_i = decoratedTypeAnnotation('int i').node;
    var nullable_c_t = decoratedTypeAnnotation('C<int>').typeArguments[0].node;
    var nullable_t = decoratedTypeAnnotation('T t').node;
    var check_i = checkExpression('i/*check*/');
    var nullable_c_t_or_nullable_t =
        check_i.edges.single.destinationNode as NullabilityNodeForSubstitution;
    expect(nullable_c_t_or_nullable_t.innerNode, same(nullable_c_t));
    expect(nullable_c_t_or_nullable_t.outerNode, same(nullable_t));
    assertNullCheck(check_i,
        assertEdge(nullable_i, nullable_c_t_or_nullable_t, hard: true));
  }

  test_instanceCreation_parameter_named_optional() async {
    await analyze('''
class C {
  C({int x = 0});
}
void f(int y) {
  C(x: y);
}
''');

    assertEdge(decoratedTypeAnnotation('int y').node,
        decoratedTypeAnnotation('int x').node,
        hard: true);
  }

  test_instanceCreation_parameter_positional_optional() async {
    await analyze('''
class C {
  C([int x]);
}
void f(int y) {
  C(y);
}
''');

    assertEdge(decoratedTypeAnnotation('int y').node,
        decoratedTypeAnnotation('int x').node,
        hard: true);
  }

  test_instanceCreation_parameter_positional_required() async {
    await analyze('''
class C {
  C(int x);
}
void f(int y) {
  C(y);
}
''');

    assertEdge(decoratedTypeAnnotation('int y').node,
        decoratedTypeAnnotation('int x').node,
        hard: true);
  }

  test_integerLiteral() async {
    await analyze('''
int f() {
  return 0;
}
''');
    assertNoUpstreamNullability(decoratedTypeAnnotation('int').node);
  }

  @failingTest
  test_isExpression_genericFunctionType() async {
    await analyze('''
bool f(a) => a is int Function(String);
''');
    assertNoUpstreamNullability(decoratedTypeAnnotation('bool').node);
  }

  test_isExpression_typeName_noTypeArguments() async {
    await analyze('''
bool f(a) => a is String;
''');
    assertNoUpstreamNullability(decoratedTypeAnnotation('bool').node);
  }

  @failingTest
  test_isExpression_typeName_typeArguments() async {
    await analyze('''
bool f(a) => a is List<int>;
''');
    assertNoUpstreamNullability(decoratedTypeAnnotation('bool').node);
  }

  test_library_metadata() async {
    await analyze('''
@deprecated
library foo;
''');
    // No assertions needed; the AnnotationTracker mixin verifies that the
    // metadata was visited.
  }

  test_libraryDirective() async {
    await analyze('''
library foo;
''');
    // Passes if no exceptions are thrown.
  }

  test_listLiteral_noTypeArgument_noNullableElements() async {
    await analyze('''
List<String> f() {
  return ['a', 'b'];
}
''');
    assertNoUpstreamNullability(decoratedTypeAnnotation('List').node);
    final returnTypeNode = decoratedTypeAnnotation('String').node;
    final returnTypeEdges = getEdges(anyNode, returnTypeNode);

    expect(returnTypeEdges.length, 1);
    final returnTypeEdge = returnTypeEdges.single;

    final listArgType = returnTypeEdge.primarySource;
    assertNoUpstreamNullability(listArgType);
  }

  test_listLiteral_noTypeArgument_nullableElement() async {
    await analyze('''
List<String> f() {
  return ['a', null, 'c'];
}
''');
    assertNoUpstreamNullability(decoratedTypeAnnotation('List').node);
    final returnTypeNode = decoratedTypeAnnotation('String').node;
    final returnTypeEdges = getEdges(anyNode, returnTypeNode);

    expect(returnTypeEdges.length, 1);
    final returnTypeEdge = returnTypeEdges.single;

    final listArgType = returnTypeEdge.primarySource;
    assertEdge(always, listArgType, hard: false);
  }

  test_listLiteral_typeArgument_noNullableElements() async {
    await analyze('''
List<String> f() {
  return <String>['a', 'b'];
}
''');
    assertNoUpstreamNullability(decoratedTypeAnnotation('List').node);
    var typeArgForLiteral = decoratedTypeAnnotation('String>[').node;
    var typeArgForReturnType = decoratedTypeAnnotation('String> ').node;
    assertNoUpstreamNullability(typeArgForLiteral);
    assertEdge(typeArgForLiteral, typeArgForReturnType, hard: false);
  }

  test_listLiteral_typeArgument_nullableElement() async {
    await analyze('''
List<String> f() {
  return <String>['a', null, 'c'];
}
''');
    assertNoUpstreamNullability(decoratedTypeAnnotation('List').node);
    assertEdge(always, decoratedTypeAnnotation('String>[').node, hard: false);
  }

  test_localVariable_type_inferred() async {
    await analyze('''
int f() => 1;
main() {
  var x = f();
}
''');
    var xType =
        variables.decoratedElementType(findNode.simple('x').staticElement);
    assertUnion(xType.node, decoratedTypeAnnotation('int').node);
  }

  test_method_parameterType_inferred() async {
    await analyze('''
class B {
  void f/*B*/(int x) {}
}
class C extends B {
  void f/*C*/(x) {}
}
''');
    var bReturnType = decoratedMethodType('f/*B*/').positionalParameters[0];
    var cReturnType = decoratedMethodType('f/*C*/').positionalParameters[0];
    assertUnion(bReturnType.node, cReturnType.node);
  }

  test_method_parameterType_inferred_named() async {
    await analyze('''
class B {
  void f/*B*/({int x = 0}) {}
}
class C extends B {
  void f/*C*/({x = 0}) {}
}
''');
    var bReturnType = decoratedMethodType('f/*B*/').namedParameters['x'];
    var cReturnType = decoratedMethodType('f/*C*/').namedParameters['x'];
    assertUnion(bReturnType.node, cReturnType.node);
  }

  test_method_returnType_inferred() async {
    await analyze('''
class B {
  int f/*B*/() => 1;
}
class C extends B {
  f/*C*/() => 1;
}
''');
    var bReturnType = decoratedMethodType('f/*B*/').returnType;
    var cReturnType = decoratedMethodType('f/*C*/').returnType;
    assertUnion(bReturnType.node, cReturnType.node);
  }

  test_methodDeclaration_doesntAffect_unconditional_control_flow() async {
    await analyze('''
class C {
  void f(bool b, int i, int j) {
    assert(i != null);
    if (b) {}
    assert(j != null);
  }
  void g(int k) {
    assert(k != null);
  }
}
''');
    assertEdge(decoratedTypeAnnotation('int i').node, never, hard: true);
    assertNoEdge(always, decoratedTypeAnnotation('int j').node);
    assertEdge(decoratedTypeAnnotation('int k').node, never, hard: true);
  }

  test_methodDeclaration_resets_unconditional_control_flow() async {
    await analyze('''
class C {
  void f(bool b, int i, int j) {
    assert(i != null);
    if (b) return;
    assert(j != null);
  }
  void g(int k) {
    assert(k != null);
  }
}
''');
    assertEdge(decoratedTypeAnnotation('int i').node, never, hard: true);
    assertNoEdge(always, decoratedTypeAnnotation('int j').node);
    assertEdge(decoratedTypeAnnotation('int k').node, never, hard: true);
  }

  test_methodInvocation_dynamic() async {
    await analyze('''
class C {
  int g(int i) => i;
}
int f(dynamic d, int j) {
  return d.g(j);
}
''');
    // The call `d.g(j)` is dynamic, so we can't tell what method it resolves
    // to.  There's no reason to assume it resolves to `C.g`.
    assertNoEdge(decoratedTypeAnnotation('int j').node,
        decoratedTypeAnnotation('int i').node);
    assertNoEdge(decoratedTypeAnnotation('int g').node,
        decoratedTypeAnnotation('int f').node);
    // We do, however, assume that it might return anything, including `null`.
    assertEdge(always, decoratedTypeAnnotation('int f').node, hard: false);
  }

  test_methodInvocation_object_method() async {
    await analyze('''
String f(int i) => i.toString();
''');
    // No edge from i to `never` because it is safe to call `toString` on
    // `null`.
    assertNoEdge(decoratedTypeAnnotation('int').node, never);
  }

  test_methodInvocation_object_method_on_non_interface_type() async {
    await analyze('''
String f(void Function() g) => g.toString();
''');
    var toStringReturnType = variables
        .decoratedElementType(
            typeProvider.objectType.element.getMethod('toString'))
        .returnType;
    assertEdge(
        toStringReturnType.node, decoratedTypeAnnotation('String f').node,
        hard: false);
  }

  test_methodInvocation_parameter_contravariant() async {
    await analyze('''
class C<T> {
  void f(T t) {}
}
void g(C<int> c, int i) {
  c.f(i/*check*/);
}
''');

    var nullable_i = decoratedTypeAnnotation('int i').node;
    var nullable_c_t = decoratedTypeAnnotation('C<int>').typeArguments[0].node;
    var nullable_t = decoratedTypeAnnotation('T t').node;
    var check_i = checkExpression('i/*check*/');
    var nullable_c_t_or_nullable_t =
        check_i.edges.single.destinationNode as NullabilityNodeForSubstitution;
    expect(nullable_c_t_or_nullable_t.innerNode, same(nullable_c_t));
    expect(nullable_c_t_or_nullable_t.outerNode, same(nullable_t));
    assertNullCheck(check_i,
        assertEdge(nullable_i, nullable_c_t_or_nullable_t, hard: true));
  }

  test_methodInvocation_parameter_contravariant_from_migrated_class() async {
    await analyze('''
void f(List<int> x, int i) {
  x.add(i/*check*/);
}
''');

    var nullable_i = decoratedTypeAnnotation('int i').node;
    var nullable_list_t =
        decoratedTypeAnnotation('List<int>').typeArguments[0].node;
    var addMethod = findNode.methodInvocation('x.add').methodName.staticElement
        as MethodMember;
    var nullable_t = variables
        .decoratedElementType(addMethod.baseElement)
        .positionalParameters[0]
        .node;
    expect(nullable_t, same(never));
    var check_i = checkExpression('i/*check*/');
    var nullable_list_t_or_nullable_t =
        check_i.edges.single.destinationNode as NullabilityNodeForSubstitution;
    expect(nullable_list_t_or_nullable_t.innerNode, same(nullable_list_t));
    expect(nullable_list_t_or_nullable_t.outerNode, same(nullable_t));
    assertNullCheck(check_i,
        assertEdge(nullable_i, nullable_list_t_or_nullable_t, hard: true));
  }

  test_methodInvocation_parameter_contravariant_function() async {
    await analyze('''
void f<T>(T t) {}
void g(int i) {
  f<int>(i/*check*/);
}
''');
    var nullable_i = decoratedTypeAnnotation('int i').node;
    var nullable_f_t = decoratedTypeAnnotation('int>').node;
    var nullable_t = decoratedTypeAnnotation('T t').node;
    var check_i = checkExpression('i/*check*/');
    var nullable_f_t_or_nullable_t =
        check_i.edges.single.destinationNode as NullabilityNodeForSubstitution;
    expect(nullable_f_t_or_nullable_t.innerNode, same(nullable_f_t));
    expect(nullable_f_t_or_nullable_t.outerNode, same(nullable_t));
    assertNullCheck(check_i,
        assertEdge(nullable_i, nullable_f_t_or_nullable_t, hard: true));
  }

  test_methodInvocation_parameter_generic() async {
    await analyze('''
class C<T> {}
void f(C<int/*1*/>/*2*/ c) {}
void g(C<int/*3*/>/*4*/ c) {
  f(c/*check*/);
}
''');

    assertEdge(decoratedTypeAnnotation('int/*3*/').node,
        decoratedTypeAnnotation('int/*1*/').node,
        hard: false);
    assertNullCheck(
        checkExpression('c/*check*/'),
        assertEdge(decoratedTypeAnnotation('C<int/*3*/>/*4*/').node,
            decoratedTypeAnnotation('C<int/*1*/>/*2*/').node,
            hard: true));
  }

  test_methodInvocation_parameter_named() async {
    await analyze('''
class C {
  void f({int i: 0}) {}
}
void g(C c, int j) {
  c.f(i: j/*check*/);
}
''');
    var nullable_i = decoratedTypeAnnotation('int i').node;
    var nullable_j = decoratedTypeAnnotation('int j').node;
    assertNullCheck(checkExpression('j/*check*/'),
        assertEdge(nullable_j, nullable_i, hard: true));
  }

  test_methodInvocation_parameter_named_differentPackage() async {
    addPackageFile('pkgC', 'c.dart', '''
class C {
  void f({int i}) {}
}
''');
    await analyze('''
import "package:pkgC/c.dart";
void g(C c, int j) {
  c.f(i: j/*check*/);
}
''');
    var nullable_j = decoratedTypeAnnotation('int j');
    assertNullCheck(checkExpression('j/*check*/'),
        assertEdge(nullable_j.node, never, hard: true));
  }

  test_methodInvocation_resolves_to_getter() async {
    await analyze('''
abstract class C {
  int/*1*/ Function(int/*2*/ i) get f;
}
int/*3*/ g(C c, int/*4*/ i) => c.f(i);
''');
    assertEdge(decoratedTypeAnnotation('int/*4*/').node,
        decoratedTypeAnnotation('int/*2*/').node,
        hard: true);
    assertEdge(decoratedTypeAnnotation('int/*1*/').node,
        decoratedTypeAnnotation('int/*3*/').node,
        hard: false);
  }

  test_methodInvocation_return_type() async {
    await analyze('''
class C {
  bool m() => true;
}
bool f(C c) => c.m();
''');
    assertEdge(decoratedTypeAnnotation('bool m').node,
        decoratedTypeAnnotation('bool f').node,
        hard: false);
  }

  test_methodInvocation_return_type_generic_function() async {
    await analyze('''
T f<T>(T t) => t;
int g() => (f<int>(1));
''');
    var check_i = checkExpression('(f<int>(1))');
    var nullable_f_t = decoratedTypeAnnotation('int>').node;
    var nullable_f_t_or_nullable_t =
        check_i.edges.single.primarySource as NullabilityNodeForSubstitution;
    var nullable_t = decoratedTypeAnnotation('T f').node;
    expect(nullable_f_t_or_nullable_t.innerNode, same(nullable_f_t));
    expect(nullable_f_t_or_nullable_t.outerNode, same(nullable_t));
    var nullable_return = decoratedTypeAnnotation('int g').node;
    assertNullCheck(check_i,
        assertEdge(nullable_f_t_or_nullable_t, nullable_return, hard: false));
  }

  test_methodInvocation_return_type_null_aware() async {
    await analyze('''
class C {
  bool m() => true;
}
bool f(C c) => (c?.m());
''');
    var lubNode =
        decoratedExpressionType('(c?.m())').node as NullabilityNodeForLUB;
    expect(lubNode.left, same(decoratedTypeAnnotation('C c').node));
    expect(lubNode.right, same(decoratedTypeAnnotation('bool m').node));
    assertEdge(lubNode, decoratedTypeAnnotation('bool f').node, hard: false);
  }

  test_methodInvocation_static_on_generic_class() async {
    await analyze('''
class C<T> {
  static int f(int x) => 0;
}
int g(int y) => C.f(y);
''');
    assertEdge(decoratedTypeAnnotation('int y').node,
        decoratedTypeAnnotation('int x').node,
        hard: true);
    assertEdge(decoratedTypeAnnotation('int f').node,
        decoratedTypeAnnotation('int g').node,
        hard: false);
  }

  test_methodInvocation_target_check() async {
    await analyze('''
class C {
  void m() {}
}
void test(C c) {
  c.m();
}
''');

    assertNullCheck(checkExpression('c.m'),
        assertEdge(decoratedTypeAnnotation('C c').node, never, hard: true));
  }

  test_methodInvocation_target_check_cascaded() async {
    await analyze('''
class C {
  void m() {}
}
void test(C c) {
  c..m();
}
''');

    assertNullCheck(checkExpression('c..m'),
        assertEdge(decoratedTypeAnnotation('C c').node, never, hard: true));
  }

  test_methodInvocation_target_demonstrates_non_null_intent() async {
    await analyze('''
class C {
  void m() {}
}
void test(C c) {
  c.m();
}
''');

    assertEdge(decoratedTypeAnnotation('C c').node, never, hard: true);
  }

  test_methodInvocation_target_demonstrates_non_null_intent_cascaded() async {
    await analyze('''
class C {
  void m() {}
}
void test(C c) {
  c..m();
}
''');

    assertEdge(decoratedTypeAnnotation('C c').node, never, hard: true);
  }

  test_methodInvocation_target_generic_in_base_class() async {
    await analyze('''
abstract class B<T> {
  void m(T/*1*/ t);
}
abstract class C extends B<int/*2*/> {}
void f(C c, int/*3*/ i) {
  c.m(i);
}
''');
    // nullable(3) -> substitute(nullable(2), nullable(1))
    var nullable1 = decoratedTypeAnnotation('T/*1*/').node;
    var nullable2 = decoratedTypeAnnotation('int/*2*/').node;
    var nullable3 = decoratedTypeAnnotation('int/*3*/').node;
    assertEdge(nullable3, substitutionNode(nullable2, nullable1), hard: true);
  }

  test_methodInvocation_typeParameter_inferred() async {
    await analyze('''
T f<T>(T t) => t;
void g() {
  int y;
  int x = f(y);
}
''');
    var int_y = decoratedTypeAnnotation('int y').node;
    var int_x = decoratedTypeAnnotation('int x').node;
    var t_ret = decoratedTypeAnnotation('T f').node;
    var t_param = decoratedTypeAnnotation('T t').node;

    assertEdge(substitutionNode(anyNode, t_ret), int_x, hard: false);
    assertEdge(int_y, substitutionNode(anyNode, t_param), hard: true);
    assertEdge(t_param, t_ret, hard: true);
  }

  @failingTest
  test_methodInvocation_typeParameter_inferred_inGenericClass() async {
    // this creates an edge case because the typeArguments are not equal in
    // length the the typeFormals of the calleeType, due to the enclosing
    // generic class.
    await analyze('''
class C<T> {
 void g() {
   // use a local fn because generic methods aren't implemented.
   T f<T>(T t) => t;
   int y;
   int x = f(y);
 }
}
''');
    var int_y = decoratedTypeAnnotation('int y').node;
    var int_x = decoratedTypeAnnotation('int x').node;
    var t_ret = decoratedTypeAnnotation('T f').node;
    var t_param = decoratedTypeAnnotation('T t').node;

    assertEdge(int_y, t_param, hard: true);
    assertEdge(t_param, t_ret, hard: true);
    assertEdge(t_ret, int_x, hard: false);
  }

  @failingTest
  test_methodInvocation_typeParameter_inferred_inGenericExtreme() async {
    // this creates an edge case because the typeArguments are not equal in
    // length the the typeFormals of the calleeType, due to the enclosing
    // generic class/functions.
    await analyze('''
class C<T> {
 void g() {
   // use local fns because generic methods aren't implemented.
   void f2<R1>() {
     void f3<R2>() {
       T f<T>(T t) => t;
       int y;
       int x = f(y);
     }
   }
 }
}
''');
    var int_y = decoratedTypeAnnotation('int y').node;
    var int_x = decoratedTypeAnnotation('int x').node;
    var t_ret = decoratedTypeAnnotation('T f').node;
    var t_param = decoratedTypeAnnotation('T t').node;

    assertEdge(int_y, t_param, hard: true);
    assertEdge(t_param, t_ret, hard: true);
    assertEdge(t_ret, int_x, hard: false);
  }

  test_never() async {
    await analyze('');

    expect(never.isNullable, isFalse);
  }

  test_override_parameter_type_named() async {
    await analyze('''
abstract class Base {
  void f({int/*1*/ i});
}
class Derived extends Base {
  void f({int/*2*/ i}) {}
}
''');
    var int1 = decoratedTypeAnnotation('int/*1*/');
    var int2 = decoratedTypeAnnotation('int/*2*/');
    assertEdge(int1.node, int2.node, hard: true);
  }

  test_override_parameter_type_named_over_none() async {
    await analyze('''
abstract class Base {
  void f();
}
class Derived extends Base {
  void f({int i}) {}
}
''');
    // No assertions; just checking that it doesn't crash.
  }

  test_override_parameter_type_operator() async {
    await analyze('''
abstract class Base {
  Base operator+(Base/*1*/ b);
}
class Derived extends Base {
  Base operator+(Base/*2*/ b) => this;
}
''');
    var base1 = decoratedTypeAnnotation('Base/*1*/');
    var base2 = decoratedTypeAnnotation('Base/*2*/');
    assertEdge(base1.node, base2.node, hard: true);
  }

  test_override_parameter_type_optional() async {
    await analyze('''
abstract class Base {
  void f([int/*1*/ i]);
}
class Derived extends Base {
  void f([int/*2*/ i]) {}
}
''');
    var int1 = decoratedTypeAnnotation('int/*1*/');
    var int2 = decoratedTypeAnnotation('int/*2*/');
    assertEdge(int1.node, int2.node, hard: true);
  }

  test_override_parameter_type_optional_over_none() async {
    await analyze('''
abstract class Base {
  void f();
}
class Derived extends Base {
  void f([int i]) {}
}
''');
    // No assertions; just checking that it doesn't crash.
  }

  test_override_parameter_type_optional_over_required() async {
    await analyze('''
abstract class Base {
  void f(int/*1*/ i);
}
class Derived extends Base {
  void f([int/*2*/ i]) {}
}
''');
    var int1 = decoratedTypeAnnotation('int/*1*/');
    var int2 = decoratedTypeAnnotation('int/*2*/');
    assertEdge(int1.node, int2.node, hard: true);
  }

  test_override_parameter_type_required() async {
    await analyze('''
abstract class Base {
  void f(int/*1*/ i);
}
class Derived extends Base {
  void f(int/*2*/ i) {}
}
''');
    var int1 = decoratedTypeAnnotation('int/*1*/');
    var int2 = decoratedTypeAnnotation('int/*2*/');
    assertEdge(int1.node, int2.node, hard: true);
  }

  test_override_parameter_type_setter() async {
    await analyze('''
abstract class Base {
  void set x(int/*1*/ value);
}
class Derived extends Base {
  void set x(int/*2*/ value) {}
}
''');
    var int1 = decoratedTypeAnnotation('int/*1*/');
    var int2 = decoratedTypeAnnotation('int/*2*/');
    assertEdge(int1.node, int2.node, hard: true);
  }

  test_override_return_type_getter() async {
    await analyze('''
abstract class Base {
  int/*1*/ get x;
}
class Derived extends Base {
  int/*2*/ get x => null;
}
''');
    var int1 = decoratedTypeAnnotation('int/*1*/');
    var int2 = decoratedTypeAnnotation('int/*2*/');
    assertEdge(int2.node, int1.node, hard: true);
  }

  test_override_return_type_method() async {
    await analyze('''
abstract class Base {
  int/*1*/ f();
}
class Derived extends Base {
  int/*2*/ f() => null;
}
''');
    var int1 = decoratedTypeAnnotation('int/*1*/');
    var int2 = decoratedTypeAnnotation('int/*2*/');
    assertEdge(int2.node, int1.node, hard: true);
  }

  test_override_return_type_operator() async {
    await analyze('''
abstract class Base {
  Base/*1*/ operator-();
}
class Derived extends Base {
  Derived/*2*/ operator-() => null;
}
''');
    var base1 = decoratedTypeAnnotation('Base/*1*/');
    var derived2 = decoratedTypeAnnotation('Derived/*2*/');
    assertEdge(derived2.node, base1.node, hard: true);
  }

  test_parenthesizedExpression() async {
    await analyze('''
int f() {
  return (null);
}
''');

    assertNullCheck(checkExpression('(null)'),
        assertEdge(always, decoratedTypeAnnotation('int').node, hard: false));
  }

  test_part_metadata() async {
    var pathContext = resourceProvider.pathContext;
    addSource(pathContext.join(pathContext.dirname(testFile), 'part.dart'), '''
part of test;
''');
    await analyze('''
library test;
@deprecated
part 'part.dart';
''');
    // No assertions needed; the AnnotationTracker mixin verifies that the
    // metadata was visited.
  }

  test_part_of_identifier() async {
    var pathContext = resourceProvider.pathContext;
    var testFileName = pathContext.basename(testFile);
    addSource(pathContext.join(pathContext.dirname(testFile), 'lib.dart'), '''
library test;
part '$testFileName';
''');
    await analyze('''
part of test;
''');
    // No assertions needed; the AnnotationTracker mixin verifies that the
    // metadata was visited.
  }

  test_part_of_metadata() async {
    var pathContext = resourceProvider.pathContext;
    var testFileName = pathContext.basename(testFile);
    addSource(pathContext.join(pathContext.dirname(testFile), 'lib.dart'), '''
library test;
part '$testFileName';
''');
    await analyze('''
@deprecated
part of test;
''');
    // No assertions needed; the AnnotationTracker mixin verifies that the
    // metadata was visited.
  }

  test_part_of_path() async {
    var pathContext = resourceProvider.pathContext;
    var testFileName = pathContext.basename(testFile);
    addSource(pathContext.join(pathContext.dirname(testFile), 'lib.dart'), '''
part '$testFileName';
''');
    await analyze('''
part of 'lib.dart';
''');
    // No assertions needed; the AnnotationTracker mixin verifies that the
    // metadata was visited.
  }

  test_postDominators_assert() async {
    await analyze('''
void test(bool b1, bool b2, bool b3, bool _b) {
  assert(b1 != null);
  if (_b) {
    assert(b2 != null);
  }
  assert(b3 != null);
}
''');

    assertEdge(decoratedTypeAnnotation('bool b1').node, never, hard: true);
    assertNoEdge(decoratedTypeAnnotation('bool b2').node, never);
    assertEdge(decoratedTypeAnnotation('bool b3').node, never, hard: true);
  }

  test_postDominators_assignment_with_same_var_on_lhs_and_in_rhs() async {
    await analyze('''
void f(int i) {
  i = g(i);
}
int g(int j) => 0;
''');
    assertEdge(decoratedTypeAnnotation('int i').node,
        decoratedTypeAnnotation('int j').node,
        hard: true);
  }

  test_postDominators_break() async {
    await analyze('''
class C {
  void m() {}
}
void test(bool b1, C _c) {
  while (b1/*check*/) {
    bool b2 = b1;
    C c = _c;
    if (b2/*check*/) {
      break;
    }
    c.m();
  }
}
''');

    assertNullCheck(checkExpression('b1/*check*/'),
        assertEdge(decoratedTypeAnnotation('bool b1').node, never, hard: true));
    assertNullCheck(checkExpression('b2/*check*/'),
        assertEdge(decoratedTypeAnnotation('bool b2').node, never, hard: true));
    assertNullCheck(checkExpression('c.m'),
        assertEdge(decoratedTypeAnnotation('C c').node, never, hard: false));
  }

  test_postDominators_continue() async {
    await analyze('''
class C {
  void m() {}
}
void test(bool b1, C _c) {
  while (b1/*check*/) {
    bool b2 = b1;
    C c = _c;
    if (b2/*check*/) {
      continue;
    }
    c.m();
  }
}
''');

    assertNullCheck(checkExpression('b1/*check*/'),
        assertEdge(decoratedTypeAnnotation('bool b1').node, never, hard: true));
    assertNullCheck(checkExpression('b2/*check*/'),
        assertEdge(decoratedTypeAnnotation('bool b2').node, never, hard: true));
    assertNullCheck(checkExpression('c.m'),
        assertEdge(decoratedTypeAnnotation('C c').node, never, hard: false));
  }

  test_postDominators_doWhileStatement_conditional() async {
    await analyze('''
class C {
  void m() {}
}
void test(bool b, C c) {
  do {
    return;
  } while(b/*check*/);

  c.m();
}
''');

    assertNullCheck(checkExpression('b/*check*/'),
        assertEdge(decoratedTypeAnnotation('bool b').node, never, hard: false));
    assertNullCheck(checkExpression('c.m'),
        assertEdge(decoratedTypeAnnotation('C c').node, never, hard: false));
  }

  test_postDominators_doWhileStatement_unconditional() async {
    await analyze('''
class C {
  void m() {}
}
void test(bool b, C c1, C c2) {
  do {
    C c3 = C();
    c1.m();
    c3.m();
  } while(b/*check*/);

  c2.m();
}
''');

    assertNullCheck(checkExpression('b/*check*/'),
        assertEdge(decoratedTypeAnnotation('bool b').node, never, hard: true));
    assertNullCheck(checkExpression('c1.m'),
        assertEdge(decoratedTypeAnnotation('C c1').node, never, hard: true));
    assertNullCheck(checkExpression('c2.m'),
        assertEdge(decoratedTypeAnnotation('C c2').node, never, hard: true));
    assertNullCheck(checkExpression('c3.m'),
        assertEdge(decoratedTypeAnnotation('C c3').node, never, hard: true));
  }

  test_postDominators_forElement() async {
    await analyze('''
class C {
  int m() => 0;
}

void test(bool _b, C c1, C c2) {
  <int>[for (bool b1 = _b; b1/*check*/; c2.m()) c1.m()];
}
''');

    assertNullCheck(checkExpression('b1/*check*/'),
        assertEdge(decoratedTypeAnnotation('bool b1').node, never, hard: true));
    assertNullCheck(checkExpression('c1.m'),
        assertEdge(decoratedTypeAnnotation('C c1').node, never, hard: false));
    assertNullCheck(checkExpression('c2.m'),
        assertEdge(decoratedTypeAnnotation('C c2').node, never, hard: false));
  }

  test_postDominators_forInElement() async {
    await analyze('''
class C {
  int m() => 0;
}
void test(List<C> l, C c1) {
  <int>[for (C _c in l/*check*/) c1.m()];
  <int>[for (C c2 in <C>[]) c2.m()];
}
''');

    assertNullCheck(
        checkExpression('l/*check*/'),
        assertEdge(decoratedTypeAnnotation('List<C> l').node, never,
            hard: true));
    assertNullCheck(checkExpression('c1.m'),
        assertEdge(decoratedTypeAnnotation('C c1').node, never, hard: false));
    assertNullCheck(checkExpression('c2.m'),
        assertEdge(decoratedTypeAnnotation('C c2').node, never, hard: false));
  }

  test_postDominators_forInStatement_unconditional() async {
    await analyze('''
class C {
  void m() {}
}
void test(List<C> l, C c1, C c2) {
  for (C c3 in l/*check*/) {
    c1.m();
    c3.m();
  }

  c2.m();
}
''');

    assertNullCheck(
        checkExpression('l/*check*/'),
        assertEdge(decoratedTypeAnnotation('List<C> l').node, never,
            hard: true));
    assertNullCheck(checkExpression('c1.m'),
        assertEdge(decoratedTypeAnnotation('C c1').node, never, hard: false));
    assertNullCheck(checkExpression('c2.m'),
        assertEdge(decoratedTypeAnnotation('C c2').node, never, hard: true));
    assertNullCheck(checkExpression('c3.m'),
        assertEdge(decoratedTypeAnnotation('C c3').node, never, hard: false));
  }

  test_postDominators_forStatement_conditional() async {
    await analyze('''

class C {
  void m() {}
}
void test(bool b1, C c1, C c2, C c3) {
  for (; b1/*check*/; c2.m()) {
    C c4 = c1;
    c4.m();
    return;
  }

  c3.m();
}
''');

    assertNullCheck(checkExpression('b1/*check*/'),
        assertEdge(decoratedTypeAnnotation('bool b1').node, never, hard: true));
    assertNullCheck(checkExpression('c4.m'),
        assertEdge(decoratedTypeAnnotation('C c4').node, never, hard: true));
    assertNullCheck(checkExpression('c2.m'),
        assertEdge(decoratedTypeAnnotation('C c2').node, never, hard: false));
    assertNullCheck(checkExpression('c3.m'),
        assertEdge(decoratedTypeAnnotation('C c3').node, never, hard: false));
  }

  test_postDominators_forStatement_unconditional() async {
    await analyze('''

class C {
  void m() {}
}
void test(bool b1, C c1, C c2, C c3) {
  for (bool b2 = b1, b3 = b1; b1/*check*/ & b2/*check*/; c3.m()) {
    c1.m();
    assert(b3 != null);
  }

  c2.m();
}
''');

    assertNullCheck(checkExpression('b1/*check*/'),
        assertEdge(decoratedTypeAnnotation('bool b1').node, never, hard: true));
    //TODO(mfairhurst): enable this check
    //assertNullCheck(checkExpression('b2/*check*/'),
    //    assertEdge(decoratedTypeAnnotation('bool b2').node, never, hard: true));
    //assertEdge(decoratedTypeAnnotation('b3 =').node, never, hard: false);
    assertNullCheck(checkExpression('c1.m'),
        assertEdge(decoratedTypeAnnotation('C c1').node, never, hard: false));
    assertNullCheck(checkExpression('c2.m'),
        assertEdge(decoratedTypeAnnotation('C c2').node, never, hard: true));
    assertNullCheck(checkExpression('c3.m'),
        assertEdge(decoratedTypeAnnotation('C c3').node, never, hard: false));
  }

  test_postDominators_ifElement() async {
    await analyze('''
class C {
  int m() => 0;
}
void test(bool b, C c1, C c2, C c3) {
  <int>[if (b) c1.m() else c2.m()];
  c3.m();
}
''');

    assertNullCheck(checkExpression('b)'),
        assertEdge(decoratedTypeAnnotation('bool b').node, never, hard: true));
    assertNullCheck(checkExpression('c1.m'),
        assertEdge(decoratedTypeAnnotation('C c1').node, never, hard: false));
    assertNullCheck(checkExpression('c2.m'),
        assertEdge(decoratedTypeAnnotation('C c2').node, never, hard: false));
    assertNullCheck(checkExpression('c3.m'),
        assertEdge(decoratedTypeAnnotation('C c3').node, never, hard: true));
  }

  test_postDominators_ifStatement_conditional() async {
    await analyze('''
class C {
  void m() {}
}
void test(bool b, C c1, C c2) {
  if (b/*check*/) {
    C c3 = C();
    C c4 = C();
    c1.m();
    c3.m();

    // Divergence breaks post-dominance.
    return;
    c4.m();

  }
  c2.m();
}
''');

    assertNullCheck(checkExpression('b/*check*/'),
        assertEdge(decoratedTypeAnnotation('bool b').node, never, hard: true));
    assertNullCheck(checkExpression('c1.m'),
        assertEdge(decoratedTypeAnnotation('C c1').node, never, hard: false));
    assertNullCheck(checkExpression('c2.m'),
        assertEdge(decoratedTypeAnnotation('C c2').node, never, hard: false));
    assertNullCheck(checkExpression('c3.m'),
        assertEdge(decoratedTypeAnnotation('C c3').node, never, hard: true));
    assertNullCheck(checkExpression('c4.m'),
        assertEdge(decoratedTypeAnnotation('C c4').node, never, hard: false));
  }

  test_postDominators_ifStatement_unconditional() async {
    await analyze('''
class C {
  void m() {}
}
void test(bool b, C c1, C c2) {
  if (b/*check*/) {
    C c3 = C();
    C c4 = C();
    c1.m();
    c3.m();

    // We ignore exceptions for post-dominance.
    throw '';
    c4.m();

  }
  c2.m();
}
''');

    assertNullCheck(checkExpression('b/*check*/'),
        assertEdge(decoratedTypeAnnotation('bool b').node, never, hard: true));
    assertNullCheck(checkExpression('c1.m'),
        assertEdge(decoratedTypeAnnotation('C c1').node, never, hard: false));
    assertNullCheck(checkExpression('c2.m'),
        assertEdge(decoratedTypeAnnotation('C c2').node, never, hard: true));
    assertNullCheck(checkExpression('c3.m'),
        assertEdge(decoratedTypeAnnotation('C c3').node, never, hard: true));
    assertNullCheck(checkExpression('c4.m'),
        assertEdge(decoratedTypeAnnotation('C c4').node, never, hard: true));
  }

  test_postDominators_inReturn_local() async {
    await analyze('''
class C {
  int m() => 0;
}
int test(C c) {
  return c.m();
}
''');

    assertNullCheck(checkExpression('c.m'),
        assertEdge(decoratedTypeAnnotation('C c').node, never, hard: true));
  }

  test_postDominators_loopReturn() async {
    await analyze('''
class C {
  void m() {}
}
void test(bool b1, C _c) {
  C c1 = _c;
  while (b1/*check*/) {
    bool b2 = b1;
    C c2 = _c;
    if (b2/*check*/) {
      return;
    }
    c2.m();
  }
  c1.m();
}
''');

    assertNullCheck(checkExpression('b1/*check*/'),
        assertEdge(decoratedTypeAnnotation('bool b1').node, never, hard: true));
    assertNullCheck(checkExpression('b2/*check*/'),
        assertEdge(decoratedTypeAnnotation('bool b2').node, never, hard: true));
    assertNullCheck(checkExpression('c1.m'),
        assertEdge(decoratedTypeAnnotation('C c1').node, never, hard: false));
    assertNullCheck(checkExpression('c2.m'),
        assertEdge(decoratedTypeAnnotation('C c2').node, never, hard: false));
  }

  test_postDominators_multiDeclaration() async {
    // Multi declarations cannot use hard edges as shown below.
    await analyze('''
void test() {
  int i1 = 0, i2 = null;
  i1.toDouble();
}
''');

    // i1.toDouble() cannot be a hard edge or i2 will fail assignment
    assertEdge(decoratedTypeAnnotation('int i').node, never, hard: false);
    // i2 gets a soft edge to always due to null assignment
    assertEdge(always, decoratedTypeAnnotation('int i').node, hard: false);
  }

  test_postDominators_questionQuestionOperator() async {
    await analyze('''
class C {
  Object m() => null;
}
Object test(C x, C y) => x.m() ?? y.m();
''');
    // There is a hard edge from x to `never` because `x.m()` is unconditionally
    // reachable from the top of `test`.
    assertEdge(decoratedTypeAnnotation('C x').node, never, hard: true);
    // However, the edge from y to `never` is soft because `y.m()` is only
    // executed if `x.m()` returned `null`.
    assertEdge(decoratedTypeAnnotation('C y').node, never,
        hard: false, guards: [decoratedTypeAnnotation('Object m').node]);
  }

  test_postDominators_reassign() async {
    await analyze('''
void test(bool b, int i1, int i2) {
  i1 = null;
  i1.toDouble();
  if (b) {
    i2 = null;
  }
  i2.toDouble();
}
''');

    assertNullCheck(checkExpression('i1.toDouble'),
        assertEdge(decoratedTypeAnnotation('int i1').node, never, hard: false));

    assertNullCheck(checkExpression('i2.toDouble'),
        assertEdge(decoratedTypeAnnotation('int i2').node, never, hard: false));
  }

  test_postDominators_shortCircuitOperators() async {
    await analyze('''
class C {
  bool m() => true;
}
void test(C c1, C c2, C c3, C c4) {
  c1.m() && c2.m();
  c3.m() || c4.m();
}
''');

    assertNullCheck(checkExpression('c1.m'),
        assertEdge(decoratedTypeAnnotation('C c1').node, never, hard: true));

    assertNullCheck(checkExpression('c3.m'),
        assertEdge(decoratedTypeAnnotation('C c3').node, never, hard: true));

    assertNullCheck(checkExpression('c2.m'),
        assertEdge(decoratedTypeAnnotation('C c2').node, never, hard: false));

    assertNullCheck(checkExpression('c4.m'),
        assertEdge(decoratedTypeAnnotation('C c4').node, never, hard: false));
  }

  test_postDominators_subFunction() async {
    await analyze('''
class C {
  void m() {}
}
void test() {
  (C c) {
    c.m();
  };
}
''');

    assertNullCheck(checkExpression('c.m'),
        assertEdge(decoratedTypeAnnotation('C c').node, never, hard: true));
  }

  @failingTest
  test_postDominators_subFunction_ifStatement_conditional() async {
    // Failing because function expressions aren't implemented
    await analyze('''
class C {
  void m() {}
}
void test() {
  (bool b, C c) {
    if (b/*check*/) {
      return;
    }
    c.m();
  };
}
''');

    assertNullCheck(checkExpression('b/*check*/'),
        assertEdge(decoratedTypeAnnotation('bool b').node, never, hard: false));
    assertNullCheck(checkExpression('c.m'),
        assertEdge(decoratedTypeAnnotation('C c').node, never, hard: false));
  }

  test_postDominators_subFunction_ifStatement_unconditional() async {
    await analyze('''
class C {
  void m() {}
}
void test() {
  (bool b, C c) {
    if (b/*check*/) {
    }
    c.m();
  };
}
''');

    assertNullCheck(checkExpression('b/*check*/'),
        assertEdge(decoratedTypeAnnotation('bool b').node, never, hard: true));
    assertNullCheck(checkExpression('c.m'),
        assertEdge(decoratedTypeAnnotation('C c').node, never, hard: true));
  }

  test_postDominators_ternaryOperator() async {
    await analyze('''
class C {
  bool m() => true;
}
void test(C c1, C c2, C c3, C c4) {
  c1.m() ? c2.m() : c3.m();

  c4.m();
}
''');

    assertNullCheck(checkExpression('c1.m'),
        assertEdge(decoratedTypeAnnotation('C c1').node, never, hard: true));

    assertNullCheck(checkExpression('c4.m'),
        assertEdge(decoratedTypeAnnotation('C c4').node, never, hard: true));

    assertNullCheck(checkExpression('c2.m'),
        assertEdge(decoratedTypeAnnotation('C c2').node, never, hard: false));

    assertNullCheck(checkExpression('c3.m'),
        assertEdge(decoratedTypeAnnotation('C c3').node, never, hard: false));
  }

  test_postDominators_tryCatch() async {
    await analyze('''
void test(int i) {
  try {} catch (_) {
    i.isEven;
  }
}
''');
    // Edge should not be hard because the call to `i.isEven` does not
    // post-dominate the declaration of `i`.
    assertEdge(decoratedTypeAnnotation('int i').node, never, hard: false);
  }

  test_postDominators_whileStatement_unconditional() async {
    await analyze('''
class C {
  void m() {}
}
void test(bool b, C c1, C c2) {
  while (b/*check*/) {
    C c3 = C();
    c1.m();
    c3.m();
  }

  c2.m();
}
''');

    assertNullCheck(checkExpression('b/*check*/'),
        assertEdge(decoratedTypeAnnotation('bool b').node, never, hard: true));
    assertNullCheck(checkExpression('c1.m'),
        assertEdge(decoratedTypeAnnotation('C c1').node, never, hard: false));
    assertNullCheck(checkExpression('c2.m'),
        assertEdge(decoratedTypeAnnotation('C c2').node, never, hard: true));
    assertNullCheck(checkExpression('c3.m'),
        assertEdge(decoratedTypeAnnotation('C c3').node, never, hard: true));
  }

  test_postfixExpression_minusMinus() async {
    await analyze('''
int f(int i) {
  return i--;
}
''');

    var declaration = decoratedTypeAnnotation('int i').node;
    var use = checkExpression('i--');
    assertNullCheck(use, assertEdge(declaration, never, hard: true));

    var returnType = decoratedTypeAnnotation('int f').node;
    assertEdge(never, returnType, hard: false);
  }

  test_postfixExpression_plusPlus() async {
    await analyze('''
int f(int i) {
  return i++;
}
''');

    var declaration = decoratedTypeAnnotation('int i').node;
    var use = checkExpression('i++');
    assertNullCheck(use, assertEdge(declaration, never, hard: true));

    var returnType = decoratedTypeAnnotation('int f').node;
    assertEdge(never, returnType, hard: false);
  }

  test_prefixedIdentifier_field_type() async {
    await analyze('''
class C {
  bool b = true;
}
bool f(C c) => c.b;
''');
    assertEdge(decoratedTypeAnnotation('bool b').node,
        decoratedTypeAnnotation('bool f').node,
        hard: false);
  }

  test_prefixedIdentifier_getter_type() async {
    await analyze('''
class C {
  bool get b => true;
}
bool f(C c) => c.b;
''');
    assertEdge(decoratedTypeAnnotation('bool get').node,
        decoratedTypeAnnotation('bool f').node,
        hard: false);
  }

  test_prefixedIdentifier_getter_type_in_generic() async {
    await analyze('''
class C<T> {
  List<T> _x;
  List<T> get x => _x;
}
List<int> f(C<int> c) => c.x;
''');
    assertEdge(decoratedTypeAnnotation('List<T> get').node,
        decoratedTypeAnnotation('List<int> f').node,
        hard: false);
    assertEdge(
        substitutionNode(decoratedTypeAnnotation('int> c').node,
            decoratedTypeAnnotation('T> get').node),
        decoratedTypeAnnotation('int> f').node,
        hard: false);
  }

  test_prefixedIdentifier_target_check() async {
    await analyze('''
class C {
  int get x => 1;
}
void test(C c) {
  c.x;
}
''');

    assertNullCheck(checkExpression('c.x'),
        assertEdge(decoratedTypeAnnotation('C c').node, never, hard: true));
  }

  test_prefixedIdentifier_target_demonstrates_non_null_intent() async {
    await analyze('''
class C {
  int get x => 1;
}
void test(C c) {
  c.x;
}
''');

    assertEdge(decoratedTypeAnnotation('C c').node, never, hard: true);
  }

  test_prefixedIdentifier_tearoff() async {
    await analyze('''
abstract class C {
  int f(int i);
}
int Function(int) g(C c) => c.f;
''');
    var fType = variables.decoratedElementType(findElement.method('f'));
    var gReturnType =
        variables.decoratedElementType(findElement.function('g')).returnType;
    assertEdge(fType.returnType.node, gReturnType.returnType.node, hard: false);
    assertEdge(gReturnType.positionalParameters[0].node,
        fType.positionalParameters[0].node,
        hard: false);
  }

  test_prefixExpression_bang() async {
    await analyze('''
bool f(bool b) {
  return !b;
}
''');

    var nullable_b = decoratedTypeAnnotation('bool b').node;
    var check_b = checkExpression('b;');
    assertNullCheck(check_b, assertEdge(nullable_b, never, hard: true));

    var return_f = decoratedTypeAnnotation('bool f').node;
    assertEdge(never, return_f, hard: false);
  }

  test_prefixExpression_minus() async {
    await analyze('''
abstract class C {
  C operator-();
}
C test(C c) => -c/*check*/;
''');
    assertEdge(decoratedTypeAnnotation('C operator').node,
        decoratedTypeAnnotation('C test').node,
        hard: false);
    assertNullCheck(checkExpression('c/*check*/'),
        assertEdge(decoratedTypeAnnotation('C c').node, never, hard: true));
  }

  test_prefixExpression_minusMinus() async {
    await analyze('''
int f(int i) {
  return --i;
}
''');

    var declaration = decoratedTypeAnnotation('int i').node;
    var use = checkExpression('i;');
    assertNullCheck(use, assertEdge(declaration, never, hard: true));

    var returnType = decoratedTypeAnnotation('int f').node;
    assertEdge(never, returnType, hard: false);
  }

  test_prefixExpression_plusPlus() async {
    await analyze('''
int f(int i) {
  return ++i;
}
''');

    var declaration = decoratedTypeAnnotation('int i').node;
    var use = checkExpression('i;');
    assertNullCheck(use, assertEdge(declaration, never, hard: true));

    var returnType = decoratedTypeAnnotation('int f').node;
    assertEdge(never, returnType, hard: false);
  }

  test_propertyAccess_dynamic() async {
    await analyze('''
class C {
  int get g => 0;
}
int f(dynamic d) {
  return d.g;
}
''');
    // The call `d.g` is dynamic, so we can't tell what method it resolves
    // to.  There's no reason to assume it resolves to `C.g`.
    assertNoEdge(decoratedTypeAnnotation('int get g').node,
        decoratedTypeAnnotation('int f').node);
    // We do, however, assume that it might return anything, including `null`.
    assertEdge(always, decoratedTypeAnnotation('int f').node, hard: false);
  }

  test_propertyAccess_object_property() async {
    await analyze('''
int f(int i) => i.hashCode;
''');
    // No edge from i to `never` because it is safe to call `hashCode` on
    // `null`.
    assertNoEdge(decoratedTypeAnnotation('int i').node, never);
  }

  test_propertyAccess_return_type() async {
    await analyze('''
class C {
  bool get b => true;
}
bool f(C c) => (c).b;
''');
    assertEdge(decoratedTypeAnnotation('bool get').node,
        decoratedTypeAnnotation('bool f').node,
        hard: false);
  }

  test_propertyAccess_return_type_null_aware() async {
    await analyze('''
class C {
  bool get b => true;
}
bool f(C c) => (c?.b);
''');
    var lubNode =
        decoratedExpressionType('(c?.b)').node as NullabilityNodeForLUB;
    expect(lubNode.left, same(decoratedTypeAnnotation('C c').node));
    expect(lubNode.right, same(decoratedTypeAnnotation('bool get b').node));
    assertEdge(lubNode, decoratedTypeAnnotation('bool f').node, hard: false);
  }

  test_propertyAccess_static_on_generic_class() async {
    await analyze('''
class C<T> {
  static int x = 1;
}
int f() => C.x;
''');
    assertEdge(decoratedTypeAnnotation('int x').node,
        decoratedTypeAnnotation('int f').node,
        hard: false);
  }

  test_propertyAccess_target_check() async {
    await analyze('''
class C {
  int get x => 1;
}
void test(C c) {
  (c).x;
}
''');

    assertNullCheck(checkExpression('c).x'),
        assertEdge(decoratedTypeAnnotation('C c').node, never, hard: true));
  }

  test_redirecting_constructor_factory() async {
    await analyze('''
class C {
  factory C(int/*1*/ i, {int/*2*/ j}) = D;
}
class D implements C {
  D(int/*3*/ i, {int/*4*/ j});
}
''');
    assertEdge(decoratedTypeAnnotation('int/*1*/').node,
        decoratedTypeAnnotation('int/*3*/').node,
        hard: true);
    assertEdge(decoratedTypeAnnotation('int/*2*/').node,
        decoratedTypeAnnotation('int/*4*/').node,
        hard: true);
  }

  test_redirecting_constructor_factory_from_generic_to_generic() async {
    await analyze('''
class C<T> {
  factory C(T/*1*/ t) = D<T/*2*/>;
}
class D<U> implements C<U> {
  D(U/*3*/ u);
}
''');
    var nullable_t1 = decoratedTypeAnnotation('T/*1*/').node;
    var nullable_t2 = decoratedTypeAnnotation('T/*2*/').node;
    var nullable_u3 = decoratedTypeAnnotation('U/*3*/').node;
    assertEdge(nullable_t1, substitutionNode(nullable_t2, nullable_u3),
        hard: true);
  }

  test_redirecting_constructor_factory_to_generic() async {
    await analyze('''
class C {
  factory C(int/*1*/ i) = D<int/*2*/>;
}
class D<T> implements C {
  D(T/*3*/ i);
}
''');
    var nullable_i1 = decoratedTypeAnnotation('int/*1*/').node;
    var nullable_i2 = decoratedTypeAnnotation('int/*2*/').node;
    var nullable_t3 = decoratedTypeAnnotation('T/*3*/').node;
    assertEdge(nullable_i1, substitutionNode(nullable_i2, nullable_t3),
        hard: true);
  }

  test_redirecting_constructor_ordinary() async {
    await analyze('''
class C {
  C(int/*1*/ i, int/*2*/ j) : this.named(j, i);
  C.named(int/*3*/ j, int/*4*/ i);
}
''');
    assertEdge(decoratedTypeAnnotation('int/*1*/').node,
        decoratedTypeAnnotation('int/*4*/').node,
        hard: true);
    assertEdge(decoratedTypeAnnotation('int/*2*/').node,
        decoratedTypeAnnotation('int/*3*/').node,
        hard: true);
  }

  test_redirecting_constructor_ordinary_to_unnamed() async {
    await analyze('''
class C {
  C.named(int/*1*/ i, int/*2*/ j) : this(j, i);
  C(int/*3*/ j, int/*4*/ i);
}
''');
    assertEdge(decoratedTypeAnnotation('int/*1*/').node,
        decoratedTypeAnnotation('int/*4*/').node,
        hard: true);
    assertEdge(decoratedTypeAnnotation('int/*2*/').node,
        decoratedTypeAnnotation('int/*3*/').node,
        hard: true);
  }

  test_return_from_async_future() async {
    await analyze('''
Future<int> f() async {
  return g();
}
int g() => 1;
''');
    // No assertions; just checking that it doesn't crash.
  }

  test_return_from_async_futureOr() async {
    await analyze('''
import 'dart:async';
FutureOr<int> f() async {
  return g();
}
int g() => 1;
''');
    // No assertions; just checking that it doesn't crash.
  }

  test_return_function_type_simple() async {
    await analyze('''
int/*1*/ Function() f(int/*2*/ Function() x) => x;
''');
    var int1 = decoratedTypeAnnotation('int/*1*/');
    var int2 = decoratedTypeAnnotation('int/*2*/');
    assertEdge(int2.node, int1.node, hard: false);
  }

  test_return_implicit_null() async {
    verifyNoTestUnitErrors = false;
    await analyze('''
int f() {
  return;
}
''');

    assertEdge(always, decoratedTypeAnnotation('int').node, hard: false);
  }

  test_return_null() async {
    await analyze('''
int f() {
  return null;
}
''');

    assertNullCheck(checkExpression('null'),
        assertEdge(always, decoratedTypeAnnotation('int').node, hard: false));
  }

  test_return_null_generic() async {
    await analyze('''
class C<T> {
  T f() {
    return null;
  }
}
''');
    var tNode = decoratedTypeAnnotation('T f').node;
    assertEdge(always, tNode, hard: false);
    assertNullCheck(
        checkExpression('null'), assertEdge(always, tNode, hard: false));
  }

  test_setOrMapLiteral_map_noTypeArgument_noNullableKeysAndValues() async {
    await analyze('''
Map<String, int> f() {
  return {'a' : 1, 'b' : 2};
}
''');
    var keyNode = decoratedTypeAnnotation('String').node;
    var valueNode = decoratedTypeAnnotation('int').node;
    var mapNode = decoratedTypeAnnotation('Map').node;

    assertNoUpstreamNullability(mapNode);
    assertNoUpstreamNullability(
        assertEdge(anyNode, keyNode, hard: false).primarySource);
    assertNoUpstreamNullability(
        assertEdge(anyNode, valueNode, hard: false).primarySource);
  }

  test_setOrMapLiteral_map_noTypeArgument_nullableKey() async {
    await analyze('''
Map<String, int> f() {
  return {'a' : 1, null : 2, 'c' : 3};
}
''');
    var keyNode = decoratedTypeAnnotation('String').node;
    var valueNode = decoratedTypeAnnotation('int').node;
    var mapNode = decoratedTypeAnnotation('Map').node;

    assertNoUpstreamNullability(mapNode);
    assertEdge(always, assertEdge(anyNode, keyNode, hard: false).primarySource,
        hard: false);
    assertNoUpstreamNullability(
        assertEdge(anyNode, valueNode, hard: false).primarySource);
  }

  test_setOrMapLiteral_map_noTypeArgument_nullableKeyAndValue() async {
    await analyze('''
Map<String, int> f() {
  return {'a' : 1, null : null, 'c' : 3};
}
''');
    var keyNode = decoratedTypeAnnotation('String').node;
    var valueNode = decoratedTypeAnnotation('int').node;
    var mapNode = decoratedTypeAnnotation('Map').node;

    assertNoUpstreamNullability(mapNode);
    assertEdge(always, assertEdge(anyNode, keyNode, hard: false).primarySource,
        hard: false);
    assertEdge(
        always, assertEdge(anyNode, valueNode, hard: false).primarySource,
        hard: false);
  }

  test_setOrMapLiteral_map_noTypeArgument_nullableValue() async {
    await analyze('''
Map<String, int> f() {
  return {'a' : 1, 'b' : null, 'c' : 3};
}
''');
    var keyNode = decoratedTypeAnnotation('String').node;
    var valueNode = decoratedTypeAnnotation('int').node;
    var mapNode = decoratedTypeAnnotation('Map').node;

    assertNoUpstreamNullability(mapNode);
    assertNoUpstreamNullability(
        assertEdge(anyNode, keyNode, hard: false).primarySource);
    assertEdge(
        always, assertEdge(anyNode, valueNode, hard: false).primarySource,
        hard: false);
  }

  test_setOrMapLiteral_map_typeArguments_noNullableKeysAndValues() async {
    await analyze('''
Map<String, int> f() {
  return <String, int>{'a' : 1, 'b' : 2};
}
''');
    assertNoUpstreamNullability(decoratedTypeAnnotation('Map').node);

    var keyForLiteral = decoratedTypeAnnotation('String, int>{').node;
    var keyForReturnType = decoratedTypeAnnotation('String, int> ').node;
    assertNoUpstreamNullability(keyForLiteral);
    assertEdge(keyForLiteral, keyForReturnType, hard: false);

    var valueForLiteral = decoratedTypeAnnotation('int>{').node;
    var valueForReturnType = decoratedTypeAnnotation('int> ').node;
    assertNoUpstreamNullability(valueForLiteral);
    assertEdge(valueForLiteral, valueForReturnType, hard: false);
  }

  test_setOrMapLiteral_map_typeArguments_nullableKey() async {
    await analyze('''
Map<String, int> f() {
  return <String, int>{'a' : 1, null : 2, 'c' : 3};
}
''');
    assertNoUpstreamNullability(decoratedTypeAnnotation('Map').node);
    assertEdge(always, decoratedTypeAnnotation('String, int>{').node,
        hard: false);
    assertNoUpstreamNullability(decoratedTypeAnnotation('int>{').node);
  }

  test_setOrMapLiteral_map_typeArguments_nullableKeyAndValue() async {
    await analyze('''
Map<String, int> f() {
  return <String, int>{'a' : 1, null : null, 'c' : 3};
}
''');
    assertNoUpstreamNullability(decoratedTypeAnnotation('Map').node);
    assertEdge(always, decoratedTypeAnnotation('String, int>{').node,
        hard: false);
    assertEdge(always, decoratedTypeAnnotation('int>{').node, hard: false);
  }

  test_setOrMapLiteral_map_typeArguments_nullableValue() async {
    await analyze('''
Map<String, int> f() {
  return <String, int>{'a' : 1, 'b' : null, 'c' : 3};
}
''');
    assertNoUpstreamNullability(decoratedTypeAnnotation('Map').node);
    assertNoUpstreamNullability(decoratedTypeAnnotation('String, int>{').node);
    assertEdge(always, decoratedTypeAnnotation('int>{').node, hard: false);
  }

  test_setOrMapLiteral_set_noTypeArgument_noNullableElements() async {
    await analyze('''
Set<String> f() {
  return {'a', 'b'};
}
''');
    var valueNode = decoratedTypeAnnotation('String').node;
    var setNode = decoratedTypeAnnotation('Set').node;

    assertNoUpstreamNullability(setNode);
    assertNoUpstreamNullability(
        assertEdge(anyNode, valueNode, hard: false).primarySource);
  }

  test_setOrMapLiteral_set_noTypeArgument_nullableElement() async {
    await analyze('''
Set<String> f() {
  return {'a', null, 'c'};
}
''');
    var valueNode = decoratedTypeAnnotation('String').node;
    var setNode = decoratedTypeAnnotation('Set').node;

    assertNoUpstreamNullability(setNode);
    assertEdge(
        always, assertEdge(anyNode, valueNode, hard: false).primarySource,
        hard: false);
  }

  test_setOrMapLiteral_set_typeArgument_noNullableElements() async {
    await analyze('''
Set<String> f() {
  return <String>{'a', 'b'};
}
''');
    assertNoUpstreamNullability(decoratedTypeAnnotation('Set').node);
    var typeArgForLiteral = decoratedTypeAnnotation('String>{').node;
    var typeArgForReturnType = decoratedTypeAnnotation('String> ').node;
    assertNoUpstreamNullability(typeArgForLiteral);
    assertEdge(typeArgForLiteral, typeArgForReturnType, hard: false);
  }

  test_setOrMapLiteral_set_typeArgument_nullableElement() async {
    await analyze('''
Set<String> f() {
  return <String>{'a', null, 'c'};
}
''');
    assertNoUpstreamNullability(decoratedTypeAnnotation('Set').node);
    assertEdge(always, decoratedTypeAnnotation('String>{').node, hard: false);
  }

  test_simpleIdentifier_function() async {
    await analyze('''
int f() => null;
main() {
  int Function() g = f;
}
''');

    assertEdge(decoratedTypeAnnotation('int f').node,
        decoratedTypeAnnotation('int Function').node,
        hard: false);
  }

  test_simpleIdentifier_local() async {
    await analyze('''
main() {
  int i = 0;
  int j = i;
}
''');

    assertEdge(decoratedTypeAnnotation('int i').node,
        decoratedTypeAnnotation('int j').node,
        hard: true);
  }

  test_simpleIdentifier_tearoff_function() async {
    await analyze('''
int f(int i) => 0;
int Function(int) g() => f;
''');
    var fType = variables.decoratedElementType(findElement.function('f'));
    var gReturnType =
        variables.decoratedElementType(findElement.function('g')).returnType;
    assertEdge(fType.returnType.node, gReturnType.returnType.node, hard: false);
    assertEdge(gReturnType.positionalParameters[0].node,
        fType.positionalParameters[0].node,
        hard: false);
  }

  test_simpleIdentifier_tearoff_method() async {
    await analyze('''
abstract class C {
  int f(int i);
  int Function(int) g() => f;
}
''');
    var fType = variables.decoratedElementType(findElement.method('f'));
    var gReturnType =
        variables.decoratedElementType(findElement.method('g')).returnType;
    assertEdge(fType.returnType.node, gReturnType.returnType.node, hard: false);
    assertEdge(gReturnType.positionalParameters[0].node,
        fType.positionalParameters[0].node,
        hard: false);
  }

  test_skipDirectives() async {
    await analyze('''
import "dart:core" as one;
main() {}
''');
    // No test expectations.
    // Just verifying that the test passes
  }

  test_soft_edge_for_non_variable_reference() async {
    // Edges originating in things other than variable references should be
    // soft.
    await analyze('''
int f() => null;
''');
    assertEdge(always, decoratedTypeAnnotation('int').node, hard: false);
  }

  test_static_method_call_prefixed() async {
    await analyze('''
import 'dart:async' as a;
void f(void Function() callback) {
  a.Timer.run(callback);
}
''');
    // No assertions.  Just making sure this doesn't crash.
  }

  test_stringLiteral() async {
    // TODO(paulberry): also test string interpolations
    await analyze('''
String f() {
  return 'x';
}
''');
    assertNoUpstreamNullability(decoratedTypeAnnotation('String').node);
  }

  test_superExpression() async {
    await analyze('''
class B {
  void f(int/*1*/ i, int/*2*/ j) {}
}
class C extends B {
  void f(int/*3*/ i, int/*4*/ j) => super.f(j, i);
}
''');
    assertEdge(decoratedTypeAnnotation('int/*3*/').node,
        decoratedTypeAnnotation('int/*2*/').node,
        hard: true);
    assertEdge(decoratedTypeAnnotation('int/*4*/').node,
        decoratedTypeAnnotation('int/*1*/').node,
        hard: true);
  }

  test_superExpression_generic() async {
    await analyze('''
class B<U> {
  U g() => null;
}
class C<T> extends B<T> {
  T f() => super.g();
}
''');
    assertEdge(
        substitutionNode(
            substitutionNode(never, decoratedTypeAnnotation('T> {').node),
            decoratedTypeAnnotation('U g').node),
        decoratedTypeAnnotation('T f').node,
        hard: false);
  }

  test_symbolLiteral() async {
    await analyze('''
Symbol f() {
  return #symbol;
}
''');
    assertNoUpstreamNullability(decoratedTypeAnnotation('Symbol').node);
  }

  test_thisExpression() async {
    await analyze('''
class C {
  C f() => this;
}
''');
    assertNoUpstreamNullability(decoratedTypeAnnotation('C f').node);
  }

  test_thisExpression_generic() async {
    await analyze('''
class C<T> {
  C<T> f() => this;
}
''');
    assertNoUpstreamNullability(decoratedTypeAnnotation('C<T> f').node);
    assertNoUpstreamNullability(decoratedTypeAnnotation('T> f').node);
  }

  test_throwExpression() async {
    await analyze('''
int f() {
  return throw null;
}
''');
    assertNoUpstreamNullability(decoratedTypeAnnotation('int').node);
  }

  test_topLevelSetter() async {
    await analyze('''
void set x(int value) {}
main() { x = 1; }
''');
    var setXType = decoratedTypeAnnotation('int value');
    assertEdge(never, setXType.node, hard: false);
  }

  test_topLevelSetter_nullable() async {
    await analyze('''
void set x(int value) {}
main() { x = null; }
''');
    var setXType = decoratedTypeAnnotation('int value');
    assertEdge(always, setXType.node, hard: false);
  }

  test_topLevelVar_metadata() async {
    await analyze('''
class A {
  const A();
}
@A()
int v;
''');
    // No assertions needed; the AnnotationTracker mixin verifies that the
    // metadata was visited.
  }

  test_topLevelVar_reference() async {
    await analyze('''
double pi = 3.1415;
double get myPi => pi;
''');
    var piType = decoratedTypeAnnotation('double pi');
    var myPiType = decoratedTypeAnnotation('double get');
    assertEdge(piType.node, myPiType.node, hard: false);
  }

  test_topLevelVar_reference_differentPackage() async {
    addPackageFile('pkgPi', 'piConst.dart', '''
double pi = 3.1415;
''');
    await analyze('''
import "package:pkgPi/piConst.dart";
double get myPi => pi;
''');
    var myPiType = decoratedTypeAnnotation('double get');
    assertEdge(never, myPiType.node, hard: false);
  }

  test_topLevelVariable_type_inferred() async {
    await analyze('''
int f() => 1;
var x = f();
''');
    var xType =
        variables.decoratedElementType(findNode.simple('x').staticElement);
    assertUnion(xType.node, decoratedTypeAnnotation('int').node);
  }

  test_type_argument_explicit_bound() async {
    await analyze('''
class C<T extends Object> {}
void f(C<int> c) {}
''');
    assertEdge(decoratedTypeAnnotation('int>').node,
        decoratedTypeAnnotation('Object>').node,
        hard: true);
  }

  test_type_parameterized_migrated_bound_class() async {
    await analyze('''
import 'dart:math';
void f(Point<int> x) {}
''');
    var pointClass =
        findNode.typeName('Point').name.staticElement as ClassElement;
    var pointBound =
        variables.decoratedTypeParameterBound(pointClass.typeParameters[0]);
    expect(pointBound.type.toString(), 'num');
    assertEdge(decoratedTypeAnnotation('int>').node, pointBound.node,
        hard: true);
  }

  test_type_parameterized_migrated_bound_dynamic() async {
    await analyze('''
void f(List<int> x) {}
''');
    var listClass = typeProvider.listType.element;
    var listBound =
        variables.decoratedTypeParameterBound(listClass.typeParameters[0]);
    expect(listBound.type.toString(), 'dynamic');
    assertEdge(decoratedTypeAnnotation('int>').node, listBound.node,
        hard: true);
  }

  test_typeName_class() async {
    await analyze('''
class C {}
Type f() => C;
''');
    assertNoUpstreamNullability(decoratedTypeAnnotation('Type').node);
  }

  test_typeName_from_sdk() async {
    await analyze('''
Type f() {
  return int;
}
''');
    assertNoUpstreamNullability(decoratedTypeAnnotation('Type').node);
  }

  test_typeName_from_sdk_prefixed() async {
    await analyze('''
import 'dart:async' as a;
Type f() => a.Future;
''');
    assertEdge(never, decoratedTypeAnnotation('Type').node, hard: false);
  }

  test_typeName_functionTypeAlias() async {
    await analyze('''
typedef void F();
Type f() => F;
''');
    assertNoUpstreamNullability(decoratedTypeAnnotation('Type').node);
  }

  test_typeName_genericTypeAlias() async {
    await analyze('''
typedef F = void Function();
Type f() => F;
''');
    assertNoUpstreamNullability(decoratedTypeAnnotation('Type').node);
  }

  test_typeName_mixin() async {
    await analyze('''
mixin M {}
Type f() => M;
''');
    assertNoUpstreamNullability(decoratedTypeAnnotation('Type').node);
  }

  test_typeName_union_with_bound() async {
    await analyze('''
class C<T extends Object> {}
void f(C c) {}
''');
    var cType = decoratedTypeAnnotation('C c');
    var cBound = decoratedTypeAnnotation('Object');
    assertUnion(cType.typeArguments[0].node, cBound.node);
  }

  test_typeName_union_with_bound_function_type() async {
    await analyze('''
class C<T extends int Function()> {}
void f(C c) {}
''');
    var cType = decoratedTypeAnnotation('C c');
    var cBound = decoratedGenericFunctionTypeAnnotation('int Function()');
    assertUnion(cType.typeArguments[0].node, cBound.node);
    assertUnion(cType.typeArguments[0].returnType.node, cBound.returnType.node);
  }

  test_typeName_union_with_bounds() async {
    await analyze('''
class C<T extends Object, U extends Object> {}
void f(C c) {}
''');
    var cType = decoratedTypeAnnotation('C c');
    var tBound = decoratedTypeAnnotation('Object,');
    var uBound = decoratedTypeAnnotation('Object>');
    assertUnion(cType.typeArguments[0].node, tBound.node);
    assertUnion(cType.typeArguments[1].node, uBound.node);
  }

  test_variableDeclaration() async {
    await analyze('''
void f(int i) {
  int j = i;
}
''');
    assertEdge(decoratedTypeAnnotation('int i').node,
        decoratedTypeAnnotation('int j').node,
        hard: true);
  }
}

class _DecoratedClassHierarchyForTesting implements DecoratedClassHierarchy {
  AssignmentCheckerTest assignmentCheckerTest;

  @override
  DecoratedType asInstanceOf(DecoratedType type, ClassElement superclass) {
    var class_ = (type.type as InterfaceType).element;
    if (class_ == superclass) return type;
    if (superclass.name == 'Object') {
      return DecoratedType(superclass.type, type.node);
    }
    if (class_.name == 'MyListOfList' && superclass.name == 'List') {
      return assignmentCheckerTest._myListOfListSupertype
          .substitute({class_.typeParameters[0]: type.typeArguments[0]});
    }
    if (class_.name == 'Future' && superclass.name == 'FutureOr') {
      return DecoratedType(
          superclass.type.instantiate([type.typeArguments[0].type]), type.node,
          typeArguments: [type.typeArguments[0]]);
    }
    throw UnimplementedError(
        'TODO(paulberry): asInstanceOf($type, $superclass)');
  }

  @override
  DecoratedType getDecoratedSupertype(
      ClassElement class_, ClassElement superclass) {
    throw UnimplementedError('TODO(paulberry)');
  }
}

class _TestEdgeOrigin extends EdgeOrigin {
  const _TestEdgeOrigin();
}<|MERGE_RESOLUTION|>--- conflicted
+++ resolved
@@ -239,8 +239,6 @@
     var t1 = int_();
     var t2 = futureOr(int_());
     assign(t1, t2, hard: true);
-<<<<<<< HEAD
-=======
     // Note: given code like:
     //   int x = null;
     //   FutureOr<int> y = x;
@@ -248,7 +246,6 @@
     // to either `FutureOr<int?>` or `FutureOr<int>?`.  We choose to do
     // `FutureOr<int>?` because it is a narrower type, so it is less likely to
     // cause a proliferation of nullable types in the user's program.
->>>>>>> 15412dc8
     assertEdge(t1.node, t2.node, hard: true);
     assertNoEdge(t1.node, t2.typeArguments[0].node);
   }
