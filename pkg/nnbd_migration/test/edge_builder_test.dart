--- conflicted
+++ resolved
@@ -2418,8 +2418,6 @@
     // a more specific test with assertions.
   }
 
-<<<<<<< HEAD
-=======
   test_getter_overrides_implicit_getter() async {
     await analyze('''
 class A {
@@ -2434,7 +2432,6 @@
     assertEdge(string2.node, string1.node, hard: true);
   }
 
->>>>>>> 754034bb
   test_if_condition() async {
     await analyze('''
 void f(bool b) {
