--- conflicted
+++ resolved
@@ -799,25 +799,6 @@
     assertNoUpstreamNullability(decoratedTypeAnnotation('double').node);
   }
 
-<<<<<<< HEAD
-  test_function_assignment() async {
-    await analyze('''
-class C {
-  void f1(String message) {}
-  void f2(String message) {}
-}
-foo(C c, bool flag) {
-  Function(String message) out = flag ? c.f1 : c.f2;
-  out('hello');
-}
-bar() {
-  foo(C(), true);
-  foo(C(), false);
-}
-''');
-    var type = decoratedTypeAnnotation('Function(String message)');
-    expect(type.returnType, isNotNull);
-=======
   test_field_type_inferred() async {
     await analyze('''
 int f() => 1;
@@ -853,7 +834,25 @@
         decoratedConstructorDeclaration('named').positionalParameters[0];
     assertUnion(decoratedConstructorParamType.node,
         decoratedTypeAnnotation('int i').node);
->>>>>>> 79f276e0
+  }
+
+  test_function_assignment() async {
+    await analyze('''
+class C {
+  void f1(String message) {}
+  void f2(String message) {}
+}
+foo(C c, bool flag) {
+  Function(String message) out = flag ? c.f1 : c.f2;
+  out('hello');
+}
+bar() {
+  foo(C(), true);
+  foo(C(), false);
+}
+''');
+    var type = decoratedTypeAnnotation('Function(String message)');
+    expect(type.returnType, isNotNull);
   }
 
   test_functionDeclaration_expression_body() async {
