--- conflicted
+++ resolved
@@ -46,17 +46,11 @@
     expect(decoratedType.node, same(graph.never));
   }
 
-<<<<<<< HEAD
-  void checkIterableDynamic(DecoratedType decoratedType) {
-    expect(decoratedType.type, typeProvider.iterableDynamicType);
-    expect(decoratedType.node, same(graph.never));
-=======
   void checkIterable(
       DecoratedType decoratedType, void Function(DecoratedType) checkArgument) {
     expect(decoratedType.type, typeProvider.iterableDynamicType);
     expect(decoratedType.node, same(graph.never));
     checkArgument(decoratedType.typeArguments[0]);
->>>>>>> 38651879
   }
 
   void checkTypeParameter(
@@ -124,16 +118,9 @@
         nullabilitySuffix: NullabilitySuffix.star)));
   }
 
-<<<<<<< HEAD
-  test_decorate_list_dynamic() {
-    var decorated = decorate(typeProvider.iterableDynamicType);
-    checkIterableDynamic(decorated);
-    checkDynamic(decorated.typeArguments[0]);
-=======
   test_decorate_iterable_dynamic() {
     var decorated = decorate(typeProvider.iterableDynamicType);
     checkIterable(decorated, checkDynamic);
->>>>>>> 38651879
   }
 
   test_decorate_typeParameterType_star() {
