--- conflicted
+++ resolved
@@ -2097,15 +2097,9 @@
   void visitStatement(Statement node,
       {Map<AstNode, NodeChange> changes = const <Expression, NodeChange>{},
       Map<AstNode, Set<Problem>> problems = const <AstNode, Set<Problem>>{}}) {
-<<<<<<< HEAD
-    _FixBuilder fixBuilder = _FixBuilder(node, testSource, decoratedClassHierarchy,
-        typeProvider, typeSystem, variables);
-    fixBuilder.visitAll(node.thisOrAncestorOfType<CompilationUnit>());
-=======
     _FixBuilder fixBuilder = _FixBuilder(node, testSource,
         decoratedClassHierarchy, typeProvider, typeSystem, variables);
-    node.thisOrAncestorOfType<CompilationUnit>().accept(fixBuilder);
->>>>>>> 3152ef0d
+    fixBuilder.visitAll(node.thisOrAncestorOfType<CompilationUnit>());
     expect(fixBuilder.changes, changes);
     expect(fixBuilder.problems, problems);
   }
