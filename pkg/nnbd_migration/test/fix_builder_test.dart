--- conflicted
+++ resolved
@@ -439,7 +439,6 @@
     visitSubexpression(findNode.binary('&&'), 'bool');
   }
 
-<<<<<<< HEAD
   void visitAssignmentTarget(
       Expression node, String expectedGetType, String expectedSetType,
       {Set<Expression> nullChecked = const <Expression>{}}) {
@@ -454,8 +453,6 @@
     expect(fixBuilder.nullCheckedExpressions, nullChecked);
   }
 
-=======
->>>>>>> cd8c8b90
   void visitSubexpression(Expression node, String expectedType,
       {DartType contextType,
       Set<Expression> nullChecked = const <Expression>{}}) {
