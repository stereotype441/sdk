--- conflicted
+++ resolved
@@ -645,13 +645,7 @@
       Expression node, String expectedReadType, String expectedWriteType,
       {Set<Expression> nullChecked = const <Expression>{},
       Map<AstNode, Set<Problem>> problems = const <AstNode, Set<Problem>>{}}) {
-<<<<<<< HEAD
-    var fixBuilder = _FixBuilder(
-        decoratedClassHierarchy, typeProvider, typeSystem, variables);
-    fixBuilder.createFlowAnalysis(node.thisOrAncestorOfType<Declaration>());
-=======
     _FixBuilder fixBuilder = _createFixBuilder(node);
->>>>>>> ac97a42f
     var targetInfo = fixBuilder.visitAssignmentTarget(node);
     expect((targetInfo.readType as TypeImpl).toString(withNullability: true),
         expectedReadType);
@@ -666,13 +660,7 @@
       Set<Expression> nullChecked = const <Expression>{},
       Map<AstNode, Set<Problem>> problems = const <AstNode, Set<Problem>>{}}) {
     contextType ??= dynamicType;
-<<<<<<< HEAD
-    var fixBuilder = _FixBuilder(
-        decoratedClassHierarchy, typeProvider, typeSystem, variables);
-    fixBuilder.createFlowAnalysis(node.thisOrAncestorOfType<Declaration>());
-=======
     _FixBuilder fixBuilder = _createFixBuilder(node);
->>>>>>> ac97a42f
     var type = fixBuilder.visitSubexpression(node, contextType);
     expect((type as TypeImpl).toString(withNullability: true), expectedType);
     expect(fixBuilder.nullCheckedExpressions, nullChecked);
