--- conflicted
+++ resolved
@@ -54,19 +54,9 @@
           positionalParameters: positionalParameters);
     } else if (type is InterfaceType) {
       if (type.typeParameters.isNotEmpty) {
-<<<<<<< HEAD
-        if (type.typeArguments.length == type.typeParameters.length) {
-          return DecoratedType(type, _graph.never,
-              typeArguments: type.typeArguments.map(decorate).toList());
-        } else {
-          // TODO(paulberry)
-          throw UnimplementedError('Decorating ${type.displayName}');
-        }
-=======
         assert(type.typeArguments.length == type.typeParameters.length);
         return DecoratedType(type, _graph.never,
             typeArguments: type.typeArguments.map(decorate).toList());
->>>>>>> 38651879
       }
       return DecoratedType(type, _graph.never);
     } else if (type is TypeParameterType) {
