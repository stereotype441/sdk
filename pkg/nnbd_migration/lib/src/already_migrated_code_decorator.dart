--- conflicted
+++ resolved
@@ -44,11 +44,7 @@
           return decorate((_typeProvider.objectType as TypeImpl)
               .withNullability(NullabilitySuffix.question));
         } else {
-<<<<<<< HEAD
-          return decorate(bound ?? _typeProvider.dynamicType);
-=======
           return decorate(bound);
->>>>>>> fd9df1ad
         }
       }).toList();
       var positionalParameters = <DecoratedType>[];
