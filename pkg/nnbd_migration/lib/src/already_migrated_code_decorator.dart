// Copyright (c) 2019, the Dart project authors. Please see the AUTHORS file
// for details. All rights reserved. Use of this source code is governed by a
// BSD-style license that can be found in the LICENSE file.

import 'package:analyzer/dart/element/type.dart';
import 'package:analyzer/src/dart/element/type.dart';
import 'package:analyzer/src/generated/resolver.dart';
import 'package:nnbd_migration/src/decorated_type.dart';
import 'package:nnbd_migration/src/nullability_node.dart';

/// This class transforms ordinary [DartType]s into their corresponding
/// [DecoratedType]s, assuming the [DartType]s come from code that has already
/// been migrated to NNBD.
class AlreadyMigratedCodeDecorator {
  final NullabilityGraph _graph;

  final TypeProvider _typeProvider;

  AlreadyMigratedCodeDecorator(this._graph, this._typeProvider);

  /// Transforms [type], which should have come from code that has already been
  /// migrated to NNBD, into the corresponding [DecoratedType].
  DecoratedType decorate(DartType type) {
    if (type.isVoid || type.isDynamic) {
      return DecoratedType(type, _graph.always);
    }
    NullabilityNode node;
    var nullabilitySuffix = (type as TypeImpl).nullabilitySuffix;
    if (nullabilitySuffix == NullabilitySuffix.question) {
      node = _graph.always;
    } else {
      // Currently, all types passed to this method have nullability suffix `star`
      // because (a) we don't yet have a migrated SDK, and (b) we haven't added
      // support to the migrator for analyzing packages that have already been
      // migrated with NNBD enabled.
      // TODO(paulberry): fix this assertion when things change.
      assert(nullabilitySuffix == NullabilitySuffix.star);
      node = _graph.never;
    }
    if (type is FunctionType) {
      var typeFormalBounds = type.typeFormals.map((e) {
        var bound = e.bound;
        if (bound == null) {
          return decorate((_typeProvider.objectType as TypeImpl)
              .withNullability(NullabilitySuffix.question));
        } else {
<<<<<<< HEAD
          return decorate(bound ?? _typeProvider.dynamicType);
=======
          return decorate(bound);
>>>>>>> c1d887a8
        }
      }).toList();
      var positionalParameters = <DecoratedType>[];
      var namedParameters = <String, DecoratedType>{};
      for (var parameter in type.parameters) {
        if (parameter.isPositional) {
          positionalParameters.add(decorate(parameter.type));
        } else {
          namedParameters[parameter.name] = decorate(parameter.type);
        }
      }
      return DecoratedType(type, node,
          typeFormalBounds: typeFormalBounds,
          returnType: decorate(type.returnType),
          namedParameters: namedParameters,
          positionalParameters: positionalParameters);
    } else if (type is InterfaceType) {
      if (type.typeParameters.isNotEmpty) {
        assert(type.typeArguments.length == type.typeParameters.length);
        return DecoratedType(type, node,
            typeArguments: type.typeArguments.map(decorate).toList());
      }
      return DecoratedType(type, node);
    } else if (type is TypeParameterType) {
      return DecoratedType(type, node);
    } else {
      // TODO(paulberry)
      throw UnimplementedError(
          'Unable to decorate already-migrated type $type');
    }
  }
}<|MERGE_RESOLUTION|>--- conflicted
+++ resolved
@@ -44,11 +44,7 @@
           return decorate((_typeProvider.objectType as TypeImpl)
               .withNullability(NullabilitySuffix.question));
         } else {
-<<<<<<< HEAD
-          return decorate(bound ?? _typeProvider.dynamicType);
-=======
           return decorate(bound);
->>>>>>> c1d887a8
         }
       }).toList();
       var positionalParameters = <DecoratedType>[];
