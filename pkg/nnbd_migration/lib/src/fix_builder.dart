// Copyright (c) 2019, the Dart project authors. Please see the AUTHORS file
// for details. All rights reserved. Use of this source code is governed by a
// BSD-style license that can be found in the LICENSE file.

import 'package:analyzer/dart/ast/ast.dart';
import 'package:analyzer/dart/ast/token.dart';
import 'package:analyzer/dart/ast/visitor.dart';
import 'package:analyzer/dart/element/element.dart';
import 'package:analyzer/dart/element/nullability_suffix.dart';
import 'package:analyzer/dart/element/type.dart';
import 'package:analyzer/src/dart/element/member.dart';
import 'package:analyzer/src/dart/element/type.dart';
import 'package:analyzer/src/dart/element/type_algebra.dart';
import 'package:analyzer/src/dart/element/type_provider.dart';
import 'package:analyzer/src/dart/resolver/flow_analysis_visitor.dart';
import 'package:analyzer/src/generated/resolver.dart';
import 'package:analyzer/src/generated/source.dart';
import 'package:front_end/src/fasta/flow_analysis/flow_analysis.dart';
import 'package:meta/meta.dart';
import 'package:nnbd_migration/src/decorated_class_hierarchy.dart';
import 'package:nnbd_migration/src/variables.dart';

/// Information about the target of an assignment expression analyzed by
/// [FixBuilder].
class AssignmentTargetInfo {
  /// The type that the assignment target has when read.  This is only relevant
  /// for compound assignments (since they both read and write the assignment
  /// target)
  final DartType readType;

  /// The type that the assignment target has when written to.
  final DartType writeType;

  AssignmentTargetInfo(this.readType, this.writeType);
}

/// Problem reported by [FixBuilder] when encountering a compound assignment
/// for which the combination result is nullable.  This occurs if the compound
/// assignment resolves to a user-defined operator that returns a nullable type,
/// but the target of the assignment expects a non-nullable type.  We need to
/// add a null check but it's nontrivial to do so because we would have to
/// rewrite the assignment as an ordinary assignment (e.g. change `x += y` to
/// `x = (x + y)!`), but that might change semantics by causing subexpressions
/// of the target to be evaluated twice.
///
/// TODO(paulberry): consider alternatives.
/// See https://github.com/dart-lang/sdk/issues/38675.
class CompoundAssignmentCombinedNullable implements Problem {
  const CompoundAssignmentCombinedNullable();
}

/// Problem reported by [FixBuilder] when encountering a compound assignment
/// for which the value read from the target of the assignment has a nullable
/// type.  We need to add a null check but it's nontrivial to do so because we
/// would have to rewrite the assignment as an ordinary assignment (e.g. change
/// `x += y` to `x = x! + y`), but that might change semantics by causing
/// subexpressions of the target to be evaluated twice.
///
/// TODO(paulberry): consider alternatives.
/// See https://github.com/dart-lang/sdk/issues/38676.
class CompoundAssignmentReadNullable implements Problem {
  const CompoundAssignmentReadNullable();
}

/// This class visits the AST of code being migrated, after graph propagation,
/// to figure out what changes need to be made to the code.  It doesn't actually
/// make the changes; it simply reports what changes are necessary through
/// abstract methods.
abstract class FixBuilder extends GeneralizingAstVisitor<DartType> {
  /// The decorated class hierarchy for this migration run.
  final DecoratedClassHierarchy _decoratedClassHierarchy;

  /// Type provider providing non-nullable types.
  final TypeProvider _typeProvider;

  /// The type system.
  final TypeSystem _typeSystem;

  /// Variables for this migration run.
  final Variables _variables;

  /// If we are visiting a function body or initializer, instance of flow
  /// analysis.  Otherwise `null`.
  FlowAnalysis<Statement, Expression, PromotableElement, DartType>
      _flowAnalysis;

  /// If we are visiting a function body or initializer, assigned variable
  /// information  used in flow analysis.  Otherwise `null`.
  AssignedVariables<AstNode, PromotableElement> _assignedVariables;

  /// If we are visiting a subexpression, the context type used for type
  /// inference.  This is used to determine when `!` needs to be inserted.
  DartType _contextType;

  /// The file being analyzed.
  final Source source;

  FixBuilder(this.source, this._decoratedClassHierarchy,
      TypeProvider typeProvider, this._typeSystem, this._variables)
      : _typeProvider = (typeProvider as TypeProviderImpl)
            .withNullability(NullabilitySuffix.none);

  /// Called whenever a type annotation is found for which a `?` needs to be
  /// inserted.
  void addNullable(TypeAnnotation node);

  /// Called whenever an expression is found for which a `!` needs to be
  /// inserted.
  void addNullCheck(Expression subexpression);

  /// Called whenever code is found that can't be automatically fixed.
  void addProblem(AstNode node, Problem problem);

  /// Initializes flow analysis for a function node.
  void createFlowAnalysis(Declaration node, FormalParameterList parameters) {
    assert(_flowAnalysis == null);
    assert(_assignedVariables == null);
    _assignedVariables =
        FlowAnalysisHelper.computeAssignedVariables(node, parameters);
    _flowAnalysis =
        FlowAnalysis<Statement, Expression, PromotableElement, DartType>(
            TypeSystemTypeOperations(_typeSystem),
            _assignedVariables.writtenAnywhere,
            _assignedVariables.capturedAnywhere);
  }

  @override
  DartType visitAssignmentExpression(AssignmentExpression node) {
    var targetInfo = visitAssignmentTarget(node.leftHandSide);
    if (node.operator.type == TokenType.EQ) {
      return visitSubexpression(node.rightHandSide, targetInfo.writeType);
    } else if (node.operator.type == TokenType.QUESTION_QUESTION_EQ) {
      // TODO(paulberry): if targetInfo.readType is non-nullable, then the
      // assignment is dead code.
      // See https://github.com/dart-lang/sdk/issues/38678
      // TODO(paulberry): once flow analysis supports `??=`, integrate it here.
      // See https://github.com/dart-lang/sdk/issues/38680
      var rhsType =
          visitSubexpression(node.rightHandSide, targetInfo.writeType);
      return _typeSystem.leastUpperBound(
          _typeSystem.promoteToNonNull(targetInfo.readType as TypeImpl),
          rhsType);
    } else {
      var combiner = node.staticElement;
      DartType combinedType;
      if (combiner == null) {
        visitSubexpression(node.rightHandSide, _typeProvider.dynamicType);
        combinedType = _typeProvider.dynamicType;
      } else {
        if (_typeSystem.isNullable(targetInfo.readType)) {
          addProblem(node, const CompoundAssignmentReadNullable());
        }
        var combinerType = _computeMigratedType(combiner) as FunctionType;
        visitSubexpression(node.rightHandSide, combinerType.parameters[0].type);
        combinedType =
            _fixNumericTypes(combinerType.returnType, node.staticType);
      }
      if (_doesAssignmentNeedCheck(
          from: combinedType, to: targetInfo.writeType)) {
        addProblem(node, const CompoundAssignmentCombinedNullable());
        combinedType = _typeSystem.promoteToNonNull(combinedType as TypeImpl);
      }
      return combinedType;
    }
  }

  /// Recursively visits an assignment target, returning information about the
  /// target's read and write types.
  AssignmentTargetInfo visitAssignmentTarget(Expression node) {
    if (node is SimpleIdentifier) {
      var writeType = _computeMigratedType(node.staticElement);
      var auxiliaryElements = node.auxiliaryElements;
      var readType = auxiliaryElements == null
          ? writeType
          : _computeMigratedType(auxiliaryElements.staticElement);
      return AssignmentTargetInfo(readType, writeType);
    } else {
      throw UnimplementedError('TODO(paulberry)');
    }
  }

  @override
  DartType visitBinaryExpression(BinaryExpression node) {
    var leftOperand = node.leftOperand;
    var rightOperand = node.rightOperand;
    var operatorType = node.operator.type;
    var staticElement = node.staticElement;
    switch (operatorType) {
      case TokenType.BANG_EQ:
      case TokenType.EQ_EQ:
        visitSubexpression(leftOperand, _typeProvider.dynamicType);
        _flowAnalysis.equalityOp_rightBegin(leftOperand);
        visitSubexpression(rightOperand, _typeProvider.dynamicType);
        _flowAnalysis.equalityOp_end(node, rightOperand,
            notEqual: operatorType == TokenType.BANG_EQ);
        return _typeProvider.boolType;
      case TokenType.AMPERSAND_AMPERSAND:
      case TokenType.BAR_BAR:
        var isAnd = operatorType == TokenType.AMPERSAND_AMPERSAND;
        visitSubexpression(leftOperand, _typeProvider.boolType);
        _flowAnalysis.logicalBinaryOp_rightBegin(leftOperand, isAnd: isAnd);
        visitSubexpression(rightOperand, _typeProvider.boolType);
        _flowAnalysis.logicalBinaryOp_end(node, rightOperand, isAnd: isAnd);
        return _typeProvider.boolType;
      case TokenType.QUESTION_QUESTION:
        // If `a ?? b` is used in a non-nullable context, we don't want to
        // migrate it to `(a ?? b)!`.  We want to migrate it to `a ?? b!`.
        // TODO(paulberry): once flow analysis supports `??`, integrate it here.
        // See https://github.com/dart-lang/sdk/issues/38680
        var leftType = visitSubexpression(node.leftOperand,
            _typeSystem.makeNullable(_contextType as TypeImpl));
        var rightType = visitSubexpression(node.rightOperand, _contextType);
        return _typeSystem.leastUpperBound(
            _typeSystem.promoteToNonNull(leftType as TypeImpl), rightType);
      default:
        var targetType =
            visitSubexpression(leftOperand, _typeProvider.objectType);
        DartType contextType;
        DartType returnType;
        if (staticElement == null) {
          contextType = _typeProvider.dynamicType;
          returnType = _typeProvider.dynamicType;
        } else {
          var methodType =
              _computeMigratedType(staticElement, targetType: targetType)
                  as FunctionType;
          contextType = methodType.parameters[0].type;
          returnType = methodType.returnType;
        }
        visitSubexpression(rightOperand, contextType);
        return _fixNumericTypes(returnType, node.staticType);
    }
  }

  @override
<<<<<<< HEAD
  DartType visitConditionalExpression(ConditionalExpression node) {
    visitSubexpression(node.condition, _typeProvider.boolType);
    _flowAnalysis.conditional_thenBegin(node.condition);
    var thenType = visitSubexpression(node.thenExpression, _contextType);
    _flowAnalysis.conditional_elseBegin(node.thenExpression);
    var elseType = visitSubexpression(node.elseExpression, _contextType);
    _flowAnalysis.conditional_end(node, node.elseExpression);
    return _typeSystem.leastUpperBound(thenType, elseType);
=======
  DartType visitBlock(Block node) {
    for (var statement in node.statements) {
      statement.accept(this);
    }
    return null;
>>>>>>> dd8de25a
  }

  @override
  DartType visitExpressionStatement(ExpressionStatement node) {
    visitSubexpression(node.expression, UnknownInferredType.instance);
    return null;
  }

  @override
  DartType visitIfStatement(IfStatement node) {
    visitSubexpression(node.condition, _typeProvider.boolType);
    _flowAnalysis.ifStatement_thenBegin(node.condition);
    node.thenStatement.accept(this);
    bool hasElse = node.elseStatement != null;
    if (hasElse) {
      _flowAnalysis.ifStatement_elseBegin();
      node.elseStatement.accept(this);
    }
    _flowAnalysis.ifStatement_end(hasElse);
    return null;
  }

  @override
  DartType visitListLiteral(ListLiteral node) {
    DartType contextType;
    var typeArguments = node.typeArguments;
    if (typeArguments != null) {
      var typeArgumentTypes = _visitTypeArgumentList(typeArguments);
      if (typeArgumentTypes.isNotEmpty) {
        contextType = typeArgumentTypes[0];
      } else {
        contextType = UnknownInferredType.instance;
      }
    } else {
      throw UnimplementedError(
          'TODO(paulberry): extract from surrounding context');
    }
    for (var listElement in node.elements) {
      if (listElement is Expression) {
        visitSubexpression(listElement, contextType);
      } else {
        throw UnimplementedError(
            'TODO(paulberry): handle spread and control flow');
      }
    }
    if (typeArguments != null) {
      return _typeProvider.listType2(contextType);
    } else {
      throw UnimplementedError(
          'TODO(paulberry): infer list type based on contents');
    }
  }

  @override
  DartType visitLiteral(Literal node) {
    if (node is AdjacentStrings) {
      // TODO(paulberry): need to visit interpolations
      throw UnimplementedError('TODO(paulberry)');
    }
    if (node is TypedLiteral) {
      throw UnimplementedError('TODO(paulberry)');
    }
    return (node.staticType as TypeImpl)
        .withNullability(NullabilitySuffix.none);
  }

  @override
  DartType visitNode(AstNode node) {
    // Every node type needs its own visit method.
    throw UnimplementedError('No visit method for ${node.runtimeType}');
  }

  @override
  DartType visitNullLiteral(NullLiteral node) {
    _flowAnalysis.nullLiteral(node);
    return _typeProvider.nullType;
  }

  @override
  DartType visitParenthesizedExpression(ParenthesizedExpression node) {
    var result = node.expression.accept(this);
    _flowAnalysis.parenthesizedExpression(node, node.expression);
    return result;
  }

  @override
  DartType visitSimpleIdentifier(SimpleIdentifier node) {
    assert(!node.inSetterContext(),
        'Should use visitAssignmentTarget in setter contexts');
    var element = node.staticElement;
    if (element == null) return _typeProvider.dynamicType;
    if (element is PromotableElement) {
      var promotedType = _flowAnalysis.variableRead(node, element);
      if (promotedType != null) return promotedType;
    }
    return _computeMigratedType(element);
  }

  /// Recursively visits a subexpression, providing a context type.
  DartType visitSubexpression(Expression subexpression, DartType contextType) {
    var oldContextType = _contextType;
    try {
      _contextType = contextType;
      var type = subexpression.accept(this);
      if (_doesAssignmentNeedCheck(from: type, to: contextType)) {
        addNullCheck(subexpression);
        _flowAnalysis.nonNullAssert_end(subexpression);
        return _typeSystem.promoteToNonNull(type as TypeImpl);
      } else {
        return type;
      }
    } finally {
      _contextType = oldContextType;
    }
  }

  @override
  DartType visitThrowExpression(ThrowExpression node) {
    visitSubexpression(node.expression, _typeProvider.objectType);
    _flowAnalysis.handleExit();
    return _typeProvider.neverType;
  }

  @override
  DartType visitTypeName(TypeName node) {
    var decoratedType = _variables.decoratedTypeAnnotation(source, node);
    assert(decoratedType != null);
    List<DartType> arguments = [];
    if (node.typeArguments != null) {
      for (var argument in node.typeArguments.arguments) {
        arguments.add(argument.accept(this));
      }
    }
    if (decoratedType.type.isDynamic || decoratedType.type.isVoid) {
      // Already nullable.  Nothing to do.
      return decoratedType.type;
    } else {
      var element = decoratedType.type.element as ClassElement;
      bool isNullable = decoratedType.node.isNullable;
      if (isNullable) {
        addNullable(node);
      }
      return InterfaceTypeImpl.explicit(element, arguments,
          nullabilitySuffix:
              isNullable ? NullabilitySuffix.question : NullabilitySuffix.none);
    }
  }

  @override
  DartType visitVariableDeclarationList(VariableDeclarationList node) {
    node.metadata.accept(this);
    DartType contextType;
    var typeAnnotation = node.type;
    if (typeAnnotation != null) {
      contextType = typeAnnotation.accept(this);
      assert(contextType != null);
    } else {
      contextType = UnknownInferredType.instance;
    }
    for (var variable in node.variables) {
      if (variable.initializer != null) {
        visitSubexpression(variable.initializer, contextType);
      }
    }
    return null;
  }

  @override
  DartType visitVariableDeclarationStatement(
      VariableDeclarationStatement node) {
    node.variables.accept(this);
    return null;
  }

  /// Computes the type that [element] will have after migration.
  ///
  /// If [targetType] is present, and [element] is a class member, it is the
  /// type of the class within which [element] is being accessed; this is used
  /// to perform the correct substitutions.
  DartType _computeMigratedType(Element element, {DartType targetType}) {
    Element baseElement;
    if (element is Member) {
      baseElement = element.baseElement;
    } else {
      baseElement = element;
    }
    DartType type;
    if (baseElement is ClassElement || baseElement is TypeParameterElement) {
      return _typeProvider.typeType;
    } else if (baseElement is PropertyAccessorElement) {
      if (baseElement.isSynthetic) {
        type = _variables
            .decoratedElementType(baseElement.variable)
            .toFinalType(_typeProvider);
      } else {
        var functionType = _variables.decoratedElementType(baseElement);
        var decoratedType = baseElement.isGetter
            ? functionType.returnType
            : functionType.positionalParameters[0];
        type = decoratedType.toFinalType(_typeProvider);
      }
    } else {
      type = _variables
          .decoratedElementType(baseElement)
          .toFinalType(_typeProvider);
    }
    if (targetType is InterfaceType && targetType.typeArguments.isNotEmpty) {
      var superclass = baseElement.enclosingElement as ClassElement;
      var class_ = targetType.element;
      if (class_ != superclass) {
        var supertype = _decoratedClassHierarchy
            .getDecoratedSupertype(class_, superclass)
            .toFinalType(_typeProvider) as InterfaceType;
        type = Substitution.fromInterfaceType(supertype).substituteType(type);
      }
      return substitute(type, {
        for (int i = 0; i < targetType.typeArguments.length; i++)
          class_.typeParameters[i]: targetType.typeArguments[i]
      });
    } else {
      return type;
    }
  }

  /// Determines whether a null check is needed when assigning a value of type
  /// [from] to a context of type [to].
  bool _doesAssignmentNeedCheck(
      {@required DartType from, @required DartType to}) {
    return !from.isDynamic &&
        _typeSystem.isNullable(from) &&
        !_typeSystem.isNullable(to);
  }

  /// Determines whether a `num` type originating from a call to a
  /// user-definable operator needs to be changed to `int`.  [type] is the type
  /// determined by naive operator lookup; [originalType] is the type that was
  /// determined by the analyzer's full resolution algorithm when analyzing the
  /// pre-migrated code.
  DartType _fixNumericTypes(DartType type, DartType originalType) {
    if (type.isDartCoreNum && originalType.isDartCoreInt) {
      return (originalType as TypeImpl)
          .withNullability((type as TypeImpl).nullabilitySuffix);
    } else {
      return type;
    }
  }

  /// Visits all the type arguments in a [TypeArgumentList] and returns the
  /// types they ger migrated to.
  List<DartType> _visitTypeArgumentList(TypeArgumentList arguments) {
    return [for (var argument in arguments.arguments) argument.accept(this)];
  }
}

/// Common supertype for problems reported by [FixBuilder.addProblem].
abstract class Problem {}<|MERGE_RESOLUTION|>--- conflicted
+++ resolved
@@ -233,7 +233,14 @@
   }
 
   @override
-<<<<<<< HEAD
+  DartType visitBlock(Block node) {
+    for (var statement in node.statements) {
+      statement.accept(this);
+    }
+    return null;
+  }
+
+  @override
   DartType visitConditionalExpression(ConditionalExpression node) {
     visitSubexpression(node.condition, _typeProvider.boolType);
     _flowAnalysis.conditional_thenBegin(node.condition);
@@ -242,13 +249,6 @@
     var elseType = visitSubexpression(node.elseExpression, _contextType);
     _flowAnalysis.conditional_end(node, node.elseExpression);
     return _typeSystem.leastUpperBound(thenType, elseType);
-=======
-  DartType visitBlock(Block node) {
-    for (var statement in node.statements) {
-      statement.accept(this);
-    }
-    return null;
->>>>>>> dd8de25a
   }
 
   @override
