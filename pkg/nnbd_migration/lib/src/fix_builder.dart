--- conflicted
+++ resolved
@@ -415,7 +415,6 @@
   }
 
   @override
-<<<<<<< HEAD
   DartType visitPrefixedIdentifier(PrefixedIdentifier node) {
     if (node.prefix.staticElement is ImportElement) {
       // TODO(paulberry)
@@ -427,8 +426,6 @@
   }
 
   @override
-=======
->>>>>>> 1e3cbd43
   DartType visitPrefixExpression(PrefixExpression node) {
     var operand = node.operand;
     switch (node.operator.type) {
@@ -456,15 +453,12 @@
       default:
         throw StateError('Unexpected prefix operator: ${node.operator}');
     }
-<<<<<<< HEAD
   }
 
   @override
   DartType visitPropertyAccess(PropertyAccess node) {
     return _handlePropertyAccess(node, node.target, node.propertyName,
         _isNullAwareToken(node.operator.type));
-=======
->>>>>>> 1e3cbd43
   }
 
   @override
@@ -629,7 +623,6 @@
     }
   }
 
-<<<<<<< HEAD
   AssignmentTargetInfo _handleAssignmentTargetForPropertyAccess(
       Expression node,
       Expression target,
@@ -658,8 +651,6 @@
     return AssignmentTargetInfo(readType, writeType);
   }
 
-=======
->>>>>>> 1e3cbd43
   DartType _handleIncrementOrDecrement(MethodElement combiner,
       AssignmentTargetInfo targetInfo, Expression node) {
     DartType combinedType;
@@ -680,7 +671,6 @@
     return combinedType;
   }
 
-<<<<<<< HEAD
   DartType _handlePropertyAccess(Expression node, Expression target,
       SimpleIdentifier propertyName, bool isNullAware) {
     var staticElement = propertyName.staticElement;
@@ -713,15 +703,8 @@
 
   /// Visits all the type arguments in a [TypeArgumentList] and returns the
   /// types they ger migrated to.
-  List<DartType> _visitTypeArgumentList(TypeArgumentList arguments) {
-    return [for (var argument in arguments.arguments) argument.accept(this)];
-  }
-=======
-  /// Visits all the type arguments in a [TypeArgumentList] and returns the
-  /// types they ger migrated to.
   List<DartType> _visitTypeArgumentList(TypeArgumentList arguments) =>
       [for (var argument in arguments.arguments) argument.accept(this)];
->>>>>>> 1e3cbd43
 }
 
 /// Common supertype for problems reported by [FixBuilder.addProblem].
