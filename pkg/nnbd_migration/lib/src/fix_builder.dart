--- conflicted
+++ resolved
@@ -323,7 +323,6 @@
   }
 
   @override
-<<<<<<< HEAD
   DartType visitFunctionExpression(FunctionExpression node) {
     if (node.typeParameters != null) {
       throw UnimplementedError('TODO(paulberry)');
@@ -378,7 +377,9 @@
       _returnContext = previousReturnContext;
     }
     return _computeMigratedType(node.declaredElement);
-=======
+  }
+
+  @override
   DartType visitFunctionExpressionInvocation(
       FunctionExpressionInvocation node) {
     var targetType = visitSubexpression(node.function, typeProvider.objectType);
@@ -392,7 +393,6 @@
       node.argumentList.accept(this);
       return typeProvider.dynamicType;
     }
->>>>>>> d6bd8728
   }
 
   @override
