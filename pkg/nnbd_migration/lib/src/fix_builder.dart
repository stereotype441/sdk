--- conflicted
+++ resolved
@@ -252,18 +252,18 @@
   }
 
   @override
-<<<<<<< HEAD
   DartType visitListLiteral(ListLiteral node) {
     if (node.typeArguments == null) {
       throw UnimplementedError('TODO(paulberry)');
     } else {
       TODO;
     }
-=======
+  }
+
+  @override
   DartType visitNode(AstNode node) {
     // Every node type needs its own visit method.
     throw UnimplementedError('No visit method for ${node.runtimeType}');
->>>>>>> 2364b23d
   }
 
   @override
