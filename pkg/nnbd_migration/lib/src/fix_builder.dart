// Copyright (c) 2019, the Dart project authors. Please see the AUTHORS file
// for details. All rights reserved. Use of this source code is governed by a
// BSD-style license that can be found in the LICENSE file.

import 'package:analyzer/dart/ast/ast.dart';
import 'package:analyzer/dart/ast/token.dart';
import 'package:analyzer/dart/ast/visitor.dart';
import 'package:analyzer/dart/element/element.dart';
import 'package:analyzer/dart/element/nullability_suffix.dart';
import 'package:analyzer/dart/element/type.dart';
import 'package:analyzer/src/dart/element/member.dart';
import 'package:analyzer/src/dart/element/type.dart';
import 'package:analyzer/src/dart/element/type_algebra.dart';
import 'package:analyzer/src/dart/element/type_provider.dart';
import 'package:analyzer/src/dart/resolver/flow_analysis_visitor.dart';
import 'package:analyzer/src/generated/resolver.dart';
import 'package:analyzer/src/generated/source.dart';
import 'package:front_end/src/fasta/flow_analysis/flow_analysis.dart';
import 'package:meta/meta.dart';
import 'package:nnbd_migration/src/decorated_class_hierarchy.dart';
import 'package:nnbd_migration/src/variables.dart';

/// Information about the target of an assignment expression analyzed by
/// [FixBuilder].
class AssignmentTargetInfo {
  /// The type that the assignment target has when read.  This is only relevant
  /// for compound assignments (since they both read and write the assignment
  /// target)
  final DartType readType;

  /// The type that the assignment target has when written to.
  final DartType writeType;

  AssignmentTargetInfo(this.readType, this.writeType);
}

/// Problem reported by [FixBuilder] when encountering a compound assignment
/// for which the combination result is nullable.  This occurs if the compound
/// assignment resolves to a user-defined operator that returns a nullable type,
/// but the target of the assignment expects a non-nullable type.  We need to
/// add a null check but it's nontrivial to do so because we would have to
/// rewrite the assignment as an ordinary assignment (e.g. change `x += y` to
/// `x = (x + y)!`), but that might change semantics by causing subexpressions
/// of the target to be evaluated twice.
///
/// TODO(paulberry): consider alternatives.
/// See https://github.com/dart-lang/sdk/issues/38675.
class CompoundAssignmentCombinedNullable implements Problem {
  const CompoundAssignmentCombinedNullable();
}

/// Problem reported by [FixBuilder] when encountering a compound assignment
/// for which the value read from the target of the assignment has a nullable
/// type.  We need to add a null check but it's nontrivial to do so because we
/// would have to rewrite the assignment as an ordinary assignment (e.g. change
/// `x += y` to `x = x! + y`), but that might change semantics by causing
/// subexpressions of the target to be evaluated twice.
///
/// TODO(paulberry): consider alternatives.
/// See https://github.com/dart-lang/sdk/issues/38676.
class CompoundAssignmentReadNullable implements Problem {
  const CompoundAssignmentReadNullable();
}

/// This class visits the AST of code being migrated, after graph propagation,
/// to figure out what changes need to be made to the code.  It doesn't actually
/// make the changes; it simply reports what changes are necessary through
/// abstract methods.
abstract class FixBuilder extends GeneralizingAstVisitor<DartType> {
  /// The decorated class hierarchy for this migration run.
  final DecoratedClassHierarchy _decoratedClassHierarchy;

  /// Type provider providing non-nullable types.
  final TypeProvider _typeProvider;

  /// The type system.
  final TypeSystem _typeSystem;

  /// Variables for this migration run.
  final Variables _variables;

  /// If we are visiting a function body or initializer, instance of flow
  /// analysis.  Otherwise `null`.
  FlowAnalysis<Statement, Expression, PromotableElement, DartType>
      _flowAnalysis;

  /// If we are visiting a function body or initializer, assigned variable
  /// information  used in flow analysis.  Otherwise `null`.
  AssignedVariables<AstNode, PromotableElement> _assignedVariables;

  /// If we are visiting a subexpression, the context type used for type
  /// inference.  This is used to determine when `!` needs to be inserted.
  DartType _contextType;

  /// The file being analyzed.
  final Source source;

  FixBuilder(this.source, this._decoratedClassHierarchy,
      TypeProvider typeProvider, this._typeSystem, this._variables)
      : _typeProvider = (typeProvider as TypeProviderImpl)
            .withNullability(NullabilitySuffix.none);

  /// Called whenever a type annotation is found for which a `?` needs to be
  /// inserted.
  void addNullable(TypeAnnotation node);

  /// Called whenever an expression is found for which a `!` needs to be
  /// inserted.
  void addNullCheck(Expression subexpression);

  /// Called whenever code is found that can't be automatically fixed.
  void addProblem(AstNode node, Problem problem);

  /// Initializes flow analysis for a function node.
  void createFlowAnalysis(Declaration node, FormalParameterList parameters) {
    assert(_flowAnalysis == null);
    assert(_assignedVariables == null);
    _assignedVariables =
        FlowAnalysisHelper.computeAssignedVariables(node, parameters);
    _flowAnalysis =
        FlowAnalysis<Statement, Expression, PromotableElement, DartType>(
            TypeSystemTypeOperations(_typeSystem),
            _assignedVariables.writtenAnywhere,
            _assignedVariables.capturedAnywhere);
  }

  @override
  DartType visitAssignmentExpression(AssignmentExpression node) {
    var operatorType = node.operator.type;
    var targetInfo =
        visitAssignmentTarget(node.leftHandSide, operatorType != TokenType.EQ);
    if (operatorType == TokenType.EQ) {
      return visitSubexpression(node.rightHandSide, targetInfo.writeType);
    } else if (operatorType == TokenType.QUESTION_QUESTION_EQ) {
      // TODO(paulberry): if targetInfo.readType is non-nullable, then the
      // assignment is dead code.
      // See https://github.com/dart-lang/sdk/issues/38678
      // TODO(paulberry): once flow analysis supports `??=`, integrate it here.
      // See https://github.com/dart-lang/sdk/issues/38680
      var rhsType =
          visitSubexpression(node.rightHandSide, targetInfo.writeType);
      return _typeSystem.leastUpperBound(
          _typeSystem.promoteToNonNull(targetInfo.readType as TypeImpl),
          rhsType);
    } else {
      var combiner = node.staticElement;
      DartType combinedType;
      if (combiner == null) {
        visitSubexpression(node.rightHandSide, _typeProvider.dynamicType);
        combinedType = _typeProvider.dynamicType;
      } else {
        if (_typeSystem.isNullable(targetInfo.readType)) {
          addProblem(node, const CompoundAssignmentReadNullable());
        }
        var combinerType = _computeMigratedType(combiner) as FunctionType;
        visitSubexpression(node.rightHandSide, combinerType.parameters[0].type);
        combinedType =
            _fixNumericTypes(combinerType.returnType, node.staticType);
      }
      if (_doesAssignmentNeedCheck(
          from: combinedType, to: targetInfo.writeType)) {
        addProblem(node, const CompoundAssignmentCombinedNullable());
        combinedType = _typeSystem.promoteToNonNull(combinedType as TypeImpl);
      }
      return combinedType;
    }
  }

  /// Recursively visits an assignment target, returning information about the
  /// target's read and write types.
  ///
  /// If [isCompound] is true, the target is being both read from and written
  /// to.  If it is false, then only the write type is needed.
  AssignmentTargetInfo visitAssignmentTarget(Expression node, bool isCompound) {
    if (node is SimpleIdentifier) {
      var writeType = _computeMigratedType(node.staticElement);
      var auxiliaryElements = node.auxiliaryElements;
      var readType = auxiliaryElements == null
          ? writeType
          : _computeMigratedType(auxiliaryElements.staticElement);
<<<<<<< HEAD
      return AssignmentTargetInfo(readType, writeType);
    } else if (node is IndexExpression) {
      var target = node.target;
      var writeElement = node.staticElement;
      var writeType = node.staticElement == null ? null : _computeMigratedType(writeElement, targetType: targetType);
      var auxiliaryElements = node.auxiliaryElements;
      var readElement = auxiliaryElements == null ? write
      var staticElement = node.staticElement;
      var index = node.index;
      var targetType = visitSubexpression(target, _typeProvider.objectType);
      DartType contextType;
      DartType returnType;
      if (staticElement == null) {
        contextType = _typeProvider.dynamicType;
        returnType = _typeProvider.dynamicType;
      } else {
        var methodType =
        _computeMigratedType(staticElement, targetType: targetType)
        as FunctionType;
        contextType = methodType.parameters[0].type;
        returnType = methodType.returnType;
      }
      visitSubexpression(index, contextType);
      return returnType;
=======
      return AssignmentTargetInfo(isCompound ? readType : null, writeType);
>>>>>>> 4f342919
    } else {
      throw UnimplementedError('TODO(paulberry)');
    }
  }

  @override
  DartType visitBinaryExpression(BinaryExpression node) {
    var leftOperand = node.leftOperand;
    var rightOperand = node.rightOperand;
    var operatorType = node.operator.type;
    var staticElement = node.staticElement;
    switch (operatorType) {
      case TokenType.BANG_EQ:
      case TokenType.EQ_EQ:
        visitSubexpression(leftOperand, _typeProvider.dynamicType);
        _flowAnalysis.equalityOp_rightBegin(leftOperand);
        visitSubexpression(rightOperand, _typeProvider.dynamicType);
        _flowAnalysis.equalityOp_end(node, rightOperand,
            notEqual: operatorType == TokenType.BANG_EQ);
        return _typeProvider.boolType;
      case TokenType.AMPERSAND_AMPERSAND:
      case TokenType.BAR_BAR:
        var isAnd = operatorType == TokenType.AMPERSAND_AMPERSAND;
        visitSubexpression(leftOperand, _typeProvider.boolType);
        _flowAnalysis.logicalBinaryOp_rightBegin(leftOperand, isAnd: isAnd);
        visitSubexpression(rightOperand, _typeProvider.boolType);
        _flowAnalysis.logicalBinaryOp_end(node, rightOperand, isAnd: isAnd);
        return _typeProvider.boolType;
      case TokenType.QUESTION_QUESTION:
        // If `a ?? b` is used in a non-nullable context, we don't want to
        // migrate it to `(a ?? b)!`.  We want to migrate it to `a ?? b!`.
        var leftType = visitSubexpression(node.leftOperand,
            _typeSystem.makeNullable(_contextType as TypeImpl));
        _flowAnalysis.ifNullExpression_rightBegin();
        var rightType = visitSubexpression(node.rightOperand, _contextType);
        _flowAnalysis.ifNullExpression_end();
        return _typeSystem.leastUpperBound(
            _typeSystem.promoteToNonNull(leftType as TypeImpl), rightType);
      default:
        var targetType =
            visitSubexpression(leftOperand, _typeProvider.objectType);
        DartType contextType;
        DartType returnType;
        if (staticElement == null) {
          contextType = _typeProvider.dynamicType;
          returnType = _typeProvider.dynamicType;
        } else {
          var methodType =
              _computeMigratedType(staticElement, targetType: targetType)
                  as FunctionType;
          contextType = methodType.parameters[0].type;
          returnType = methodType.returnType;
        }
        visitSubexpression(rightOperand, contextType);
        return _fixNumericTypes(returnType, node.staticType);
    }
  }

  @override
  DartType visitBlock(Block node) {
    for (var statement in node.statements) {
      statement.accept(this);
    }
    return null;
  }

  @override
  DartType visitConditionalExpression(ConditionalExpression node) {
    visitSubexpression(node.condition, _typeProvider.boolType);
    _flowAnalysis.conditional_thenBegin(node.condition);
    var thenType = visitSubexpression(node.thenExpression, _contextType);
    _flowAnalysis.conditional_elseBegin(node.thenExpression);
    var elseType = visitSubexpression(node.elseExpression, _contextType);
    _flowAnalysis.conditional_end(node, node.elseExpression);
    return _typeSystem.leastUpperBound(thenType, elseType);
  }

  @override
  DartType visitExpressionStatement(ExpressionStatement node) {
    visitSubexpression(node.expression, UnknownInferredType.instance);
    return null;
  }

  @override
  DartType visitIfStatement(IfStatement node) {
    visitSubexpression(node.condition, _typeProvider.boolType);
    _flowAnalysis.ifStatement_thenBegin(node.condition);
    node.thenStatement.accept(this);
    bool hasElse = node.elseStatement != null;
    if (hasElse) {
      _flowAnalysis.ifStatement_elseBegin();
      node.elseStatement.accept(this);
    }
    _flowAnalysis.ifStatement_end(hasElse);
    return null;
  }

  @override
  DartType visitIndexExpression(IndexExpression node) {
    var target = node.target;
    var staticElement = node.staticElement;
    var index = node.index;
    var targetType = visitSubexpression(target, _typeProvider.objectType);
    DartType contextType;
    DartType returnType;
    if (staticElement == null) {
      contextType = _typeProvider.dynamicType;
      returnType = _typeProvider.dynamicType;
    } else {
      var methodType =
          _computeMigratedType(staticElement, targetType: targetType)
              as FunctionType;
      contextType = methodType.parameters[0].type;
      returnType = methodType.returnType;
    }
    visitSubexpression(index, contextType);
    return returnType;
  }

  @override
  DartType visitListLiteral(ListLiteral node) {
    DartType contextType;
    var typeArguments = node.typeArguments;
    if (typeArguments != null) {
      var typeArgumentTypes = _visitTypeArgumentList(typeArguments);
      if (typeArgumentTypes.isNotEmpty) {
        contextType = typeArgumentTypes[0];
      } else {
        contextType = UnknownInferredType.instance;
      }
    } else {
      throw UnimplementedError(
          'TODO(paulberry): extract from surrounding context');
    }
    for (var listElement in node.elements) {
      if (listElement is Expression) {
        visitSubexpression(listElement, contextType);
      } else {
        throw UnimplementedError(
            'TODO(paulberry): handle spread and control flow');
      }
    }
    if (typeArguments != null) {
      return _typeProvider.listType2(contextType);
    } else {
      throw UnimplementedError(
          'TODO(paulberry): infer list type based on contents');
    }
  }

  @override
  DartType visitLiteral(Literal node) {
    if (node is AdjacentStrings) {
      // TODO(paulberry): need to visit interpolations
      throw UnimplementedError('TODO(paulberry)');
    }
    if (node is TypedLiteral) {
      throw UnimplementedError('TODO(paulberry)');
    }
    return (node.staticType as TypeImpl)
        .withNullability(NullabilitySuffix.none);
  }

  @override
  DartType visitNode(AstNode node) {
    // Every node type needs its own visit method.
    throw UnimplementedError('No visit method for ${node.runtimeType}');
  }

  @override
  DartType visitNullLiteral(NullLiteral node) {
    _flowAnalysis.nullLiteral(node);
    return _typeProvider.nullType;
  }

  @override
  DartType visitParenthesizedExpression(ParenthesizedExpression node) {
    var result = node.expression.accept(this);
    _flowAnalysis.parenthesizedExpression(node, node.expression);
    return result;
  }

  @override
  DartType visitPostfixExpression(PostfixExpression node) {
    if (node.operator.type == TokenType.BANG) {
      throw UnimplementedError(
          'TODO(paulberry): re-migration of already migrated code not '
          'supported yet');
    } else {
      var targetInfo = visitAssignmentTarget(node.operand, true);
      _handleIncrementOrDecrement(node.staticElement, targetInfo, node);
      return targetInfo.readType;
    }
  }

  @override
  DartType visitPrefixExpression(PrefixExpression node) {
    var operand = node.operand;
    switch (node.operator.type) {
      case TokenType.BANG:
        visitSubexpression(operand, _typeProvider.boolType);
        _flowAnalysis.logicalNot_end(node, operand);
        return _typeProvider.boolType;
      case TokenType.MINUS:
      case TokenType.TILDE:
        var targetType = visitSubexpression(operand, _typeProvider.objectType);
        var staticElement = node.staticElement;
        if (staticElement == null) {
          return _typeProvider.dynamicType;
        } else {
          var methodType =
              _computeMigratedType(staticElement, targetType: targetType)
                  as FunctionType;
          return methodType.returnType;
        }
        break;
      case TokenType.PLUS_PLUS:
      case TokenType.MINUS_MINUS:
        return _handleIncrementOrDecrement(
            node.staticElement, visitAssignmentTarget(operand, true), node);
      default:
        throw StateError('Unexpected prefix operator: ${node.operator}');
    }
  }

  @override
  DartType visitSimpleIdentifier(SimpleIdentifier node) {
    assert(!node.inSetterContext(),
        'Should use visitAssignmentTarget in setter contexts');
    var element = node.staticElement;
    if (element == null) return _typeProvider.dynamicType;
    if (element is PromotableElement) {
      var promotedType = _flowAnalysis.variableRead(node, element);
      if (promotedType != null) return promotedType;
    }
    return _computeMigratedType(element);
  }

  /// Recursively visits a subexpression, providing a context type.
  DartType visitSubexpression(Expression subexpression, DartType contextType) {
    var oldContextType = _contextType;
    try {
      _contextType = contextType;
      var type = subexpression.accept(this);
      if (_doesAssignmentNeedCheck(from: type, to: contextType)) {
        addNullCheck(subexpression);
        _flowAnalysis.nonNullAssert_end(subexpression);
        return _typeSystem.promoteToNonNull(type as TypeImpl);
      } else {
        return type;
      }
    } finally {
      _contextType = oldContextType;
    }
  }

  @override
  DartType visitThrowExpression(ThrowExpression node) {
    visitSubexpression(node.expression, _typeProvider.objectType);
    _flowAnalysis.handleExit();
    return _typeProvider.neverType;
  }

  @override
  DartType visitTypeName(TypeName node) {
    var decoratedType = _variables.decoratedTypeAnnotation(source, node);
    assert(decoratedType != null);
    List<DartType> arguments = [];
    if (node.typeArguments != null) {
      for (var argument in node.typeArguments.arguments) {
        arguments.add(argument.accept(this));
      }
    }
    if (decoratedType.type.isDynamic || decoratedType.type.isVoid) {
      // Already nullable.  Nothing to do.
      return decoratedType.type;
    } else {
      var element = decoratedType.type.element as ClassElement;
      bool isNullable = decoratedType.node.isNullable;
      if (isNullable) {
        addNullable(node);
      }
      return InterfaceTypeImpl.explicit(element, arguments,
          nullabilitySuffix:
              isNullable ? NullabilitySuffix.question : NullabilitySuffix.none);
    }
  }

  @override
  DartType visitVariableDeclarationList(VariableDeclarationList node) {
    node.metadata.accept(this);
    DartType contextType;
    var typeAnnotation = node.type;
    if (typeAnnotation != null) {
      contextType = typeAnnotation.accept(this);
      assert(contextType != null);
    } else {
      contextType = UnknownInferredType.instance;
    }
    for (var variable in node.variables) {
      if (variable.initializer != null) {
        visitSubexpression(variable.initializer, contextType);
      }
    }
    return null;
  }

  @override
  DartType visitVariableDeclarationStatement(
      VariableDeclarationStatement node) {
    node.variables.accept(this);
    return null;
  }

  /// Computes the type that [element] will have after migration.
  ///
  /// If [targetType] is present, and [element] is a class member, it is the
  /// type of the class within which [element] is being accessed; this is used
  /// to perform the correct substitutions.
  DartType _computeMigratedType(Element element, {DartType targetType}) {
    Element baseElement;
    if (element is Member) {
      baseElement = element.baseElement;
    } else {
      baseElement = element;
    }
    DartType type;
    if (baseElement is ClassElement || baseElement is TypeParameterElement) {
      return _typeProvider.typeType;
    } else if (baseElement is PropertyAccessorElement) {
      if (baseElement.isSynthetic) {
        type = _variables
            .decoratedElementType(baseElement.variable)
            .toFinalType(_typeProvider);
      } else {
        var functionType = _variables.decoratedElementType(baseElement);
        var decoratedType = baseElement.isGetter
            ? functionType.returnType
            : functionType.positionalParameters[0];
        type = decoratedType.toFinalType(_typeProvider);
      }
    } else {
      type = _variables
          .decoratedElementType(baseElement)
          .toFinalType(_typeProvider);
    }
    if (targetType is InterfaceType && targetType.typeArguments.isNotEmpty) {
      var superclass = baseElement.enclosingElement as ClassElement;
      var class_ = targetType.element;
      if (class_ != superclass) {
        var supertype = _decoratedClassHierarchy
            .getDecoratedSupertype(class_, superclass)
            .toFinalType(_typeProvider) as InterfaceType;
        type = Substitution.fromInterfaceType(supertype).substituteType(type);
      }
      return substitute(type, {
        for (int i = 0; i < targetType.typeArguments.length; i++)
          class_.typeParameters[i]: targetType.typeArguments[i]
      });
    } else {
      return type;
    }
  }

  /// Determines whether a null check is needed when assigning a value of type
  /// [from] to a context of type [to].
  bool _doesAssignmentNeedCheck(
      {@required DartType from, @required DartType to}) {
    return !from.isDynamic &&
        _typeSystem.isNullable(from) &&
        !_typeSystem.isNullable(to);
  }

  /// Determines whether a `num` type originating from a call to a
  /// user-definable operator needs to be changed to `int`.  [type] is the type
  /// determined by naive operator lookup; [originalType] is the type that was
  /// determined by the analyzer's full resolution algorithm when analyzing the
  /// pre-migrated code.
  DartType _fixNumericTypes(DartType type, DartType originalType) {
    if (type.isDartCoreNum && originalType.isDartCoreInt) {
      return (originalType as TypeImpl)
          .withNullability((type as TypeImpl).nullabilitySuffix);
    } else {
      return type;
    }
  }

  DartType _handleIncrementOrDecrement(MethodElement combiner,
      AssignmentTargetInfo targetInfo, Expression node) {
    DartType combinedType;
    if (combiner == null) {
      combinedType = _typeProvider.dynamicType;
    } else {
      if (_typeSystem.isNullable(targetInfo.readType)) {
        addProblem(node, const CompoundAssignmentReadNullable());
      }
      var combinerType = _computeMigratedType(combiner) as FunctionType;
      combinedType = _fixNumericTypes(combinerType.returnType, node.staticType);
    }
    if (_doesAssignmentNeedCheck(
        from: combinedType, to: targetInfo.writeType)) {
      addProblem(node, const CompoundAssignmentCombinedNullable());
      combinedType = _typeSystem.promoteToNonNull(combinedType as TypeImpl);
    }
    return combinedType;
  }

  /// Visits all the type arguments in a [TypeArgumentList] and returns the
  /// types they ger migrated to.
  List<DartType> _visitTypeArgumentList(TypeArgumentList arguments) {
    return [for (var argument in arguments.arguments) argument.accept(this)];
  }
}

/// Common supertype for problems reported by [FixBuilder.addProblem].
abstract class Problem {}<|MERGE_RESOLUTION|>--- conflicted
+++ resolved
@@ -178,8 +178,7 @@
       var readType = auxiliaryElements == null
           ? writeType
           : _computeMigratedType(auxiliaryElements.staticElement);
-<<<<<<< HEAD
-      return AssignmentTargetInfo(readType, writeType);
+      return AssignmentTargetInfo(isCompound ? readType : null, writeType);
     } else if (node is IndexExpression) {
       var target = node.target;
       var writeElement = node.staticElement;
@@ -203,9 +202,6 @@
       }
       visitSubexpression(index, contextType);
       return returnType;
-=======
-      return AssignmentTargetInfo(isCompound ? readType : null, writeType);
->>>>>>> 4f342919
     } else {
       throw UnimplementedError('TODO(paulberry)');
     }
