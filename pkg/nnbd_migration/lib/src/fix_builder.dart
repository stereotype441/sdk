// Copyright (c) 2019, the Dart project authors. Please see the AUTHORS file
// for details. All rights reserved. Use of this source code is governed by a
// BSD-style license that can be found in the LICENSE file.

import 'package:analyzer/dart/ast/ast.dart';
import 'package:analyzer/dart/ast/token.dart';
import 'package:analyzer/dart/ast/visitor.dart';
import 'package:analyzer/dart/element/element.dart';
import 'package:analyzer/dart/element/nullability_suffix.dart';
import 'package:analyzer/dart/element/type.dart';
import 'package:analyzer/src/dart/element/member.dart';
import 'package:analyzer/src/dart/element/type.dart';
import 'package:analyzer/src/dart/element/type_algebra.dart';
import 'package:analyzer/src/dart/element/type_provider.dart';
import 'package:analyzer/src/dart/resolver/flow_analysis_visitor.dart';
import 'package:analyzer/src/generated/resolver.dart';
import 'package:front_end/src/fasta/flow_analysis/flow_analysis.dart';
import 'package:meta/meta.dart';
import 'package:nnbd_migration/src/decorated_class_hierarchy.dart';
import 'package:nnbd_migration/src/variables.dart';

<<<<<<< HEAD
/// Information about the target of an assignment expression analyzed by
/// [FixBuilder].
class AssignmentTargetInfo {
  /// The type that the assignment target has when read.  This is only relevant
  /// for compound assignments (since they both read and write the assignment
  /// target)
  final DartType readType;

  /// The type taht the assignment target has when written to.
  final DartType writeType;

  AssignmentTargetInfo(this.readType, this.writeType);
}

/// Problem reported by [FixBuilder] when encountering a compound assignment
/// for which the combination result is nullable.  This occurs if the compound
/// assignment resolves to a user-defined operator that returns a nullable type,
/// but the target of the assignment expects a non-nullable type.  We need to
/// add a null check but it's nontrivial to do so because we would have to
/// rewrite the assignment as an ordinary assignment (e.g. change `x += y` to
/// `x = (x + y)!`), but that might change semantics by causing subexpressions
/// of the target to be evaluated twice.
///
/// TODO(paulberry): consider alternatives.  For example, we could rewrite the
/// expression anyway but warn the user if it might change semantics.  Or we
/// could rewrite only when we can prove that there's no change to semantics,
/// and report a problem otherwise.
=======
class AssignmentTargetInfo {
  final DartType getType;

  final DartType setType;

  AssignmentTargetInfo(this.getType, this.setType);
}

>>>>>>> 36aff1c2
class CompoundAssignmentCombinedNullable implements Problem {
  const CompoundAssignmentCombinedNullable();
}

<<<<<<< HEAD
/// Problem reported by [FixBuilder] when encountering a compound assignment
/// for which the value read from the target of the assignment has a nullable
/// type.  We need to add a null check but it's nontrivial to do so because we
/// would have to rewrite the assignment as an ordinary assignment (e.g. change
/// `x += y` to `x = x! + y`), but that might change semantics by causing
/// subexpressions of the target to be evaluated twice.
///
/// TODO(paulberry): consider alternatives.  For example, we could rewrite the
/// expression anyway but warn the user if it might change semantics.  Or we
/// could rewrite only when we can prove that there's no change to semantics,
/// and report a problem otherwise.
class CompoundAssignmentReadNullable implements Problem {
  const CompoundAssignmentReadNullable();
=======
class CompoundAssignmentLhsNullable implements Problem {
  const CompoundAssignmentLhsNullable();
>>>>>>> 36aff1c2
}

/// This class visits the AST of code being migrated, after graph propagation,
/// to figure out what changes need to be made to the code.  It doesn't actually
/// make the changes; it simply reports what changes are necessary through
/// abstract methods.
abstract class FixBuilder extends GeneralizingAstVisitor<DartType> {
  /// The decorated class hierarchy for this migration run.
  final DecoratedClassHierarchy _decoratedClassHierarchy;

  /// Type provider providing non-nullable types.
  final TypeProvider _typeProvider;

  /// The type system.
  final TypeSystem _typeSystem;

  /// Variables for this migration run.
  final Variables _variables;

  /// If we are visiting a function body or initializer, instance of flow
  /// analysis.  Otherwise `null`.
  FlowAnalysis<Statement, Expression, PromotableElement, DartType>
      _flowAnalysis;

  /// If we are visiting a function body or initializer, assigned variable
  /// information  used in flow analysis.  Otherwise `null`.
  AssignedVariables<AstNode, VariableElement> _assignedVariables;

  /// If we are visiting a subexpression, the context type used for type
  /// inference.  This is used to determine when `!` needs to be inserted.
  DartType _contextType;

  FixBuilder(this._decoratedClassHierarchy, TypeProvider typeProvider,
      this._typeSystem, this._variables)
      : _typeProvider = (typeProvider as TypeProviderImpl)
            .withNullability(NullabilitySuffix.none);

  /// Called whenever an expression is found for which a `!` needs to be
  /// inserted.
  void addNullCheck(Expression subexpression);

<<<<<<< HEAD
  /// Called whenever code is found that can't be automatically fixed.
=======
>>>>>>> 36aff1c2
  void addProblem(AstNode node, Problem problem);

  /// Initializes flow analysis for a function node.
  void createFlowAnalysis(AstNode node) {
    assert(_flowAnalysis == null);
    assert(_assignedVariables == null);
    _flowAnalysis =
        FlowAnalysis<Statement, Expression, PromotableElement, DartType>(
            const AnalyzerNodeOperations(),
            TypeSystemTypeOperations(_typeSystem),
            AnalyzerFunctionBodyAccess(node is FunctionBody ? node : null));
    _assignedVariables = FlowAnalysisHelper.computeAssignedVariables(node);
  }

  @override
  DartType visitAssignmentExpression(AssignmentExpression node) {
    var targetInfo = visitAssignmentTarget(node.leftHandSide);
    if (node.operator.type == TokenType.EQ) {
<<<<<<< HEAD
      return visitSubexpression(node.rightHandSide, targetInfo.writeType);
=======
      return visitSubexpression(node.rightHandSide, targetInfo.setType);
>>>>>>> 36aff1c2
    } else if (node.operator.type == TokenType.QUESTION_QUESTION_EQ) {
      throw UnimplementedError('TODO(paulberry)');
    } else {
      var combiner = node.staticElement;
      DartType combinedType;
      if (combiner == null) {
        visitSubexpression(node.rightHandSide, _typeProvider.dynamicType);
        combinedType = _typeProvider.dynamicType;
      } else {
<<<<<<< HEAD
        if (_typeSystem.isNullable(targetInfo.readType)) {
          addProblem(node, const CompoundAssignmentReadNullable());
        }
        var combinerType = _computeMigratedType(combiner) as FunctionType;
        visitSubexpression(node.rightHandSide, combinerType.parameters[0].type);
        combinedType = combinerType.returnType;
      }
      if (_doesAssignmentNeedCheck(
          from: combinedType, to: targetInfo.writeType)) {
        addProblem(node, const CompoundAssignmentCombinedNullable());
=======
        if (_typeSystem.isNullable(targetInfo.getType)) {
          addProblem(node, const CompoundAssignmentLhsNullable());
        }
        var combinerType = _computeMigratedType(combiner) as FunctionType;
        visitSubexpression(node.rightHandSide, combinerType.parameters[0].type);
        combinedType =
            _fixNumericTypes(combinerType.returnType, node.staticType);
      }
      if (_doesAssignmentNeedCheck(
          from: combinedType, to: targetInfo.setType)) {
        addProblem(node, const CompoundAssignmentCombinedNullable());
        combinedType = _typeSystem.promoteToNonNull(combinedType as TypeImpl);
>>>>>>> 36aff1c2
      }
      return combinedType;
    }
  }

  AssignmentTargetInfo visitAssignmentTarget(Expression node) {
    if (node is SimpleIdentifier) {
<<<<<<< HEAD
      var writeType = _computeMigratedType(node.staticElement);
      var auxiliaryElements = node.auxiliaryElements;
      var readType = auxiliaryElements == null
          ? writeType
          : _computeMigratedType(auxiliaryElements.staticElement);
      return AssignmentTargetInfo(readType, writeType);
=======
      var setType = _computeMigratedType(node.staticElement);
      var auxiliaryElements = node.auxiliaryElements;
      var getType = auxiliaryElements == null
          ? setType
          : _computeMigratedType(auxiliaryElements.staticElement);
      return AssignmentTargetInfo(getType, setType);
>>>>>>> 36aff1c2
    } else {
      throw UnimplementedError('TODO(paulberry)');
    }
  }

  @override
  DartType visitBinaryExpression(BinaryExpression node) {
    var leftOperand = node.leftOperand;
    var rightOperand = node.rightOperand;
    var operatorType = node.operator.type;
    var staticElement = node.staticElement;
    switch (operatorType) {
      case TokenType.BANG_EQ:
      case TokenType.EQ_EQ:
        visitSubexpression(leftOperand, _typeProvider.dynamicType);
        visitSubexpression(rightOperand, _typeProvider.dynamicType);
        if (leftOperand is SimpleIdentifier && rightOperand is NullLiteral) {
          var leftElement = leftOperand.staticElement;
          if (leftElement is PromotableElement) {
            _flowAnalysis.conditionEqNull(node, leftElement,
                notEqual: operatorType == TokenType.BANG_EQ);
          }
        }
        return _typeProvider.boolType;
      case TokenType.AMPERSAND_AMPERSAND:
      case TokenType.BAR_BAR:
        var isAnd = operatorType == TokenType.AMPERSAND_AMPERSAND;
        visitSubexpression(leftOperand, _typeProvider.boolType);
        _flowAnalysis.logicalBinaryOp_rightBegin(leftOperand, isAnd: isAnd);
        visitSubexpression(rightOperand, _typeProvider.boolType);
        _flowAnalysis.logicalBinaryOp_end(node, rightOperand, isAnd: isAnd);
        return _typeProvider.boolType;
      case TokenType.QUESTION_QUESTION:
        // If `a ?? b` is used in a non-nullable context, we don't want to
        // migrate it to `(a ?? b)!`.  We want to migrate it to `a ?? b!`.
        // TODO(paulberry): once flow analysis supports `??`, integrate it here.
        var leftType = visitSubexpression(node.leftOperand,
            _typeSystem.makeNullable(_contextType as TypeImpl));
        var rightType = visitSubexpression(node.rightOperand, _contextType);
        return _typeSystem.leastUpperBound(
            _typeSystem.promoteToNonNull(leftType as TypeImpl), rightType);
      default:
        var targetType =
            visitSubexpression(leftOperand, _typeProvider.objectType);
        DartType contextType;
        DartType returnType;
        if (staticElement == null) {
          contextType = _typeProvider.dynamicType;
          returnType = _typeProvider.dynamicType;
        } else {
          var methodType =
              _computeMigratedType(staticElement, targetType: targetType)
                  as FunctionType;
          contextType = methodType.parameters[0].type;
          returnType = methodType.returnType;
        }
        visitSubexpression(rightOperand, contextType);
        return _fixNumericTypes(returnType, node.staticType);
    }
  }

  @override
  DartType visitExpression(Expression node) {
    // Every expression type needs its own visit method.
    throw UnimplementedError('No visit method for ${node.runtimeType}');
  }

  @override
  DartType visitLiteral(Literal node) {
    if (node is AdjacentStrings) {
      // TODO(paulberry): need to visit interpolations
      throw UnimplementedError('TODO(paulberry)');
    }
    if (node is TypedLiteral) {
      throw UnimplementedError('TODO(paulberry)');
    }
    return (node.staticType as TypeImpl)
        .withNullability(NullabilitySuffix.none);
  }

  @override
  DartType visitParenthesizedExpression(ParenthesizedExpression node) {
    return node.expression.accept(this);
  }

  @override
  DartType visitSimpleIdentifier(SimpleIdentifier node) {
    assert(!node.inSetterContext(),
        'Should use visitAssignmentTarget in setter contexts');
    var element = node.staticElement;
    if (element == null) return _typeProvider.dynamicType;
    if (element is PromotableElement) {
      var promotedType = _flowAnalysis.promotedType(element);
      if (promotedType != null) return promotedType;
    }
    return _computeMigratedType(element);
  }

  /// Recursively visits a subexpression, providing a context type.
  DartType visitSubexpression(Expression subexpression, DartType contextType) {
    var oldContextType = _contextType;
    try {
      _contextType = contextType;
      var type = subexpression.accept(this);
      if (_doesAssignmentNeedCheck(from: type, to: contextType)) {
        addNullCheck(subexpression);
        return _typeSystem.promoteToNonNull(type as TypeImpl);
      } else {
        return type;
      }
    } finally {
      _contextType = oldContextType;
    }
  }

  /// Computes the type that [element] will have after migration.
  ///
  /// If [targetType] is present, and [element] is a class member, it is the
  /// type of the class within which [element] is being accessed; this is used
  /// to perform the correct substitutions.
  DartType _computeMigratedType(Element element, {DartType targetType}) {
    Element baseElement;
    if (element is Member) {
      baseElement = element.baseElement;
    } else {
      baseElement = element;
    }
    DartType type;
    if (baseElement is ClassElement || baseElement is TypeParameterElement) {
      return _typeProvider.typeType;
    } else if (baseElement is PropertyAccessorElement) {
      if (baseElement.isSynthetic) {
        type = _variables
            .decoratedElementType(baseElement.variable)
            .toFinalType(_typeProvider);
      } else {
        var functionType = _variables.decoratedElementType(baseElement);
        var decoratedType = baseElement.isGetter
            ? functionType.returnType
            : functionType.positionalParameters[0];
        type = decoratedType.toFinalType(_typeProvider);
      }
    } else {
      type = _variables
          .decoratedElementType(baseElement)
          .toFinalType(_typeProvider);
    }
    if (targetType is InterfaceType && targetType.typeArguments.isNotEmpty) {
      var superclass = baseElement.enclosingElement as ClassElement;
      var class_ = targetType.element;
      if (class_ != superclass) {
        var supertype = _decoratedClassHierarchy
            .getDecoratedSupertype(class_, superclass)
            .toFinalType(_typeProvider) as InterfaceType;
        type = Substitution.fromInterfaceType(supertype).substituteType(type);
      }
      return substitute(type, {
        for (int i = 0; i < targetType.typeArguments.length; i++)
          class_.typeParameters[i]: targetType.typeArguments[i]
      });
    } else {
      return type;
    }
  }

  /// Determines whether a null check is needed when assigning a value of type
  /// [from] to a context of type [to].
  bool _doesAssignmentNeedCheck(
      {@required DartType from, @required DartType to}) {
    return !from.isDynamic &&
        _typeSystem.isNullable(from) &&
        !_typeSystem.isNullable(to);
  }

  /// Determines whether a `num` type originating from a call to a
  /// user-definable operator needs to be changed to `int`.  [type] is the type
  /// determined by naive operator lookup; [originalType] is the type that was
  /// determined by the analyzer's full resolution algorithm when analyzing the
  /// pre-migrated code.
  DartType _fixNumericTypes(DartType type, DartType originalType) {
    if (type.isDartCoreNum && originalType.isDartCoreInt) {
      return (originalType as TypeImpl)
          .withNullability((type as TypeImpl).nullabilitySuffix);
    } else {
      return type;
    }
  }
}

<<<<<<< HEAD
/// Common supertype for problems reported by [FixBuilder.addProblem].
=======
>>>>>>> 36aff1c2
abstract class Problem {}<|MERGE_RESOLUTION|>--- conflicted
+++ resolved
@@ -19,7 +19,6 @@
 import 'package:nnbd_migration/src/decorated_class_hierarchy.dart';
 import 'package:nnbd_migration/src/variables.dart';
 
-<<<<<<< HEAD
 /// Information about the target of an assignment expression analyzed by
 /// [FixBuilder].
 class AssignmentTargetInfo {
@@ -47,21 +46,10 @@
 /// expression anyway but warn the user if it might change semantics.  Or we
 /// could rewrite only when we can prove that there's no change to semantics,
 /// and report a problem otherwise.
-=======
-class AssignmentTargetInfo {
-  final DartType getType;
-
-  final DartType setType;
-
-  AssignmentTargetInfo(this.getType, this.setType);
-}
-
->>>>>>> 36aff1c2
 class CompoundAssignmentCombinedNullable implements Problem {
   const CompoundAssignmentCombinedNullable();
 }
 
-<<<<<<< HEAD
 /// Problem reported by [FixBuilder] when encountering a compound assignment
 /// for which the value read from the target of the assignment has a nullable
 /// type.  We need to add a null check but it's nontrivial to do so because we
@@ -75,10 +63,6 @@
 /// and report a problem otherwise.
 class CompoundAssignmentReadNullable implements Problem {
   const CompoundAssignmentReadNullable();
-=======
-class CompoundAssignmentLhsNullable implements Problem {
-  const CompoundAssignmentLhsNullable();
->>>>>>> 36aff1c2
 }
 
 /// This class visits the AST of code being migrated, after graph propagation,
@@ -120,10 +104,7 @@
   /// inserted.
   void addNullCheck(Expression subexpression);
 
-<<<<<<< HEAD
   /// Called whenever code is found that can't be automatically fixed.
-=======
->>>>>>> 36aff1c2
   void addProblem(AstNode node, Problem problem);
 
   /// Initializes flow analysis for a function node.
@@ -142,11 +123,7 @@
   DartType visitAssignmentExpression(AssignmentExpression node) {
     var targetInfo = visitAssignmentTarget(node.leftHandSide);
     if (node.operator.type == TokenType.EQ) {
-<<<<<<< HEAD
       return visitSubexpression(node.rightHandSide, targetInfo.writeType);
-=======
-      return visitSubexpression(node.rightHandSide, targetInfo.setType);
->>>>>>> 36aff1c2
     } else if (node.operator.type == TokenType.QUESTION_QUESTION_EQ) {
       throw UnimplementedError('TODO(paulberry)');
     } else {
@@ -156,31 +133,18 @@
         visitSubexpression(node.rightHandSide, _typeProvider.dynamicType);
         combinedType = _typeProvider.dynamicType;
       } else {
-<<<<<<< HEAD
         if (_typeSystem.isNullable(targetInfo.readType)) {
           addProblem(node, const CompoundAssignmentReadNullable());
         }
         var combinerType = _computeMigratedType(combiner) as FunctionType;
         visitSubexpression(node.rightHandSide, combinerType.parameters[0].type);
-        combinedType = combinerType.returnType;
+        combinedType =
+            _fixNumericTypes(combinerType.returnType, node.staticType);
       }
       if (_doesAssignmentNeedCheck(
           from: combinedType, to: targetInfo.writeType)) {
         addProblem(node, const CompoundAssignmentCombinedNullable());
-=======
-        if (_typeSystem.isNullable(targetInfo.getType)) {
-          addProblem(node, const CompoundAssignmentLhsNullable());
-        }
-        var combinerType = _computeMigratedType(combiner) as FunctionType;
-        visitSubexpression(node.rightHandSide, combinerType.parameters[0].type);
-        combinedType =
-            _fixNumericTypes(combinerType.returnType, node.staticType);
-      }
-      if (_doesAssignmentNeedCheck(
-          from: combinedType, to: targetInfo.setType)) {
-        addProblem(node, const CompoundAssignmentCombinedNullable());
         combinedType = _typeSystem.promoteToNonNull(combinedType as TypeImpl);
->>>>>>> 36aff1c2
       }
       return combinedType;
     }
@@ -188,21 +152,12 @@
 
   AssignmentTargetInfo visitAssignmentTarget(Expression node) {
     if (node is SimpleIdentifier) {
-<<<<<<< HEAD
       var writeType = _computeMigratedType(node.staticElement);
       var auxiliaryElements = node.auxiliaryElements;
       var readType = auxiliaryElements == null
           ? writeType
           : _computeMigratedType(auxiliaryElements.staticElement);
       return AssignmentTargetInfo(readType, writeType);
-=======
-      var setType = _computeMigratedType(node.staticElement);
-      var auxiliaryElements = node.auxiliaryElements;
-      var getType = auxiliaryElements == null
-          ? setType
-          : _computeMigratedType(auxiliaryElements.staticElement);
-      return AssignmentTargetInfo(getType, setType);
->>>>>>> 36aff1c2
     } else {
       throw UnimplementedError('TODO(paulberry)');
     }
@@ -392,8 +347,5 @@
   }
 }
 
-<<<<<<< HEAD
 /// Common supertype for problems reported by [FixBuilder.addProblem].
-=======
->>>>>>> 36aff1c2
 abstract class Problem {}