--- conflicted
+++ resolved
@@ -104,23 +104,17 @@
   void addProblem(AstNode node, Problem problem);
 
   /// Initializes flow analysis for a function node.
-  void createFlowAnalysis(Declaration node, FormalParameterList parameters,
-      FunctionBody functionBody) {
+  void createFlowAnalysis(Declaration node, FormalParameterList parameters) {
     assert(_flowAnalysis == null);
     assert(_assignedVariables == null);
-    _assignedVariables = FlowAnalysisHelper.computeAssignedVariables(node);
+    _assignedVariables =
+        FlowAnalysisHelper.computeAssignedVariables(node, parameters);
     _flowAnalysis =
         FlowAnalysis<Statement, Expression, PromotableElement, DartType>(
             const AnalyzerNodeOperations(),
             TypeSystemTypeOperations(_typeSystem),
-<<<<<<< HEAD
             _assignedVariables.writtenInNode(node),
             _assignedVariables.capturedInNode(node));
-=======
-            AnalyzerFunctionBodyAccess(functionBody));
-    _assignedVariables =
-        FlowAnalysisHelper.computeAssignedVariables(node, parameters);
->>>>>>> ac97a42f
   }
 
   @override
