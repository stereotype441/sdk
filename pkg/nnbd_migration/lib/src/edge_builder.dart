// Copyright (c) 2019, the Dart project authors. Please see the AUTHORS file
// for details. All rights reserved. Use of this source code is governed by a
// BSD-style license that can be found in the LICENSE file.

import 'package:analyzer/dart/ast/ast.dart';
import 'package:analyzer/dart/ast/token.dart';
import 'package:analyzer/dart/ast/visitor.dart';
import 'package:analyzer/dart/element/element.dart';
import 'package:analyzer/dart/element/type.dart';
import 'package:analyzer/src/dart/element/handle.dart';
import 'package:analyzer/src/dart/element/inheritance_manager2.dart';
import 'package:analyzer/src/dart/element/member.dart';
import 'package:analyzer/src/generated/resolver.dart';
import 'package:analyzer/src/generated/source.dart';
import 'package:meta/meta.dart';
import 'package:nnbd_migration/nnbd_migration.dart';
import 'package:nnbd_migration/src/conditional_discard.dart';
import 'package:nnbd_migration/src/decorated_class_hierarchy.dart';
import 'package:nnbd_migration/src/decorated_type.dart';
import 'package:nnbd_migration/src/edge_origin.dart';
import 'package:nnbd_migration/src/expression_checks.dart';
import 'package:nnbd_migration/src/node_builder.dart';
import 'package:nnbd_migration/src/nullability_node.dart';

/// Visitor that builds nullability graph edges by examining code to be
/// migrated.
///
/// The return type of each `visit...` method is a [DecoratedType] indicating
/// the static type of the visited expression, along with the constraint
/// variables that will determine its nullability.  For `visit...` methods that
/// don't visit expressions, `null` will be returned.
class EdgeBuilder extends GeneralizingAstVisitor<DecoratedType> {
  final InheritanceManager2 _inheritanceManager;

  /// The repository of constraint variables and decorated types (from a
  /// previous pass over the source code).
  final VariableRepository _variables;

  final NullabilityMigrationListener /*?*/ listener;

  final NullabilityGraph _graph;

  /// The file being analyzed.
  final Source _source;

  final DecoratedClassHierarchy _decoratedClassHierarchy;

  /// For convenience, a [DecoratedType] representing non-nullable `Object`.
  final DecoratedType _notNullType;

  /// For convenience, a [DecoratedType] representing non-nullable `bool`.
  final DecoratedType _nonNullableBoolType;

  /// For convenience, a [DecoratedType] representing non-nullable `Type`.
  final DecoratedType _nonNullableTypeType;

  /// For convenience, a [DecoratedType] representing `Null`.
  final DecoratedType _nullType;

  /// The [DecoratedType] of the innermost function or method being visited, or
  /// `null` if the visitor is not inside any function or method.
  ///
  /// This is needed to construct the appropriate nullability constraints for
  /// return statements.
  DecoratedType _currentFunctionType;

  /// Information about the most recently visited binary expression whose
  /// boolean value could possibly affect nullability analysis.
  _ConditionInfo _conditionInfo;

  /// The set of nullability nodes that would have to be `nullable` for the code
  /// currently being visited to be reachable.
  ///
  /// Guard variables are attached to the left hand side of any generated
  /// constraints, so that constraints do not take effect if they come from
  /// code that can be proven unreachable by the migration tool.
  final _guards = <NullabilityNode>[];

  /// Indicates whether the statement or expression being visited is within
  /// conditional control flow.  If `true`, this means that the enclosing
  /// function might complete normally without executing the current statement
  /// or expression.
  bool _inConditionalControlFlow = false;

  NullabilityNode _lastConditionalNode;

  EdgeBuilder(TypeProvider typeProvider, TypeSystem typeSystem, this._variables,
      this._graph, this._source, this.listener)
      : _decoratedClassHierarchy = DecoratedClassHierarchy(_variables, _graph),
        _inheritanceManager = InheritanceManager2(typeSystem),
        _notNullType = DecoratedType(typeProvider.objectType, _graph.never),
        _nonNullableBoolType =
            DecoratedType(typeProvider.boolType, _graph.never),
        _nonNullableTypeType =
            DecoratedType(typeProvider.typeType, _graph.never),
        _nullType = DecoratedType(typeProvider.nullType, _graph.always);

  /// Gets the decorated type of [element] from [_variables], performing any
  /// necessary substitutions.
  DecoratedType getOrComputeElementType(Element element,
      {DecoratedType targetType}) {
    Map<TypeParameterElement, DecoratedType> substitution;
    Element baseElement;
    if (element is Member) {
      assert(targetType != null);
      baseElement = element.baseElement;
      var targetTypeType = targetType.type;
      if (targetTypeType is InterfaceType &&
          baseElement is ClassMemberElement) {
        var enclosingClass = baseElement.enclosingElement;
        assert(targetTypeType.element == enclosingClass); // TODO(paulberry)
        substitution = <TypeParameterElement, DecoratedType>{};
        assert(enclosingClass.typeParameters.length ==
            targetTypeType.typeArguments.length); // TODO(paulberry)
        for (int i = 0; i < enclosingClass.typeParameters.length; i++) {
          substitution[enclosingClass.typeParameters[i]] =
              targetType.typeArguments[i];
        }
      }
    } else {
      baseElement = element;
    }
    DecoratedType decoratedBaseType;
    if (baseElement is PropertyAccessorElement &&
        baseElement.isSynthetic &&
        !baseElement.variable.isSynthetic) {
      var variable = baseElement.variable;
      var decoratedElementType =
          _variables.decoratedElementType(variable, create: true);
      if (baseElement.isGetter) {
        decoratedBaseType = DecoratedType(baseElement.type, _graph.never,
            returnType: decoratedElementType);
      } else {
        assert(baseElement.isSetter);
        decoratedBaseType = DecoratedType(baseElement.type, _graph.never,
            positionalParameters: [decoratedElementType]);
      }
    } else {
      decoratedBaseType =
          _variables.decoratedElementType(baseElement, create: true);
    }
    if (substitution != null) {
      DartType elementType;
      if (element is MethodElement) {
        elementType = element.type;
      } else if (element is ConstructorElement) {
        elementType = element.type;
      } else {
        throw element.runtimeType; // TODO(paulberry)
      }
      return decoratedBaseType.substitute(substitution, elementType);
    } else {
      return decoratedBaseType;
    }
  }

  @override
  DecoratedType visitAsExpression(AsExpression node) {
    // TODO(brianwilkerson)
    _unimplemented(node, 'AsExpression');
  }

  @override
  DecoratedType visitAssertStatement(AssertStatement node) {
    _handleAssignment(node.condition, _notNullType);
    if (identical(_conditionInfo?.condition, node.condition)) {
      if (!_inConditionalControlFlow &&
          _conditionInfo.trueDemonstratesNonNullIntent != null) {
        _graph.connect(_conditionInfo.trueDemonstratesNonNullIntent,
            _graph.never, NonNullAssertionOrigin(_source, node.offset),
            hard: true);
      }
    }
    node.message?.accept(this);
    return null;
  }

  @override
  DecoratedType visitAssignmentExpression(AssignmentExpression node) {
    if (node.operator.type != TokenType.EQ) {
      // TODO(paulberry)
      _unimplemented(node, 'Assignment with operator ${node.operator.lexeme}');
    }
    var leftType = node.leftHandSide.accept(this);
    var conditionalNode = _lastConditionalNode;
    _lastConditionalNode = null;
    var expressionType = _handleAssignment(node.rightHandSide, leftType);
    if (_isConditionalExpression(node.leftHandSide)) {
      expressionType = expressionType.withNode(
          NullabilityNode.forLUB(conditionalNode, expressionType.node));
      _variables.recordDecoratedExpressionType(node, expressionType);
    }
    return expressionType;
  }

  @override
  DecoratedType visitAwaitExpression(AwaitExpression node) {
    var expressionType = node.expression.accept(this);
    // TODO(paulberry) Handle subclasses of Future.
    if (expressionType.type.isDartAsyncFuture ||
        expressionType.type.isDartAsyncFutureOr) {
      expressionType = expressionType.typeArguments[0];
    }
    return expressionType;
  }

  @override
  DecoratedType visitBinaryExpression(BinaryExpression node) {
    var operatorType = node.operator.type;
    if (operatorType == TokenType.EQ_EQ || operatorType == TokenType.BANG_EQ) {
      assert(node.leftOperand is! NullLiteral); // TODO(paulberry)
      var leftType = node.leftOperand.accept(this);
      node.rightOperand.accept(this);
      if (node.rightOperand is NullLiteral) {
        // TODO(paulberry): figure out what the rules for isPure should be.
        // TODO(paulberry): only set falseChecksNonNull in unconditional
        // control flow
        bool isPure = node.leftOperand is SimpleIdentifier;
        var conditionInfo = _ConditionInfo(node,
            isPure: isPure,
            trueGuard: leftType.node,
            falseDemonstratesNonNullIntent: leftType.node);
        _conditionInfo = operatorType == TokenType.EQ_EQ
            ? conditionInfo
            : conditionInfo.not(node);
      }
      return _nonNullableBoolType;
    } else if (operatorType == TokenType.AMPERSAND_AMPERSAND ||
        operatorType == TokenType.BAR_BAR) {
      _handleAssignment(node.leftOperand, _notNullType);
      _handleAssignment(node.rightOperand, _notNullType);
      return _nonNullableBoolType;
    } else if (operatorType == TokenType.QUESTION_QUESTION) {
      DecoratedType expressionType;
      var leftType = node.leftOperand.accept(this);
      try {
        _guards.add(leftType.node);
        var rightType = node.rightOperand.accept(this);
        var ifNullNode = NullabilityNode.forIfNotNull();
        expressionType = DecoratedType(node.staticType, ifNullNode);
        _graph.connect(rightType.node, expressionType.node,
            IfNullOrigin(_source, node.offset),
            guards: _guards);
      } finally {
        _guards.removeLast();
      }
      _variables.recordDecoratedExpressionType(node, expressionType);
      return expressionType;
    } else if (operatorType.isUserDefinableOperator) {
      _handleAssignment(node.leftOperand, _notNullType);
      var callee = node.staticElement;
      assert(!(callee is ClassMemberElement &&
          callee
              .enclosingElement.typeParameters.isNotEmpty)); // TODO(paulberry)
      assert(callee != null); // TODO(paulberry)
      var calleeType = getOrComputeElementType(callee);
      // TODO(paulberry): substitute if necessary
      assert(calleeType.positionalParameters.length > 0); // TODO(paulberry)
      _handleAssignment(node.rightOperand, calleeType.positionalParameters[0]);
      return calleeType.returnType;
    } else {
      // TODO(paulberry)
      node.leftOperand.accept(this);
      node.rightOperand.accept(this);
      _unimplemented(
          node, 'Binary expression with operator ${node.operator.lexeme}');
    }
  }

  @override
  DecoratedType visitBooleanLiteral(BooleanLiteral node) {
    return DecoratedType(node.staticType, _graph.never);
  }

  @override
  DecoratedType visitCascadeExpression(CascadeExpression node) {
    var type = node.target.accept(this);
    node.cascadeSections.accept(this);
    return type;
  }

  @override
  DecoratedType visitClassDeclaration(ClassDeclaration node) {
    node.members.accept(this);
    return null;
  }

  @override
  DecoratedType visitClassTypeAlias(ClassTypeAlias node) {
    var classElement = node.declaredElement;
    var supertype = classElement.supertype;
    var superElement = supertype.element;
    if (superElement is ClassElementHandle) {
      superElement = (superElement as ClassElementHandle).actualElement;
    }
    for (var constructorElement in classElement.constructors) {
      assert(constructorElement.isSynthetic);
      var superConstructorElement =
          superElement.getNamedConstructor(constructorElement.name);
      var constructorDecoratedType = _variables
          .decoratedElementType(constructorElement)
          .substitute(_decoratedClassHierarchy
              .getDecoratedSupertype(classElement, superElement)
              .asSubstitution);
      var superConstructorDecoratedType = _variables
          .decoratedElementType(superConstructorElement, create: true);
      var origin = ImplicitMixinSuperCallOrigin(_source, node.offset);
      _unionDecoratedTypeParameters(
          constructorDecoratedType, superConstructorDecoratedType, origin);
    }
    return null;
  }

  @override
  DecoratedType visitComment(Comment node) {
    // Ignore comments.
    return null;
  }

  @override
  DecoratedType visitConditionalExpression(ConditionalExpression node) {
    _handleAssignment(node.condition, _notNullType);
    // TODO(paulberry): guard anything inside the true and false branches
    var thenType = node.thenExpression.accept(this);
    assert(_isSimple(thenType)); // TODO(paulberry)
    var elseType = node.elseExpression.accept(this);
    assert(_isSimple(elseType)); // TODO(paulberry)
    var overallType = DecoratedType(
        node.staticType, NullabilityNode.forLUB(thenType.node, elseType.node));
    _variables.recordDecoratedExpressionType(node, overallType);
    return overallType;
  }

  @override
  DecoratedType visitConstructorDeclaration(ConstructorDeclaration node) {
    _handleExecutableDeclaration(
        node.declaredElement,
        node.metadata,
        null,
        node.parameters,
        node.initializers,
        node.body,
        node.redirectedConstructor);
    return null;
  }

  @override
  DecoratedType visitDefaultFormalParameter(DefaultFormalParameter node) {
    var defaultValue = node.defaultValue;
    if (defaultValue == null) {
      if (node.declaredElement.hasRequired) {
        // Nothing to do; the implicit default value of `null` will never be
        // reached.
      } else {
        _graph.connect(
            _graph.always,
            getOrComputeElementType(node.declaredElement).node,
            OptionalFormalParameterOrigin(_source, node.offset),
            guards: _guards);
      }
    } else {
      _handleAssignment(
          defaultValue, getOrComputeElementType(node.declaredElement),
          canInsertChecks: false);
    }
    return null;
  }

  @override
  DecoratedType visitDoubleLiteral(DoubleLiteral node) {
    return DecoratedType(node.staticType, _graph.never);
  }

  @override
  DecoratedType visitExpressionFunctionBody(ExpressionFunctionBody node) {
    if (_currentFunctionType == null) {
      _unimplemented(
          node,
          'ExpressionFunctionBody with no current function '
          '(parent is ${node.parent.runtimeType})');
    }
    _handleAssignment(node.expression, _currentFunctionType.returnType);
    return null;
  }

  @override
  DecoratedType visitFunctionDeclaration(FunctionDeclaration node) {
    node.functionExpression.parameters?.accept(this);
    assert(_currentFunctionType == null);
    _currentFunctionType =
        _variables.decoratedElementType(node.declaredElement);
    _inConditionalControlFlow = false;
    try {
      node.functionExpression.body.accept(this);
    } finally {
      _currentFunctionType = null;
    }
    return null;
  }

  @override
  DecoratedType visitFunctionExpression(FunctionExpression node) {
    // TODO(brianwilkerson)
    _unimplemented(node, 'FunctionExpression');
  }

  @override
  DecoratedType visitFunctionExpressionInvocation(
      FunctionExpressionInvocation node) {
    // TODO(brianwilkerson)
    _unimplemented(node, 'FunctionExpressionInvocation');
  }

  @override
  DecoratedType visitIfStatement(IfStatement node) {
    // TODO(paulberry): should the use of a boolean in an if-statement be
    // treated like an implicit `assert(b != null)`?  Probably.
    _handleAssignment(node.condition, _notNullType);
    _inConditionalControlFlow = true;
    NullabilityNode trueGuard;
    NullabilityNode falseGuard;
    if (identical(_conditionInfo?.condition, node.condition)) {
      trueGuard = _conditionInfo.trueGuard;
      falseGuard = _conditionInfo.falseGuard;
      _variables.recordConditionalDiscard(_source, node,
          ConditionalDiscard(trueGuard, falseGuard, _conditionInfo.isPure));
    }
    if (trueGuard != null) {
      _guards.add(trueGuard);
    }
    try {
      node.thenStatement.accept(this);
    } finally {
      if (trueGuard != null) {
        _guards.removeLast();
      }
    }
    if (falseGuard != null) {
      _guards.add(falseGuard);
    }
    try {
      node.elseStatement?.accept(this);
    } finally {
      if (falseGuard != null) {
        _guards.removeLast();
      }
    }
    return null;
  }

  @override
  DecoratedType visitIndexExpression(IndexExpression node) {
    DecoratedType targetType;
    var target = node.realTarget;
    if (target != null) {
      targetType = _handleAssignment(target, _notNullType);
    }
    var callee = node.staticElement;
    if (callee == null) {
      // TODO(paulberry)
      _unimplemented(node, 'Index expression with no static type');
    }
    var calleeType = getOrComputeElementType(callee, targetType: targetType);
    // TODO(paulberry): substitute if necessary
    _handleAssignment(node.index, calleeType.positionalParameters[0]);
    if (node.inSetterContext()) {
      return calleeType.positionalParameters[1];
    } else {
      return calleeType.returnType;
    }
  }

  @override
  DecoratedType visitInstanceCreationExpression(
      InstanceCreationExpression node) {
    var callee = node.staticElement;
<<<<<<< HEAD
    var createdClass = callee.enclosingElement;
    List<DecoratedType> decoratedTypeArguments;
    var typeArguments = node.constructorName.type.typeArguments;
    if (typeArguments != null) {
      decoratedTypeArguments = typeArguments.arguments
          .map((t) => _variables.decoratedTypeAnnotation(_source, t))
          .toList();
    } else {
      decoratedTypeArguments = const [];
    }
    var createdType = DecoratedType(node.staticType, _graph.never,
        typeArguments: decoratedTypeArguments);
    var calleeType = getOrComputeElementType(callee, targetType: createdType);
    _handleInvocationArguments(node, node.argumentList.arguments, typeArguments,
        calleeType, createdClass.typeParameters);
    return createdType;
=======
    var calleeType = getOrComputeElementType(callee);
    var typeParameters = callee.enclosingElement.typeParameters;
    if (typeParameters.isNotEmpty) {
      // If the class has type parameters then we might need to substitute the
      // appropriate type arguments.
      // TODO(brianwilkerson)
      _unimplemented(node, 'Instance creation expression with type arguments');
    }
    _handleInvocationArguments(node, node.argumentList.arguments,
        node.constructorName.type.typeArguments, calleeType, typeParameters);
    return calleeType.returnType;
>>>>>>> 2bb2bcc4
  }

  @override
  DecoratedType visitIntegerLiteral(IntegerLiteral node) {
    return DecoratedType(node.staticType, _graph.never);
  }

  @override
  DecoratedType visitIsExpression(IsExpression node) {
    var type = node.type;
    if (type is NamedType && type.typeArguments != null) {
      // TODO(brianwilkerson) Figure out what constraints we need to add to
      //  allow the tool to decide whether to make the type arguments nullable.
      // TODO(brianwilkerson)
      _unimplemented(node, 'Is expression with type arguments');
    } else if (type is GenericFunctionType) {
      // TODO(brianwilkerson)
      _unimplemented(node, 'Is expression with GenericFunctionType');
    }
    node.visitChildren(this);
    return DecoratedType(node.staticType, _graph.never);
  }

  @override
  DecoratedType visitLibraryDirective(LibraryDirective node) {
    // skip directives
    return null;
  }

  @override
  DecoratedType visitListLiteral(ListLiteral node) {
    var listType = node.staticType as InterfaceType;
    if (node.typeArguments == null) {
      // TODO(brianwilkerson) We might want to create a fake node in the graph
      //  to represent the type argument so that we can still create edges from
      //  the elements to it.
      // TODO(brianwilkerson)
      _unimplemented(node, 'List literal with no type arguments');
    } else {
      var typeArgumentType = _variables.decoratedTypeAnnotation(
          _source, node.typeArguments.arguments[0]);
      if (typeArgumentType == null) {
        _unimplemented(node, 'Could not compute type argument type');
      }
      for (var element in node.elements) {
        if (element is Expression) {
          _handleAssignment(element, typeArgumentType);
        } else {
          // Handle spread and control flow elements.
          element.accept(this);
          // TODO(brianwilkerson)
          _unimplemented(node, 'Spread or control flow element');
        }
      }
      return DecoratedType(listType, _graph.never,
          typeArguments: [typeArgumentType]);
    }
  }

  @override
  DecoratedType visitMethodDeclaration(MethodDeclaration node) {
    if (node.typeParameters != null) {
      _unimplemented(node, 'Generic method');
    }
    _handleExecutableDeclaration(node.declaredElement, node.metadata,
        node.returnType, node.parameters, null, node.body, null);
    return null;
  }

  @override
  DecoratedType visitMethodInvocation(MethodInvocation node) {
    DecoratedType targetType;
    var target = node.realTarget;
    bool isConditional = _isConditionalExpression(node);
    if (target != null) {
      if (isConditional) {
        targetType = target.accept(this);
      } else {
        _checkNonObjectMember(node.methodName.name); // TODO(paulberry)
        targetType = _handleAssignment(target, _notNullType);
      }
    }
    var callee = node.methodName.staticElement;
    if (callee == null) {
      // TODO(paulberry)
      _unimplemented(node, 'Unresolved method name');
    }
    var calleeType = getOrComputeElementType(callee, targetType: targetType);
    var expressionType = _handleInvocationArguments(node,
        node.argumentList.arguments, node.typeArguments, calleeType, null);
    if (isConditional) {
      expressionType = expressionType.withNode(
          NullabilityNode.forLUB(targetType.node, expressionType.node));
      _variables.recordDecoratedExpressionType(node, expressionType);
    }
    return expressionType;
  }

  @override
  DecoratedType visitNamespaceDirective(NamespaceDirective node) {
    // skip directives
    return null;
  }

  @override
  DecoratedType visitNode(AstNode node) {
    if (listener != null) {
      try {
        return super.visitNode(node);
      } catch (exception, stackTrace) {
        listener.addDetail('''
$exception

$stackTrace''');
        return null;
      }
    } else {
      return super.visitNode(node);
    }
  }

  @override
  DecoratedType visitNullLiteral(NullLiteral node) {
    return _nullType;
  }

  @override
  DecoratedType visitParenthesizedExpression(ParenthesizedExpression node) {
    return node.expression.accept(this);
  }

  @override
  DecoratedType visitPostfixExpression(PostfixExpression node) {
    var operatorType = node.operator.type;
    if (operatorType == TokenType.PLUS_PLUS ||
        operatorType == TokenType.MINUS_MINUS) {
      _handleAssignment(node.operand, _notNullType);
      var callee = node.staticElement;
      if (callee is ClassMemberElement &&
          callee.enclosingElement.typeParameters.isNotEmpty) {
        // TODO(paulberry)
        _unimplemented(node,
            'Operator ${operatorType.lexeme} defined on a class with type parameters');
      }
      if (callee == null) {
        // TODO(paulberry)
        _unimplemented(node, 'Unresolved operator ${operatorType.lexeme}');
      }
      var calleeType = getOrComputeElementType(callee);
      // TODO(paulberry): substitute if necessary
      return calleeType.returnType;
    }
    _unimplemented(
        node, 'Postfix expression with operator ${node.operator.lexeme}');
  }

  @override
  DecoratedType visitPrefixedIdentifier(PrefixedIdentifier node) {
    if (node.prefix.staticElement is ImportElement) {
      // TODO(paulberry)
      _unimplemented(node, 'PrefixedIdentifier with a prefix');
    } else {
      return _handlePropertyAccess(node, node.prefix, node.identifier);
    }
  }

  @override
  DecoratedType visitPrefixExpression(PrefixExpression node) {
    /* DecoratedType operandType = */
    _handleAssignment(node.operand, _notNullType);
    var operatorType = node.operator.type;
    if (operatorType == TokenType.BANG) {
      return _nonNullableBoolType;
    } else if (operatorType == TokenType.PLUS_PLUS ||
        operatorType == TokenType.MINUS_MINUS) {
      var callee = node.staticElement;
      if (callee is ClassMemberElement &&
          callee.enclosingElement.typeParameters.isNotEmpty) {
        // TODO(paulberry)
        _unimplemented(node,
            'Operator ${operatorType.lexeme} defined on a class with type parameters');
      }
      if (callee == null) {
        // TODO(paulberry)
        _unimplemented(node, 'Unresolved operator ${operatorType.lexeme}');
      }
      var calleeType = getOrComputeElementType(callee);
      // TODO(paulberry): substitute if necessary
      return calleeType.returnType;
    }
    // TODO(brianwilkerson) The remaining cases are invocations.
    _unimplemented(
        node, 'Prefix expression with operator ${node.operator.lexeme}');
  }

  @override
  DecoratedType visitPropertyAccess(PropertyAccess node) {
    return _handlePropertyAccess(node, node.realTarget, node.propertyName);
  }

  @override
  DecoratedType visitRedirectingConstructorInvocation(
      RedirectingConstructorInvocation node) {
    var callee = node.constructorName.staticElement;
    var calleeType = _variables.decoratedElementType(callee);
    _handleInvocationArguments(
        node, node.argumentList.arguments, null, calleeType, null);
    return null;
  }

  @override
  DecoratedType visitReturnStatement(ReturnStatement node) {
    if (node.expression == null) {
      _checkAssignment(null,
          source: _nullType,
          destination: _currentFunctionType.returnType,
          hard: false);
    } else {
      _handleAssignment(node.expression, _currentFunctionType.returnType);
    }
    return null;
  }

  @override
  DecoratedType visitSetOrMapLiteral(SetOrMapLiteral node) {
    var listType = node.staticType as InterfaceType;
    var typeArguments = node.typeArguments?.arguments;
    if (typeArguments == null) {
      // TODO(brianwilkerson) We might want to create fake nodes in the graph to
      //  represent the type arguments so that we can still create edges from
      //  the elements to them.
      // TODO(brianwilkerson)
      _unimplemented(node, 'Set or map literal with no type arguments');
    } else if (typeArguments.length == 1) {
      var elementType =
          _variables.decoratedTypeAnnotation(_source, typeArguments[0]);
      for (var element in node.elements) {
        if (element is Expression) {
          _handleAssignment(element, elementType);
        } else {
          // Handle spread and control flow elements.
          element.accept(this);
          // TODO(brianwilkerson)
          _unimplemented(node, 'Spread or control flow element');
        }
      }
      return DecoratedType(listType, _graph.never,
          typeArguments: [elementType]);
    } else if (typeArguments.length == 2) {
      var keyType =
          _variables.decoratedTypeAnnotation(_source, typeArguments[0]);
      var valueType =
          _variables.decoratedTypeAnnotation(_source, typeArguments[1]);
      for (var element in node.elements) {
        if (element is MapLiteralEntry) {
          _handleAssignment(element.key, keyType);
          _handleAssignment(element.value, valueType);
        } else {
          // Handle spread and control flow elements.
          element.accept(this);
          // TODO(brianwilkerson)
          _unimplemented(node, 'Spread or control flow element');
        }
      }
      return DecoratedType(listType, _graph.never,
          typeArguments: [keyType, valueType]);
    } else {
      // TODO(brianwilkerson)
      _unimplemented(
          node, 'Set or map literal with more than two type arguments');
    }
  }

  @override
  DecoratedType visitSimpleIdentifier(SimpleIdentifier node) {
    var staticElement = node.staticElement;
    if (staticElement is ParameterElement ||
        staticElement is LocalVariableElement ||
        staticElement is FunctionElement) {
      return getOrComputeElementType(staticElement);
    } else if (staticElement is PropertyAccessorElement) {
      var elementType = getOrComputeElementType(staticElement);
      return staticElement.isGetter
          ? elementType.returnType
          : elementType.positionalParameters[0];
    } else if (staticElement is ClassElement) {
      return _nonNullableTypeType;
    } else {
      // TODO(paulberry)
      _unimplemented(node,
          'Simple identifier with a static element of type ${staticElement.runtimeType}');
    }
  }

  @override
  DecoratedType visitStringLiteral(StringLiteral node) {
    node.visitChildren(this);
    return DecoratedType(node.staticType, _graph.never);
  }

  @override
  DecoratedType visitSuperExpression(SuperExpression node) {
    return DecoratedType(node.staticType, _graph.never);
  }

  @override
  DecoratedType visitSymbolLiteral(SymbolLiteral node) {
    return DecoratedType(node.staticType, _graph.never);
  }

  @override
  DecoratedType visitThisExpression(ThisExpression node) {
    return DecoratedType(node.staticType, _graph.never);
  }

  @override
  DecoratedType visitThrowExpression(ThrowExpression node) {
    node.expression.accept(this);
    // TODO(paulberry): do we need to check the expression type?  I think not.
    return DecoratedType(node.staticType, _graph.never);
  }

  @override
  DecoratedType visitTypeName(TypeName typeName) {
    var typeArguments = typeName.typeArguments?.arguments;
    var element = typeName.name.staticElement;
    if (element is TypeParameterizedElement) {
      if (typeArguments == null) {
        var instantiatedType =
            _variables.decoratedTypeAnnotation(_source, typeName);
        if (instantiatedType == null) {
          throw new StateError('No type annotation for type name '
              '${typeName.toSource()}, offset=${typeName.offset}');
        }
        var origin = InstantiateToBoundsOrigin(_source, typeName.offset);
        for (int i = 0; i < instantiatedType.typeArguments.length; i++) {
          _unionDecoratedTypes(
              instantiatedType.typeArguments[i],
              _variables.decoratedElementType(element.typeParameters[i],
                  create: true),
              origin);
        }
      } else {
        for (int i = 0; i < typeArguments.length; i++) {
          DecoratedType bound;
          bound = _variables.decoratedElementType(element.typeParameters[i],
              create: true);
          var argumentType =
              _variables.decoratedTypeAnnotation(_source, typeArguments[i]);
          if (argumentType == null) {
            _unimplemented(typeName,
                'No decorated type for type argument ${typeArguments[i]} ($i)');
          }
          _checkAssignment(null,
              source: argumentType, destination: bound, hard: true);
        }
      }
    }
    return _nonNullableTypeType;
  }

  @override
  DecoratedType visitVariableDeclaration(VariableDeclaration node) {
    var destinationType = getOrComputeElementType(node.declaredElement);
    var initializer = node.initializer;
    if (initializer == null) {
      // TODO(paulberry)
      _unimplemented(node, 'Variable declaration with no initializer');
    } else {
      _handleAssignment(initializer, destinationType);
    }
    return null;
  }

  /// Creates the necessary constraint(s) for an assignment from [source] to
  /// [destination].  [expressionChecks] tracks checks that might have to be
  /// done on the type of an expression.  [hard] indicates whether a hard edge
  /// should be created.
  void _checkAssignment(ExpressionChecks expressionChecks,
      {@required DecoratedType source,
      @required DecoratedType destination,
      @required bool hard}) {
    var edge = _graph.connect(source.node, destination.node, expressionChecks,
        guards: _guards, hard: hard);
    expressionChecks?.edges?.add(edge);
    // TODO(paulberry): generalize this.
    if ((_isSimple(source) || destination.type.isObject) &&
        _isSimple(destination)) {
      // Ok; nothing further to do.
    } else if (source.type is InterfaceType &&
        destination.type is InterfaceType &&
        source.type.element == destination.type.element) {
      assert(source.typeArguments.length == destination.typeArguments.length);
      for (int i = 0; i < source.typeArguments.length; i++) {
        _checkAssignment(expressionChecks,
            source: source.typeArguments[i],
            destination: destination.typeArguments[i],
            hard: false);
      }
    } else if (source.type is FunctionType &&
        destination.type is FunctionType) {
      _checkAssignment(expressionChecks,
          source: source.returnType,
          destination: destination.returnType,
          hard: hard);
      if (source.typeArguments.isNotEmpty ||
          destination.typeArguments.isNotEmpty) {
        throw UnimplementedError('TODO(paulberry)');
      }
      for (int i = 0;
          i < source.positionalParameters.length &&
              i < destination.positionalParameters.length;
          i++) {
        // Note: source and destination are swapped due to contravariance.
        _checkAssignment(expressionChecks,
            source: destination.positionalParameters[i],
            destination: source.positionalParameters[i],
            hard: hard);
      }
      for (var entry in destination.namedParameters.entries) {
        // Note: source and destination are swapped due to contravariance.
        _checkAssignment(expressionChecks,
            source: entry.value,
            destination: source.namedParameters[entry.key],
            hard: hard);
      }
    } else if (destination.type.isDynamic || source.type.isDynamic) {
      // ok; nothing further to do.
    } else {
      throw '$destination <= $source'; // TODO(paulberry)
    }
  }

  /// Double checks that [name] is not the name of a method or getter declared
  /// on [Object].
  ///
  /// TODO(paulberry): get rid of this method and put the correct logic into the
  /// call sites.
  void _checkNonObjectMember(String name) {
    assert(name != 'toString');
    assert(name != 'hashCode');
    assert(name != 'noSuchMethod');
    assert(name != 'runtimeType');
  }

  /// Creates the necessary constraint(s) for an assignment of the given
  /// [expression] to a destination whose type is [destinationType].
  DecoratedType _handleAssignment(
      Expression expression, DecoratedType destinationType,
      {bool canInsertChecks = true}) {
    var sourceType = expression.accept(this);
    if (sourceType == null) {
      throw StateError('No type computed for ${expression.runtimeType} '
          '(${expression.toSource()}) offset=${expression.offset}');
    }
    ExpressionChecks expressionChecks;
    if (canInsertChecks) {
      expressionChecks = ExpressionChecks(expression.end);
      _variables.recordExpressionChecks(_source, expression, expressionChecks);
    }
    _checkAssignment(expressionChecks,
        source: sourceType,
        destination: destinationType,
        hard: _isVariableOrParameterReference(expression) &&
            !_inConditionalControlFlow);
    return sourceType;
  }

  void _handleConstructorRedirection(
      FormalParameterList parameters, ConstructorName redirectedConstructor) {
    var callee = redirectedConstructor.staticElement;
    if (callee is ConstructorMember) {
      callee = (callee as ConstructorMember).baseElement;
    }
    var redirectedClass = callee.enclosingElement;
    var calleeType = _variables.decoratedElementType(callee);
    _handleInvocationArguments(
        redirectedConstructor,
        parameters.parameters,
        redirectedConstructor.type.typeArguments,
        calleeType,
        redirectedClass.typeParameters);
  }

  void _handleExecutableDeclaration(
      ExecutableElement declaredElement,
      NodeList<Annotation> metadata,
      TypeAnnotation returnType,
      FormalParameterList parameters,
      NodeList<ConstructorInitializer> initializers,
      FunctionBody body,
      ConstructorName redirectedConstructor) {
    assert(_currentFunctionType == null);
    metadata.accept(this);
    returnType?.accept(this);
    parameters?.accept(this);
    _currentFunctionType = _variables.decoratedElementType(declaredElement);
    _inConditionalControlFlow = false;
    try {
      initializers?.accept(this);
      body.accept(this);
      if (redirectedConstructor != null) {
        _handleConstructorRedirection(parameters, redirectedConstructor);
      }
      if (declaredElement is! ConstructorElement) {
        var classElement = declaredElement.enclosingElement as ClassElement;
        for (var overridden in _inheritanceManager.getOverridden(
                classElement.type,
                Name(classElement.library.source.uri, declaredElement.name)) ??
            const []) {
          var overriddenElement = overridden.element as ExecutableElement;
          assert(overriddenElement is! ExecutableMember);
          var overriddenClass =
              overriddenElement.enclosingElement as ClassElement;
          var decoratedOverriddenFunctionType =
              _variables.decoratedElementType(overriddenElement);
          var decoratedSupertype = _decoratedClassHierarchy
              .getDecoratedSupertype(classElement, overriddenClass);
          var substitution = decoratedSupertype.asSubstitution;
          _checkAssignment(null,
              source: _currentFunctionType,
              destination:
                  decoratedOverriddenFunctionType.substitute(substitution),
              hard: true);
        }
      }
    } finally {
      _currentFunctionType = null;
    }
  }

  /// Creates the necessary constraint(s) for an [argumentList] when invoking an
  /// executable element whose type is [calleeType].
  ///
  /// Returns the decorated return type of the invocation, after any necessary
  /// substitutions.
  DecoratedType _handleInvocationArguments(
      AstNode node,
      Iterable<AstNode> arguments,
      TypeArgumentList typeArguments,
      DecoratedType calleeType,
      List<TypeParameterElement> constructorTypeParameters) {
    var typeFormals = constructorTypeParameters ?? calleeType.typeFormals;
    if (typeFormals.isNotEmpty) {
      if (typeArguments != null) {
        var argumentTypes = typeArguments.arguments
            .map((t) => _variables.decoratedTypeAnnotation(_source, t))
            .toList();
        if (constructorTypeParameters != null) {
          calleeType = calleeType.substitute(
              Map<TypeParameterElement, DecoratedType>.fromIterables(
                  constructorTypeParameters, argumentTypes));
        } else {
          calleeType = calleeType.instantiate(argumentTypes);
        }
      } else {
        _unimplemented(node, 'Inferred type parameters in invocation');
      }
    }
    int i = 0;
    var suppliedNamedParameters = Set<String>();
    for (var argument in arguments) {
      String name;
      Expression expression;
      if (argument is NamedExpression) {
        name = argument.name.label.name;
        expression = argument.expression;
      } else if (argument is FormalParameter) {
        if (argument.isNamed) {
          name = argument.identifier.name;
        }
        expression = argument.identifier;
      } else {
        expression = argument;
      }
      DecoratedType parameterType;
      if (name != null) {
        parameterType = calleeType.namedParameters[name];
        if (parameterType == null) {
          // TODO(paulberry)
          _unimplemented(expression, 'Missing type for named parameter');
        }
        suppliedNamedParameters.add(name);
      } else {
        if (calleeType.positionalParameters.length <= i) {
          // TODO(paulberry)
          _unimplemented(node, 'Missing positional parameter at $i');
        }
        parameterType = calleeType.positionalParameters[i++];
      }
      _handleAssignment(expression, parameterType);
    }
    // Any parameters not supplied must be optional.
    for (var entry in calleeType.namedParameters.entries) {
      if (suppliedNamedParameters.contains(entry.key)) continue;
      entry.value.node.recordNamedParameterNotSupplied(_guards, _graph,
          NamedParameterNotSuppliedOrigin(_source, node.offset));
    }
    return calleeType.returnType;
  }

  DecoratedType _handlePropertyAccess(
      Expression node, Expression target, SimpleIdentifier propertyName) {
    DecoratedType targetType;
    bool isConditional = _isConditionalExpression(node);
    if (isConditional) {
      targetType = target.accept(this);
    } else {
      _checkNonObjectMember(propertyName.name); // TODO(paulberry)
      targetType = _handleAssignment(target, _notNullType);
    }
    var callee = propertyName.staticElement;
    if (callee == null) {
      // TODO(paulberry)
      _unimplemented(node, 'Unresolved property access');
    }
    var calleeType = getOrComputeElementType(callee, targetType: targetType);
    // TODO(paulberry): substitute if necessary
    if (propertyName.inSetterContext()) {
      if (isConditional) {
        _lastConditionalNode = targetType.node;
      }
      return calleeType.positionalParameters[0];
    } else {
      var expressionType = calleeType.returnType;
      if (isConditional) {
        expressionType = expressionType.withNode(
            NullabilityNode.forLUB(targetType.node, expressionType.node));
        _variables.recordDecoratedExpressionType(node, expressionType);
      }
      return expressionType;
    }
  }

  bool _isConditionalExpression(Expression expression) {
    Token token;
    if (expression is MethodInvocation) {
      token = expression.operator;
      if (token == null) return false;
    } else if (expression is PropertyAccess) {
      token = expression.operator;
    } else {
      return false;
    }
    switch (token.type) {
      case TokenType.PERIOD:
      case TokenType.PERIOD_PERIOD:
        return false;
      case TokenType.QUESTION_PERIOD:
        return true;
      default:
        // TODO(paulberry)
        _unimplemented(
            expression, 'Conditional expression with operator ${token.lexeme}');
    }
  }

  /// Double checks that [type] is sufficiently simple for this naive prototype
  /// implementation.
  ///
  /// TODO(paulberry): get rid of this method and put the correct logic into the
  /// call sites.
  bool _isSimple(DecoratedType type) {
    if (type.type.isBottom) return true;
    if (type.type.isVoid) return true;
    if (type.type is TypeParameterType) return true;
    if (type.type is! InterfaceType) return false;
    if ((type.type as InterfaceType).typeParameters.isNotEmpty) return false;
    return true;
  }

  bool _isVariableOrParameterReference(Expression expression) {
    expression = expression.unParenthesized;
    if (expression is SimpleIdentifier) {
      var element = expression.staticElement;
      if (element is LocalVariableElement) return true;
      if (element is ParameterElement) return true;
    }
    return false;
  }

  @alwaysThrows
  void _unimplemented(AstNode node, String message) {
    CompilationUnit unit = node.root as CompilationUnit;
    StringBuffer buffer = StringBuffer();
    buffer.write(message);
    buffer.write(' in "');
    buffer.write(node.toSource());
    buffer.write('" on line ');
    buffer.write(unit.lineInfo.getLocation(node.offset).lineNumber);
    buffer.write(' of "');
    buffer.write(unit.declaredElement.source.fullName);
    buffer.write('"');
    throw UnimplementedError(buffer.toString());
  }

  void _unionDecoratedTypeParameters(
      DecoratedType x, DecoratedType y, EdgeOrigin origin) {
    for (int i = 0;
        i < x.positionalParameters.length && i < y.positionalParameters.length;
        i++) {
      _unionDecoratedTypes(
          x.positionalParameters[i], y.positionalParameters[i], origin);
    }
    for (var entry in x.namedParameters.entries) {
      var superParameterType = y.namedParameters[entry.key];
      if (superParameterType != null) {
        _unionDecoratedTypes(entry.value, y.namedParameters[entry.key], origin);
      }
    }
  }

  void _unionDecoratedTypes(
      DecoratedType x, DecoratedType y, EdgeOrigin origin) {
    _graph.union(x.node, y.node, origin);
    _unionDecoratedTypeParameters(x, y, origin);
    for (int i = 0;
        i < x.typeArguments.length && i < y.typeArguments.length;
        i++) {
      _unionDecoratedTypes(x.typeArguments[i], y.typeArguments[i], origin);
    }
    if (x.returnType != null && y.returnType != null) {
      _unionDecoratedTypes(x.returnType, y.returnType, origin);
    }
  }
}

/// Information about a binary expression whose boolean value could possibly
/// affect nullability analysis.
class _ConditionInfo {
  /// The [expression] of interest.
  final Expression condition;

  /// Indicates whether [condition] is pure (free from side effects).
  ///
  /// For example, a condition like `x == null` is pure (assuming `x` is a local
  /// variable or static variable), because evaluating it has no user-visible
  /// effect other than returning a boolean value.
  final bool isPure;

  /// If not `null`, the [NullabilityNode] that would need to be nullable in
  /// order for [condition] to evaluate to `true`.
  final NullabilityNode trueGuard;

  /// If not `null`, the [NullabilityNode] that would need to be nullable in
  /// order for [condition] to evaluate to `false`.
  final NullabilityNode falseGuard;

  /// If not `null`, the [NullabilityNode] that should be asserted to have
  //  /// non-null intent if [condition] is asserted to be `true`.
  final NullabilityNode trueDemonstratesNonNullIntent;

  /// If not `null`, the [NullabilityNode] that should be asserted to have
  /// non-null intent if [condition] is asserted to be `false`.
  final NullabilityNode falseDemonstratesNonNullIntent;

  _ConditionInfo(this.condition,
      {@required this.isPure,
      this.trueGuard,
      this.falseGuard,
      this.trueDemonstratesNonNullIntent,
      this.falseDemonstratesNonNullIntent});

  /// Returns a new [_ConditionInfo] describing the boolean "not" of `this`.
  _ConditionInfo not(Expression condition) => _ConditionInfo(condition,
      isPure: isPure,
      trueGuard: falseGuard,
      falseGuard: trueGuard,
      trueDemonstratesNonNullIntent: falseDemonstratesNonNullIntent,
      falseDemonstratesNonNullIntent: trueDemonstratesNonNullIntent);
}<|MERGE_RESOLUTION|>--- conflicted
+++ resolved
@@ -474,8 +474,7 @@
   DecoratedType visitInstanceCreationExpression(
       InstanceCreationExpression node) {
     var callee = node.staticElement;
-<<<<<<< HEAD
-    var createdClass = callee.enclosingElement;
+    var typeParameters = callee.enclosingElement.typeParameters;
     List<DecoratedType> decoratedTypeArguments;
     var typeArguments = node.constructorName.type.typeArguments;
     if (typeArguments != null) {
@@ -488,22 +487,13 @@
     var createdType = DecoratedType(node.staticType, _graph.never,
         typeArguments: decoratedTypeArguments);
     var calleeType = getOrComputeElementType(callee, targetType: createdType);
-    _handleInvocationArguments(node, node.argumentList.arguments, typeArguments,
-        calleeType, createdClass.typeParameters);
+    _handleInvocationArguments(
+        node,
+	node.argumentList.arguments,
+	typeArguments,
+	calleeType,
+	typeParameters);
     return createdType;
-=======
-    var calleeType = getOrComputeElementType(callee);
-    var typeParameters = callee.enclosingElement.typeParameters;
-    if (typeParameters.isNotEmpty) {
-      // If the class has type parameters then we might need to substitute the
-      // appropriate type arguments.
-      // TODO(brianwilkerson)
-      _unimplemented(node, 'Instance creation expression with type arguments');
-    }
-    _handleInvocationArguments(node, node.argumentList.arguments,
-        node.constructorName.type.typeArguments, calleeType, typeParameters);
-    return calleeType.returnType;
->>>>>>> 2bb2bcc4
   }
 
   @override
