--- conflicted
+++ resolved
@@ -472,7 +472,6 @@
   DecoratedType visitInstanceCreationExpression(
       InstanceCreationExpression node) {
     var callee = node.staticElement;
-    var createdClass = callee.enclosingElement;
     var calleeType = getOrComputeElementType(callee);
     var typeParameters = callee.enclosingElement.typeParameters;
     if (typeParameters.isNotEmpty) {
@@ -481,17 +480,8 @@
       // TODO(brianwilkerson)
       _unimplemented(node, 'Instance creation expression with type arguments');
     }
-<<<<<<< HEAD
-    _handleInvocationArguments(
-        node,
-        node.argumentList.arguments,
-        node.constructorName.type.typeArguments,
-        calleeType,
-        createdClass.typeParameters);
-=======
     _handleInvocationArguments(node, node.argumentList.arguments,
         node.constructorName.type.typeArguments, calleeType, typeParameters);
->>>>>>> f9137540
     return calleeType.returnType;
   }
 
