// Copyright (c) 2019, the Dart project authors. Please see the AUTHORS file
// for details. All rights reserved. Use of this source code is governed by a
// BSD-style license that can be found in the LICENSE file.

import 'package:analyzer/dart/ast/ast.dart';
import 'package:analyzer/dart/ast/token.dart';
import 'package:analyzer/dart/ast/visitor.dart';
import 'package:analyzer/dart/element/element.dart';
import 'package:analyzer/dart/element/type.dart';
import 'package:analyzer/src/dart/element/handle.dart';
import 'package:analyzer/src/dart/element/inheritance_manager2.dart';
import 'package:analyzer/src/dart/element/member.dart';
import 'package:analyzer/src/dart/element/type.dart';
import 'package:analyzer/src/generated/resolver.dart';
import 'package:analyzer/src/generated/source.dart';
import 'package:meta/meta.dart';
import 'package:nnbd_migration/nnbd_migration.dart';
import 'package:nnbd_migration/src/conditional_discard.dart';
import 'package:nnbd_migration/src/decorated_class_hierarchy.dart';
import 'package:nnbd_migration/src/decorated_type.dart';
import 'package:nnbd_migration/src/edge_origin.dart';
import 'package:nnbd_migration/src/expression_checks.dart';
import 'package:nnbd_migration/src/node_builder.dart';
import 'package:nnbd_migration/src/nullability_node.dart';

/// Visitor that builds nullability graph edges by examining code to be
/// migrated.
///
/// The return type of each `visit...` method is a [DecoratedType] indicating
/// the static type of the visited expression, along with the constraint
/// variables that will determine its nullability.  For `visit...` methods that
/// don't visit expressions, `null` will be returned.
class EdgeBuilder extends GeneralizingAstVisitor<DecoratedType> {
  final InheritanceManager2 _inheritanceManager;

  /// The repository of constraint variables and decorated types (from a
  /// previous pass over the source code).
  final VariableRepository _variables;

  final NullabilityMigrationListener /*?*/ listener;

  final NullabilityGraph _graph;

  /// The file being analyzed.
  final Source _source;

  final DecoratedClassHierarchy _decoratedClassHierarchy;

  /// For convenience, a [DecoratedType] representing non-nullable `Object`.
  final DecoratedType _notNullType;

  /// For convenience, a [DecoratedType] representing non-nullable `bool`.
  final DecoratedType _nonNullableBoolType;

  /// For convenience, a [DecoratedType] representing non-nullable `Type`.
  final DecoratedType _nonNullableTypeType;

  /// For convenience, a [DecoratedType] representing `Null`.
  final DecoratedType _nullType;

  /// The [DecoratedType] of the innermost function or method being visited, or
  /// `null` if the visitor is not inside any function or method.
  ///
  /// This is needed to construct the appropriate nullability constraints for
  /// return statements.
  DecoratedType _currentFunctionType;

  /// Information about the most recently visited binary expression whose
  /// boolean value could possibly affect nullability analysis.
  _ConditionInfo _conditionInfo;

  /// The set of nullability nodes that would have to be `nullable` for the code
  /// currently being visited to be reachable.
  ///
  /// Guard variables are attached to the left hand side of any generated
  /// constraints, so that constraints do not take effect if they come from
  /// code that can be proven unreachable by the migration tool.
  final _guards = <NullabilityNode>[];

  /// Indicates whether the statement or expression being visited is within
  /// conditional control flow.  If `true`, this means that the enclosing
  /// function might complete normally without executing the current statement
  /// or expression.
  bool _inConditionalControlFlow = false;

  NullabilityNode _lastConditionalNode;

  EdgeBuilder(TypeProvider typeProvider, TypeSystem typeSystem, this._variables,
      this._graph, this._source, this.listener)
      : _decoratedClassHierarchy = DecoratedClassHierarchy(_variables, _graph),
        _inheritanceManager = InheritanceManager2(typeSystem),
        _notNullType = DecoratedType(typeProvider.objectType, _graph.never),
        _nonNullableBoolType =
            DecoratedType(typeProvider.boolType, _graph.never),
        _nonNullableTypeType =
            DecoratedType(typeProvider.typeType, _graph.never),
        _nullType = DecoratedType(typeProvider.nullType, _graph.always);

  /// Gets the decorated type of [element] from [_variables], performing any
  /// necessary substitutions.
  DecoratedType getOrComputeElementType(Element element,
      {DecoratedType targetType}) {
    Map<TypeParameterElement, DecoratedType> substitution;
    Element baseElement;
    if (element is Member) {
      assert(targetType != null);
      baseElement = element.baseElement;
      var targetTypeType = targetType.type;
      if (targetTypeType is InterfaceType &&
          baseElement is ClassMemberElement) {
        var enclosingClass = baseElement.enclosingElement;
        assert(targetTypeType.element == enclosingClass); // TODO(paulberry)
        substitution = <TypeParameterElement, DecoratedType>{};
        assert(enclosingClass.typeParameters.length ==
            targetTypeType.typeArguments.length); // TODO(paulberry)
        for (int i = 0; i < enclosingClass.typeParameters.length; i++) {
          substitution[enclosingClass.typeParameters[i]] =
              targetType.typeArguments[i];
        }
      }
    } else {
      baseElement = element;
    }
    DecoratedType decoratedBaseType;
    if (baseElement is PropertyAccessorElement &&
        baseElement.isSynthetic &&
        !baseElement.variable.isSynthetic) {
      var variable = baseElement.variable;
      var decoratedElementType = _variables.decoratedElementType(variable);
      if (baseElement.isGetter) {
        decoratedBaseType = DecoratedType(baseElement.type, _graph.never,
            returnType: decoratedElementType);
      } else {
        assert(baseElement.isSetter);
        decoratedBaseType = DecoratedType(baseElement.type, _graph.never,
            positionalParameters: [decoratedElementType],
            returnType: DecoratedType(VoidTypeImpl.instance, _graph.always));
      }
    } else {
      decoratedBaseType = _variables.decoratedElementType(baseElement);
    }
    if (substitution != null) {
      DartType elementType;
      if (element is MethodElement) {
        elementType = element.type;
      } else if (element is ConstructorElement) {
        elementType = element.type;
      } else {
        throw element.runtimeType; // TODO(paulberry)
      }
      return decoratedBaseType.substitute(substitution, elementType);
    } else {
      return decoratedBaseType;
    }
  }

  @override
  DecoratedType visitAsExpression(AsExpression node) {
    // TODO(brianwilkerson)
    _unimplemented(node, 'AsExpression');
  }

  @override
  DecoratedType visitAssertStatement(AssertStatement node) {
    _handleAssignment(node.condition, _notNullType);
    if (identical(_conditionInfo?.condition, node.condition)) {
      if (!_inConditionalControlFlow &&
          _conditionInfo.trueDemonstratesNonNullIntent != null) {
        _graph.connect(_conditionInfo.trueDemonstratesNonNullIntent,
            _graph.never, NonNullAssertionOrigin(_source, node.offset),
            hard: true);
      }
    }
    node.message?.accept(this);
    return null;
  }

  @override
  DecoratedType visitAssignmentExpression(AssignmentExpression node) {
    if (node.operator.type != TokenType.EQ) {
      // TODO(paulberry)
      _unimplemented(node, 'Assignment with operator ${node.operator.lexeme}');
    }
    var leftType = node.leftHandSide.accept(this);
    var conditionalNode = _lastConditionalNode;
    _lastConditionalNode = null;
    var expressionType = _handleAssignment(node.rightHandSide, leftType);
    if (_isConditionalExpression(node.leftHandSide)) {
      expressionType = expressionType.withNode(
          NullabilityNode.forLUB(conditionalNode, expressionType.node));
      _variables.recordDecoratedExpressionType(node, expressionType);
    }
    return expressionType;
  }

  @override
  DecoratedType visitAwaitExpression(AwaitExpression node) {
    var expressionType = node.expression.accept(this);
    // TODO(paulberry) Handle subclasses of Future.
    if (expressionType.type.isDartAsyncFuture ||
        expressionType.type.isDartAsyncFutureOr) {
      expressionType = expressionType.typeArguments[0];
    }
    return expressionType;
  }

  @override
  DecoratedType visitBinaryExpression(BinaryExpression node) {
    var operatorType = node.operator.type;
    if (operatorType == TokenType.EQ_EQ || operatorType == TokenType.BANG_EQ) {
      assert(node.leftOperand is! NullLiteral); // TODO(paulberry)
      var leftType = node.leftOperand.accept(this);
      node.rightOperand.accept(this);
      if (node.rightOperand is NullLiteral) {
        // TODO(paulberry): figure out what the rules for isPure should be.
        // TODO(paulberry): only set falseChecksNonNull in unconditional
        // control flow
        bool isPure = node.leftOperand is SimpleIdentifier;
        var conditionInfo = _ConditionInfo(node,
            isPure: isPure,
            trueGuard: leftType.node,
            falseDemonstratesNonNullIntent: leftType.node);
        _conditionInfo = operatorType == TokenType.EQ_EQ
            ? conditionInfo
            : conditionInfo.not(node);
      }
      return _nonNullableBoolType;
    } else if (operatorType == TokenType.AMPERSAND_AMPERSAND ||
        operatorType == TokenType.BAR_BAR) {
      _handleAssignment(node.leftOperand, _notNullType);
      _handleAssignment(node.rightOperand, _notNullType);
      return _nonNullableBoolType;
    } else if (operatorType == TokenType.QUESTION_QUESTION) {
      DecoratedType expressionType;
      var leftType = node.leftOperand.accept(this);
      try {
        _guards.add(leftType.node);
        var rightType = node.rightOperand.accept(this);
        var ifNullNode = NullabilityNode.forIfNotNull();
        expressionType = DecoratedType(node.staticType, ifNullNode);
        _graph.connect(rightType.node, expressionType.node,
            IfNullOrigin(_source, node.offset),
            guards: _guards);
      } finally {
        _guards.removeLast();
      }
      _variables.recordDecoratedExpressionType(node, expressionType);
      return expressionType;
    } else if (operatorType.isUserDefinableOperator) {
      _handleAssignment(node.leftOperand, _notNullType);
      var callee = node.staticElement;
      assert(!(callee is ClassMemberElement &&
          callee
              .enclosingElement.typeParameters.isNotEmpty)); // TODO(paulberry)
      assert(callee != null); // TODO(paulberry)
      var calleeType = getOrComputeElementType(callee);
      // TODO(paulberry): substitute if necessary
      assert(calleeType.positionalParameters.length > 0); // TODO(paulberry)
      _handleAssignment(node.rightOperand, calleeType.positionalParameters[0]);
      return calleeType.returnType;
    } else {
      // TODO(paulberry)
      node.leftOperand.accept(this);
      node.rightOperand.accept(this);
      _unimplemented(
          node, 'Binary expression with operator ${node.operator.lexeme}');
    }
  }

  @override
  DecoratedType visitBooleanLiteral(BooleanLiteral node) {
    return DecoratedType(node.staticType, _graph.never);
  }

  @override
  DecoratedType visitCascadeExpression(CascadeExpression node) {
    var type = node.target.accept(this);
    node.cascadeSections.accept(this);
    return type;
  }

  @override
  DecoratedType visitClassDeclaration(ClassDeclaration node) {
    node.members.accept(this);
    return null;
  }

  @override
  DecoratedType visitClassTypeAlias(ClassTypeAlias node) {
    var classElement = node.declaredElement;
    var supertype = classElement.supertype;
    var superElement = supertype.element;
    if (superElement is ClassElementHandle) {
      superElement = (superElement as ClassElementHandle).actualElement;
    }
    for (var constructorElement in classElement.constructors) {
      assert(constructorElement.isSynthetic);
      var superConstructorElement =
          superElement.getNamedConstructor(constructorElement.name);
      var constructorDecoratedType = _variables
          .decoratedElementType(constructorElement)
          .substitute(_decoratedClassHierarchy
              .getDecoratedSupertype(classElement, superElement)
              .asSubstitution);
      var superConstructorDecoratedType =
          _variables.decoratedElementType(superConstructorElement);
      var origin = ImplicitMixinSuperCallOrigin(_source, node.offset);
      _unionDecoratedTypeParameters(
          constructorDecoratedType, superConstructorDecoratedType, origin);
    }
    return null;
  }

  @override
  DecoratedType visitComment(Comment node) {
    // Ignore comments.
    return null;
  }

  @override
  DecoratedType visitConditionalExpression(ConditionalExpression node) {
    _handleAssignment(node.condition, _notNullType);
    // TODO(paulberry): guard anything inside the true and false branches
    var thenType = node.thenExpression.accept(this);
    assert(_isSimple(thenType)); // TODO(paulberry)
    var elseType = node.elseExpression.accept(this);
    assert(_isSimple(elseType)); // TODO(paulberry)

    DartType staticType = node.staticType;
<<<<<<< HEAD
    var overallType = DecoratedType(
        staticType, NullabilityNode.forLUB(thenType.node, elseType.node),
        returnType: staticType is FunctionType
            ? _functionTypeReturn(staticType)
            : null);
=======
    DecoratedType returnType;
    if (staticType is FunctionType) {
      DartType functReturnType = staticType.returnType;
      returnType = functReturnType.isDynamic || functReturnType.isVoid
          // TODO(danrubel): handle LUB for constituent types
          ? DecoratedType(functReturnType, _graph.always)
          : _variables.decoratedElementType(functReturnType.element);
    }
    var overallType = DecoratedType(
        staticType, NullabilityNode.forLUB(thenType.node, elseType.node),
        returnType: returnType);
>>>>>>> 2fd4ca57
    _variables.recordDecoratedExpressionType(node, overallType);
    return overallType;
  }

  @override
  DecoratedType visitConstructorDeclaration(ConstructorDeclaration node) {
    _handleExecutableDeclaration(
        node,
        node.declaredElement,
        node.metadata,
        null,
        node.parameters,
        node.initializers,
        node.body,
        node.redirectedConstructor);
    return null;
  }

  @override
  DecoratedType visitDefaultFormalParameter(DefaultFormalParameter node) {
    node.parameter.accept(this);
    var defaultValue = node.defaultValue;
    if (defaultValue == null) {
      if (node.declaredElement.hasRequired) {
        // Nothing to do; the implicit default value of `null` will never be
        // reached.
      } else {
        _graph.connect(
            _graph.always,
            getOrComputeElementType(node.declaredElement).node,
            OptionalFormalParameterOrigin(_source, node.offset),
            guards: _guards);
      }
    } else {
      _handleAssignment(
          defaultValue, getOrComputeElementType(node.declaredElement),
          canInsertChecks: false);
    }
    return null;
  }

  @override
  DecoratedType visitDoubleLiteral(DoubleLiteral node) {
    return DecoratedType(node.staticType, _graph.never);
  }

  @override
  DecoratedType visitExpressionFunctionBody(ExpressionFunctionBody node) {
    if (_currentFunctionType == null) {
      _unimplemented(
          node,
          'ExpressionFunctionBody with no current function '
          '(parent is ${node.parent.runtimeType})');
    }
    _handleAssignment(node.expression, _currentFunctionType.returnType);
    return null;
  }

  @override
  DecoratedType visitFieldFormalParameter(FieldFormalParameter node) {
    var parameterElement = node.declaredElement as FieldFormalParameterElement;
    var parameterType = _variables.decoratedElementType(parameterElement);
    var fieldType = _variables.decoratedElementType(parameterElement.field);
    var origin = FieldFormalParameterOrigin(_source, node.offset);
    if (node.type == null) {
      _unionDecoratedTypes(parameterType, fieldType, origin);
    } else {
      _checkAssignment(origin,
          source: parameterType, destination: fieldType, hard: true);
    }
    return null;
  }

  @override
  DecoratedType visitFunctionDeclaration(FunctionDeclaration node) {
    node.functionExpression.parameters?.accept(this);
    assert(_currentFunctionType == null);
    _currentFunctionType =
        _variables.decoratedElementType(node.declaredElement);
    _inConditionalControlFlow = false;
    try {
      node.functionExpression.body.accept(this);
    } finally {
      _currentFunctionType = null;
    }
    return null;
  }

  @override
  DecoratedType visitFunctionExpression(FunctionExpression node) {
    // TODO(brianwilkerson)
    _unimplemented(node, 'FunctionExpression');
  }

  @override
  DecoratedType visitFunctionExpressionInvocation(
      FunctionExpressionInvocation node) {
    DecoratedType calleeType = node.function.accept(this);
    return _handleInvocationArguments(node, node.argumentList.arguments,
        node.typeArguments, calleeType, null);
  }

  @override
  DecoratedType visitIfStatement(IfStatement node) {
    // TODO(paulberry): should the use of a boolean in an if-statement be
    // treated like an implicit `assert(b != null)`?  Probably.
    _handleAssignment(node.condition, _notNullType);
    _inConditionalControlFlow = true;
    NullabilityNode trueGuard;
    NullabilityNode falseGuard;
    if (identical(_conditionInfo?.condition, node.condition)) {
      trueGuard = _conditionInfo.trueGuard;
      falseGuard = _conditionInfo.falseGuard;
      _variables.recordConditionalDiscard(_source, node,
          ConditionalDiscard(trueGuard, falseGuard, _conditionInfo.isPure));
    }
    if (trueGuard != null) {
      _guards.add(trueGuard);
    }
    try {
      node.thenStatement.accept(this);
    } finally {
      if (trueGuard != null) {
        _guards.removeLast();
      }
    }
    if (falseGuard != null) {
      _guards.add(falseGuard);
    }
    try {
      node.elseStatement?.accept(this);
    } finally {
      if (falseGuard != null) {
        _guards.removeLast();
      }
    }
    return null;
  }

  @override
  DecoratedType visitIndexExpression(IndexExpression node) {
    DecoratedType targetType;
    var target = node.realTarget;
    if (target != null) {
      targetType = _handleAssignment(target, _notNullType);
    }
    var callee = node.staticElement;
    if (callee == null) {
      // TODO(paulberry)
      _unimplemented(node, 'Index expression with no static type');
    }
    var calleeType = getOrComputeElementType(callee, targetType: targetType);
    // TODO(paulberry): substitute if necessary
    _handleAssignment(node.index, calleeType.positionalParameters[0]);
    if (node.inSetterContext()) {
      return calleeType.positionalParameters[1];
    } else {
      return calleeType.returnType;
    }
  }

  @override
  DecoratedType visitInstanceCreationExpression(
      InstanceCreationExpression node) {
    var callee = node.staticElement;
    var typeParameters = callee.enclosingElement.typeParameters;
    List<DecoratedType> decoratedTypeArguments;
    var typeArguments = node.constructorName.type.typeArguments;
    if (typeArguments != null) {
      decoratedTypeArguments = typeArguments.arguments
          .map((t) => _variables.decoratedTypeAnnotation(_source, t))
          .toList();
    } else {
      decoratedTypeArguments = const [];
    }
    var createdType = DecoratedType(node.staticType, _graph.never,
        typeArguments: decoratedTypeArguments);
    var calleeType = getOrComputeElementType(callee, targetType: createdType);
    _handleInvocationArguments(node, node.argumentList.arguments, typeArguments,
        calleeType, typeParameters);
    return createdType;
  }

  @override
  DecoratedType visitIntegerLiteral(IntegerLiteral node) {
    return DecoratedType(node.staticType, _graph.never);
  }

  @override
  DecoratedType visitIsExpression(IsExpression node) {
    var type = node.type;
    if (type is NamedType && type.typeArguments != null) {
      // TODO(brianwilkerson) Figure out what constraints we need to add to
      //  allow the tool to decide whether to make the type arguments nullable.
      // TODO(brianwilkerson)
      _unimplemented(node, 'Is expression with type arguments');
    } else if (type is GenericFunctionType) {
      // TODO(brianwilkerson)
      _unimplemented(node, 'Is expression with GenericFunctionType');
    }
    node.visitChildren(this);
    return DecoratedType(node.staticType, _graph.never);
  }

  @override
  DecoratedType visitLibraryDirective(LibraryDirective node) {
    // skip directives
    return null;
  }

  @override
  DecoratedType visitListLiteral(ListLiteral node) {
    var listType = node.staticType as InterfaceType;
    if (node.typeArguments == null) {
      // TODO(brianwilkerson) We might want to create a fake node in the graph
      //  to represent the type argument so that we can still create edges from
      //  the elements to it.
      // TODO(brianwilkerson)
      _unimplemented(node, 'List literal with no type arguments');
    } else {
      var typeArgumentType = _variables.decoratedTypeAnnotation(
          _source, node.typeArguments.arguments[0]);
      if (typeArgumentType == null) {
        _unimplemented(node, 'Could not compute type argument type');
      }
      for (var element in node.elements) {
        if (element is Expression) {
          _handleAssignment(element, typeArgumentType);
        } else {
          // Handle spread and control flow elements.
          element.accept(this);
          // TODO(brianwilkerson)
          _unimplemented(node, 'Spread or control flow element');
        }
      }
      return DecoratedType(listType, _graph.never,
          typeArguments: [typeArgumentType]);
    }
  }

  @override
  DecoratedType visitMethodDeclaration(MethodDeclaration node) {
    if (node.typeParameters != null) {
      _unimplemented(node, 'Generic method');
    }
    _handleExecutableDeclaration(node, node.declaredElement, node.metadata,
        node.returnType, node.parameters, null, node.body, null);
    return null;
  }

  @override
  DecoratedType visitMethodInvocation(MethodInvocation node) {
    DecoratedType targetType;
    var target = node.realTarget;
    bool isConditional = _isConditionalExpression(node);
    if (target != null) {
      if (isConditional) {
        targetType = target.accept(this);
      } else {
        _checkNonObjectMember(node.methodName.name); // TODO(paulberry)
        targetType = _handleAssignment(target, _notNullType);
      }
    }
    var callee = node.methodName.staticElement;
    if (callee == null) {
      // TODO(paulberry)
      _unimplemented(node, 'Unresolved method name');
    }
    var calleeType = getOrComputeElementType(callee, targetType: targetType);
    if (callee is PropertyAccessorElement) {
      calleeType = calleeType.returnType;
    }
    var expressionType = _handleInvocationArguments(node,
        node.argumentList.arguments, node.typeArguments, calleeType, null);
    if (isConditional) {
      expressionType = expressionType.withNode(
          NullabilityNode.forLUB(targetType.node, expressionType.node));
      _variables.recordDecoratedExpressionType(node, expressionType);
    }
    return expressionType;
  }

  @override
  DecoratedType visitNamespaceDirective(NamespaceDirective node) {
    // skip directives
    return null;
  }

  @override
  DecoratedType visitNode(AstNode node) {
    if (listener != null) {
      try {
        return super.visitNode(node);
      } catch (exception, stackTrace) {
        listener.addDetail('''
$exception

$stackTrace''');
        return null;
      }
    } else {
      return super.visitNode(node);
    }
  }

  @override
  DecoratedType visitNullLiteral(NullLiteral node) {
    return _nullType;
  }

  @override
  DecoratedType visitParenthesizedExpression(ParenthesizedExpression node) {
    return node.expression.accept(this);
  }

  @override
  DecoratedType visitPostfixExpression(PostfixExpression node) {
    var operatorType = node.operator.type;
    if (operatorType == TokenType.PLUS_PLUS ||
        operatorType == TokenType.MINUS_MINUS) {
      _handleAssignment(node.operand, _notNullType);
      var callee = node.staticElement;
      if (callee is ClassMemberElement &&
          callee.enclosingElement.typeParameters.isNotEmpty) {
        // TODO(paulberry)
        _unimplemented(node,
            'Operator ${operatorType.lexeme} defined on a class with type parameters');
      }
      if (callee == null) {
        // TODO(paulberry)
        _unimplemented(node, 'Unresolved operator ${operatorType.lexeme}');
      }
      var calleeType = getOrComputeElementType(callee);
      // TODO(paulberry): substitute if necessary
      return calleeType.returnType;
    }
    _unimplemented(
        node, 'Postfix expression with operator ${node.operator.lexeme}');
  }

  @override
  DecoratedType visitPrefixedIdentifier(PrefixedIdentifier node) {
    if (node.prefix.staticElement is ImportElement) {
      // TODO(paulberry)
      _unimplemented(node, 'PrefixedIdentifier with a prefix');
    } else {
      return _handlePropertyAccess(node, node.prefix, node.identifier);
    }
  }

  @override
  DecoratedType visitPrefixExpression(PrefixExpression node) {
    /* DecoratedType operandType = */
    _handleAssignment(node.operand, _notNullType);
    var operatorType = node.operator.type;
    if (operatorType == TokenType.BANG) {
      return _nonNullableBoolType;
    } else if (operatorType == TokenType.PLUS_PLUS ||
        operatorType == TokenType.MINUS_MINUS) {
      var callee = node.staticElement;
      if (callee is ClassMemberElement &&
          callee.enclosingElement.typeParameters.isNotEmpty) {
        // TODO(paulberry)
        _unimplemented(node,
            'Operator ${operatorType.lexeme} defined on a class with type parameters');
      }
      if (callee == null) {
        // TODO(paulberry)
        _unimplemented(node, 'Unresolved operator ${operatorType.lexeme}');
      }
      var calleeType = getOrComputeElementType(callee);
      // TODO(paulberry): substitute if necessary
      return calleeType.returnType;
    }
    // TODO(brianwilkerson) The remaining cases are invocations.
    _unimplemented(
        node, 'Prefix expression with operator ${node.operator.lexeme}');
  }

  @override
  DecoratedType visitPropertyAccess(PropertyAccess node) {
    return _handlePropertyAccess(node, node.realTarget, node.propertyName);
  }

  @override
  DecoratedType visitRedirectingConstructorInvocation(
      RedirectingConstructorInvocation node) {
    var callee = node.constructorName.staticElement;
    var calleeType = _variables.decoratedElementType(callee);
    _handleInvocationArguments(
        node, node.argumentList.arguments, null, calleeType, null);
    return null;
  }

  @override
  DecoratedType visitReturnStatement(ReturnStatement node) {
    if (node.expression == null) {
      _checkAssignment(null,
          source: _nullType,
          destination: _currentFunctionType.returnType,
          hard: false);
    } else {
      _handleAssignment(node.expression, _currentFunctionType.returnType);
    }
    return null;
  }

  @override
  DecoratedType visitSetOrMapLiteral(SetOrMapLiteral node) {
    var listType = node.staticType as InterfaceType;
    var typeArguments = node.typeArguments?.arguments;
    if (typeArguments == null) {
      // TODO(brianwilkerson) We might want to create fake nodes in the graph to
      //  represent the type arguments so that we can still create edges from
      //  the elements to them.
      // TODO(brianwilkerson)
      _unimplemented(node, 'Set or map literal with no type arguments');
    } else if (typeArguments.length == 1) {
      var elementType =
          _variables.decoratedTypeAnnotation(_source, typeArguments[0]);
      for (var element in node.elements) {
        if (element is Expression) {
          _handleAssignment(element, elementType);
        } else {
          // Handle spread and control flow elements.
          element.accept(this);
          // TODO(brianwilkerson)
          _unimplemented(node, 'Spread or control flow element');
        }
      }
      return DecoratedType(listType, _graph.never,
          typeArguments: [elementType]);
    } else if (typeArguments.length == 2) {
      var keyType =
          _variables.decoratedTypeAnnotation(_source, typeArguments[0]);
      var valueType =
          _variables.decoratedTypeAnnotation(_source, typeArguments[1]);
      for (var element in node.elements) {
        if (element is MapLiteralEntry) {
          _handleAssignment(element.key, keyType);
          _handleAssignment(element.value, valueType);
        } else {
          // Handle spread and control flow elements.
          element.accept(this);
          // TODO(brianwilkerson)
          _unimplemented(node, 'Spread or control flow element');
        }
      }
      return DecoratedType(listType, _graph.never,
          typeArguments: [keyType, valueType]);
    } else {
      // TODO(brianwilkerson)
      _unimplemented(
          node, 'Set or map literal with more than two type arguments');
    }
  }

  @override
  DecoratedType visitSimpleIdentifier(SimpleIdentifier node) {
    var staticElement = node.staticElement;
    if (staticElement is ParameterElement ||
        staticElement is LocalVariableElement ||
        staticElement is FunctionElement) {
      return getOrComputeElementType(staticElement);
    } else if (staticElement is PropertyAccessorElement) {
      var elementType = getOrComputeElementType(staticElement);
      return staticElement.isGetter
          ? elementType.returnType
          : elementType.positionalParameters[0];
    } else if (staticElement is ClassElement) {
      return _nonNullableTypeType;
    } else {
      // TODO(paulberry)
      _unimplemented(node,
          'Simple identifier with a static element of type ${staticElement.runtimeType}');
    }
  }

  @override
  DecoratedType visitStringLiteral(StringLiteral node) {
    node.visitChildren(this);
    return DecoratedType(node.staticType, _graph.never);
  }

  @override
  DecoratedType visitSuperExpression(SuperExpression node) {
    return DecoratedType(node.staticType, _graph.never);
  }

  @override
  DecoratedType visitSymbolLiteral(SymbolLiteral node) {
    return DecoratedType(node.staticType, _graph.never);
  }

  @override
  DecoratedType visitThisExpression(ThisExpression node) {
    return DecoratedType(node.staticType, _graph.never);
  }

  @override
  DecoratedType visitThrowExpression(ThrowExpression node) {
    node.expression.accept(this);
    // TODO(paulberry): do we need to check the expression type?  I think not.
    return DecoratedType(node.staticType, _graph.never);
  }

  @override
  DecoratedType visitTypeName(TypeName typeName) {
    var typeArguments = typeName.typeArguments?.arguments;
    var element = typeName.name.staticElement;
    if (element is TypeParameterizedElement) {
      if (typeArguments == null) {
        var instantiatedType =
            _variables.decoratedTypeAnnotation(_source, typeName);
        if (instantiatedType == null) {
          throw new StateError('No type annotation for type name '
              '${typeName.toSource()}, offset=${typeName.offset}');
        }
        var origin = InstantiateToBoundsOrigin(_source, typeName.offset);
        for (int i = 0; i < instantiatedType.typeArguments.length; i++) {
          _unionDecoratedTypes(
              instantiatedType.typeArguments[i],
              _variables.decoratedElementType(element.typeParameters[i]),
              origin);
        }
      } else {
        for (int i = 0; i < typeArguments.length; i++) {
          DecoratedType bound;
          bound = _variables.decoratedElementType(element.typeParameters[i]);
          var argumentType =
              _variables.decoratedTypeAnnotation(_source, typeArguments[i]);
          if (argumentType == null) {
            _unimplemented(typeName,
                'No decorated type for type argument ${typeArguments[i]} ($i)');
          }
          _checkAssignment(null,
              source: argumentType, destination: bound, hard: true);
        }
      }
    }
    return _nonNullableTypeType;
  }

  @override
  DecoratedType visitVariableDeclarationList(VariableDeclarationList node) {
    node.metadata.accept(this);
    var typeAnnotation = node.type;
    for (var variable in node.variables) {
      variable.metadata.accept(this);
      var initializer = variable.initializer;
      if (initializer != null) {
        var destinationType = getOrComputeElementType(variable.declaredElement);
        if (typeAnnotation == null) {
          var initializerType = initializer.accept(this);
          if (initializerType == null) {
            throw StateError('No type computed for ${initializer.runtimeType} '
                '(${initializer.toSource()}) offset=${initializer.offset}');
          }
          _unionDecoratedTypes(initializerType, destinationType,
              InitializerInferenceOrigin(_source, variable.name.offset));
        } else {
          _handleAssignment(initializer, destinationType);
        }
      }
    }
    return null;
  }

  /// Creates the necessary constraint(s) for an assignment from [source] to
  /// [destination].  [origin] should be used as the origin for any edges
  /// created.  [hard] indicates whether a hard edge should be created.
  void _checkAssignment(EdgeOrigin origin,
      {@required DecoratedType source,
      @required DecoratedType destination,
      @required bool hard}) {
    var edge = _graph.connect(source.node, destination.node, origin,
        guards: _guards, hard: hard);
    if (origin is ExpressionChecks) {
      origin.edges.add(edge);
    }
    // TODO(paulberry): generalize this.
    if ((_isSimple(source) || destination.type.isObject) &&
        _isSimple(destination)) {
      // Ok; nothing further to do.
    } else if (source.type is InterfaceType &&
        destination.type is InterfaceType &&
        source.type.element == destination.type.element) {
      assert(source.typeArguments.length == destination.typeArguments.length);
      for (int i = 0; i < source.typeArguments.length; i++) {
        _checkAssignment(origin,
            source: source.typeArguments[i],
            destination: destination.typeArguments[i],
            hard: false);
      }
    } else if (source.type is FunctionType &&
        destination.type is FunctionType) {
      _checkAssignment(origin,
          source: source.returnType,
          destination: destination.returnType,
          hard: hard);
      if (source.typeArguments.isNotEmpty ||
          destination.typeArguments.isNotEmpty) {
        throw UnimplementedError('TODO(paulberry)');
      }
      for (int i = 0;
          i < source.positionalParameters.length &&
              i < destination.positionalParameters.length;
          i++) {
        // Note: source and destination are swapped due to contravariance.
        _checkAssignment(origin,
            source: destination.positionalParameters[i],
            destination: source.positionalParameters[i],
            hard: hard);
      }
      for (var entry in destination.namedParameters.entries) {
        // Note: source and destination are swapped due to contravariance.
        _checkAssignment(origin,
            source: entry.value,
            destination: source.namedParameters[entry.key],
            hard: hard);
      }
    } else if (destination.type.isDynamic || source.type.isDynamic) {
      // ok; nothing further to do.
    } else {
      throw '$destination <= $source'; // TODO(paulberry)
    }
  }

  /// Double checks that [name] is not the name of a method or getter declared
  /// on [Object].
  ///
  /// TODO(paulberry): get rid of this method and put the correct logic into the
  /// call sites.
  void _checkNonObjectMember(String name) {
    assert(name != 'toString');
    assert(name != 'hashCode');
    assert(name != 'noSuchMethod');
    assert(name != 'runtimeType');
  }

  DecoratedType _functionTypeReturn(FunctionType functionType) {
    DartType returnType = functionType.returnType;
    if (returnType == null) {
      Element functionTypeElement = functionType.element;
      if (functionTypeElement is FunctionElement) {
        returnType = functionTypeElement.returnType;
      } else if (functionTypeElement is FunctionTypedElement) {
        returnType = functionTypeElement.returnType;
      } else {
        throw UnimplementedError('$functionType');
      }
    }
    if (returnType.isDynamic || returnType.isVoid) {
      return DecoratedType(returnType, _variables.always);
    }
    return _variables.decoratedElementType(returnType.element);
  }

  /// Creates the necessary constraint(s) for an assignment of the given
  /// [expression] to a destination whose type is [destinationType].
  DecoratedType _handleAssignment(
      Expression expression, DecoratedType destinationType,
      {bool canInsertChecks = true}) {
    var sourceType = expression.accept(this);
    if (sourceType == null) {
      throw StateError('No type computed for ${expression.runtimeType} '
          '(${expression.toSource()}) offset=${expression.offset}');
    }
    ExpressionChecks expressionChecks;
    if (canInsertChecks) {
      expressionChecks = ExpressionChecks(expression.end);
      _variables.recordExpressionChecks(_source, expression, expressionChecks);
    }
    _checkAssignment(expressionChecks,
        source: sourceType,
        destination: destinationType,
        hard: _isVariableOrParameterReference(expression) &&
            !_inConditionalControlFlow);
    return sourceType;
  }

  void _handleConstructorRedirection(
      FormalParameterList parameters, ConstructorName redirectedConstructor) {
    var callee = redirectedConstructor.staticElement;
    if (callee is ConstructorMember) {
      callee = (callee as ConstructorMember).baseElement;
    }
    var redirectedClass = callee.enclosingElement;
    var calleeType = _variables.decoratedElementType(callee);
    _handleInvocationArguments(
        redirectedConstructor,
        parameters.parameters,
        redirectedConstructor.type.typeArguments,
        calleeType,
        redirectedClass.typeParameters);
  }

  void _handleExecutableDeclaration(
      AstNode node,
      ExecutableElement declaredElement,
      NodeList<Annotation> metadata,
      TypeAnnotation returnType,
      FormalParameterList parameters,
      NodeList<ConstructorInitializer> initializers,
      FunctionBody body,
      ConstructorName redirectedConstructor) {
    assert(_currentFunctionType == null);
    metadata.accept(this);
    returnType?.accept(this);
    parameters?.accept(this);
    _currentFunctionType = _variables.decoratedElementType(declaredElement);
    _inConditionalControlFlow = false;
    try {
      initializers?.accept(this);
      body.accept(this);
      if (redirectedConstructor != null) {
        _handleConstructorRedirection(parameters, redirectedConstructor);
      }
      if (declaredElement is! ConstructorElement) {
        var classElement = declaredElement.enclosingElement as ClassElement;
        var origin = InheritanceOrigin(_source, node.offset);
        for (var overridden in _inheritanceManager.getOverridden(
                classElement.type,
                Name(classElement.library.source.uri, declaredElement.name)) ??
            const []) {
          var overriddenElement = overridden.element as ExecutableElement;
          assert(overriddenElement is! ExecutableMember);
          var overriddenClass =
              overriddenElement.enclosingElement as ClassElement;
          var decoratedOverriddenFunctionType =
              _variables.decoratedElementType(overriddenElement);
          var decoratedSupertype = _decoratedClassHierarchy
              .getDecoratedSupertype(classElement, overriddenClass);
          var substitution = decoratedSupertype.asSubstitution;
          var overriddenFunctionType =
              decoratedOverriddenFunctionType.substitute(substitution);
          if (returnType == null) {
            _unionDecoratedTypes(_currentFunctionType.returnType,
                overriddenFunctionType.returnType, origin);
          } else {
            _checkAssignment(origin,
                source: _currentFunctionType.returnType,
                destination: overriddenFunctionType.returnType,
                hard: true);
          }
          if (parameters != null) {
            int positionalParameterCount = 0;
            for (var parameter in parameters.parameters) {
              NormalFormalParameter normalParameter;
              if (parameter is NormalFormalParameter) {
                normalParameter = parameter;
              } else {
                normalParameter =
                    (parameter as DefaultFormalParameter).parameter;
              }
              DecoratedType currentParameterType;
              DecoratedType overriddenParameterType;
              if (parameter.isNamed) {
                var name = normalParameter.identifier.name;
                currentParameterType =
                    _currentFunctionType.namedParameters[name];
                overriddenParameterType =
                    overriddenFunctionType.namedParameters[name];
              } else {
                if (positionalParameterCount <
                    _currentFunctionType.positionalParameters.length) {
                  currentParameterType = _currentFunctionType
                      .positionalParameters[positionalParameterCount];
                }
                if (positionalParameterCount <
                    overriddenFunctionType.positionalParameters.length) {
                  overriddenParameterType = overriddenFunctionType
                      .positionalParameters[positionalParameterCount];
                }
                positionalParameterCount++;
              }
              if (overriddenParameterType != null) {
                if (_isUntypedParameter(normalParameter)) {
                  _unionDecoratedTypes(
                      overriddenParameterType, currentParameterType, origin);
                } else {
                  _checkAssignment(origin,
                      source: overriddenParameterType,
                      destination: currentParameterType,
                      hard: true);
                }
              }
            }
          }
        }
      }
    } finally {
      _currentFunctionType = null;
    }
  }

  /// Creates the necessary constraint(s) for an [argumentList] when invoking an
  /// executable element whose type is [calleeType].
  ///
  /// Returns the decorated return type of the invocation, after any necessary
  /// substitutions.
  DecoratedType _handleInvocationArguments(
      AstNode node,
      Iterable<AstNode> arguments,
      TypeArgumentList typeArguments,
      DecoratedType calleeType,
      List<TypeParameterElement> constructorTypeParameters) {
    var typeFormals = constructorTypeParameters ?? calleeType.typeFormals;
    if (typeFormals.isNotEmpty) {
      if (typeArguments != null) {
        var argumentTypes = typeArguments.arguments
            .map((t) => _variables.decoratedTypeAnnotation(_source, t))
            .toList();
        if (constructorTypeParameters != null) {
          calleeType = calleeType.substitute(
              Map<TypeParameterElement, DecoratedType>.fromIterables(
                  constructorTypeParameters, argumentTypes));
        } else {
          calleeType = calleeType.instantiate(argumentTypes);
        }
      } else {
        _unimplemented(node, 'Inferred type parameters in invocation');
      }
    }
    int i = 0;
    var suppliedNamedParameters = Set<String>();
    for (var argument in arguments) {
      String name;
      Expression expression;
      if (argument is NamedExpression) {
        name = argument.name.label.name;
        expression = argument.expression;
      } else if (argument is FormalParameter) {
        if (argument.isNamed) {
          name = argument.identifier.name;
        }
        expression = argument.identifier;
      } else {
        expression = argument;
      }
      DecoratedType parameterType;
      if (name != null) {
        parameterType = calleeType.namedParameters[name];
        if (parameterType == null) {
          // TODO(paulberry)
          _unimplemented(expression, 'Missing type for named parameter');
        }
        suppliedNamedParameters.add(name);
      } else {
        if (calleeType.positionalParameters.length <= i) {
          // TODO(paulberry)
          _unimplemented(node, 'Missing positional parameter at $i');
        }
        parameterType = calleeType.positionalParameters[i++];
      }
      _handleAssignment(expression, parameterType);
    }
    // Any parameters not supplied must be optional.
    for (var entry in calleeType.namedParameters.entries) {
      if (suppliedNamedParameters.contains(entry.key)) continue;
      entry.value.node.recordNamedParameterNotSupplied(_guards, _graph,
          NamedParameterNotSuppliedOrigin(_source, node.offset));
    }
    return calleeType.returnType;
  }

  DecoratedType _handlePropertyAccess(
      Expression node, Expression target, SimpleIdentifier propertyName) {
    DecoratedType targetType;
    bool isConditional = _isConditionalExpression(node);
    if (isConditional) {
      targetType = target.accept(this);
    } else {
      _checkNonObjectMember(propertyName.name); // TODO(paulberry)
      targetType = _handleAssignment(target, _notNullType);
    }
    var callee = propertyName.staticElement;
    if (callee == null) {
      // TODO(paulberry)
      _unimplemented(node, 'Unresolved property access');
    }
    var calleeType = getOrComputeElementType(callee, targetType: targetType);
    // TODO(paulberry): substitute if necessary
    if (propertyName.inSetterContext()) {
      if (isConditional) {
        _lastConditionalNode = targetType.node;
      }
      return calleeType.positionalParameters[0];
    } else {
      var expressionType = calleeType.returnType;
      if (isConditional) {
        expressionType = expressionType.withNode(
            NullabilityNode.forLUB(targetType.node, expressionType.node));
        _variables.recordDecoratedExpressionType(node, expressionType);
      }
      return expressionType;
    }
  }

  bool _isConditionalExpression(Expression expression) {
    Token token;
    if (expression is MethodInvocation) {
      token = expression.operator;
      if (token == null) return false;
    } else if (expression is PropertyAccess) {
      token = expression.operator;
    } else {
      return false;
    }
    switch (token.type) {
      case TokenType.PERIOD:
      case TokenType.PERIOD_PERIOD:
        return false;
      case TokenType.QUESTION_PERIOD:
        return true;
      default:
        // TODO(paulberry)
        _unimplemented(
            expression, 'Conditional expression with operator ${token.lexeme}');
    }
  }

  /// Double checks that [type] is sufficiently simple for this naive prototype
  /// implementation.
  ///
  /// TODO(paulberry): get rid of this method and put the correct logic into the
  /// call sites.
  bool _isSimple(DecoratedType type) {
    if (type.type.isBottom) return true;
    if (type.type.isVoid) return true;
    if (type.type is TypeParameterType) return true;
    if (type.type is! InterfaceType) return false;
    if ((type.type as InterfaceType).typeParameters.isNotEmpty) return false;
    return true;
  }

  bool _isUntypedParameter(NormalFormalParameter parameter) {
    if (parameter is SimpleFormalParameter) {
      return parameter.type == null;
    } else if (parameter is FieldFormalParameter) {
      return parameter.type == null;
    } else {
      return false;
    }
  }

  bool _isVariableOrParameterReference(Expression expression) {
    expression = expression.unParenthesized;
    if (expression is SimpleIdentifier) {
      var element = expression.staticElement;
      if (element is LocalVariableElement) return true;
      if (element is ParameterElement) return true;
    }
    return false;
  }

  @alwaysThrows
  void _unimplemented(AstNode node, String message) {
    CompilationUnit unit = node.root as CompilationUnit;
    StringBuffer buffer = StringBuffer();
    buffer.write(message);
    buffer.write(' in "');
    buffer.write(node.toSource());
    buffer.write('" on line ');
    buffer.write(unit.lineInfo.getLocation(node.offset).lineNumber);
    buffer.write(' of "');
    buffer.write(unit.declaredElement.source.fullName);
    buffer.write('"');
    throw UnimplementedError(buffer.toString());
  }

  void _unionDecoratedTypeParameters(
      DecoratedType x, DecoratedType y, EdgeOrigin origin) {
    for (int i = 0;
        i < x.positionalParameters.length && i < y.positionalParameters.length;
        i++) {
      _unionDecoratedTypes(
          x.positionalParameters[i], y.positionalParameters[i], origin);
    }
    for (var entry in x.namedParameters.entries) {
      var superParameterType = y.namedParameters[entry.key];
      if (superParameterType != null) {
        _unionDecoratedTypes(entry.value, y.namedParameters[entry.key], origin);
      }
    }
  }

  void _unionDecoratedTypes(
      DecoratedType x, DecoratedType y, EdgeOrigin origin) {
    _graph.union(x.node, y.node, origin);
    _unionDecoratedTypeParameters(x, y, origin);
    for (int i = 0;
        i < x.typeArguments.length && i < y.typeArguments.length;
        i++) {
      _unionDecoratedTypes(x.typeArguments[i], y.typeArguments[i], origin);
    }
    if (x.returnType != null && y.returnType != null) {
      _unionDecoratedTypes(x.returnType, y.returnType, origin);
    }
  }
}

/// Information about a binary expression whose boolean value could possibly
/// affect nullability analysis.
class _ConditionInfo {
  /// The [expression] of interest.
  final Expression condition;

  /// Indicates whether [condition] is pure (free from side effects).
  ///
  /// For example, a condition like `x == null` is pure (assuming `x` is a local
  /// variable or static variable), because evaluating it has no user-visible
  /// effect other than returning a boolean value.
  final bool isPure;

  /// If not `null`, the [NullabilityNode] that would need to be nullable in
  /// order for [condition] to evaluate to `true`.
  final NullabilityNode trueGuard;

  /// If not `null`, the [NullabilityNode] that would need to be nullable in
  /// order for [condition] to evaluate to `false`.
  final NullabilityNode falseGuard;

  /// If not `null`, the [NullabilityNode] that should be asserted to have
  //  /// non-null intent if [condition] is asserted to be `true`.
  final NullabilityNode trueDemonstratesNonNullIntent;

  /// If not `null`, the [NullabilityNode] that should be asserted to have
  /// non-null intent if [condition] is asserted to be `false`.
  final NullabilityNode falseDemonstratesNonNullIntent;

  _ConditionInfo(this.condition,
      {@required this.isPure,
      this.trueGuard,
      this.falseGuard,
      this.trueDemonstratesNonNullIntent,
      this.falseDemonstratesNonNullIntent});

  /// Returns a new [_ConditionInfo] describing the boolean "not" of `this`.
  _ConditionInfo not(Expression condition) => _ConditionInfo(condition,
      isPure: isPure,
      trueGuard: falseGuard,
      falseGuard: trueGuard,
      trueDemonstratesNonNullIntent: falseDemonstratesNonNullIntent,
      falseDemonstratesNonNullIntent: trueDemonstratesNonNullIntent);
}<|MERGE_RESOLUTION|>--- conflicted
+++ resolved
@@ -327,13 +327,6 @@
     assert(_isSimple(elseType)); // TODO(paulberry)
 
     DartType staticType = node.staticType;
-<<<<<<< HEAD
-    var overallType = DecoratedType(
-        staticType, NullabilityNode.forLUB(thenType.node, elseType.node),
-        returnType: staticType is FunctionType
-            ? _functionTypeReturn(staticType)
-            : null);
-=======
     DecoratedType returnType;
     if (staticType is FunctionType) {
       DartType functReturnType = staticType.returnType;
@@ -344,8 +337,9 @@
     }
     var overallType = DecoratedType(
         staticType, NullabilityNode.forLUB(thenType.node, elseType.node),
-        returnType: returnType);
->>>>>>> 2fd4ca57
+        returnType: staticType is FunctionType
+            ? _functionTypeReturn(staticType)
+            : null);
     _variables.recordDecoratedExpressionType(node, overallType);
     return overallType;
   }
