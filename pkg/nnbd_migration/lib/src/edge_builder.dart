// Copyright (c) 2019, the Dart project authors. Please see the AUTHORS file
// for details. All rights reserved. Use of this source code is governed by a
// BSD-style license that can be found in the LICENSE file.

import 'package:analyzer/dart/ast/ast.dart';
import 'package:analyzer/dart/ast/token.dart';
import 'package:analyzer/dart/ast/visitor.dart';
import 'package:analyzer/dart/element/element.dart';
import 'package:analyzer/dart/element/type.dart';
import 'package:analyzer/src/dart/element/handle.dart';
import 'package:analyzer/src/dart/element/inheritance_manager3.dart';
import 'package:analyzer/src/dart/element/member.dart';
import 'package:analyzer/src/dart/element/type.dart';
import 'package:analyzer/src/dart/resolver/flow_analysis_visitor.dart';
import 'package:analyzer/src/generated/resolver.dart';
import 'package:analyzer/src/generated/source.dart';
import 'package:front_end/src/fasta/flow_analysis/flow_analysis.dart';
import 'package:meta/meta.dart';
import 'package:nnbd_migration/nnbd_migration.dart';
import 'package:nnbd_migration/src/conditional_discard.dart';
import 'package:nnbd_migration/src/decorated_class_hierarchy.dart';
import 'package:nnbd_migration/src/decorated_type.dart';
import 'package:nnbd_migration/src/edge_origin.dart';
import 'package:nnbd_migration/src/expression_checks.dart';
import 'package:nnbd_migration/src/node_builder.dart';
import 'package:nnbd_migration/src/nullability_node.dart';
import 'package:nnbd_migration/src/utilities/annotation_tracker.dart';
import 'package:nnbd_migration/src/utilities/permissive_mode.dart';
import 'package:nnbd_migration/src/utilities/scoped_set.dart';

import 'decorated_type_operations.dart';

/// Test class mixing in _AssignmentChecker, to allow [checkAssignment] to be
/// more easily unit tested.
@visibleForTesting
class AssignmentCheckerForTesting extends Object with _AssignmentChecker {
  @override
  final TypeSystem _typeSystem;

  final NullabilityGraph _graph;

  /// Tests should fill in this map with the bounds of any type parameters being
  /// tested.
  final Map<TypeParameterElement, DecoratedType> bounds = {};

  @override
  final DecoratedClassHierarchy _decoratedClassHierarchy;

  AssignmentCheckerForTesting(
      this._typeSystem, this._graph, this._decoratedClassHierarchy);

  void checkAssignment(EdgeOrigin origin,
      {@required DecoratedType source,
      @required DecoratedType destination,
      @required bool hard}) {
    super._checkAssignment(origin,
        source: source, destination: destination, hard: hard);
  }

  @override
  void _connect(
      NullabilityNode source, NullabilityNode destination, EdgeOrigin origin,
      {bool hard = false}) {
    _graph.connect(source, destination, origin, hard: hard);
  }

  @override
  DecoratedType _getTypeParameterTypeBound(DecoratedType type) {
    return bounds[(type.type as TypeParameterType).element] ??
        (throw StateError('Unknown bound for $type'));
  }
}

/// Visitor that builds nullability graph edges by examining code to be
/// migrated.
///
/// The return type of each `visit...` method is a [DecoratedType] indicating
/// the static type of the visited expression, along with the constraint
/// variables that will determine its nullability.  For `visit...` methods that
/// don't visit expressions, `null` will be returned.
class EdgeBuilder extends GeneralizingAstVisitor<DecoratedType>
    with
        _AssignmentChecker,
        PermissiveModeVisitor<DecoratedType>,
        AnnotationTracker<DecoratedType> {
  final TypeSystem _typeSystem;

  final InheritanceManager3 _inheritanceManager;

  /// The repository of constraint variables and decorated types (from a
  /// previous pass over the source code).
  final VariableRepository _variables;

  final NullabilityMigrationListener /*?*/ listener;

  final NullabilityGraph _graph;

  TypeProvider _typeProvider;

  @override
  final Source source;

  @override
  final DecoratedClassHierarchy _decoratedClassHierarchy;

  /// If we are visiting a function body or initializer, instance of flow
  /// analysis.  Otherwise `null`.
  FlowAnalysis<Statement, Expression, VariableElement, DecoratedType>
      _flowAnalysis;

  /// If we are visiting a function body or initializer, assigned variable
  /// information  used in flow analysis.  Otherwise `null`.
  AssignedVariables<AstNode, VariableElement> _assignedVariables;

  /// For convenience, a [DecoratedType] representing non-nullable `Object`.
  final DecoratedType _notNullType;

  /// For convenience, a [DecoratedType] representing non-nullable `bool`.
  final DecoratedType _nonNullableBoolType;

  /// For convenience, a [DecoratedType] representing non-nullable `Type`.
  final DecoratedType _nonNullableTypeType;

  /// For convenience, a [DecoratedType] representing `Null`.
  final DecoratedType _nullType;

  /// For convenience, a [DecoratedType] representing `dynamic`.
  final DecoratedType _dynamicType;

  /// The [DecoratedType] of the innermost function or method being visited, or
  /// `null` if the visitor is not inside any function or method.
  ///
  /// This is needed to construct the appropriate nullability constraints for
  /// return statements.
  DecoratedType _currentFunctionType;

  /// The [DecoratedType] of the innermost list or set literal being visited, or
  /// `null` if the visitor is not inside any function or method.
  ///
  /// This is needed to construct the appropriate nullability constraints for
  /// ui as code list elements.
  DecoratedType _currentLiteralType;

  /// Information about the most recently visited binary expression whose
  /// boolean value could possibly affect nullability analysis.
  _ConditionInfo _conditionInfo;

  /// The set of nullability nodes that would have to be `nullable` for the code
  /// currently being visited to be reachable.
  ///
  /// Guard variables are attached to the left hand side of any generated
  /// constraints, so that constraints do not take effect if they come from
  /// code that can be proven unreachable by the migration tool.
  final _guards = <NullabilityNode>[];

  /// The scope of locals (parameters, variables) that are post-dominated by the
  /// current node as we walk the AST. We use a [_ScopedLocalSet] so that outer
  /// scopes may track their post-dominators separately from inner scopes.
  ///
  /// Note that this is not guaranteed to be complete. It is used to make hard
  /// edges on a best-effort basis.
  final _postDominatedLocals = _ScopedLocalSet();

  /// Map whose keys are expressions of the form `a?.b` on the LHS of
  /// assignments, and whose values are the nullability nodes corresponding to
  /// the expression preceding `?.`.  These are needed in order to properly
  /// analyze expressions like `a?.b += c`, since the type of the compound
  /// assignment is nullable if the type of the expression preceding `?.` is
  /// nullable.
  final Map<Expression, NullabilityNode> _conditionalNodes = {};

  List<String> _objectGetNames;

  EdgeBuilder(this._typeProvider, this._typeSystem, this._variables,
      this._graph, this.source, this.listener)
      : _decoratedClassHierarchy = DecoratedClassHierarchy(_variables, _graph),
        _inheritanceManager = InheritanceManager3(_typeSystem),
        _notNullType = DecoratedType(_typeProvider.objectType, _graph.never),
        _nonNullableBoolType =
            DecoratedType(_typeProvider.boolType, _graph.never),
        _nonNullableTypeType =
            DecoratedType(_typeProvider.typeType, _graph.never),
        _nullType = DecoratedType(_typeProvider.nullType, _graph.always),
        _dynamicType = DecoratedType(_typeProvider.dynamicType, _graph.always);

  /// Gets the decorated type of [element] from [_variables], performing any
  /// necessary substitutions.
  DecoratedType getOrComputeElementType(Element element,
      {DecoratedType targetType}) {
    Map<TypeParameterElement, DecoratedType> substitution;
    Element baseElement = element is Member ? element.baseElement : element;
    if (targetType != null) {
      var classElement = baseElement.enclosingElement as ClassElement;
      if (classElement.typeParameters.isNotEmpty) {
        substitution = _decoratedClassHierarchy
            .asInstanceOf(targetType, classElement)
            .asSubstitution;
      }
    }
    DecoratedType decoratedBaseType;
    if (baseElement is PropertyAccessorElement &&
        baseElement.isSynthetic &&
        !baseElement.variable.isSynthetic) {
      var variable = baseElement.variable;
      var decoratedElementType = _variables.decoratedElementType(variable);
      if (baseElement.isGetter) {
        decoratedBaseType = DecoratedType(baseElement.type, _graph.never,
            returnType: decoratedElementType);
      } else {
        assert(baseElement.isSetter);
        decoratedBaseType = DecoratedType(baseElement.type, _graph.never,
            positionalParameters: [decoratedElementType],
            returnType: DecoratedType(VoidTypeImpl.instance, _graph.always));
      }
    } else {
      decoratedBaseType = _variables.decoratedElementType(baseElement);
    }
    if (substitution != null) {
      DartType elementType;
      if (element is MethodElement) {
        elementType = element.type;
      } else if (element is ConstructorElement) {
        elementType = element.type;
      } else if (element is PropertyAccessorMember) {
        elementType = element.type;
      } else {
        throw element.runtimeType; // TODO(paulberry)
      }
      return decoratedBaseType.substitute(substitution, elementType);
    } else {
      return decoratedBaseType;
    }
  }

  @override
  DecoratedType visitAsExpression(AsExpression node) {
    // TODO(brianwilkerson)
    _unimplemented(node, 'AsExpression');
  }

  @override
  DecoratedType visitAssertStatement(AssertStatement node) {
    _checkExpressionNotNull(node.condition);
    if (identical(_conditionInfo?.condition, node.condition)) {
      var intentNode = _conditionInfo.trueDemonstratesNonNullIntent;
      if (intentNode != null && _conditionInfo.postDominatingIntent) {
        _graph.connect(_conditionInfo.trueDemonstratesNonNullIntent,
            _graph.never, NonNullAssertionOrigin(source, node.offset),
            hard: true);
      }
    }
    node.message?.accept(this);
    return null;
  }

  @override
  DecoratedType visitAssignmentExpression(AssignmentExpression node) {
    if (node.operator.type != TokenType.EQ) {
      // TODO(paulberry)
      _unimplemented(node, 'Assignment with operator ${node.operator.lexeme}');
    }
    _postDominatedLocals.removeReferenceFromAllScopes(node.leftHandSide);
    var expressionType = _handleAssignment(node.rightHandSide,
        destinationExpression: node.leftHandSide);
    var conditionalNode = _conditionalNodes[node.leftHandSide];
    if (conditionalNode != null) {
      expressionType = expressionType.withNode(
          NullabilityNode.forLUB(conditionalNode, expressionType.node));
      _variables.recordDecoratedExpressionType(node, expressionType);
    }
    return expressionType;
  }

  @override
  DecoratedType visitAwaitExpression(AwaitExpression node) {
    var expressionType = node.expression.accept(this);
    // TODO(paulberry) Handle subclasses of Future.
    if (expressionType.type.isDartAsyncFuture ||
        expressionType.type.isDartAsyncFutureOr) {
      expressionType = expressionType.typeArguments[0];
    }
    return expressionType;
  }

  @override
  DecoratedType visitBinaryExpression(BinaryExpression node) {
    var operatorType = node.operator.type;
    if (operatorType == TokenType.EQ_EQ || operatorType == TokenType.BANG_EQ) {
      assert(node.leftOperand is! NullLiteral); // TODO(paulberry)
      var leftType = node.leftOperand.accept(this);
      node.rightOperand.accept(this);
      if (node.rightOperand is NullLiteral) {
        // TODO(paulberry): only set falseChecksNonNull in unconditional
        // control flow
        bool notEqual = operatorType == TokenType.BANG_EQ;
        bool isPure = false;
        var leftOperand = node.leftOperand;
        if (leftOperand is SimpleIdentifier) {
          // TODO(paulberry): figure out what the rules for isPure should be.
          isPure = true;
          var element = leftOperand.staticElement;
          if (element is VariableElement) {
            _flowAnalysis.conditionEqNull(node, element, notEqual: notEqual);
          }
        }
        var conditionInfo = _ConditionInfo(node,
            isPure: isPure,
            postDominatingIntent:
                _postDominatedLocals.isReferenceInScope(node.leftOperand),
            trueGuard: leftType.node,
            falseDemonstratesNonNullIntent: leftType.node);
        _conditionInfo = notEqual ? conditionInfo.not(node) : conditionInfo;
      }
      return _nonNullableBoolType;
    } else if (operatorType == TokenType.AMPERSAND_AMPERSAND ||
        operatorType == TokenType.BAR_BAR) {
      bool isAnd = operatorType == TokenType.AMPERSAND_AMPERSAND;
      _checkExpressionNotNull(node.leftOperand);
      _flowAnalysis.logicalBinaryOp_rightBegin(node.leftOperand, isAnd: isAnd);
      _postDominatedLocals.doScoped(
          action: () => _checkExpressionNotNull(node.rightOperand));
      _flowAnalysis.logicalBinaryOp_end(node, node.rightOperand, isAnd: isAnd);
      return _nonNullableBoolType;
    } else if (operatorType == TokenType.QUESTION_QUESTION) {
      DecoratedType expressionType;
      var leftType = node.leftOperand.accept(this);
      _flowAnalysis.ifNullExpression_rightBegin();
      try {
        _guards.add(leftType.node);
        DecoratedType rightType;
        _postDominatedLocals.doScoped(action: () {
          rightType = node.rightOperand.accept(this);
        });
        var ifNullNode = NullabilityNode.forIfNotNull();
        expressionType = DecoratedType(node.staticType, ifNullNode);
        _connect(rightType.node, expressionType.node,
            IfNullOrigin(source, node.offset));
      } finally {
        _flowAnalysis.ifNullExpression_end();
        _guards.removeLast();
      }
      _variables.recordDecoratedExpressionType(node, expressionType);
      return expressionType;
    } else if (operatorType.isUserDefinableOperator) {
      _checkExpressionNotNull(node.leftOperand);
      var callee = node.staticElement;
      assert(!(callee is ClassMemberElement &&
          (callee.enclosingElement as ClassElement)
              .typeParameters
              .isNotEmpty)); // TODO(paulberry)
      assert(callee != null); // TODO(paulberry)
      var calleeType = getOrComputeElementType(callee);
      // TODO(paulberry): substitute if necessary
      assert(calleeType.positionalParameters.length > 0); // TODO(paulberry)
      _handleAssignment(node.rightOperand,
          destinationType: calleeType.positionalParameters[0]);
      return _fixNumericTypes(calleeType.returnType, node.staticType);
    } else {
      // TODO(paulberry)
      node.leftOperand.accept(this);
      node.rightOperand.accept(this);
      _unimplemented(
          node, 'Binary expression with operator ${node.operator.lexeme}');
    }
  }

  @override
  DecoratedType visitBooleanLiteral(BooleanLiteral node) {
    _flowAnalysis.booleanLiteral(node, node.value);
    return DecoratedType(node.staticType, _graph.never);
  }

  @override
  DecoratedType visitBreakStatement(BreakStatement node) {
    _flowAnalysis.handleBreak(FlowAnalysisHelper.getLabelTarget(
        node, node.label?.staticElement as LabelElement));
    // Later statements no longer post-dominate the declarations because we
    // exited (or, in parent scopes, conditionally exited).
    // TODO(mfairhurst): don't clear post-dominators beyond the current loop.
    _postDominatedLocals.clearEachScope();

    return null;
  }

  @override
  DecoratedType visitCascadeExpression(CascadeExpression node) {
    var type = node.target.accept(this);
    node.cascadeSections.accept(this);
    return type;
  }

  @override
  DecoratedType visitCatchClause(CatchClause node) {
    _flowAnalysis.tryCatchStatement_catchBegin();
    node.exceptionType?.accept(this);
    for (var identifier in [
      node.exceptionParameter,
      node.stackTraceParameter
    ]) {
      if (identifier != null) {
        _flowAnalysis.add(identifier.staticElement as VariableElement,
            assigned: true);
      }
    }
    // The catch clause may not execute, so create a new scope for
    // post-dominators.
    _postDominatedLocals.doScoped(action: () => node.body.accept(this));
    _flowAnalysis.tryCatchStatement_catchEnd();
    return null;
  }

  @override
  DecoratedType visitClassDeclaration(ClassDeclaration node) {
    node.members.accept(this);
    return null;
  }

  @override
  DecoratedType visitClassTypeAlias(ClassTypeAlias node) {
    var classElement = node.declaredElement;
    var supertype = classElement.supertype;
    var superElement = supertype.element;
    if (superElement is ClassElementHandle) {
      superElement = (superElement as ClassElementHandle).actualElement;
    }
    for (var constructorElement in classElement.constructors) {
      assert(constructorElement.isSynthetic);
      var superConstructorElement =
          superElement.getNamedConstructor(constructorElement.name);
      var constructorDecoratedType = _variables
          .decoratedElementType(constructorElement)
          .substitute(_decoratedClassHierarchy
              .getDecoratedSupertype(classElement, superElement)
              .asSubstitution);
      var superConstructorDecoratedType =
          _variables.decoratedElementType(superConstructorElement);
      var origin = ImplicitMixinSuperCallOrigin(source, node.offset);
      _unionDecoratedTypeParameters(
          constructorDecoratedType, superConstructorDecoratedType, origin);
    }
    return null;
  }

  @override
  DecoratedType visitComment(Comment node) {
    // Ignore comments.
    return null;
  }

  @override
  DecoratedType visitConditionalExpression(ConditionalExpression node) {
    _checkExpressionNotNull(node.condition);

    DecoratedType thenType;
    DecoratedType elseType;

    // TODO(paulberry): guard anything inside the true and false branches

    // Post-dominators diverge as we branch in the conditional.
    // Note: we don't have to create a scope for each branch because they can't
    // define variables.
    _postDominatedLocals.doScoped(action: () {
      _flowAnalysis.conditional_thenBegin(node.condition);
      thenType = node.thenExpression.accept(this);
      _flowAnalysis.conditional_elseBegin(node.thenExpression);
      elseType = node.elseExpression.accept(this);
      _flowAnalysis.conditional_end(node, node.elseExpression);
    });

    var overallType = _decorateUpperOrLowerBound(
        node, node.staticType, thenType, elseType, true);
    _variables.recordDecoratedExpressionType(node, overallType);
    return overallType;
  }

  @override
  DecoratedType visitConstructorDeclaration(ConstructorDeclaration node) {
    _handleExecutableDeclaration(
        node,
        node.declaredElement,
        node.metadata,
        null,
        node.parameters,
        node.initializers,
        node.body,
        node.redirectedConstructor);
    return null;
  }

  @override
  DecoratedType visitConstructorFieldInitializer(
      ConstructorFieldInitializer node) {
    _handleAssignment(node.expression,
        destinationType: getOrComputeElementType(node.fieldName.staticElement));
    return null;
  }

  @override
  DecoratedType visitContinueStatement(ContinueStatement node) {
    _flowAnalysis.handleContinue(FlowAnalysisHelper.getLabelTarget(
        node, node.label?.staticElement as LabelElement));
    // Later statements no longer post-dominate the declarations because we
    // exited (or, in parent scopes, conditionally exited).
    // TODO(mfairhurst): don't clear post-dominators beyond the current loop.
    _postDominatedLocals.clearEachScope();

    return null;
  }

  @override
  DecoratedType visitDefaultFormalParameter(DefaultFormalParameter node) {
    node.parameter.accept(this);
    var defaultValue = node.defaultValue;
    if (defaultValue == null) {
      if (node.declaredElement.hasRequired) {
        // Nothing to do; the implicit default value of `null` will never be
        // reached.
      } else {
        _connect(
            _graph.always,
            getOrComputeElementType(node.declaredElement).node,
            OptionalFormalParameterOrigin(source, node.offset));
      }
    } else {
      _handleAssignment(defaultValue,
          destinationType: getOrComputeElementType(node.declaredElement),
          canInsertChecks: false);
    }
    return null;
  }

  @override
  DecoratedType visitDoStatement(DoStatement node) {
    _flowAnalysis.doStatement_bodyBegin(
        node,
        _assignedVariables.writtenInNode(node),
        _assignedVariables.capturedInNode(node));
    node.body.accept(this);
    _flowAnalysis.doStatement_conditionBegin();
    _checkExpressionNotNull(node.condition);
    _flowAnalysis.doStatement_end(node.condition);
    return null;
  }

  @override
  DecoratedType visitDoubleLiteral(DoubleLiteral node) {
    return DecoratedType(node.staticType, _graph.never);
  }

  @override
  DecoratedType visitExpressionFunctionBody(ExpressionFunctionBody node) {
    if (_currentFunctionType == null) {
      _unimplemented(
          node,
          'ExpressionFunctionBody with no current function '
          '(parent is ${node.parent.runtimeType})');
    }
    _handleAssignment(node.expression,
        destinationType: _currentFunctionType.returnType);
    return null;
  }

  @override
  DecoratedType visitFieldDeclaration(FieldDeclaration node) {
    node.metadata.accept(this);
    _createFlowAnalysis(node);
    try {
      node.fields.accept(this);
    } finally {
      _flowAnalysis.finish();
      _flowAnalysis = null;
      _assignedVariables = null;
    }
    return null;
  }

  @override
  DecoratedType visitFieldFormalParameter(FieldFormalParameter node) {
    var parameterElement = node.declaredElement as FieldFormalParameterElement;
    var parameterType = _variables.decoratedElementType(parameterElement);
    var fieldType = _variables.decoratedElementType(parameterElement.field);
    var origin = FieldFormalParameterOrigin(source, node.offset);
    if (node.type == null) {
      _unionDecoratedTypes(parameterType, fieldType, origin);
    } else {
      _checkAssignment(origin,
          source: parameterType, destination: fieldType, hard: true);
    }
    return null;
  }

  @override
  DecoratedType visitForElement(ForElement node) {
    _handleForLoopParts(node, node.forLoopParts, node.body);
    return null;
  }

  @override
  DecoratedType visitForStatement(ForStatement node) {
    _handleForLoopParts(node, node.forLoopParts, node.body);
    return null;
  }

  @override
  DecoratedType visitFunctionDeclaration(FunctionDeclaration node) {
    if (_flowAnalysis != null) {
      // This is a local function.
      node.functionExpression.accept(this);
    } else {
      _createFlowAnalysis(node.functionExpression.body);
      // Initialize a new postDominator scope that contains only the parameters.
      try {
        node.functionExpression.accept(this);
      } finally {
        _flowAnalysis.finish();
        _flowAnalysis = null;
        _assignedVariables = null;
      }
    }
    return null;
  }

  @override
  DecoratedType visitFunctionExpression(FunctionExpression node) {
    // TODO(mfairhurst): enable edge builder "_insideFunction" hard edge tests.
    node.parameters?.accept(this);
    _addParametersToFlowAnalysis(node.parameters);
    var previousFunctionType = _currentFunctionType;
    _currentFunctionType =
        _variables.decoratedElementType(node.declaredElement);
    try {
      _postDominatedLocals.doScoped(
          elements: node.declaredElement.parameters,
          action: () => node.body.accept(this));
      return _currentFunctionType;
    } finally {
      _currentFunctionType = previousFunctionType;
    }
  }

  @override
  DecoratedType visitFunctionExpressionInvocation(
      FunctionExpressionInvocation node) {
    DecoratedType calleeType = node.function.accept(this);
    return _handleInvocationArguments(node, node.argumentList.arguments,
        node.typeArguments, node.typeArgumentTypes, calleeType, null);
  }

  @override
  DecoratedType visitIfElement(IfElement node) {
    _checkExpressionNotNull(node.condition);
    NullabilityNode trueGuard;
    NullabilityNode falseGuard;
    if (identical(_conditionInfo?.condition, node.condition)) {
      trueGuard = _conditionInfo.trueGuard;
      falseGuard = _conditionInfo.falseGuard;
      _variables.recordConditionalDiscard(source, node,
          ConditionalDiscard(trueGuard, falseGuard, _conditionInfo.isPure));
    }
    if (trueGuard != null) {
      _guards.add(trueGuard);
    }
    try {
      _postDominatedLocals.doScoped(
          action: () => _handleCollectionElement(node.thenElement));
    } finally {
      if (trueGuard != null) {
        _guards.removeLast();
      }
    }
    if (node.elseElement != null) {
      if (falseGuard != null) {
        _guards.add(falseGuard);
      }
      try {
        _postDominatedLocals.doScoped(
            action: () => _handleCollectionElement(node.elseElement));
      } finally {
        if (falseGuard != null) {
          _guards.removeLast();
        }
      }
    }
    return null;
  }

  @override
  DecoratedType visitIfStatement(IfStatement node) {
    _checkExpressionNotNull(node.condition);
    NullabilityNode trueGuard;
    NullabilityNode falseGuard;
    if (identical(_conditionInfo?.condition, node.condition)) {
      trueGuard = _conditionInfo.trueGuard;
      falseGuard = _conditionInfo.falseGuard;
      _variables.recordConditionalDiscard(source, node,
          ConditionalDiscard(trueGuard, falseGuard, _conditionInfo.isPure));
    }
    if (trueGuard != null) {
      _guards.add(trueGuard);
    }
    try {
      _flowAnalysis.ifStatement_thenBegin(node.condition);
      // We branched, so create a new scope for post-dominators.
      _postDominatedLocals.doScoped(
          action: () => node.thenStatement.accept(this));
    } finally {
      if (trueGuard != null) {
        _guards.removeLast();
      }
    }
    if (falseGuard != null) {
      _guards.add(falseGuard);
    }
    var elseStatement = node.elseStatement;
    try {
      if (elseStatement != null) {
        _flowAnalysis.ifStatement_elseBegin();
        // We branched, so create a new scope for post-dominators.
        _postDominatedLocals.doScoped(
            action: () => node.elseStatement?.accept(this));
      }
    } finally {
      _flowAnalysis.ifStatement_end(elseStatement != null);
      if (falseGuard != null) {
        _guards.removeLast();
      }
    }
    return null;
  }

  @override
  DecoratedType visitIndexExpression(IndexExpression node) {
    DecoratedType targetType;
    var target = node.realTarget;
    if (target != null) {
      targetType = _checkExpressionNotNull(target);
    }
    var callee = node.staticElement;
    if (callee == null) {
      // TODO(paulberry)
      _unimplemented(node, 'Index expression with no static type');
    }
    var calleeType = getOrComputeElementType(callee, targetType: targetType);
    // TODO(paulberry): substitute if necessary
    _handleAssignment(node.index,
        destinationType: calleeType.positionalParameters[0]);
    if (node.inSetterContext()) {
      return calleeType.positionalParameters[1];
    } else {
      return calleeType.returnType;
    }
  }

  @override
  DecoratedType visitInstanceCreationExpression(
      InstanceCreationExpression node) {
    var callee = node.staticElement;
    var typeParameters = callee.enclosingElement.typeParameters;
    List<DartType> typeArgumentTypes;
    List<DecoratedType> decoratedTypeArguments;
    var typeArguments = node.constructorName.type.typeArguments;
    if (typeArguments != null) {
      typeArgumentTypes = typeArguments.arguments.map((t) => t.type).toList();
      decoratedTypeArguments = typeArguments.arguments
          .map((t) => _variables.decoratedTypeAnnotation(source, t))
          .toList();
    } else {
      var staticType = node.staticType;
      if (staticType is InterfaceType) {
        typeArgumentTypes = staticType.typeArguments;
        decoratedTypeArguments = typeArgumentTypes
            .map((t) => DecoratedType.forImplicitType(_typeProvider, t, _graph))
            .toList();
      } else {
        // Note: this could happen if the code being migrated has errors.
        typeArgumentTypes = const [];
        decoratedTypeArguments = const [];
      }
    }
    var createdType = DecoratedType(node.staticType, _graph.never,
        typeArguments: decoratedTypeArguments);
    var calleeType = getOrComputeElementType(callee, targetType: createdType);
    _handleInvocationArguments(node, node.argumentList.arguments, typeArguments,
        typeArgumentTypes, calleeType, typeParameters);
    return createdType;
  }

  @override
  DecoratedType visitIntegerLiteral(IntegerLiteral node) {
    return DecoratedType(node.staticType, _graph.never);
  }

  @override
  DecoratedType visitIsExpression(IsExpression node) {
    var type = node.type;
    if (type is NamedType && type.typeArguments != null) {
      // TODO(brianwilkerson) Figure out what constraints we need to add to
      //  allow the tool to decide whether to make the type arguments nullable.
      // TODO(brianwilkerson)
      _unimplemented(node, 'Is expression with type arguments');
    } else if (type is GenericFunctionType) {
      // TODO(brianwilkerson)
      _unimplemented(node, 'Is expression with GenericFunctionType');
    }
    node.visitChildren(this);
    return DecoratedType(node.staticType, _graph.never);
  }

  @override
  DecoratedType visitLabel(Label node) {
    // Labels are identifiers but they don't have types so we don't need to
    // visit them directly.
    return null;
  }

  @override
  DecoratedType visitLibraryDirective(LibraryDirective node) {
    // skip directives
    return null;
  }

  @override
  DecoratedType visitListLiteral(ListLiteral node) {
    final previousLiteralType = _currentLiteralType;
    try {
      var listType = node.staticType as InterfaceType;
      if (node.typeArguments == null) {
        _currentLiteralType = DecoratedType.forImplicitType(
            _typeProvider, listType.typeArguments[0], _graph);
      } else {
        _currentLiteralType = _variables.decoratedTypeAnnotation(
            source, node.typeArguments.arguments[0]);
      }
      node.elements.forEach(_handleCollectionElement);
      return DecoratedType(listType, _graph.never,
          typeArguments: [_currentLiteralType]);
    } finally {
      _currentLiteralType = previousLiteralType;
    }
  }

  @override
  DecoratedType visitMethodDeclaration(MethodDeclaration node) {
    if (node.typeParameters != null) {
      _unimplemented(node, 'Generic method');
    }
    _handleExecutableDeclaration(node, node.declaredElement, node.metadata,
        node.returnType, node.parameters, null, node.body, null);
    return null;
  }

  @override
  DecoratedType visitMethodInvocation(MethodInvocation node) {
    DecoratedType targetType;
    var target = node.realTarget;
    bool isConditional = _isConditionalExpression(node);
    var callee = node.methodName.staticElement;
    bool calleeIsStatic = callee is ExecutableElement && callee.isStatic;
    if (target != null) {
      if (_isPrefix(target)) {
        // Nothing to do.
      } else if (calleeIsStatic) {
        target.accept(this);
      } else if (isConditional) {
        targetType = target.accept(this);
      } else {
        targetType = _handleTarget(target, node.methodName.name);
      }
    }
    if (callee == null) {
      // Dynamic dispatch.  The return type is `dynamic`.
      // TODO(paulberry): would it be better to assume a return type of `Never`
      // so that we don't unnecessarily propagate nullabilities everywhere?
      return _dynamicType;
    }
    var calleeType = getOrComputeElementType(callee, targetType: targetType);
    if (callee is PropertyAccessorElement) {
      calleeType = calleeType.returnType;
    }
    var expressionType = _handleInvocationArguments(
        node,
        node.argumentList.arguments,
        node.typeArguments,
        node.typeArgumentTypes,
        calleeType,
        null,
        invokeType: node.staticInvokeType);
    if (isConditional) {
      expressionType = expressionType.withNode(
          NullabilityNode.forLUB(targetType.node, expressionType.node));
      _variables.recordDecoratedExpressionType(node, expressionType);
    }
    return expressionType;
  }

  @override
  DecoratedType visitNamespaceDirective(NamespaceDirective node) {
    // skip directives
    return null;
  }

  @override
  DecoratedType visitNullLiteral(NullLiteral node) {
    return _nullType;
  }

  @override
  DecoratedType visitParenthesizedExpression(ParenthesizedExpression node) {
    return node.expression.accept(this);
  }

  @override
  DecoratedType visitPostfixExpression(PostfixExpression node) {
    var operatorType = node.operator.type;
    if (operatorType == TokenType.PLUS_PLUS ||
        operatorType == TokenType.MINUS_MINUS) {
      _checkExpressionNotNull(node.operand);
      var callee = node.staticElement;
      if (callee is ClassMemberElement &&
          (callee.enclosingElement as ClassElement).typeParameters.isNotEmpty) {
        // TODO(paulberry)
        _unimplemented(node,
            'Operator ${operatorType.lexeme} defined on a class with type parameters');
      }
      if (callee == null) {
        // TODO(paulberry)
        _unimplemented(node, 'Unresolved operator ${operatorType.lexeme}');
      }
      var calleeType = getOrComputeElementType(callee);
      // TODO(paulberry): substitute if necessary
      return _fixNumericTypes(calleeType.returnType, node.staticType);
    }
    _unimplemented(
        node, 'Postfix expression with operator ${node.operator.lexeme}');
  }

  @override
  DecoratedType visitPrefixedIdentifier(PrefixedIdentifier node) {
    if (node.prefix.staticElement is ImportElement) {
      // TODO(paulberry)
      _unimplemented(node, 'PrefixedIdentifier with a prefix');
    } else {
      return _handlePropertyAccess(node, node.prefix, node.identifier);
    }
  }

  @override
  DecoratedType visitPrefixExpression(PrefixExpression node) {
    var targetType = _checkExpressionNotNull(node.operand);
    var operatorType = node.operator.type;
    if (operatorType == TokenType.BANG) {
      _flowAnalysis.logicalNot_end(node, node.operand);
      return _nonNullableBoolType;
    } else if (operatorType == TokenType.PLUS_PLUS ||
        operatorType == TokenType.MINUS_MINUS) {
      var callee = node.staticElement;
      if (callee is ClassMemberElement &&
          (callee.enclosingElement as ClassElement).typeParameters.isNotEmpty) {
        // TODO(paulberry)
        _unimplemented(node,
            'Operator ${operatorType.lexeme} defined on a class with type parameters');
      }
      if (callee == null) {
        // TODO(paulberry)
        _unimplemented(node, 'Unresolved operator ${operatorType.lexeme}');
      }
      var calleeType = getOrComputeElementType(callee);
      // TODO(paulberry): substitute if necessary
      return _fixNumericTypes(calleeType.returnType, node.staticType);
    } else {
      var callee = node.staticElement;
      var calleeType = getOrComputeElementType(callee, targetType: targetType);
      return _handleInvocationArguments(node, [], null, null, calleeType, null);
    }
  }

  @override
  DecoratedType visitPropertyAccess(PropertyAccess node) {
    return _handlePropertyAccess(node, node.realTarget, node.propertyName);
  }

  @override
  DecoratedType visitRedirectingConstructorInvocation(
      RedirectingConstructorInvocation node) {
    var callee = node.staticElement;
    var calleeType = _variables.decoratedElementType(callee);
    _handleInvocationArguments(
        node, node.argumentList.arguments, null, null, calleeType, null);
    return null;
  }

  @override
  DecoratedType visitRethrowExpression(RethrowExpression node) {
    _flowAnalysis.handleExit();
    return DecoratedType(node.staticType, _graph.never);
  }

  @override
  DecoratedType visitReturnStatement(ReturnStatement node) {
    DecoratedType returnType = _currentFunctionType.returnType;
    Expression returnValue = node.expression;
    // TODO(danrubel): This does not handle situations where the returnType
    // or the returnValue's type extends or implements dart:async Future.
    if ((returnType.type.isDartAsyncFuture ||
            returnType.type.isDartAsyncFutureOr) &&
        node.thisOrAncestorOfType<FunctionBody>().isAsynchronous &&
        !returnValue.staticType.isDartAsyncFuture) {
      returnType = returnType.typeArguments.first;
    }
    if (returnValue == null) {
      _checkAssignment(null,
          source: _nullType, destination: returnType, hard: false);
    } else {
      _handleAssignment(returnValue, destinationType: returnType);
    }

    _flowAnalysis.handleExit();
    // Later statements no longer post-dominate the declarations because we
    // exited (or, in parent scopes, conditionally exited).
    // TODO(mfairhurst): don't clear post-dominators beyond the current function.
    _postDominatedLocals.clearEachScope();

    return null;
  }

  @override
  DecoratedType visitSetOrMapLiteral(SetOrMapLiteral node) {
    var listType = node.staticType as InterfaceType;
    var typeArguments = node.typeArguments?.arguments;
    if (typeArguments == null) {
      // TODO(brianwilkerson) We might want to create fake nodes in the graph to
      //  represent the type arguments so that we can still create edges from
      //  the elements to them.
      // TODO(brianwilkerson)
      _unimplemented(node, 'Set or map literal with no type arguments');
    } else if (typeArguments.length == 1) {
      var elementType =
          _variables.decoratedTypeAnnotation(source, typeArguments[0]);
      for (var element in node.elements) {
        if (element is Expression) {
          _handleAssignment(element, destinationType: elementType);
        } else {
          // Handle spread and control flow elements.
          element.accept(this);
          // TODO(brianwilkerson)
          _unimplemented(node, 'Spread or control flow element');
        }
      }
      return DecoratedType(listType, _graph.never,
          typeArguments: [elementType]);
    } else if (typeArguments.length == 2) {
      var keyType =
          _variables.decoratedTypeAnnotation(source, typeArguments[0]);
      var valueType =
          _variables.decoratedTypeAnnotation(source, typeArguments[1]);
      for (var element in node.elements) {
        if (element is MapLiteralEntry) {
          _handleAssignment(element.key, destinationType: keyType);
          _handleAssignment(element.value, destinationType: valueType);
        } else {
          // Handle spread and control flow elements.
          element.accept(this);
          // TODO(brianwilkerson)
          _unimplemented(node, 'Spread or control flow element');
        }
      }
      return DecoratedType(listType, _graph.never,
          typeArguments: [keyType, valueType]);
    } else {
      // TODO(brianwilkerson)
      _unimplemented(
          node, 'Set or map literal with more than two type arguments');
    }
  }

  @override
  DecoratedType visitSimpleIdentifier(SimpleIdentifier node) {
    var staticElement = node.staticElement;
    if (staticElement is VariableElement) {
      if (!node.inDeclarationContext()) {
        var promotedType = _flowAnalysis.promotedType(staticElement);
        if (promotedType != null) return promotedType;
      }
      return getOrComputeElementType(staticElement);
    } else if (staticElement is FunctionElement ||
        staticElement is MethodElement) {
      return getOrComputeElementType(staticElement);
    } else if (staticElement is PropertyAccessorElement) {
      var elementType = getOrComputeElementType(staticElement);
      return staticElement.isGetter
          ? elementType.returnType
          : elementType.positionalParameters[0];
    } else if (staticElement is ClassElement) {
      return _nonNullableTypeType;
    } else {
      // TODO(paulberry)
      _unimplemented(node,
          'Simple identifier with a static element of type ${staticElement.runtimeType}');
    }
  }

  @override
  DecoratedType visitStringLiteral(StringLiteral node) {
    node.visitChildren(this);
    return DecoratedType(node.staticType, _graph.never);
  }

  @override
  DecoratedType visitSuperExpression(SuperExpression node) {
    return DecoratedType(node.staticType, _graph.never);
  }

  @override
  DecoratedType visitSwitchStatement(SwitchStatement node) {
    node.expression.accept(this);
    _flowAnalysis.switchStatement_expressionEnd(node);
<<<<<<< HEAD
    var notPromoted = _assignedVariables[node];
    bool hasDefault = false;
    for (var member in node.members) {
      var hasLabel = member.labels.isNotEmpty;
      _flowAnalysis.switchStatement_beginCase(hasLabel, notPromoted);
=======
    var notPromoted = _assignedVariables.writtenInNode(node);
    var captured = _assignedVariables.capturedInNode(node);
    var hasDefault = false;
    for (var member in node.members) {
      var hasLabel = member.labels.isNotEmpty;
      _flowAnalysis.switchStatement_beginCase(hasLabel, notPromoted, captured);
>>>>>>> 8a76713d
      if (member is SwitchCase) {
        member.expression.accept(this);
      } else {
        hasDefault = true;
      }
      member.statements.accept(this);
    }
    _flowAnalysis.switchStatement_end(hasDefault);
    return null;
  }

  @override
  DecoratedType visitSymbolLiteral(SymbolLiteral node) {
    return DecoratedType(node.staticType, _graph.never);
  }

  @override
  DecoratedType visitThisExpression(ThisExpression node) {
    return DecoratedType(node.staticType, _graph.never);
  }

  @override
  DecoratedType visitThrowExpression(ThrowExpression node) {
    node.expression.accept(this);
    // TODO(paulberry): do we need to check the expression type?  I think not.
    _flowAnalysis.handleExit();
    return DecoratedType(node.staticType, _graph.never);
  }

  @override
  DecoratedType visitTopLevelVariableDeclaration(
      TopLevelVariableDeclaration node) {
    node.metadata.accept(this);
    _createFlowAnalysis(node);
    try {
      node.variables.accept(this);
    } finally {
      _flowAnalysis.finish();
      _flowAnalysis = null;
      _assignedVariables = null;
    }
    return null;
  }

  @override
  DecoratedType visitTryStatement(TryStatement node) {
    var finallyBlock = node.finallyBlock;
    if (finallyBlock != null) {
      _flowAnalysis.tryFinallyStatement_bodyBegin();
    }
    var catchClauses = node.catchClauses;
    if (catchClauses.isNotEmpty) {
      _flowAnalysis.tryCatchStatement_bodyBegin();
    }
    var body = node.body;
    body.accept(this);
    var assignedInBody = _assignedVariables.writtenInNode(body);
    var capturedInBody = _assignedVariables.capturedInNode(body);
    if (catchClauses.isNotEmpty) {
      _flowAnalysis.tryCatchStatement_bodyEnd(assignedInBody, capturedInBody);
      catchClauses.accept(this);
      _flowAnalysis.tryCatchStatement_end();
    }
    if (finallyBlock != null) {
      _flowAnalysis.tryFinallyStatement_finallyBegin(
          assignedInBody, capturedInBody);
      finallyBlock.accept(this);
      _flowAnalysis.tryFinallyStatement_end(
          _assignedVariables.writtenInNode(finallyBlock));
    }
    return null;
  }

  @override
  DecoratedType visitTypeName(TypeName typeName) {
    var typeArguments = typeName.typeArguments?.arguments;
    var element = typeName.name.staticElement;
    if (element is TypeParameterizedElement) {
      if (typeArguments == null) {
        var instantiatedType =
            _variables.decoratedTypeAnnotation(source, typeName);
        if (instantiatedType == null) {
          throw new StateError('No type annotation for type name '
              '${typeName.toSource()}, offset=${typeName.offset}');
        }
        var origin = InstantiateToBoundsOrigin(source, typeName.offset);
        for (int i = 0; i < instantiatedType.typeArguments.length; i++) {
          _unionDecoratedTypes(
              instantiatedType.typeArguments[i],
              _variables.decoratedTypeParameterBound(element.typeParameters[i]),
              origin);
        }
      } else {
        for (int i = 0; i < typeArguments.length; i++) {
          DecoratedType bound;
          bound =
              _variables.decoratedTypeParameterBound(element.typeParameters[i]);
          assert(bound != null);
          var argumentType =
              _variables.decoratedTypeAnnotation(source, typeArguments[i]);
          if (argumentType == null) {
            _unimplemented(typeName,
                'No decorated type for type argument ${typeArguments[i]} ($i)');
          }
          _checkAssignment(null,
              source: argumentType, destination: bound, hard: true);
        }
      }
    }
    return _nonNullableTypeType;
  }

  @override
  DecoratedType visitVariableDeclarationList(VariableDeclarationList node) {
    node.metadata.accept(this);
    var typeAnnotation = node.type;
    for (var variable in node.variables) {
      variable.metadata.accept(this);
      var initializer = variable.initializer;
      _flowAnalysis.add(variable.declaredElement,
          assigned: initializer != null);
      if (initializer != null) {
        var destinationType = getOrComputeElementType(variable.declaredElement);
        if (typeAnnotation == null) {
          var initializerType = initializer.accept(this);
          if (initializerType == null) {
            throw StateError('No type computed for ${initializer.runtimeType} '
                '(${initializer.toSource()}) offset=${initializer.offset}');
          }
          _unionDecoratedTypes(initializerType, destinationType,
              InitializerInferenceOrigin(source, variable.name.offset));
        } else {
          _handleAssignment(initializer, destinationType: destinationType);
        }
      }
    }

    // Track post-dominators, except we cannot make hard edges to multi
    // declarations. Consider:
    //
    // int? x = null, y = 0;
    // y.toDouble();
    //
    // We cannot make a hard edge from y to never in this case.
    if (node.variables.length == 1) {
      _postDominatedLocals.add(node.variables.single.declaredElement);
    }

    return null;
  }

  @override
  DecoratedType visitWhileStatement(WhileStatement node) {
    // Note: we do not create guards. A null check here is *very* unlikely to be
    // unnecessary after analysis.
    _flowAnalysis.whileStatement_conditionBegin(
        _assignedVariables.writtenInNode(node),
        _assignedVariables.capturedInNode(node));
    _checkExpressionNotNull(node.condition);
    _flowAnalysis.whileStatement_bodyBegin(node, node.condition);
    _postDominatedLocals.doScoped(action: () => node.body.accept(this));
    _flowAnalysis.whileStatement_end();
    return null;
  }

  void _addParametersToFlowAnalysis(FormalParameterList parameters) {
    if (parameters != null) {
      for (var parameter in parameters.parameters) {
        _flowAnalysis.add(parameter.declaredElement, assigned: true);
      }
    }
  }

  /// Visits [expression] and generates the appropriate edge to assert that its
  /// value is non-null.
  ///
  /// Returns the decorated type of [expression].
  DecoratedType _checkExpressionNotNull(Expression expression) {
    // Note: it's not necessary for `destinationType` to precisely match the
    // type of the expression, since all we are doing is causing a single graph
    // edge to be built; it is sufficient to pass in any decorated type whose
    // node is `never`.
    if (_isPrefix(expression)) {
      throw ArgumentError('cannot check non-nullability of a prefix');
    }
    return _handleAssignment(expression, destinationType: _notNullType);
  }

  List<String> _computeObjectGetNames() {
    var result = <String>[];
    var objectClass = _typeProvider.objectType.element;
    for (var accessor in objectClass.accessors) {
      assert(accessor.isGetter);
      assert(!accessor.name.startsWith('_'));
      result.add(accessor.name);
    }
    for (var method in objectClass.methods) {
      assert(!method.name.startsWith('_'));
      result.add(method.name);
    }
    return result;
  }

  @override
  void _connect(
      NullabilityNode source, NullabilityNode destination, EdgeOrigin origin,
      {bool hard = false}) {
    var edge = _graph.connect(source, destination, origin,
        hard: hard, guards: _guards);
    if (origin is ExpressionChecks) {
      origin.edges.add(edge);
    }
  }

  void _createFlowAnalysis(AstNode node) {
    assert(_flowAnalysis == null);
    assert(_assignedVariables == null);
    // TODO(paulberry): test the right behavior for _assignedVariables.capturedInNode(node)
    // in constructors, initializers, methods, and top level functions.
    _flowAnalysis =
        FlowAnalysis<Statement, Expression, VariableElement, DecoratedType>(
            const AnalyzerNodeOperations(),
            DecoratedTypeOperations(_typeSystem, _variables, _graph),
            _assignedVariables.capturedInNode(node),
            _assignedVariables.capturedInNode(node));
    _assignedVariables = FlowAnalysisHelper.computeAssignedVariables(node);
  }

  DecoratedType _decorateUpperOrLowerBound(AstNode astNode, DartType type,
      DecoratedType left, DecoratedType right, bool isLUB,
      {NullabilityNode node}) {
    if (type.isDynamic || type.isVoid) {
      if (type.isDynamic) {
        _unimplemented(astNode, 'LUB/GLB with dynamic');
      }
      return DecoratedType(type, _graph.always);
    }
    node ??= isLUB
        ? NullabilityNode.forLUB(left.node, right.node)
        : _nullabilityNodeForGLB(astNode, left.node, right.node);
    if (type is InterfaceType) {
      if (type.typeArguments.isEmpty) {
        return DecoratedType(type, node);
      } else {
        var leftType = left.type;
        var rightType = right.type;
        if (leftType is InterfaceType && rightType is InterfaceType) {
          if (leftType.element != type.element ||
              rightType.element != type.element) {
            _unimplemented(astNode, 'LUB/GLB with substitution');
          }
          List<DecoratedType> newTypeArguments = [];
          for (int i = 0; i < type.typeArguments.length; i++) {
            newTypeArguments.add(_decorateUpperOrLowerBound(
                astNode,
                type.typeArguments[i],
                left.typeArguments[i],
                right.typeArguments[i],
                isLUB));
          }
          return DecoratedType(type, node, typeArguments: newTypeArguments);
        } else {
          _unimplemented(
              astNode,
              'LUB/GLB with unexpected types: ${leftType.runtimeType}/'
              '${rightType.runtimeType}');
        }
      }
    } else if (type is FunctionType) {
      var leftType = left.type;
      var rightType = right.type;
      if (leftType is FunctionType && rightType is FunctionType) {
        var returnType = _decorateUpperOrLowerBound(
            astNode, type.returnType, left.returnType, right.returnType, isLUB);
        List<DecoratedType> positionalParameters = [];
        Map<String, DecoratedType> namedParameters = {};
        int positionalParameterCount = 0;
        for (var parameter in type.parameters) {
          DecoratedType leftParameterType;
          DecoratedType rightParameterType;
          if (parameter.isNamed) {
            leftParameterType = left.namedParameters[parameter.name];
            rightParameterType = right.namedParameters[parameter.name];
          } else {
            leftParameterType =
                left.positionalParameters[positionalParameterCount];
            rightParameterType =
                right.positionalParameters[positionalParameterCount];
            positionalParameterCount++;
          }
          var decoratedParameterType = _decorateUpperOrLowerBound(astNode,
              parameter.type, leftParameterType, rightParameterType, !isLUB);
          if (parameter.isNamed) {
            namedParameters[parameter.name] = decoratedParameterType;
          } else {
            positionalParameters.add(decoratedParameterType);
          }
        }
        return DecoratedType(type, node,
            returnType: returnType,
            positionalParameters: positionalParameters,
            namedParameters: namedParameters);
      } else {
        _unimplemented(
            astNode,
            'LUB/GLB with unexpected types: ${leftType.runtimeType}/'
            '${rightType.runtimeType}');
      }
    } else if (type is TypeParameterType) {
      _unimplemented(astNode, 'LUB/GLB with type parameter types');
    }
    _unimplemented(astNode, '_decorateUpperOrLowerBound');
  }

  DecoratedType _fixNumericTypes(
      DecoratedType decoratedType, DartType undecoratedType) {
    if (decoratedType.type.isDartCoreNum && undecoratedType.isDartCoreInt) {
      // In a few cases the type computed by normal method lookup is `num`,
      // but special rules kick in to cause the type to be `int` instead.  If
      // that is the case, we need to fix up the decorated type.
      return DecoratedType(undecoratedType, decoratedType.node);
    } else {
      return decoratedType;
    }
  }

  @override
  DecoratedType _getTypeParameterTypeBound(DecoratedType type) {
    // TODO(paulberry): once we've wired up flow analysis, return promoted
    // bounds if applicable.
    return _variables
        .decoratedTypeParameterBound((type.type as TypeParameterType).element);
  }

  /// Creates the necessary constraint(s) for an assignment of the given
  /// [expression] to a destination whose type is [destinationType].
  ///
  /// Optionally, the caller may supply a [destinationExpression] instead of
  /// [destinationType].  In this case, then the type comes from visiting the
  /// destination expression.  If the destination expression refers to a local
  /// variable, we mark it as assigned in flow analysis at the proper time.
  DecoratedType _handleAssignment(Expression expression,
      {DecoratedType destinationType,
      Expression destinationExpression,
      bool canInsertChecks = true}) {
    assert(
        (destinationExpression == null) != (destinationType == null),
        'Either destinationExpression or destinationType should be supplied, '
        'but not both');
    VariableElement destinationLocalVariable;
    if (destinationType == null) {
      if (destinationExpression is SimpleIdentifier) {
        var element = destinationExpression.staticElement;
        if (element is VariableElement) {
          destinationLocalVariable = element;
        }
      }
      if (destinationLocalVariable != null) {
        destinationType = getOrComputeElementType(destinationLocalVariable);
      } else {
        destinationType = destinationExpression.accept(this);
      }
    }
    var sourceType = expression.accept(this);
    if (sourceType == null) {
      throw StateError('No type computed for ${expression.runtimeType} '
          '(${expression.toSource()}) offset=${expression.offset}');
    }
    ExpressionChecks expressionChecks;
    if (canInsertChecks && !sourceType.type.isDynamic) {
      expressionChecks = ExpressionChecks(expression.end);
      _variables.recordExpressionChecks(source, expression, expressionChecks);
    }
    _checkAssignment(expressionChecks,
        source: sourceType,
        destination: destinationType,
        hard: _postDominatedLocals.isReferenceInScope(expression));
    if (destinationLocalVariable != null) {
      _flowAnalysis.write(destinationLocalVariable);
    }
    return sourceType;
  }

  DecoratedType _handleCollectionElement(CollectionElement element) {
    if (element is Expression) {
      assert(_currentLiteralType != null);
      return _handleAssignment(element, destinationType: _currentLiteralType);
    } else {
      return element.accept(this);
    }
  }

  void _handleConstructorRedirection(
      FormalParameterList parameters, ConstructorName redirectedConstructor) {
    var callee = redirectedConstructor.staticElement;
    if (callee is ConstructorMember) {
      callee = (callee as ConstructorMember).baseElement;
    }
    var redirectedClass = callee.enclosingElement;
    var calleeType = _variables.decoratedElementType(callee);
    var typeArguments = redirectedConstructor.type.typeArguments;
    var typeArgumentTypes =
        typeArguments?.arguments?.map((t) => t.type)?.toList();
    _handleInvocationArguments(
        redirectedConstructor,
        parameters.parameters,
        typeArguments,
        typeArgumentTypes,
        calleeType,
        redirectedClass.typeParameters);
  }

  void _handleExecutableDeclaration(
      AstNode node,
      ExecutableElement declaredElement,
      NodeList<Annotation> metadata,
      TypeAnnotation returnType,
      FormalParameterList parameters,
      NodeList<ConstructorInitializer> initializers,
      FunctionBody body,
      ConstructorName redirectedConstructor) {
    assert(_currentFunctionType == null);
    metadata.accept(this);
    returnType?.accept(this);
    parameters?.accept(this);
    _currentFunctionType = _variables.decoratedElementType(declaredElement);
    _createFlowAnalysis(body);
    _addParametersToFlowAnalysis(parameters);
    // Push a scope of post-dominated declarations on the stack.
    _postDominatedLocals.pushScope(elements: declaredElement.parameters);
    try {
      initializers?.accept(this);
      body.accept(this);
      if (redirectedConstructor != null) {
        _handleConstructorRedirection(parameters, redirectedConstructor);
      }
      if (declaredElement is! ConstructorElement) {
        var classElement = declaredElement.enclosingElement as ClassElement;
        var origin = InheritanceOrigin(source, node.offset);
        for (var overriddenElement in _inheritanceManager.getOverridden(
                classElement.type,
                Name(classElement.library.source.uri, declaredElement.name)) ??
            const <ExecutableElement>[]) {
          if (overriddenElement is ExecutableMember) {
            var member = overriddenElement as ExecutableMember;
            overriddenElement = member.baseElement;
          }
          var overriddenClass =
              overriddenElement.enclosingElement as ClassElement;
          var decoratedOverriddenFunctionType =
              _variables.decoratedElementType(overriddenElement);
          var decoratedSupertype = _decoratedClassHierarchy
              .getDecoratedSupertype(classElement, overriddenClass);
          var substitution = decoratedSupertype.asSubstitution;
          var overriddenFunctionType =
              decoratedOverriddenFunctionType.substitute(substitution);
          if (returnType == null) {
            _unionDecoratedTypes(_currentFunctionType.returnType,
                overriddenFunctionType.returnType, origin);
          } else {
            _checkAssignment(origin,
                source: _currentFunctionType.returnType,
                destination: overriddenFunctionType.returnType,
                hard: true);
          }
          if (parameters != null) {
            int positionalParameterCount = 0;
            for (var parameter in parameters.parameters) {
              NormalFormalParameter normalParameter;
              if (parameter is NormalFormalParameter) {
                normalParameter = parameter;
              } else {
                normalParameter =
                    (parameter as DefaultFormalParameter).parameter;
              }
              DecoratedType currentParameterType;
              DecoratedType overriddenParameterType;
              if (parameter.isNamed) {
                var name = normalParameter.identifier.name;
                currentParameterType =
                    _currentFunctionType.namedParameters[name];
                overriddenParameterType =
                    overriddenFunctionType.namedParameters[name];
              } else {
                if (positionalParameterCount <
                    _currentFunctionType.positionalParameters.length) {
                  currentParameterType = _currentFunctionType
                      .positionalParameters[positionalParameterCount];
                }
                if (positionalParameterCount <
                    overriddenFunctionType.positionalParameters.length) {
                  overriddenParameterType = overriddenFunctionType
                      .positionalParameters[positionalParameterCount];
                }
                positionalParameterCount++;
              }
              if (overriddenParameterType != null) {
                if (_isUntypedParameter(normalParameter)) {
                  _unionDecoratedTypes(
                      overriddenParameterType, currentParameterType, origin);
                } else {
                  _checkAssignment(origin,
                      source: overriddenParameterType,
                      destination: currentParameterType,
                      hard: true);
                }
              }
            }
          }
        }
      }
    } finally {
      _flowAnalysis.finish();
      _flowAnalysis = null;
      _assignedVariables = null;
      _currentFunctionType = null;
      _postDominatedLocals.popScope();
    }
  }

  void _handleForLoopParts(AstNode node, ForLoopParts parts, AstNode body) {
    if (parts is ForParts) {
      if (parts is ForPartsWithDeclarations) {
        parts.variables?.accept(this);
      } else if (parts is ForPartsWithExpression) {
        parts.initialization?.accept(this);
      }
      _flowAnalysis.for_conditionBegin(_assignedVariables.writtenInNode(node),
          _assignedVariables.capturedInNode(node));
      if (parts.condition != null) {
        _checkExpressionNotNull(parts.condition);
      }
      _flowAnalysis.for_bodyBegin(
          node is Statement ? node : null, parts.condition);
    } else if (parts is ForEachParts) {
      if (parts is ForEachPartsWithDeclaration) {
        _flowAnalysis.add(parts.loopVariable.declaredElement, assigned: true);
      }
      _checkExpressionNotNull(parts.iterable);
      _flowAnalysis.forEach_bodyBegin(_assignedVariables.writtenInNode(node),
          _assignedVariables.capturedInNode(node));
    }

    // The condition may fail/iterable may be empty, so the body gets a new
    // post-dominator scope.
    _postDominatedLocals.doScoped(action: () {
      body.accept(this);

      if (parts is ForParts) {
        _flowAnalysis.for_updaterBegin();
        parts.updaters.accept(this);
        _flowAnalysis.for_end();
      } else {
        _flowAnalysis.forEach_end();
      }
    });
  }

  /// Creates the necessary constraint(s) for an [argumentList] when invoking an
  /// executable element whose type is [calleeType].
  ///
  /// Returns the decorated return type of the invocation, after any necessary
  /// substitutions.
  DecoratedType _handleInvocationArguments(
      AstNode node,
      Iterable<AstNode> arguments,
      TypeArgumentList typeArguments,
      List<DartType> typeArgumentTypes,
      DecoratedType calleeType,
      List<TypeParameterElement> constructorTypeParameters,
      {DartType invokeType}) {
    var typeFormals = constructorTypeParameters ?? calleeType.typeFormals;
    if (typeFormals.isNotEmpty) {
      if (typeArguments != null) {
        var argumentTypes = typeArguments.arguments
            .map((t) => _variables.decoratedTypeAnnotation(source, t))
            .toList();
        if (constructorTypeParameters != null) {
          calleeType = calleeType.substitute(
              Map<TypeParameterElement, DecoratedType>.fromIterables(
                  constructorTypeParameters, argumentTypes));
        } else {
          calleeType = calleeType.instantiate(argumentTypes);
        }
      } else {
        if (invokeType is FunctionType) {
          var argumentTypes = typeArgumentTypes
              .map((argType) =>
                  DecoratedType.forImplicitType(_typeProvider, argType, _graph))
              .toList();
          calleeType = calleeType.instantiate(argumentTypes);
        } else if (constructorTypeParameters != null) {
          // No need to instantiate; caller has already substituted in the
          // correct type arguments.
        } else {
          assert(
              false,
              'invoke type should be a non-null function type, or '
              'dynamic/Function, which have no type arguments.');
        }
      }
    }
    int i = 0;
    var suppliedNamedParameters = Set<String>();
    for (var argument in arguments) {
      String name;
      Expression expression;
      if (argument is NamedExpression) {
        name = argument.name.label.name;
        expression = argument.expression;
      } else if (argument is FormalParameter) {
        if (argument.isNamed) {
          name = argument.identifier.name;
        }
        expression = argument.identifier;
      } else {
        expression = argument as Expression;
      }
      DecoratedType parameterType;
      if (name != null) {
        parameterType = calleeType.namedParameters[name];
        if (parameterType == null) {
          // TODO(paulberry)
          _unimplemented(expression, 'Missing type for named parameter');
        }
        suppliedNamedParameters.add(name);
      } else {
        if (calleeType.positionalParameters.length <= i) {
          // TODO(paulberry)
          _unimplemented(node, 'Missing positional parameter at $i');
        }
        parameterType = calleeType.positionalParameters[i++];
      }
      _handleAssignment(expression, destinationType: parameterType);
    }
    // Any parameters not supplied must be optional.
    for (var entry in calleeType.namedParameters.entries) {
      if (suppliedNamedParameters.contains(entry.key)) continue;
      entry.value.node.recordNamedParameterNotSupplied(_guards, _graph,
          NamedParameterNotSuppliedOrigin(source, node.offset));
    }
    return calleeType.returnType;
  }

  DecoratedType _handlePropertyAccess(
      Expression node, Expression target, SimpleIdentifier propertyName) {
    DecoratedType targetType;
    bool isConditional = _isConditionalExpression(node);
    var callee = propertyName.staticElement;
    bool calleeIsStatic = callee is ExecutableElement && callee.isStatic;
    if (_isPrefix(target)) {
      // Nothing to do.
    } else if (calleeIsStatic) {
      target.accept(this);
    } else if (isConditional) {
      targetType = target.accept(this);
    } else {
      targetType = _handleTarget(target, propertyName.name);
    }
    if (callee == null) {
      // Dynamic dispatch.
      return _dynamicType;
    }
    var calleeType = getOrComputeElementType(callee, targetType: targetType);
    // TODO(paulberry): substitute if necessary
    if (propertyName.inSetterContext()) {
      if (isConditional) {
        _conditionalNodes[node] = targetType.node;
      }
      return calleeType.positionalParameters[0];
    } else {
      var expressionType = callee is PropertyAccessorElement
          ? calleeType.returnType
          : calleeType;
      if (isConditional) {
        expressionType = expressionType.withNode(
            NullabilityNode.forLUB(targetType.node, expressionType.node));
        _variables.recordDecoratedExpressionType(node, expressionType);
      }
      return expressionType;
    }
  }

  DecoratedType _handleTarget(Expression target, String name) {
    if ((_objectGetNames ??= _computeObjectGetNames()).contains(name)) {
      return target.accept(this);
    } else {
      return _checkExpressionNotNull(target);
    }
  }

  bool _isConditionalExpression(Expression expression) {
    Token token;
    if (expression is MethodInvocation) {
      token = expression.operator;
      if (token == null) return false;
    } else if (expression is PropertyAccess) {
      token = expression.operator;
    } else {
      return false;
    }
    switch (token.type) {
      case TokenType.PERIOD:
      case TokenType.PERIOD_PERIOD:
        return false;
      case TokenType.QUESTION_PERIOD:
        return true;
      default:
        // TODO(paulberry)
        _unimplemented(
            expression, 'Conditional expression with operator ${token.lexeme}');
    }
  }

  bool _isPrefix(Expression e) =>
      e is SimpleIdentifier && e.staticElement is PrefixElement;

  bool _isUntypedParameter(NormalFormalParameter parameter) {
    if (parameter is SimpleFormalParameter) {
      return parameter.type == null;
    } else if (parameter is FieldFormalParameter) {
      return parameter.type == null;
    } else {
      return false;
    }
  }

  NullabilityNode _nullabilityNodeForGLB(
      AstNode astNode, NullabilityNode leftNode, NullabilityNode rightNode) {
    var node = NullabilityNode.forGLB();
    var origin = GreatestLowerBoundOrigin(source, astNode.offset);
    _graph.connect(leftNode, node, origin, guards: [rightNode]);
    _graph.connect(node, leftNode, origin);
    _graph.connect(node, rightNode, origin);
    return node;
  }

  @alwaysThrows
  void _unimplemented(AstNode node, String message) {
    CompilationUnit unit = node.root as CompilationUnit;
    StringBuffer buffer = StringBuffer();
    buffer.write(message);
    buffer.write(' in "');
    buffer.write(node.toSource());
    buffer.write('" on line ');
    buffer.write(unit.lineInfo.getLocation(node.offset).lineNumber);
    buffer.write(' of "');
    buffer.write(unit.declaredElement.source.fullName);
    buffer.write('"');
    throw UnimplementedError(buffer.toString());
  }

  void _unionDecoratedTypeParameters(
      DecoratedType x, DecoratedType y, EdgeOrigin origin) {
    for (int i = 0;
        i < x.positionalParameters.length && i < y.positionalParameters.length;
        i++) {
      _unionDecoratedTypes(
          x.positionalParameters[i], y.positionalParameters[i], origin);
    }
    for (var entry in x.namedParameters.entries) {
      var superParameterType = y.namedParameters[entry.key];
      if (superParameterType != null) {
        _unionDecoratedTypes(entry.value, y.namedParameters[entry.key], origin);
      }
    }
  }

  void _unionDecoratedTypes(
      DecoratedType x, DecoratedType y, EdgeOrigin origin) {
    _graph.union(x.node, y.node, origin);
    _unionDecoratedTypeParameters(x, y, origin);
    for (int i = 0;
        i < x.typeArguments.length && i < y.typeArguments.length;
        i++) {
      _unionDecoratedTypes(x.typeArguments[i], y.typeArguments[i], origin);
    }
    if (x.returnType != null && y.returnType != null) {
      _unionDecoratedTypes(x.returnType, y.returnType, origin);
    }
  }
}

/// Implementation of [_checkAssignment] for [EdgeBuilder].
///
/// This has been moved to its own mixin to allow it to be more easily unit
/// tested.
mixin _AssignmentChecker {
  DecoratedClassHierarchy get _decoratedClassHierarchy;

  NullabilityGraph get _graph;

  TypeSystem get _typeSystem;

  /// Creates the necessary constraint(s) for an assignment from [source] to
  /// [destination].  [origin] should be used as the origin for any edges
  /// created.  [hard] indicates whether a hard edge should be created.
  void _checkAssignment(EdgeOrigin origin,
      {@required DecoratedType source,
      @required DecoratedType destination,
      @required bool hard}) {
    _connect(source.node, destination.node, origin, hard: hard);
    var sourceType = source.type;
    var destinationType = destination.type;
    if (sourceType.isBottom || sourceType.isDartCoreNull) {
      // No further edges need to be created, since all types are trivially
      // supertypes of bottom (and of Null, in the pre-migration world).
    } else if (destinationType.isDynamic || destinationType.isVoid) {
      // No further edges need to be created, since all types are trivially
      // subtypes of dynamic (and of void, since void is treated as equivalent
      // to dynamic for subtyping purposes).
    } else if (sourceType is TypeParameterType) {
      if (destinationType is TypeParameterType) {
        // No further edges need to be created, since type parameter types
        // aren't made up of other types.
      } else {
        // Effectively this is an assignment from the type parameter's bound to
        // the destination type.
        _checkAssignment(origin,
            source: _getTypeParameterTypeBound(source),
            destination: destination,
            hard: false);
        return;
      }
    } else if (destinationType is TypeParameterType) {
      // Effectively this is a downcast assignment from the source type to the
      // type parameter's bound.
      _checkAssignment(origin,
          source: source,
          destination:
              _getTypeParameterTypeBound(destination).withNode(_graph.always),
          hard: false);
    } else if (sourceType is InterfaceType &&
        destinationType is InterfaceType) {
      if (_typeSystem.isSubtypeOf(sourceType, destinationType)) {
        // Ordinary (upcast) assignment.  No cast necessary.
        var rewrittenSource = _decoratedClassHierarchy.asInstanceOf(
            source, destinationType.element);
        assert(rewrittenSource.typeArguments.length ==
            destination.typeArguments.length);
        for (int i = 0; i < rewrittenSource.typeArguments.length; i++) {
          _checkAssignment(origin,
              source: rewrittenSource.typeArguments[i],
              destination: destination.typeArguments[i],
              hard: false);
        }
      } else if (_typeSystem.isSubtypeOf(destinationType, sourceType)) {
        // Implicit downcast assignment.
        // TODO(paulberry): the migration tool should insert a cast.
        var rewrittenDestination = _decoratedClassHierarchy.asInstanceOf(
            destination, sourceType.element);
        assert(rewrittenDestination.typeArguments.length ==
            source.typeArguments.length);
        for (int i = 0; i < rewrittenDestination.typeArguments.length; i++) {
          _checkAssignment(origin,
              source: source.typeArguments[i],
              destination: rewrittenDestination.typeArguments[i],
              hard: false);
        }
      } else {
        // This should never arise for correct code; if it does arise, recover
        // from the error by just not creating any additional edges.
      }
    } else if (sourceType is FunctionType && destinationType is FunctionType) {
      _checkAssignment(origin,
          source: source.returnType,
          destination: destination.returnType,
          hard: false);
      if (source.typeArguments.isNotEmpty ||
          destination.typeArguments.isNotEmpty) {
        throw UnimplementedError('TODO(paulberry)');
      }
      for (int i = 0;
          i < source.positionalParameters.length &&
              i < destination.positionalParameters.length;
          i++) {
        // Note: source and destination are swapped due to contravariance.
        _checkAssignment(origin,
            source: destination.positionalParameters[i],
            destination: source.positionalParameters[i],
            hard: false);
      }
      for (var entry in destination.namedParameters.entries) {
        // Note: source and destination are swapped due to contravariance.
        _checkAssignment(origin,
            source: entry.value,
            destination: source.namedParameters[entry.key],
            hard: false);
      }
    } else if (destinationType.isDynamic || sourceType.isDynamic) {
      // ok; nothing further to do.
    } else {
      throw '$destination <= $source'; // TODO(paulberry)
    }
  }

  void _connect(
      NullabilityNode source, NullabilityNode destination, EdgeOrigin origin,
      {bool hard = false});

  /// Given a [type] representing a type parameter, retrieves the type's bound.
  DecoratedType _getTypeParameterTypeBound(DecoratedType type);
}

/// Information about a binary expression whose boolean value could possibly
/// affect nullability analysis.
class _ConditionInfo {
  /// The [expression] of interest.
  final Expression condition;

  /// Indicates whether [condition] is pure (free from side effects).
  ///
  /// For example, a condition like `x == null` is pure (assuming `x` is a local
  /// variable or static variable), because evaluating it has no user-visible
  /// effect other than returning a boolean value.
  final bool isPure;

  /// Indicates whether the intents postdominate the intent node declarations.
  final bool postDominatingIntent;

  /// If not `null`, the [NullabilityNode] that would need to be nullable in
  /// order for [condition] to evaluate to `true`.
  final NullabilityNode trueGuard;

  /// If not `null`, the [NullabilityNode] that would need to be nullable in
  /// order for [condition] to evaluate to `false`.
  final NullabilityNode falseGuard;

  /// If not `null`, the [NullabilityNode] that should be asserted to have
  /// non-null intent if [condition] is asserted to be `true`.
  final NullabilityNode trueDemonstratesNonNullIntent;

  /// If not `null`, the [NullabilityNode] that should be asserted to have
  /// non-null intent if [condition] is asserted to be `false`.
  final NullabilityNode falseDemonstratesNonNullIntent;

  _ConditionInfo(this.condition,
      {@required this.isPure,
      this.postDominatingIntent,
      this.trueGuard,
      this.falseGuard,
      this.trueDemonstratesNonNullIntent,
      this.falseDemonstratesNonNullIntent});

  /// Returns a new [_ConditionInfo] describing the boolean "not" of `this`.
  _ConditionInfo not(Expression condition) => _ConditionInfo(condition,
      isPure: isPure,
      postDominatingIntent: postDominatingIntent,
      trueGuard: falseGuard,
      falseGuard: trueGuard,
      trueDemonstratesNonNullIntent: falseDemonstratesNonNullIntent,
      falseDemonstratesNonNullIntent: trueDemonstratesNonNullIntent);
}

/// A [ScopedSet] specific to the [Element]s of locals/parameters.
///
/// Contains helpers for dealing with expressions as if they were elements.
class _ScopedLocalSet extends ScopedSet<Element> {
  bool isReferenceInScope(Expression expression) {
    expression = expression.unParenthesized;
    if (expression is SimpleIdentifier) {
      var element = expression.staticElement;
      return isInScope(element);
    }
    return false;
  }

  void removeReferenceFromAllScopes(Expression expression) {
    expression = expression.unParenthesized;
    if (expression is SimpleIdentifier) {
      var element = expression.staticElement;
      removeFromAllScopes(element);
    }
  }
}<|MERGE_RESOLUTION|>--- conflicted
+++ resolved
@@ -1114,20 +1114,12 @@
   DecoratedType visitSwitchStatement(SwitchStatement node) {
     node.expression.accept(this);
     _flowAnalysis.switchStatement_expressionEnd(node);
-<<<<<<< HEAD
-    var notPromoted = _assignedVariables[node];
-    bool hasDefault = false;
-    for (var member in node.members) {
-      var hasLabel = member.labels.isNotEmpty;
-      _flowAnalysis.switchStatement_beginCase(hasLabel, notPromoted);
-=======
     var notPromoted = _assignedVariables.writtenInNode(node);
     var captured = _assignedVariables.capturedInNode(node);
     var hasDefault = false;
     for (var member in node.members) {
       var hasLabel = member.labels.isNotEmpty;
       _flowAnalysis.switchStatement_beginCase(hasLabel, notPromoted, captured);
->>>>>>> 8a76713d
       if (member is SwitchCase) {
         member.expression.accept(this);
       } else {
