--- conflicted
+++ resolved
@@ -1187,13 +1187,9 @@
   DecoratedType visitWhileStatement(WhileStatement node) {
     // Note: we do not create guards. A null check here is *very* unlikely to be
     // unnecessary after analysis.
-<<<<<<< HEAD
     _flowAnalysis.whileStatement_conditionBegin(_assignedVariables[node]);
-    _handleAssignment(node.condition, destinationType: _notNullType);
+    _handleAssignment(node.condition, destinationType: _nonNullableBoolType);
     _flowAnalysis.whileStatement_bodyBegin(node, node.condition);
-=======
-    _handleAssignment(node.condition, destinationType: _nonNullableBoolType);
->>>>>>> ade0bf9d
     _postDominatedLocals.doScoped(action: () => node.body.accept(this));
     _flowAnalysis.whileStatement_end();
     return null;
