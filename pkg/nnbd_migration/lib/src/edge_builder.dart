// Copyright (c) 2019, the Dart project authors. Please see the AUTHORS file
// for details. All rights reserved. Use of this source code is governed by a
// BSD-style license that can be found in the LICENSE file.

import 'package:analyzer/dart/ast/ast.dart';
import 'package:analyzer/dart/ast/token.dart';
import 'package:analyzer/dart/ast/visitor.dart';
import 'package:analyzer/dart/element/element.dart';
import 'package:analyzer/dart/element/type.dart';
import 'package:analyzer/src/dart/element/handle.dart';
import 'package:analyzer/src/dart/element/inheritance_manager3.dart';
import 'package:analyzer/src/dart/element/member.dart';
import 'package:analyzer/src/dart/element/type.dart';
import 'package:analyzer/src/dart/resolver/flow_analysis_visitor.dart';
import 'package:analyzer/src/generated/resolver.dart';
import 'package:analyzer/src/generated/source.dart';
import 'package:front_end/src/fasta/flow_analysis/flow_analysis.dart';
import 'package:meta/meta.dart';
import 'package:nnbd_migration/nnbd_migration.dart';
import 'package:nnbd_migration/src/conditional_discard.dart';
import 'package:nnbd_migration/src/decorated_class_hierarchy.dart';
import 'package:nnbd_migration/src/decorated_type.dart';
import 'package:nnbd_migration/src/edge_origin.dart';
import 'package:nnbd_migration/src/expression_checks.dart';
import 'package:nnbd_migration/src/node_builder.dart';
import 'package:nnbd_migration/src/nullability_node.dart';
import 'package:nnbd_migration/src/utilities/annotation_tracker.dart';
import 'package:nnbd_migration/src/utilities/permissive_mode.dart';
import 'package:nnbd_migration/src/utilities/scoped_set.dart';

import 'decorated_type_operations.dart';

/// Test class mixing in _AssignmentChecker, to allow [checkAssignment] to be
/// more easily unit tested.
@visibleForTesting
class AssignmentCheckerForTesting extends Object with _AssignmentChecker {
  @override
  final TypeSystem _typeSystem;

  final NullabilityGraph _graph;

  /// Tests should fill in this map with the bounds of any type parameters being
  /// tested.
  final Map<TypeParameterElement, DecoratedType> bounds = {};

  @override
  final DecoratedClassHierarchy _decoratedClassHierarchy;

  AssignmentCheckerForTesting(
      this._typeSystem, this._graph, this._decoratedClassHierarchy);

  void checkAssignment(EdgeOrigin origin,
      {@required DecoratedType source,
      @required DecoratedType destination,
      @required bool hard}) {
    super._checkAssignment(origin,
        source: source, destination: destination, hard: hard);
  }

  @override
  void _connect(
      NullabilityNode source, NullabilityNode destination, EdgeOrigin origin,
      {bool hard = false}) {
    _graph.connect(source, destination, origin, hard: hard);
  }

  @override
  DecoratedType _getTypeParameterTypeBound(DecoratedType type) {
    return bounds[(type.type as TypeParameterType).element] ??
        (throw StateError('Unknown bound for $type'));
  }
}

/// Visitor that builds nullability graph edges by examining code to be
/// migrated.
///
/// The return type of each `visit...` method is a [DecoratedType] indicating
/// the static type of the visited expression, along with the constraint
/// variables that will determine its nullability.  For `visit...` methods that
/// don't visit expressions, `null` will be returned.
class EdgeBuilder extends GeneralizingAstVisitor<DecoratedType>
    with
        _AssignmentChecker,
        PermissiveModeVisitor<DecoratedType>,
        AnnotationTracker<DecoratedType> {
  final TypeSystem _typeSystem;

  final InheritanceManager3 _inheritanceManager;

  /// The repository of constraint variables and decorated types (from a
  /// previous pass over the source code).
  final VariableRepository _variables;

  final NullabilityMigrationListener /*?*/ listener;

  final NullabilityGraph _graph;

  /// The file being analyzed.
  final Source _source;

  @override
  final DecoratedClassHierarchy _decoratedClassHierarchy;

  /// If we are visiting a function body or initializer, instance of flow
  /// analysis.  Otherwise `null`.
  FlowAnalysis<Statement, Expression, VariableElement, DecoratedType>
      _flowAnalysis;

  /// For convenience, a [DecoratedType] representing non-nullable `Object`.
  final DecoratedType _notNullType;

  /// For convenience, a [DecoratedType] representing non-nullable `bool`.
  final DecoratedType _nonNullableBoolType;

  /// For convenience, a [DecoratedType] representing non-nullable `Type`.
  final DecoratedType _nonNullableTypeType;

  /// For convenience, a [DecoratedType] representing `Null`.
  final DecoratedType _nullType;

  /// The [DecoratedType] of the innermost function or method being visited, or
  /// `null` if the visitor is not inside any function or method.
  ///
  /// This is needed to construct the appropriate nullability constraints for
  /// return statements.
  DecoratedType _currentFunctionType;

  /// The [DecoratedType] of the innermost list or set literal being visited, or
  /// `null` if the visitor is not inside any function or method.
  ///
  /// This is needed to construct the appropriate nullability constraints for
  /// ui as code list elements.
  DecoratedType _currentLiteralType;

  /// Information about the most recently visited binary expression whose
  /// boolean value could possibly affect nullability analysis.
  _ConditionInfo _conditionInfo;

  /// The set of nullability nodes that would have to be `nullable` for the code
  /// currently being visited to be reachable.
  ///
  /// Guard variables are attached to the left hand side of any generated
  /// constraints, so that constraints do not take effect if they come from
  /// code that can be proven unreachable by the migration tool.
  final _guards = <NullabilityNode>[];

  /// The scope of locals (parameters, variables) that are post-dominated by the
  /// current node as we walk the AST. We use a [_ScopedLocalSet] so that outer
  /// scopes may track their post-dominators separately from inner scopes.
  ///
  /// Note that this is not guaranteed to be complete. It is used to make hard
  /// edges on a best-effort basis.
  final _postDominatedLocals = _ScopedLocalSet();

  /// Map whose keys are expressions of the form `a?.b` on the LHS of
  /// assignments, and whose values are the nullability nodes corresponding to
  /// the expression preceding `?.`.  These are needed in order to properly
  /// analyze expressions like `a?.b += c`, since the type of the compound
  /// assignment is nullable if the type of the expression preceding `?.` is
  /// nullable.
  final Map<Expression, NullabilityNode> _conditionalNodes = {};

  EdgeBuilder(TypeProvider typeProvider, this._typeSystem, this._variables,
      this._graph, this._source, this.listener)
      : _decoratedClassHierarchy = DecoratedClassHierarchy(_variables, _graph),
        _inheritanceManager = InheritanceManager3(_typeSystem),
        _notNullType = DecoratedType(typeProvider.objectType, _graph.never),
        _nonNullableBoolType =
            DecoratedType(typeProvider.boolType, _graph.never),
        _nonNullableTypeType =
            DecoratedType(typeProvider.typeType, _graph.never),
        _nullType = DecoratedType(typeProvider.nullType, _graph.always);

  /// Gets the decorated type of [element] from [_variables], performing any
  /// necessary substitutions.
  DecoratedType getOrComputeElementType(Element element,
      {DecoratedType targetType}) {
    Map<TypeParameterElement, DecoratedType> substitution;
    Element baseElement;
    if (element is Member) {
      assert(targetType != null);
      baseElement = element.baseElement;
      var targetTypeType = targetType.type;
      if (targetTypeType is InterfaceType &&
          baseElement is ClassMemberElement) {
        var enclosingClass = baseElement.enclosingElement as ClassElement;
        assert(targetTypeType.element == enclosingClass); // TODO(paulberry)
        substitution = <TypeParameterElement, DecoratedType>{};
        assert(enclosingClass.typeParameters.length ==
            targetTypeType.typeArguments.length); // TODO(paulberry)
        for (int i = 0; i < enclosingClass.typeParameters.length; i++) {
          substitution[enclosingClass.typeParameters[i]] =
              targetType.typeArguments[i];
        }
      }
    } else {
      baseElement = element;
    }
    DecoratedType decoratedBaseType;
    if (baseElement is PropertyAccessorElement &&
        baseElement.isSynthetic &&
        !baseElement.variable.isSynthetic) {
      var variable = baseElement.variable;
      var decoratedElementType = _variables.decoratedElementType(variable);
      if (baseElement.isGetter) {
        decoratedBaseType = DecoratedType(baseElement.type, _graph.never,
            returnType: decoratedElementType);
      } else {
        assert(baseElement.isSetter);
        decoratedBaseType = DecoratedType(baseElement.type, _graph.never,
            positionalParameters: [decoratedElementType],
            returnType: DecoratedType(VoidTypeImpl.instance, _graph.always));
      }
    } else {
      decoratedBaseType = _variables.decoratedElementType(baseElement);
    }
    if (substitution != null) {
      DartType elementType;
      if (element is MethodElement) {
        elementType = element.type;
      } else if (element is ConstructorElement) {
        elementType = element.type;
      } else {
        throw element.runtimeType; // TODO(paulberry)
      }
      return decoratedBaseType.substitute(substitution, elementType);
    } else {
      return decoratedBaseType;
    }
  }

  @override
  DecoratedType visitAsExpression(AsExpression node) {
    // TODO(brianwilkerson)
    _unimplemented(node, 'AsExpression');
  }

  @override
  DecoratedType visitAssertStatement(AssertStatement node) {
    _handleAssignment(node.condition, destinationType: _notNullType);
    if (identical(_conditionInfo?.condition, node.condition)) {
      var intentNode = _conditionInfo.trueDemonstratesNonNullIntent;
      if (intentNode != null && _conditionInfo.postDominatingIntent) {
        _graph.connect(_conditionInfo.trueDemonstratesNonNullIntent,
            _graph.never, NonNullAssertionOrigin(_source, node.offset),
            hard: true);
      }
    }
    node.message?.accept(this);
    return null;
  }

  @override
  DecoratedType visitAssignmentExpression(AssignmentExpression node) {
    if (node.operator.type != TokenType.EQ) {
      // TODO(paulberry)
      _unimplemented(node, 'Assignment with operator ${node.operator.lexeme}');
    }
    _postDominatedLocals.removeReferenceFromAllScopes(node.leftHandSide);
<<<<<<< HEAD
    var conditionalNode = _lastConditionalNode;
    _lastConditionalNode = null;
    var expressionType = _handleAssignment(node.rightHandSide,
        destinationExpression: node.leftHandSide);
    if (_isConditionalExpression(node.leftHandSide)) {
=======
    var leftType = node.leftHandSide.accept(this);
    var expressionType = _handleAssignment(node.rightHandSide, leftType);
    var conditionalNode = _conditionalNodes[node.leftHandSide];
    if (conditionalNode != null) {
>>>>>>> 2cadcfd7
      expressionType = expressionType.withNode(
          NullabilityNode.forLUB(conditionalNode, expressionType.node));
      _variables.recordDecoratedExpressionType(node, expressionType);
    }
    return expressionType;
  }

  @override
  DecoratedType visitAwaitExpression(AwaitExpression node) {
    var expressionType = node.expression.accept(this);
    // TODO(paulberry) Handle subclasses of Future.
    if (expressionType.type.isDartAsyncFuture ||
        expressionType.type.isDartAsyncFutureOr) {
      expressionType = expressionType.typeArguments[0];
    }
    return expressionType;
  }

  @override
  DecoratedType visitBinaryExpression(BinaryExpression node) {
    var operatorType = node.operator.type;
    if (operatorType == TokenType.EQ_EQ || operatorType == TokenType.BANG_EQ) {
      assert(node.leftOperand is! NullLiteral); // TODO(paulberry)
      var leftType = node.leftOperand.accept(this);
      node.rightOperand.accept(this);
      if (node.rightOperand is NullLiteral) {
        // TODO(paulberry): only set falseChecksNonNull in unconditional
        // control flow
        bool notEqual = operatorType == TokenType.BANG_EQ;
        bool isPure = false;
        var leftOperand = node.leftOperand;
        if (leftOperand is SimpleIdentifier) {
          // TODO(paulberry): figure out what the rules for isPure should be.
          isPure = true;
          var element = leftOperand.staticElement;
          if (element is VariableElement) {
            _flowAnalysis.conditionEqNull(node, element, notEqual: notEqual);
          }
        }
        var conditionInfo = _ConditionInfo(node,
            isPure: isPure,
            postDominatingIntent:
                _postDominatedLocals.isReferenceInScope(node.leftOperand),
            trueGuard: leftType.node,
            falseDemonstratesNonNullIntent: leftType.node);
        _conditionInfo = notEqual ? conditionInfo.not(node) : conditionInfo;
      }
      return _nonNullableBoolType;
    } else if (operatorType == TokenType.AMPERSAND_AMPERSAND ||
        operatorType == TokenType.BAR_BAR) {
      bool isAnd = operatorType == TokenType.AMPERSAND_AMPERSAND;
      _handleAssignment(node.leftOperand, destinationType: _notNullType);
      _flowAnalysis.logicalBinaryOp_rightBegin(node.leftOperand, isAnd: isAnd);
      _postDominatedLocals.doScoped(
          action: () => _handleAssignment(node.rightOperand,
              destinationType: _notNullType));
      _flowAnalysis.logicalBinaryOp_end(node, node.rightOperand, isAnd: isAnd);
      return _nonNullableBoolType;
    } else if (operatorType == TokenType.QUESTION_QUESTION) {
      DecoratedType expressionType;
      var leftType = node.leftOperand.accept(this);
      try {
        _guards.add(leftType.node);
        var rightType = node.rightOperand.accept(this);
        var ifNullNode = NullabilityNode.forIfNotNull();
        expressionType = DecoratedType(node.staticType, ifNullNode);
        _connect(rightType.node, expressionType.node,
            IfNullOrigin(_source, node.offset));
      } finally {
        _guards.removeLast();
      }
      _variables.recordDecoratedExpressionType(node, expressionType);
      return expressionType;
    } else if (operatorType.isUserDefinableOperator) {
      _handleAssignment(node.leftOperand, destinationType: _notNullType);
      var callee = node.staticElement;
      assert(!(callee is ClassMemberElement &&
          (callee.enclosingElement as ClassElement)
              .typeParameters
              .isNotEmpty)); // TODO(paulberry)
      assert(callee != null); // TODO(paulberry)
      var calleeType = getOrComputeElementType(callee);
      // TODO(paulberry): substitute if necessary
      assert(calleeType.positionalParameters.length > 0); // TODO(paulberry)
      _handleAssignment(node.rightOperand,
          destinationType: calleeType.positionalParameters[0]);
      return _fixNumericTypes(calleeType.returnType, node.staticType);
    } else {
      // TODO(paulberry)
      node.leftOperand.accept(this);
      node.rightOperand.accept(this);
      _unimplemented(
          node, 'Binary expression with operator ${node.operator.lexeme}');
    }
  }

  @override
  DecoratedType visitBooleanLiteral(BooleanLiteral node) {
    return DecoratedType(node.staticType, _graph.never);
  }

  @override
  DecoratedType visitBreakStatement(BreakStatement node) {
    // Later statements no longer post-dominate the declarations because we
    // exited (or, in parent scopes, conditionally exited).
    // TODO(mfairhurst): don't clear post-dominators beyond the current loop.
    _postDominatedLocals.clearEachScope();

    return null;
  }

  @override
  DecoratedType visitCascadeExpression(CascadeExpression node) {
    var type = node.target.accept(this);
    node.cascadeSections.accept(this);
    return type;
  }

  @override
  DecoratedType visitCatchClause(CatchClause node) {
    node.exceptionType?.accept(this);
    for (var identifier in [
      node.exceptionParameter,
      node.stackTraceParameter
    ]) {
      if (identifier != null) {
        _flowAnalysis.add(identifier.staticElement as VariableElement,
            assigned: true);
      }
    }
    node.body.accept(this);
    return null;
  }

  @override
  DecoratedType visitClassDeclaration(ClassDeclaration node) {
    node.members.accept(this);
    return null;
  }

  @override
  DecoratedType visitClassTypeAlias(ClassTypeAlias node) {
    var classElement = node.declaredElement;
    var supertype = classElement.supertype;
    var superElement = supertype.element;
    if (superElement is ClassElementHandle) {
      superElement = (superElement as ClassElementHandle).actualElement;
    }
    for (var constructorElement in classElement.constructors) {
      assert(constructorElement.isSynthetic);
      var superConstructorElement =
          superElement.getNamedConstructor(constructorElement.name);
      var constructorDecoratedType = _variables
          .decoratedElementType(constructorElement)
          .substitute(_decoratedClassHierarchy
              .getDecoratedSupertype(classElement, superElement)
              .asSubstitution);
      var superConstructorDecoratedType =
          _variables.decoratedElementType(superConstructorElement);
      var origin = ImplicitMixinSuperCallOrigin(_source, node.offset);
      _unionDecoratedTypeParameters(
          constructorDecoratedType, superConstructorDecoratedType, origin);
    }
    return null;
  }

  @override
  DecoratedType visitComment(Comment node) {
    // Ignore comments.
    return null;
  }

  @override
  DecoratedType visitConditionalExpression(ConditionalExpression node) {
    _handleAssignment(node.condition, destinationType: _notNullType);

    DecoratedType thenType;
    DecoratedType elseType;

    // TODO(paulberry): guard anything inside the true and false branches

    // Post-dominators diverge as we branch in the conditional.
    // Note: we don't have to create a scope for each branch because they can't
    // define variables.
    _postDominatedLocals.doScoped(action: () {
      thenType = node.thenExpression.accept(this);
      elseType = node.elseExpression.accept(this);
    });

    var overallType = _decorateUpperOrLowerBound(
        node, node.staticType, thenType, elseType, true);
    _variables.recordDecoratedExpressionType(node, overallType);
    return overallType;
  }

  @override
  DecoratedType visitConstructorDeclaration(ConstructorDeclaration node) {
    _handleExecutableDeclaration(
        node,
        node.declaredElement,
        node.metadata,
        null,
        node.parameters,
        node.initializers,
        node.body,
        node.redirectedConstructor);
    return null;
  }

  @override
  DecoratedType visitConstructorFieldInitializer(
      ConstructorFieldInitializer node) {
    _handleAssignment(node.expression,
        destinationType: getOrComputeElementType(node.fieldName.staticElement));
    return null;
  }

  @override
  DecoratedType visitContinueStatement(ContinueStatement node) {
    // Later statements no longer post-dominate the declarations because we
    // exited (or, in parent scopes, conditionally exited).
    // TODO(mfairhurst): don't clear post-dominators beyond the current loop.
    _postDominatedLocals.clearEachScope();

    return null;
  }

  @override
  DecoratedType visitDefaultFormalParameter(DefaultFormalParameter node) {
    node.parameter.accept(this);
    var defaultValue = node.defaultValue;
    if (defaultValue == null) {
      if (node.declaredElement.hasRequired) {
        // Nothing to do; the implicit default value of `null` will never be
        // reached.
      } else {
        _connect(
            _graph.always,
            getOrComputeElementType(node.declaredElement).node,
            OptionalFormalParameterOrigin(_source, node.offset));
      }
    } else {
      _handleAssignment(defaultValue,
          destinationType: getOrComputeElementType(node.declaredElement),
          canInsertChecks: false);
    }
    return null;
  }

  @override
  DecoratedType visitDoStatement(DoStatement node) {
    node.body.accept(this);
    _handleAssignment(node.condition, destinationType: _notNullType);
    return null;
  }

  @override
  DecoratedType visitDoubleLiteral(DoubleLiteral node) {
    return DecoratedType(node.staticType, _graph.never);
  }

  @override
  DecoratedType visitExpressionFunctionBody(ExpressionFunctionBody node) {
    if (_currentFunctionType == null) {
      _unimplemented(
          node,
          'ExpressionFunctionBody with no current function '
          '(parent is ${node.parent.runtimeType})');
    }
    _handleAssignment(node.expression,
        destinationType: _currentFunctionType.returnType);
    return null;
  }

  @override
  DecoratedType visitFieldDeclaration(FieldDeclaration node) {
    node.metadata.accept(this);
    _createFlowAnalysis(null, null);
    try {
      node.fields.accept(this);
    } finally {
      _flowAnalysis.finish();
      _flowAnalysis = null;
    }
    return null;
  }

  @override
  DecoratedType visitFieldFormalParameter(FieldFormalParameter node) {
    var parameterElement = node.declaredElement as FieldFormalParameterElement;
    var parameterType = _variables.decoratedElementType(parameterElement);
    var fieldType = _variables.decoratedElementType(parameterElement.field);
    var origin = FieldFormalParameterOrigin(_source, node.offset);
    if (node.type == null) {
      _unionDecoratedTypes(parameterType, fieldType, origin);
    } else {
      _checkAssignment(origin,
          source: parameterType, destination: fieldType, hard: true);
    }
    return null;
  }

  @override
  DecoratedType visitForStatement(ForStatement node) {
    // TODO do special condition handling
    // TODO do create true/false guards?
    final parts = node.forLoopParts;
    if (parts is ForParts) {
      if (parts is ForPartsWithDeclarations) {
        parts.variables?.accept(this);
      } else if (parts is ForPartsWithExpression) {
        parts.initialization?.accept(this);
      }
      parts.condition?.accept(this);
    } else if (parts is ForEachParts) {
      if (parts is ForEachPartsWithDeclaration) {
        _flowAnalysis.add(parts.loopVariable.declaredElement, assigned: true);
      }
      parts.iterable.accept(this);
    }

    // The condition may fail/iterable may be empty, so the body gets a new
    // post-dominator scope.
    _postDominatedLocals.doScoped(action: () {
      node.body.accept(this);

      if (parts is ForParts) {
        parts.updaters.accept(this);
      }
    });
    return null;
  }

  @override
  DecoratedType visitFunctionDeclaration(FunctionDeclaration node) {
    node.functionExpression.parameters?.accept(this);
    assert(_currentFunctionType == null);
    _currentFunctionType =
        _variables.decoratedElementType(node.declaredElement);
    _createFlowAnalysis(
        node.functionExpression.body, node.functionExpression.parameters);
    // Initialize a new postDominator scope that contains only the parameters.
    try {
      _postDominatedLocals.doScoped(
          elements: node.functionExpression.declaredElement.parameters,
          action: () => node.functionExpression.body.accept(this));
    } finally {
      _currentFunctionType = null;
      _flowAnalysis.finish();
      _flowAnalysis = null;
    }
    return null;
  }

  @override
  DecoratedType visitFunctionExpression(FunctionExpression node) {
    // TODO(brianwilkerson)
    // TODO(mfairhurst): enable edge builder "_insideFunction" hard edge tests.
    _unimplemented(node, 'FunctionExpression');
  }

  @override
  DecoratedType visitFunctionExpressionInvocation(
      FunctionExpressionInvocation node) {
    DecoratedType calleeType = node.function.accept(this);
    return _handleInvocationArguments(node, node.argumentList.arguments,
        node.typeArguments, calleeType, null);
  }

  @override
  DecoratedType visitIfElement(IfElement node) {
    _handleAssignment(node.condition, destinationType: _notNullType);
    NullabilityNode trueGuard;
    NullabilityNode falseGuard;
    if (identical(_conditionInfo?.condition, node.condition)) {
      trueGuard = _conditionInfo.trueGuard;
      falseGuard = _conditionInfo.falseGuard;
      _variables.recordConditionalDiscard(_source, node,
          ConditionalDiscard(trueGuard, falseGuard, _conditionInfo.isPure));
    }
    if (trueGuard != null) {
      _guards.add(trueGuard);
    }
    try {
      _postDominatedLocals.doScoped(
          action: () => _handleCollectionElement(node.thenElement));
    } finally {
      if (trueGuard != null) {
        _guards.removeLast();
      }
    }
    if (node.elseElement != null) {
      if (falseGuard != null) {
        _guards.add(falseGuard);
      }
      try {
        _postDominatedLocals.doScoped(
            action: () => _handleCollectionElement(node.elseElement));
      } finally {
        if (falseGuard != null) {
          _guards.removeLast();
        }
      }
    }
    return null;
  }

  @override
  DecoratedType visitIfStatement(IfStatement node) {
    _handleAssignment(node.condition, destinationType: _notNullType);
    NullabilityNode trueGuard;
    NullabilityNode falseGuard;
    if (identical(_conditionInfo?.condition, node.condition)) {
      trueGuard = _conditionInfo.trueGuard;
      falseGuard = _conditionInfo.falseGuard;
      _variables.recordConditionalDiscard(_source, node,
          ConditionalDiscard(trueGuard, falseGuard, _conditionInfo.isPure));
    }
    if (trueGuard != null) {
      _guards.add(trueGuard);
    }
    try {
      _flowAnalysis.ifStatement_thenBegin(node.condition);
      // We branched, so create a new scope for post-dominators.
      _postDominatedLocals.doScoped(
          action: () => node.thenStatement.accept(this));
    } finally {
      if (trueGuard != null) {
        _guards.removeLast();
      }
    }
    if (falseGuard != null) {
      _guards.add(falseGuard);
    }
    var elseStatement = node.elseStatement;
    try {
      if (elseStatement != null) {
        _flowAnalysis.ifStatement_elseBegin();
        // We branched, so create a new scope for post-dominators.
        _postDominatedLocals.doScoped(
            action: () => node.elseStatement?.accept(this));
      }
    } finally {
      _flowAnalysis.ifStatement_end(elseStatement != null);
      if (falseGuard != null) {
        _guards.removeLast();
      }
    }
    return null;
  }

  @override
  DecoratedType visitIndexExpression(IndexExpression node) {
    DecoratedType targetType;
    var target = node.realTarget;
    if (target != null) {
      targetType = _handleAssignment(target, destinationType: _notNullType);
    }
    var callee = node.staticElement;
    if (callee == null) {
      // TODO(paulberry)
      _unimplemented(node, 'Index expression with no static type');
    }
    var calleeType = getOrComputeElementType(callee, targetType: targetType);
    // TODO(paulberry): substitute if necessary
    _handleAssignment(node.index,
        destinationType: calleeType.positionalParameters[0]);
    if (node.inSetterContext()) {
      return calleeType.positionalParameters[1];
    } else {
      return calleeType.returnType;
    }
  }

  @override
  DecoratedType visitInstanceCreationExpression(
      InstanceCreationExpression node) {
    var callee = node.staticElement;
    var typeParameters = callee.enclosingElement.typeParameters;
    List<DecoratedType> decoratedTypeArguments;
    var typeArguments = node.constructorName.type.typeArguments;
    if (typeArguments != null) {
      decoratedTypeArguments = typeArguments.arguments
          .map((t) => _variables.decoratedTypeAnnotation(_source, t))
          .toList();
    } else {
      decoratedTypeArguments = const [];
    }
    var createdType = DecoratedType(node.staticType, _graph.never,
        typeArguments: decoratedTypeArguments);
    var calleeType = getOrComputeElementType(callee, targetType: createdType);
    _handleInvocationArguments(node, node.argumentList.arguments, typeArguments,
        calleeType, typeParameters);
    return createdType;
  }

  @override
  DecoratedType visitIntegerLiteral(IntegerLiteral node) {
    return DecoratedType(node.staticType, _graph.never);
  }

  @override
  DecoratedType visitIsExpression(IsExpression node) {
    var type = node.type;
    if (type is NamedType && type.typeArguments != null) {
      // TODO(brianwilkerson) Figure out what constraints we need to add to
      //  allow the tool to decide whether to make the type arguments nullable.
      // TODO(brianwilkerson)
      _unimplemented(node, 'Is expression with type arguments');
    } else if (type is GenericFunctionType) {
      // TODO(brianwilkerson)
      _unimplemented(node, 'Is expression with GenericFunctionType');
    }
    node.visitChildren(this);
    return DecoratedType(node.staticType, _graph.never);
  }

  @override
  DecoratedType visitLibraryDirective(LibraryDirective node) {
    // skip directives
    return null;
  }

  @override
  DecoratedType visitListLiteral(ListLiteral node) {
    var listType = node.staticType as InterfaceType;
    if (node.typeArguments == null) {
      // TODO(brianwilkerson) We might want to create a fake node in the graph
      //  to represent the type argument so that we can still create edges from
      //  the elements to it.
      // TODO(brianwilkerson)
      _unimplemented(node, 'List literal with no type arguments');
    } else {
      var typeArgumentType = _variables.decoratedTypeAnnotation(
          _source, node.typeArguments.arguments[0]);
      if (typeArgumentType == null) {
        _unimplemented(node, 'Could not compute type argument type');
      }
      final previousLiteralType = _currentLiteralType;
      try {
        _currentLiteralType = typeArgumentType;
        node.elements.forEach(_handleCollectionElement);
      } finally {
        _currentLiteralType = previousLiteralType;
      }
      return DecoratedType(listType, _graph.never,
          typeArguments: [typeArgumentType]);
    }
  }

  @override
  DecoratedType visitMethodDeclaration(MethodDeclaration node) {
    if (node.typeParameters != null) {
      _unimplemented(node, 'Generic method');
    }
    _handleExecutableDeclaration(node, node.declaredElement, node.metadata,
        node.returnType, node.parameters, null, node.body, null);
    return null;
  }

  @override
  DecoratedType visitMethodInvocation(MethodInvocation node) {
    DecoratedType targetType;
    var target = node.realTarget;
    bool isConditional = _isConditionalExpression(node);
    if (target != null) {
      if (isConditional) {
        targetType = target.accept(this);
      } else {
        _checkNonObjectMember(node.methodName.name); // TODO(paulberry)
        targetType = _handleAssignment(target, destinationType: _notNullType);
      }
    }
    var callee = node.methodName.staticElement;
    if (callee == null) {
      // TODO(paulberry)
      _unimplemented(node, 'Unresolved method name');
    }
    var calleeType = getOrComputeElementType(callee, targetType: targetType);
    if (callee is PropertyAccessorElement) {
      calleeType = calleeType.returnType;
    }
    var expressionType = _handleInvocationArguments(node,
        node.argumentList.arguments, node.typeArguments, calleeType, null);
    if (isConditional) {
      expressionType = expressionType.withNode(
          NullabilityNode.forLUB(targetType.node, expressionType.node));
      _variables.recordDecoratedExpressionType(node, expressionType);
    }
    return expressionType;
  }

  @override
  DecoratedType visitNamespaceDirective(NamespaceDirective node) {
    // skip directives
    return null;
  }

  @override
  DecoratedType visitNullLiteral(NullLiteral node) {
    return _nullType;
  }

  @override
  DecoratedType visitParenthesizedExpression(ParenthesizedExpression node) {
    return node.expression.accept(this);
  }

  @override
  DecoratedType visitPostfixExpression(PostfixExpression node) {
    var operatorType = node.operator.type;
    if (operatorType == TokenType.PLUS_PLUS ||
        operatorType == TokenType.MINUS_MINUS) {
      _handleAssignment(node.operand, destinationType: _notNullType);
      var callee = node.staticElement;
      if (callee is ClassMemberElement &&
          (callee.enclosingElement as ClassElement).typeParameters.isNotEmpty) {
        // TODO(paulberry)
        _unimplemented(node,
            'Operator ${operatorType.lexeme} defined on a class with type parameters');
      }
      if (callee == null) {
        // TODO(paulberry)
        _unimplemented(node, 'Unresolved operator ${operatorType.lexeme}');
      }
      var calleeType = getOrComputeElementType(callee);
      // TODO(paulberry): substitute if necessary
      return _fixNumericTypes(calleeType.returnType, node.staticType);
    }
    _unimplemented(
        node, 'Postfix expression with operator ${node.operator.lexeme}');
  }

  @override
  DecoratedType visitPrefixedIdentifier(PrefixedIdentifier node) {
    if (node.prefix.staticElement is ImportElement) {
      // TODO(paulberry)
      _unimplemented(node, 'PrefixedIdentifier with a prefix');
    } else {
      return _handlePropertyAccess(node, node.prefix, node.identifier);
    }
  }

  @override
  DecoratedType visitPrefixExpression(PrefixExpression node) {
    var targetType =
        _handleAssignment(node.operand, destinationType: _notNullType);
    var operatorType = node.operator.type;
    if (operatorType == TokenType.BANG) {
      return _nonNullableBoolType;
    } else if (operatorType == TokenType.PLUS_PLUS ||
        operatorType == TokenType.MINUS_MINUS) {
      var callee = node.staticElement;
      if (callee is ClassMemberElement &&
          (callee.enclosingElement as ClassElement).typeParameters.isNotEmpty) {
        // TODO(paulberry)
        _unimplemented(node,
            'Operator ${operatorType.lexeme} defined on a class with type parameters');
      }
      if (callee == null) {
        // TODO(paulberry)
        _unimplemented(node, 'Unresolved operator ${operatorType.lexeme}');
      }
      var calleeType = getOrComputeElementType(callee);
      // TODO(paulberry): substitute if necessary
      return _fixNumericTypes(calleeType.returnType, node.staticType);
    } else {
      var callee = node.staticElement;
      var calleeType = getOrComputeElementType(callee, targetType: targetType);
      return _handleInvocationArguments(node, [], null, calleeType, null);
    }
  }

  @override
  DecoratedType visitPropertyAccess(PropertyAccess node) {
    return _handlePropertyAccess(node, node.realTarget, node.propertyName);
  }

  @override
  DecoratedType visitRedirectingConstructorInvocation(
      RedirectingConstructorInvocation node) {
    var callee = node.staticElement;
    var calleeType = _variables.decoratedElementType(callee);
    _handleInvocationArguments(
        node, node.argumentList.arguments, null, calleeType, null);
    return null;
  }

  @override
  DecoratedType visitReturnStatement(ReturnStatement node) {
    DecoratedType returnType = _currentFunctionType.returnType;
    Expression returnValue = node.expression;
    // TODO(danrubel): This does not handle situations where the returnType
    // or the returnValue's type extends or implements dart:async Future.
    if ((returnType.type.isDartAsyncFuture ||
            returnType.type.isDartAsyncFutureOr) &&
        node.thisOrAncestorOfType<FunctionBody>().isAsynchronous &&
        !returnValue.staticType.isDartAsyncFuture) {
      returnType = returnType.typeArguments.first;
    }
    if (returnValue == null) {
      _checkAssignment(null,
          source: _nullType, destination: returnType, hard: false);
    } else {
      _handleAssignment(returnValue, destinationType: returnType);
    }

    _flowAnalysis.handleExit();
    // Later statements no longer post-dominate the declarations because we
    // exited (or, in parent scopes, conditionally exited).
    // TODO(mfairhurst): don't clear post-dominators beyond the current function.
    _postDominatedLocals.clearEachScope();

    return null;
  }

  @override
  DecoratedType visitSetOrMapLiteral(SetOrMapLiteral node) {
    var listType = node.staticType as InterfaceType;
    var typeArguments = node.typeArguments?.arguments;
    if (typeArguments == null) {
      // TODO(brianwilkerson) We might want to create fake nodes in the graph to
      //  represent the type arguments so that we can still create edges from
      //  the elements to them.
      // TODO(brianwilkerson)
      _unimplemented(node, 'Set or map literal with no type arguments');
    } else if (typeArguments.length == 1) {
      var elementType =
          _variables.decoratedTypeAnnotation(_source, typeArguments[0]);
      for (var element in node.elements) {
        if (element is Expression) {
          _handleAssignment(element, destinationType: elementType);
        } else {
          // Handle spread and control flow elements.
          element.accept(this);
          // TODO(brianwilkerson)
          _unimplemented(node, 'Spread or control flow element');
        }
      }
      return DecoratedType(listType, _graph.never,
          typeArguments: [elementType]);
    } else if (typeArguments.length == 2) {
      var keyType =
          _variables.decoratedTypeAnnotation(_source, typeArguments[0]);
      var valueType =
          _variables.decoratedTypeAnnotation(_source, typeArguments[1]);
      for (var element in node.elements) {
        if (element is MapLiteralEntry) {
          _handleAssignment(element.key, destinationType: keyType);
          _handleAssignment(element.value, destinationType: valueType);
        } else {
          // Handle spread and control flow elements.
          element.accept(this);
          // TODO(brianwilkerson)
          _unimplemented(node, 'Spread or control flow element');
        }
      }
      return DecoratedType(listType, _graph.never,
          typeArguments: [keyType, valueType]);
    } else {
      // TODO(brianwilkerson)
      _unimplemented(
          node, 'Set or map literal with more than two type arguments');
    }
  }

  @override
  DecoratedType visitSimpleIdentifier(SimpleIdentifier node) {
    var staticElement = node.staticElement;
    if (staticElement is VariableElement) {
      if (!node.inDeclarationContext()) {
        var promotedType = _flowAnalysis.promotedType(staticElement);
        if (promotedType != null) return promotedType;
      }
      return getOrComputeElementType(staticElement);
    } else if (staticElement is FunctionElement ||
        staticElement is MethodElement) {
      return getOrComputeElementType(staticElement);
    } else if (staticElement is PropertyAccessorElement) {
      var elementType = getOrComputeElementType(staticElement);
      return staticElement.isGetter
          ? elementType.returnType
          : elementType.positionalParameters[0];
    } else if (staticElement is ClassElement) {
      return _nonNullableTypeType;
    } else {
      // TODO(paulberry)
      _unimplemented(node,
          'Simple identifier with a static element of type ${staticElement.runtimeType}');
    }
  }

  @override
  DecoratedType visitStringLiteral(StringLiteral node) {
    node.visitChildren(this);
    return DecoratedType(node.staticType, _graph.never);
  }

  @override
  DecoratedType visitSuperExpression(SuperExpression node) {
    return DecoratedType(node.staticType, _graph.never);
  }

  @override
  DecoratedType visitSymbolLiteral(SymbolLiteral node) {
    return DecoratedType(node.staticType, _graph.never);
  }

  @override
  DecoratedType visitThisExpression(ThisExpression node) {
    return DecoratedType(node.staticType, _graph.never);
  }

  @override
  DecoratedType visitThrowExpression(ThrowExpression node) {
    node.expression.accept(this);
    // TODO(paulberry): do we need to check the expression type?  I think not.
    return DecoratedType(node.staticType, _graph.never);
  }

  @override
  DecoratedType visitTopLevelVariableDeclaration(
      TopLevelVariableDeclaration node) {
    node.metadata.accept(this);
    _createFlowAnalysis(null, null);
    try {
      node.variables.accept(this);
    } finally {
      _flowAnalysis.finish();
      _flowAnalysis = null;
    }
    return null;
  }

  @override
  DecoratedType visitTypeName(TypeName typeName) {
    var typeArguments = typeName.typeArguments?.arguments;
    var element = typeName.name.staticElement;
    if (element is TypeParameterizedElement) {
      if (typeArguments == null) {
        var instantiatedType =
            _variables.decoratedTypeAnnotation(_source, typeName);
        if (instantiatedType == null) {
          throw new StateError('No type annotation for type name '
              '${typeName.toSource()}, offset=${typeName.offset}');
        }
        var origin = InstantiateToBoundsOrigin(_source, typeName.offset);
        for (int i = 0; i < instantiatedType.typeArguments.length; i++) {
          _unionDecoratedTypes(
              instantiatedType.typeArguments[i],
              _variables.decoratedTypeParameterBound(element.typeParameters[i]),
              origin);
        }
      } else {
        for (int i = 0; i < typeArguments.length; i++) {
          DecoratedType bound;
          bound =
              _variables.decoratedTypeParameterBound(element.typeParameters[i]);
          assert(bound != null);
          var argumentType =
              _variables.decoratedTypeAnnotation(_source, typeArguments[i]);
          if (argumentType == null) {
            _unimplemented(typeName,
                'No decorated type for type argument ${typeArguments[i]} ($i)');
          }
          _checkAssignment(null,
              source: argumentType, destination: bound, hard: true);
        }
      }
    }
    return _nonNullableTypeType;
  }

  @override
  DecoratedType visitVariableDeclarationList(VariableDeclarationList node) {
    node.metadata.accept(this);
    var typeAnnotation = node.type;
    for (var variable in node.variables) {
      variable.metadata.accept(this);
      var initializer = variable.initializer;
      _flowAnalysis.add(variable.declaredElement,
          assigned: initializer != null);
      if (initializer != null) {
        var destinationType = getOrComputeElementType(variable.declaredElement);
        if (typeAnnotation == null) {
          var initializerType = initializer.accept(this);
          if (initializerType == null) {
            throw StateError('No type computed for ${initializer.runtimeType} '
                '(${initializer.toSource()}) offset=${initializer.offset}');
          }
          _unionDecoratedTypes(initializerType, destinationType,
              InitializerInferenceOrigin(_source, variable.name.offset));
        } else {
          _handleAssignment(initializer, destinationType: destinationType);
        }
      }
    }

    // Track post-dominators, except we cannot make hard edges to multi
    // declarations. Consider:
    //
    // int? x = null, y = 0;
    // y.toDouble();
    //
    // We cannot make a hard edge from y to never in this case.
    if (node.variables.length == 1) {
      _postDominatedLocals.add(node.variables.single.declaredElement);
    }

    return null;
  }

  @override
  DecoratedType visitWhileStatement(WhileStatement node) {
    // Note: we do not create guards. A null check here is *very* unlikely to be
    // unnecessary after analysis.
    _handleAssignment(node.condition, destinationType: _notNullType);
    _postDominatedLocals.doScoped(action: () => node.body.accept(this));
    return null;
  }

  /// Double checks that [name] is not the name of a method or getter declared
  /// on [Object].
  ///
  /// TODO(paulberry): get rid of this method and put the correct logic into the
  /// call sites.
  void _checkNonObjectMember(String name) {
    assert(name != 'toString');
    assert(name != 'hashCode');
    assert(name != 'noSuchMethod');
    assert(name != 'runtimeType');
  }

  @override
  void _connect(
      NullabilityNode source, NullabilityNode destination, EdgeOrigin origin,
      {bool hard = false}) {
    var edge = _graph.connect(source, destination, origin,
        hard: hard, guards: _guards);
    if (origin is ExpressionChecks) {
      origin.edges.add(edge);
    }
  }

  void _createFlowAnalysis(FunctionBody node, FormalParameterList parameters) {
    assert(_flowAnalysis == null);
    _flowAnalysis =
        FlowAnalysis<Statement, Expression, VariableElement, DecoratedType>(
            const AnalyzerNodeOperations(),
            DecoratedTypeOperations(_typeSystem, _variables, _graph),
            AnalyzerFunctionBodyAccess(node));
    if (parameters != null) {
      for (var parameter in parameters.parameters) {
        _flowAnalysis.add(parameter.declaredElement, assigned: true);
      }
    }
  }

  DecoratedType _decorateUpperOrLowerBound(AstNode astNode, DartType type,
      DecoratedType left, DecoratedType right, bool isLUB,
      {NullabilityNode node}) {
    if (type.isDynamic || type.isVoid) {
      if (type.isDynamic) {
        _unimplemented(astNode, 'LUB/GLB with dynamic');
      }
      return DecoratedType(type, _graph.always);
    }
    node ??= isLUB
        ? NullabilityNode.forLUB(left.node, right.node)
        : _nullabilityNodeForGLB(astNode, left.node, right.node);
    if (type is InterfaceType) {
      if (type.typeArguments.isEmpty) {
        return DecoratedType(type, node);
      } else {
        var leftType = left.type;
        var rightType = right.type;
        if (leftType is InterfaceType && rightType is InterfaceType) {
          if (leftType.element != type.element ||
              rightType.element != type.element) {
            _unimplemented(astNode, 'LUB/GLB with substitution');
          }
          List<DecoratedType> newTypeArguments = [];
          for (int i = 0; i < type.typeArguments.length; i++) {
            newTypeArguments.add(_decorateUpperOrLowerBound(
                astNode,
                type.typeArguments[i],
                left.typeArguments[i],
                right.typeArguments[i],
                isLUB));
          }
          return DecoratedType(type, node, typeArguments: newTypeArguments);
        } else {
          _unimplemented(
              astNode,
              'LUB/GLB with unexpected types: ${leftType.runtimeType}/'
              '${rightType.runtimeType}');
        }
      }
    } else if (type is FunctionType) {
      var leftType = left.type;
      var rightType = right.type;
      if (leftType is FunctionType && rightType is FunctionType) {
        var returnType = _decorateUpperOrLowerBound(
            astNode, type.returnType, left.returnType, right.returnType, isLUB);
        List<DecoratedType> positionalParameters = [];
        Map<String, DecoratedType> namedParameters = {};
        int positionalParameterCount = 0;
        for (var parameter in type.parameters) {
          DecoratedType leftParameterType;
          DecoratedType rightParameterType;
          if (parameter.isNamed) {
            leftParameterType = left.namedParameters[parameter.name];
            rightParameterType = right.namedParameters[parameter.name];
          } else {
            leftParameterType =
                left.positionalParameters[positionalParameterCount];
            rightParameterType =
                right.positionalParameters[positionalParameterCount];
            positionalParameterCount++;
          }
          var decoratedParameterType = _decorateUpperOrLowerBound(astNode,
              parameter.type, leftParameterType, rightParameterType, !isLUB);
          if (parameter.isNamed) {
            namedParameters[parameter.name] = decoratedParameterType;
          } else {
            positionalParameters.add(decoratedParameterType);
          }
        }
        return DecoratedType(type, node,
            returnType: returnType,
            positionalParameters: positionalParameters,
            namedParameters: namedParameters);
      } else {
        _unimplemented(
            astNode,
            'LUB/GLB with unexpected types: ${leftType.runtimeType}/'
            '${rightType.runtimeType}');
      }
    } else if (type is TypeParameterType) {
      _unimplemented(astNode, 'LUB/GLB with type parameter types');
    }
    _unimplemented(astNode, '_decorateUpperOrLowerBound');
  }

  DecoratedType _fixNumericTypes(
      DecoratedType decoratedType, DartType undecoratedType) {
    if (decoratedType.type.isDartCoreNum && undecoratedType.isDartCoreInt) {
      // In a few cases the type computed by normal method lookup is `num`,
      // but special rules kick in to cause the type to be `int` instead.  If
      // that is the case, we need to fix up the decorated type.
      return DecoratedType(undecoratedType, decoratedType.node);
    } else {
      return decoratedType;
    }
  }

  @override
  DecoratedType _getTypeParameterTypeBound(DecoratedType type) {
    // TODO(paulberry): once we've wired up flow analysis, return promoted
    // bounds if applicable.
    return _variables
        .decoratedTypeParameterBound((type.type as TypeParameterType).element);
  }

  /// Creates the necessary constraint(s) for an assignment of the given
  /// [expression] to a destination whose type is [destinationType].
  ///
  /// Optionally, the caller my supply a [destinationExpression] instead of
  /// [destinationType].  In this case, then the type comes from visiting the
  /// destination expression.  If the destination expression refers to a local
  /// variable, we mark it as assigned in flow analysis at the proper time.
  DecoratedType _handleAssignment(Expression expression,
      {DecoratedType destinationType,
      Expression destinationExpression,
      bool canInsertChecks = true}) {
    assert(
        (destinationExpression == null) != (destinationType == null),
        'Either destinationExpression or destinationType should be supplied, '
        'but not both');
    VariableElement destinationLocalVariable;
    if (destinationType == null) {
      if (destinationExpression is SimpleIdentifier) {
        var element = destinationExpression.staticElement;
        if (element is VariableElement) {
          destinationLocalVariable = element;
        }
      }
      if (destinationLocalVariable != null) {
        destinationType = getOrComputeElementType(destinationLocalVariable);
      } else {
        destinationType = destinationExpression.accept(this);
      }
    }
    var sourceType = expression.accept(this);
    if (sourceType == null) {
      throw StateError('No type computed for ${expression.runtimeType} '
          '(${expression.toSource()}) offset=${expression.offset}');
    }
    ExpressionChecks expressionChecks;
    if (canInsertChecks) {
      expressionChecks = ExpressionChecks(expression.end);
      _variables.recordExpressionChecks(_source, expression, expressionChecks);
    }
    _checkAssignment(expressionChecks,
        source: sourceType,
        destination: destinationType,
        hard: _postDominatedLocals.isReferenceInScope(expression));
    if (destinationLocalVariable != null) {
      _flowAnalysis.write(destinationLocalVariable);
    }
    return sourceType;
  }

  DecoratedType _handleCollectionElement(CollectionElement element) {
    if (element is Expression) {
      assert(_currentLiteralType != null);
      return _handleAssignment(element, destinationType: _currentLiteralType);
    } else {
      return element.accept(this);
    }
  }

  void _handleConstructorRedirection(
      FormalParameterList parameters, ConstructorName redirectedConstructor) {
    var callee = redirectedConstructor.staticElement;
    if (callee is ConstructorMember) {
      callee = (callee as ConstructorMember).baseElement;
    }
    var redirectedClass = callee.enclosingElement;
    var calleeType = _variables.decoratedElementType(callee);
    _handleInvocationArguments(
        redirectedConstructor,
        parameters.parameters,
        redirectedConstructor.type.typeArguments,
        calleeType,
        redirectedClass.typeParameters);
  }

  void _handleExecutableDeclaration(
      AstNode node,
      ExecutableElement declaredElement,
      NodeList<Annotation> metadata,
      TypeAnnotation returnType,
      FormalParameterList parameters,
      NodeList<ConstructorInitializer> initializers,
      FunctionBody body,
      ConstructorName redirectedConstructor) {
    assert(_currentFunctionType == null);
    metadata.accept(this);
    returnType?.accept(this);
    parameters?.accept(this);
    _currentFunctionType = _variables.decoratedElementType(declaredElement);
    _createFlowAnalysis(body, parameters);
    // Push a scope of post-dominated declarations on the stack.
    _postDominatedLocals.pushScope(elements: declaredElement.parameters);
    try {
      initializers?.accept(this);
      body.accept(this);
      if (redirectedConstructor != null) {
        _handleConstructorRedirection(parameters, redirectedConstructor);
      }
      if (declaredElement is! ConstructorElement) {
        var classElement = declaredElement.enclosingElement as ClassElement;
        var origin = InheritanceOrigin(_source, node.offset);
        for (var overriddenElement in _inheritanceManager.getOverridden(
                classElement.type,
                Name(classElement.library.source.uri, declaredElement.name)) ??
            const <ExecutableElement>[]) {
          if (overriddenElement is ExecutableMember) {
            var member = overriddenElement as ExecutableMember;
            overriddenElement = member.baseElement;
          }
          var overriddenClass =
              overriddenElement.enclosingElement as ClassElement;
          var decoratedOverriddenFunctionType =
              _variables.decoratedElementType(overriddenElement);
          var decoratedSupertype = _decoratedClassHierarchy
              .getDecoratedSupertype(classElement, overriddenClass);
          var substitution = decoratedSupertype.asSubstitution;
          var overriddenFunctionType =
              decoratedOverriddenFunctionType.substitute(substitution);
          if (returnType == null) {
            _unionDecoratedTypes(_currentFunctionType.returnType,
                overriddenFunctionType.returnType, origin);
          } else {
            _checkAssignment(origin,
                source: _currentFunctionType.returnType,
                destination: overriddenFunctionType.returnType,
                hard: true);
          }
          if (parameters != null) {
            int positionalParameterCount = 0;
            for (var parameter in parameters.parameters) {
              NormalFormalParameter normalParameter;
              if (parameter is NormalFormalParameter) {
                normalParameter = parameter;
              } else {
                normalParameter =
                    (parameter as DefaultFormalParameter).parameter;
              }
              DecoratedType currentParameterType;
              DecoratedType overriddenParameterType;
              if (parameter.isNamed) {
                var name = normalParameter.identifier.name;
                currentParameterType =
                    _currentFunctionType.namedParameters[name];
                overriddenParameterType =
                    overriddenFunctionType.namedParameters[name];
              } else {
                if (positionalParameterCount <
                    _currentFunctionType.positionalParameters.length) {
                  currentParameterType = _currentFunctionType
                      .positionalParameters[positionalParameterCount];
                }
                if (positionalParameterCount <
                    overriddenFunctionType.positionalParameters.length) {
                  overriddenParameterType = overriddenFunctionType
                      .positionalParameters[positionalParameterCount];
                }
                positionalParameterCount++;
              }
              if (overriddenParameterType != null) {
                if (_isUntypedParameter(normalParameter)) {
                  _unionDecoratedTypes(
                      overriddenParameterType, currentParameterType, origin);
                } else {
                  _checkAssignment(origin,
                      source: overriddenParameterType,
                      destination: currentParameterType,
                      hard: true);
                }
              }
            }
          }
        }
      }
    } finally {
      _flowAnalysis.finish();
      _flowAnalysis = null;
      _currentFunctionType = null;
      _postDominatedLocals.popScope();
    }
  }

  /// Creates the necessary constraint(s) for an [argumentList] when invoking an
  /// executable element whose type is [calleeType].
  ///
  /// Returns the decorated return type of the invocation, after any necessary
  /// substitutions.
  DecoratedType _handleInvocationArguments(
      AstNode node,
      Iterable<AstNode> arguments,
      TypeArgumentList typeArguments,
      DecoratedType calleeType,
      List<TypeParameterElement> constructorTypeParameters) {
    var typeFormals = constructorTypeParameters ?? calleeType.typeFormals;
    if (typeFormals.isNotEmpty) {
      if (typeArguments != null) {
        var argumentTypes = typeArguments.arguments
            .map((t) => _variables.decoratedTypeAnnotation(_source, t))
            .toList();
        if (constructorTypeParameters != null) {
          calleeType = calleeType.substitute(
              Map<TypeParameterElement, DecoratedType>.fromIterables(
                  constructorTypeParameters, argumentTypes));
        } else {
          calleeType = calleeType.instantiate(argumentTypes);
        }
      } else {
        _unimplemented(node, 'Inferred type parameters in invocation');
      }
    }
    int i = 0;
    var suppliedNamedParameters = Set<String>();
    for (var argument in arguments) {
      String name;
      Expression expression;
      if (argument is NamedExpression) {
        name = argument.name.label.name;
        expression = argument.expression;
      } else if (argument is FormalParameter) {
        if (argument.isNamed) {
          name = argument.identifier.name;
        }
        expression = argument.identifier;
      } else {
        expression = argument as Expression;
      }
      DecoratedType parameterType;
      if (name != null) {
        parameterType = calleeType.namedParameters[name];
        if (parameterType == null) {
          // TODO(paulberry)
          _unimplemented(expression, 'Missing type for named parameter');
        }
        suppliedNamedParameters.add(name);
      } else {
        if (calleeType.positionalParameters.length <= i) {
          // TODO(paulberry)
          _unimplemented(node, 'Missing positional parameter at $i');
        }
        parameterType = calleeType.positionalParameters[i++];
      }
      _handleAssignment(expression, destinationType: parameterType);
    }
    // Any parameters not supplied must be optional.
    for (var entry in calleeType.namedParameters.entries) {
      if (suppliedNamedParameters.contains(entry.key)) continue;
      entry.value.node.recordNamedParameterNotSupplied(_guards, _graph,
          NamedParameterNotSuppliedOrigin(_source, node.offset));
    }
    return calleeType.returnType;
  }

  DecoratedType _handlePropertyAccess(
      Expression node, Expression target, SimpleIdentifier propertyName) {
    DecoratedType targetType;
    bool isConditional = _isConditionalExpression(node);
    if (isConditional) {
      targetType = target.accept(this);
    } else {
      _checkNonObjectMember(propertyName.name); // TODO(paulberry)
      targetType = _handleAssignment(target, destinationType: _notNullType);
    }
    var callee = propertyName.staticElement;
    if (callee == null) {
      // TODO(paulberry)
      _unimplemented(node, 'Unresolved property access');
    }
    var calleeType = getOrComputeElementType(callee, targetType: targetType);
    // TODO(paulberry): substitute if necessary
    if (propertyName.inSetterContext()) {
      if (isConditional) {
        _conditionalNodes[node] = targetType.node;
      }
      return calleeType.positionalParameters[0];
    } else {
      var expressionType = callee is PropertyAccessorElement
          ? calleeType.returnType
          : calleeType;
      if (isConditional) {
        expressionType = expressionType.withNode(
            NullabilityNode.forLUB(targetType.node, expressionType.node));
        _variables.recordDecoratedExpressionType(node, expressionType);
      }
      return expressionType;
    }
  }

  bool _isConditionalExpression(Expression expression) {
    Token token;
    if (expression is MethodInvocation) {
      token = expression.operator;
      if (token == null) return false;
    } else if (expression is PropertyAccess) {
      token = expression.operator;
    } else {
      return false;
    }
    switch (token.type) {
      case TokenType.PERIOD:
      case TokenType.PERIOD_PERIOD:
        return false;
      case TokenType.QUESTION_PERIOD:
        return true;
      default:
        // TODO(paulberry)
        _unimplemented(
            expression, 'Conditional expression with operator ${token.lexeme}');
    }
  }

  bool _isUntypedParameter(NormalFormalParameter parameter) {
    if (parameter is SimpleFormalParameter) {
      return parameter.type == null;
    } else if (parameter is FieldFormalParameter) {
      return parameter.type == null;
    } else {
      return false;
    }
  }

  NullabilityNode _nullabilityNodeForGLB(
      AstNode astNode, NullabilityNode leftNode, NullabilityNode rightNode) {
    var node = NullabilityNode.forGLB();
    var origin = GreatestLowerBoundOrigin(_source, astNode.offset);
    _graph.connect(leftNode, node, origin, guards: [rightNode]);
    _graph.connect(node, leftNode, origin);
    _graph.connect(node, rightNode, origin);
    return node;
  }

  @alwaysThrows
  void _unimplemented(AstNode node, String message) {
    CompilationUnit unit = node.root as CompilationUnit;
    StringBuffer buffer = StringBuffer();
    buffer.write(message);
    buffer.write(' in "');
    buffer.write(node.toSource());
    buffer.write('" on line ');
    buffer.write(unit.lineInfo.getLocation(node.offset).lineNumber);
    buffer.write(' of "');
    buffer.write(unit.declaredElement.source.fullName);
    buffer.write('"');
    throw UnimplementedError(buffer.toString());
  }

  void _unionDecoratedTypeParameters(
      DecoratedType x, DecoratedType y, EdgeOrigin origin) {
    for (int i = 0;
        i < x.positionalParameters.length && i < y.positionalParameters.length;
        i++) {
      _unionDecoratedTypes(
          x.positionalParameters[i], y.positionalParameters[i], origin);
    }
    for (var entry in x.namedParameters.entries) {
      var superParameterType = y.namedParameters[entry.key];
      if (superParameterType != null) {
        _unionDecoratedTypes(entry.value, y.namedParameters[entry.key], origin);
      }
    }
  }

  void _unionDecoratedTypes(
      DecoratedType x, DecoratedType y, EdgeOrigin origin) {
    _graph.union(x.node, y.node, origin);
    _unionDecoratedTypeParameters(x, y, origin);
    for (int i = 0;
        i < x.typeArguments.length && i < y.typeArguments.length;
        i++) {
      _unionDecoratedTypes(x.typeArguments[i], y.typeArguments[i], origin);
    }
    if (x.returnType != null && y.returnType != null) {
      _unionDecoratedTypes(x.returnType, y.returnType, origin);
    }
  }
}

/// Implementation of [_checkAssignment] for [EdgeBuilder].
///
/// This has been moved to its own mixin to allow it to be more easily unit
/// tested.
mixin _AssignmentChecker {
  DecoratedClassHierarchy get _decoratedClassHierarchy;

  NullabilityGraph get _graph;

  TypeSystem get _typeSystem;

  /// Creates the necessary constraint(s) for an assignment from [source] to
  /// [destination].  [origin] should be used as the origin for any edges
  /// created.  [hard] indicates whether a hard edge should be created.
  void _checkAssignment(EdgeOrigin origin,
      {@required DecoratedType source,
      @required DecoratedType destination,
      @required bool hard}) {
    _connect(source.node, destination.node, origin, hard: hard);
    var sourceType = source.type;
    var destinationType = destination.type;
    if (sourceType.isBottom || sourceType.isDartCoreNull) {
      // No further edges need to be created, since all types are trivially
      // supertypes of bottom (and of Null, in the pre-migration world).
    } else if (destinationType.isDynamic || destinationType.isVoid) {
      // No further edges need to be created, since all types are trivially
      // subtypes of dynamic (and of void, since void is treated as equivalent
      // to dynamic for subtyping purposes).
    } else if (sourceType is TypeParameterType) {
      if (destinationType is TypeParameterType) {
        // No further edges need to be created, since type parameter types
        // aren't made up of other types.
      } else {
        // Effectively this is an assignment from the type parameter's bound to
        // the destination type.
        _checkAssignment(origin,
            source: _getTypeParameterTypeBound(source),
            destination: destination,
            hard: false);
        return;
      }
    } else if (destinationType is TypeParameterType) {
      // Effectively this is a downcast assignment from the source type to the
      // type parameter's bound.
      _checkAssignment(origin,
          source: source,
          destination:
              _getTypeParameterTypeBound(destination).withNode(_graph.always),
          hard: false);
    } else if (sourceType is InterfaceType &&
        destinationType is InterfaceType) {
      if (_typeSystem.isSubtypeOf(sourceType, destinationType)) {
        // Ordinary (upcast) assignment.  No cast necessary.
        var rewrittenSource = _decoratedClassHierarchy.asInstanceOf(
            source, destinationType.element);
        assert(rewrittenSource.typeArguments.length ==
            destination.typeArguments.length);
        for (int i = 0; i < rewrittenSource.typeArguments.length; i++) {
          _checkAssignment(origin,
              source: rewrittenSource.typeArguments[i],
              destination: destination.typeArguments[i],
              hard: false);
        }
      } else if (_typeSystem.isSubtypeOf(destinationType, sourceType)) {
        // Implicit downcast assignment.
        // TODO(paulberry): the migration tool should insert a cast.
        var rewrittenDestination = _decoratedClassHierarchy.asInstanceOf(
            destination, sourceType.element);
        assert(rewrittenDestination.typeArguments.length ==
            source.typeArguments.length);
        for (int i = 0; i < rewrittenDestination.typeArguments.length; i++) {
          _checkAssignment(origin,
              source: source.typeArguments[i],
              destination: rewrittenDestination.typeArguments[i],
              hard: false);
        }
      } else {
        // This should never arise for correct code; if it does arise, recover
        // from the error by just not creating any additional edges.
      }
    } else if (sourceType is FunctionType && destinationType is FunctionType) {
      _checkAssignment(origin,
          source: source.returnType,
          destination: destination.returnType,
          hard: false);
      if (source.typeArguments.isNotEmpty ||
          destination.typeArguments.isNotEmpty) {
        throw UnimplementedError('TODO(paulberry)');
      }
      for (int i = 0;
          i < source.positionalParameters.length &&
              i < destination.positionalParameters.length;
          i++) {
        // Note: source and destination are swapped due to contravariance.
        _checkAssignment(origin,
            source: destination.positionalParameters[i],
            destination: source.positionalParameters[i],
            hard: false);
      }
      for (var entry in destination.namedParameters.entries) {
        // Note: source and destination are swapped due to contravariance.
        _checkAssignment(origin,
            source: entry.value,
            destination: source.namedParameters[entry.key],
            hard: false);
      }
    } else if (destinationType.isDynamic || sourceType.isDynamic) {
      // ok; nothing further to do.
    } else {
      throw '$destination <= $source'; // TODO(paulberry)
    }
  }

  void _connect(
      NullabilityNode source, NullabilityNode destination, EdgeOrigin origin,
      {bool hard = false});

  /// Given a [type] representing a type parameter, retrieves the type's bound.
  DecoratedType _getTypeParameterTypeBound(DecoratedType type);
}

/// Information about a binary expression whose boolean value could possibly
/// affect nullability analysis.
class _ConditionInfo {
  /// The [expression] of interest.
  final Expression condition;

  /// Indicates whether [condition] is pure (free from side effects).
  ///
  /// For example, a condition like `x == null` is pure (assuming `x` is a local
  /// variable or static variable), because evaluating it has no user-visible
  /// effect other than returning a boolean value.
  final bool isPure;

  /// Indicates whether the intents postdominate the intent node declarations.
  final bool postDominatingIntent;

  /// If not `null`, the [NullabilityNode] that would need to be nullable in
  /// order for [condition] to evaluate to `true`.
  final NullabilityNode trueGuard;

  /// If not `null`, the [NullabilityNode] that would need to be nullable in
  /// order for [condition] to evaluate to `false`.
  final NullabilityNode falseGuard;

  /// If not `null`, the [NullabilityNode] that should be asserted to have
  /// non-null intent if [condition] is asserted to be `true`.
  final NullabilityNode trueDemonstratesNonNullIntent;

  /// If not `null`, the [NullabilityNode] that should be asserted to have
  /// non-null intent if [condition] is asserted to be `false`.
  final NullabilityNode falseDemonstratesNonNullIntent;

  _ConditionInfo(this.condition,
      {@required this.isPure,
      this.postDominatingIntent,
      this.trueGuard,
      this.falseGuard,
      this.trueDemonstratesNonNullIntent,
      this.falseDemonstratesNonNullIntent});

  /// Returns a new [_ConditionInfo] describing the boolean "not" of `this`.
  _ConditionInfo not(Expression condition) => _ConditionInfo(condition,
      isPure: isPure,
      postDominatingIntent: postDominatingIntent,
      trueGuard: falseGuard,
      falseGuard: trueGuard,
      trueDemonstratesNonNullIntent: falseDemonstratesNonNullIntent,
      falseDemonstratesNonNullIntent: trueDemonstratesNonNullIntent);
}

/// A [ScopedSet] specific to the [Element]s of locals/parameters.
///
/// Contains helpers for dealing with expressions as if they were elements.
class _ScopedLocalSet extends ScopedSet<Element> {
  bool isReferenceInScope(Expression expression) {
    expression = expression.unParenthesized;
    if (expression is SimpleIdentifier) {
      var element = expression.staticElement;
      return isInScope(element);
    }
    return false;
  }

  void removeReferenceFromAllScopes(Expression expression) {
    expression = expression.unParenthesized;
    if (expression is SimpleIdentifier) {
      var element = expression.staticElement;
      removeFromAllScopes(element);
    }
  }
}<|MERGE_RESOLUTION|>--- conflicted
+++ resolved
@@ -257,18 +257,10 @@
       _unimplemented(node, 'Assignment with operator ${node.operator.lexeme}');
     }
     _postDominatedLocals.removeReferenceFromAllScopes(node.leftHandSide);
-<<<<<<< HEAD
-    var conditionalNode = _lastConditionalNode;
-    _lastConditionalNode = null;
     var expressionType = _handleAssignment(node.rightHandSide,
         destinationExpression: node.leftHandSide);
-    if (_isConditionalExpression(node.leftHandSide)) {
-=======
-    var leftType = node.leftHandSide.accept(this);
-    var expressionType = _handleAssignment(node.rightHandSide, leftType);
     var conditionalNode = _conditionalNodes[node.leftHandSide];
     if (conditionalNode != null) {
->>>>>>> 2cadcfd7
       expressionType = expressionType.withNode(
           NullabilityNode.forLUB(conditionalNode, expressionType.node));
       _variables.recordDecoratedExpressionType(node, expressionType);
