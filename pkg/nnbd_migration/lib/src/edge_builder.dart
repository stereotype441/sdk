--- conflicted
+++ resolved
@@ -1190,11 +1190,7 @@
     }
   }
 
-<<<<<<< HEAD
-  _createFlowAnalysis(FunctionBody node, FormalParameterList parameters) {
-=======
-  void _createFlowAnalysis(FunctionBody node) {
->>>>>>> 14e6a01d
+  void _createFlowAnalysis(FunctionBody node, FormalParameterList parameters) {
     assert(_flowAnalysis == null);
     _flowAnalysis =
         FlowAnalysis<Statement, Expression, VariableElement, DecoratedType>(
