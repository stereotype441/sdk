// Copyright (c) 2019, the Dart project authors. Please see the AUTHORS file
// for details. All rights reserved. Use of this source code is governed by a
// BSD-style license that can be found in the LICENSE file.

import 'package:analyzer/dart/ast/ast.dart';
import 'package:analyzer/dart/ast/token.dart';
import 'package:analyzer/dart/ast/visitor.dart';
import 'package:analyzer/dart/element/element.dart';
import 'package:analyzer/dart/element/type.dart';
import 'package:analyzer/src/dart/element/handle.dart';
import 'package:analyzer/src/dart/element/inheritance_manager3.dart';
import 'package:analyzer/src/dart/element/member.dart';
import 'package:analyzer/src/dart/element/type.dart';
import 'package:analyzer/src/dart/resolver/flow_analysis_visitor.dart';
import 'package:analyzer/src/generated/resolver.dart';
import 'package:analyzer/src/generated/source.dart';
import 'package:front_end/src/fasta/flow_analysis/flow_analysis.dart';
import 'package:meta/meta.dart';
import 'package:nnbd_migration/instrumentation.dart';
import 'package:nnbd_migration/nnbd_migration.dart';
import 'package:nnbd_migration/src/conditional_discard.dart';
import 'package:nnbd_migration/src/decorated_class_hierarchy.dart';
import 'package:nnbd_migration/src/decorated_type.dart';
import 'package:nnbd_migration/src/edge_origin.dart';
import 'package:nnbd_migration/src/expression_checks.dart';
import 'package:nnbd_migration/src/node_builder.dart';
import 'package:nnbd_migration/src/nullability_node.dart';
import 'package:nnbd_migration/src/utilities/annotation_tracker.dart';
import 'package:nnbd_migration/src/utilities/permissive_mode.dart';
import 'package:nnbd_migration/src/utilities/scoped_set.dart';

import 'decorated_type_operations.dart';

/// Test class mixing in _AssignmentChecker, to allow [checkAssignment] to be
/// more easily unit tested.
@visibleForTesting
class AssignmentCheckerForTesting extends Object with _AssignmentChecker {
  @override
  final TypeSystem _typeSystem;

  @override
  final TypeProvider _typeProvider;

  final NullabilityGraph _graph;

  /// Tests should fill in this map with the bounds of any type parameters being
  /// tested.
  final Map<TypeParameterElement, DecoratedType> bounds = {};

  @override
  final DecoratedClassHierarchy _decoratedClassHierarchy;

  AssignmentCheckerForTesting(this._typeSystem, this._typeProvider, this._graph,
      this._decoratedClassHierarchy);

  void checkAssignment(EdgeOrigin origin,
      {@required DecoratedType source,
      @required DecoratedType destination,
      @required bool hard}) {
    super._checkAssignment(origin,
        source: source, destination: destination, hard: hard);
  }

  @override
  void _connect(
      NullabilityNode source, NullabilityNode destination, EdgeOrigin origin,
      {bool hard = false}) {
    _graph.connect(source, destination, origin, hard: hard);
  }

  @override
  DecoratedType _getTypeParameterTypeBound(DecoratedType type) {
    return bounds[(type.type as TypeParameterType).element] ??
        (throw StateError('Unknown bound for $type'));
  }
}

/// Visitor that builds nullability graph edges by examining code to be
/// migrated.
///
/// The return type of each `visit...` method is a [DecoratedType] indicating
/// the static type of the visited expression, along with the constraint
/// variables that will determine its nullability.  For `visit...` methods that
/// don't visit expressions, `null` will be returned.
class EdgeBuilder extends GeneralizingAstVisitor<DecoratedType>
    with
        _AssignmentChecker,
        PermissiveModeVisitor<DecoratedType>,
        AnnotationTracker<DecoratedType> {
  final TypeSystem _typeSystem;

  final InheritanceManager3 _inheritanceManager;

  /// The repository of constraint variables and decorated types (from a
  /// previous pass over the source code).
  final VariableRepository _variables;

  final NullabilityMigrationListener /*?*/ listener;

  final NullabilityMigrationInstrumentation /*?*/ instrumentation;

  final NullabilityGraph _graph;

  TypeProvider _typeProvider;

  @override
  final Source source;

  @override
  final DecoratedClassHierarchy _decoratedClassHierarchy;

  /// If we are visiting a function body or initializer, instance of flow
  /// analysis.  Otherwise `null`.
  FlowAnalysis<Statement, Expression, PromotableElement, DecoratedType>
      _flowAnalysis;

  /// If we are visiting a function body or initializer, assigned variable
  /// information  used in flow analysis.  Otherwise `null`.
  AssignedVariables<AstNode, PromotableElement> _assignedVariables;

  /// For convenience, a [DecoratedType] representing non-nullable `Object`.
  final DecoratedType _notNullType;

  /// For convenience, a [DecoratedType] representing non-nullable `bool`.
  final DecoratedType _nonNullableBoolType;

  /// For convenience, a [DecoratedType] representing non-nullable `Type`.
  final DecoratedType _nonNullableTypeType;

  /// For convenience, a [DecoratedType] representing `Null`.
  final DecoratedType _nullType;

  /// For convenience, a [DecoratedType] representing `dynamic`.
  final DecoratedType _dynamicType;

  /// The [DecoratedType] of the innermost function or method being visited, or
  /// `null` if the visitor is not inside any function or method.
  ///
  /// This is needed to construct the appropriate nullability constraints for
  /// return statements.
  DecoratedType _currentFunctionType;

  /// The [DecoratedType] of the innermost list or set literal being visited, or
  /// `null` if the visitor is not inside any list or set.
  ///
  /// This is needed to construct the appropriate nullability constraints for
  /// ui as code elements.
  DecoratedType _currentLiteralElementType;

  /// The key [DecoratedType] of the innermost map literal being visited, or
  /// `null` if the visitor is not inside any map.
  ///
  /// This is needed to construct the appropriate nullability constraints for
  /// ui as code elements.
  DecoratedType _currentMapKeyType;

  /// The value [DecoratedType] of the innermost map literal being visited, or
  /// `null` if the visitor is not inside any map.
  ///
  /// This is needed to construct the appropriate nullability constraints for
  /// ui as code elements.
  DecoratedType _currentMapValueType;

  /// Information about the most recently visited binary expression whose
  /// boolean value could possibly affect nullability analysis.
  _ConditionInfo _conditionInfo;

  /// The set of nullability nodes that would have to be `nullable` for the code
  /// currently being visited to be reachable.
  ///
  /// Guard variables are attached to the left hand side of any generated
  /// constraints, so that constraints do not take effect if they come from
  /// code that can be proven unreachable by the migration tool.
  final _guards = <NullabilityNode>[];

  /// The scope of locals (parameters, variables) that are post-dominated by the
  /// current node as we walk the AST. We use a [_ScopedLocalSet] so that outer
  /// scopes may track their post-dominators separately from inner scopes.
  ///
  /// Note that this is not guaranteed to be complete. It is used to make hard
  /// edges on a best-effort basis.
  final _postDominatedLocals = _ScopedLocalSet();

  /// Map whose keys are expressions of the form `a?.b` on the LHS of
  /// assignments, and whose values are the nullability nodes corresponding to
  /// the expression preceding `?.`.  These are needed in order to properly
  /// analyze expressions like `a?.b += c`, since the type of the compound
  /// assignment is nullable if the type of the expression preceding `?.` is
  /// nullable.
  final Map<Expression, NullabilityNode> _conditionalNodes = {};

  List<String> _objectGetNames;

  EdgeBuilder(this._typeProvider, this._typeSystem, this._variables,
      this._graph, this.source, this.listener,
      {this.instrumentation})
      : _decoratedClassHierarchy = DecoratedClassHierarchy(_variables, _graph),
        _inheritanceManager = InheritanceManager3(_typeSystem),
        _notNullType = DecoratedType(_typeProvider.objectType, _graph.never),
        _nonNullableBoolType =
            DecoratedType(_typeProvider.boolType, _graph.never),
        _nonNullableTypeType =
            DecoratedType(_typeProvider.typeType, _graph.never),
        _nullType = DecoratedType(_typeProvider.nullType, _graph.always),
        _dynamicType = DecoratedType(_typeProvider.dynamicType, _graph.always);

  /// Gets the decorated type of [element] from [_variables], performing any
  /// necessary substitutions.
  DecoratedType getOrComputeElementType(Element element,
      {DecoratedType targetType}) {
    Map<TypeParameterElement, DecoratedType> substitution;
    Element baseElement = element is Member ? element.baseElement : element;
    if (targetType != null) {
      var classElement = baseElement.enclosingElement as ClassElement;
      if (classElement.typeParameters.isNotEmpty) {
        substitution = _decoratedClassHierarchy
            .asInstanceOf(targetType, classElement)
            .asSubstitution;
      }
    }
    DecoratedType decoratedBaseType;
    if (baseElement is PropertyAccessorElement &&
        baseElement.isSynthetic &&
        !baseElement.variable.isSynthetic) {
      var variable = baseElement.variable;
      var decoratedElementType = _variables.decoratedElementType(variable);
      if (baseElement.isGetter) {
        decoratedBaseType = DecoratedType(baseElement.type, _graph.never,
            returnType: decoratedElementType);
      } else {
        assert(baseElement.isSetter);
        decoratedBaseType = DecoratedType(baseElement.type, _graph.never,
            positionalParameters: [decoratedElementType],
            returnType: DecoratedType(VoidTypeImpl.instance, _graph.always));
      }
    } else {
      decoratedBaseType = _variables.decoratedElementType(baseElement);
    }
    if (substitution != null) {
      DartType elementType;
      if (element is MethodElement) {
        elementType = element.type;
      } else if (element is ConstructorElement) {
        elementType = element.type;
      } else if (element is PropertyAccessorMember) {
        elementType = element.type;
      } else {
        throw element.runtimeType; // TODO(paulberry)
      }
      return decoratedBaseType.substitute(substitution, elementType);
    } else {
      return decoratedBaseType;
    }
  }

  @override
  DecoratedType visitAsExpression(AsExpression node) {
    final typeNode = _variables.decoratedTypeAnnotation(source, node.type);
    _handleAssignment(node.expression, destinationType: typeNode);
    return typeNode;
  }

  @override
  DecoratedType visitAssertInitializer(AssertInitializer node) {
    _checkExpressionNotNull(node.condition);
    if (identical(_conditionInfo?.condition, node.condition)) {
      var intentNode = _conditionInfo.trueDemonstratesNonNullIntent;
      if (intentNode != null && _conditionInfo.postDominatingIntent) {
        _graph.connect(_conditionInfo.trueDemonstratesNonNullIntent,
            _graph.never, NonNullAssertionOrigin(source, node),
            hard: true);
      }
    }
    node.message?.accept(this);
    return null;
  }

  @override
  DecoratedType visitAssertStatement(AssertStatement node) {
    _checkExpressionNotNull(node.condition);
    if (identical(_conditionInfo?.condition, node.condition)) {
      var intentNode = _conditionInfo.trueDemonstratesNonNullIntent;
      if (intentNode != null && _conditionInfo.postDominatingIntent) {
        _graph.connect(_conditionInfo.trueDemonstratesNonNullIntent,
            _graph.never, NonNullAssertionOrigin(source, node),
            hard: true);
      }
    }
    node.message?.accept(this);
    return null;
  }

  @override
  DecoratedType visitAssignmentExpression(AssignmentExpression node) {
    bool isQuestionAssign = false;
    bool isCompound = false;
    if (node.operator.type == TokenType.QUESTION_QUESTION_EQ) {
      isQuestionAssign = true;
    } else if (node.operator.type != TokenType.EQ) {
      isCompound = true;
    }
    var expressionType = _handleAssignment(node.rightHandSide,
        destinationExpression: node.leftHandSide,
        compoundOperatorInfo: isCompound ? node : null,
        questionAssignNode: isQuestionAssign ? node : null);
    var conditionalNode = _conditionalNodes[node.leftHandSide];
    if (conditionalNode != null) {
      expressionType = expressionType.withNode(
          NullabilityNode.forLUB(conditionalNode, expressionType.node));
      _variables.recordDecoratedExpressionType(node, expressionType);
    }
    return expressionType;
  }

  @override
  DecoratedType visitAwaitExpression(AwaitExpression node) {
    var expressionType = node.expression.accept(this);
    // TODO(paulberry) Handle subclasses of Future.
    if (expressionType.type.isDartAsyncFuture ||
        expressionType.type.isDartAsyncFutureOr) {
      expressionType = expressionType.typeArguments[0];
    }
    return expressionType;
  }

  @override
  DecoratedType visitBinaryExpression(BinaryExpression node) {
    var operatorType = node.operator.type;
    if (operatorType == TokenType.EQ_EQ || operatorType == TokenType.BANG_EQ) {
      assert(node.leftOperand is! NullLiteral); // TODO(paulberry)
      var leftType = node.leftOperand.accept(this);
      node.rightOperand.accept(this);
      if (node.rightOperand is NullLiteral) {
        // TODO(paulberry): only set falseChecksNonNull in unconditional
        // control flow
        bool notEqual = operatorType == TokenType.BANG_EQ;
        bool isPure = false;
        var leftOperand = node.leftOperand;
        if (leftOperand is SimpleIdentifier) {
          // TODO(paulberry): figure out what the rules for isPure should be.
          isPure = true;
          var element = leftOperand.staticElement;
          if (element is PromotableElement) {
            _flowAnalysis.conditionEqNull(node, element, notEqual: notEqual);
          }
        }
        var conditionInfo = _ConditionInfo(node,
            isPure: isPure,
            postDominatingIntent:
                _postDominatedLocals.isReferenceInScope(node.leftOperand),
            trueGuard: leftType.node,
            falseDemonstratesNonNullIntent: leftType.node);
        _conditionInfo = notEqual ? conditionInfo.not(node) : conditionInfo;
      }
      return _nonNullableBoolType;
    } else if (operatorType == TokenType.AMPERSAND_AMPERSAND ||
        operatorType == TokenType.BAR_BAR) {
      bool isAnd = operatorType == TokenType.AMPERSAND_AMPERSAND;
      _checkExpressionNotNull(node.leftOperand);
      _flowAnalysis.logicalBinaryOp_rightBegin(node.leftOperand, isAnd: isAnd);
      _postDominatedLocals.doScoped(
          action: () => _checkExpressionNotNull(node.rightOperand));
      _flowAnalysis.logicalBinaryOp_end(node, node.rightOperand, isAnd: isAnd);
      return _nonNullableBoolType;
    } else if (operatorType == TokenType.QUESTION_QUESTION) {
      DecoratedType expressionType;
      var leftType = node.leftOperand.accept(this);
      _flowAnalysis.ifNullExpression_rightBegin();
      try {
        _guards.add(leftType.node);
        DecoratedType rightType;
        _postDominatedLocals.doScoped(action: () {
          rightType = node.rightOperand.accept(this);
        });
        var ifNullNode = NullabilityNode.forIfNotNull();
        expressionType = DecoratedType(node.staticType, ifNullNode);
        _connect(
            rightType.node, expressionType.node, IfNullOrigin(source, node));
      } finally {
        _flowAnalysis.ifNullExpression_end();
        _guards.removeLast();
      }
      _variables.recordDecoratedExpressionType(node, expressionType);
      return expressionType;
    } else if (operatorType.isUserDefinableOperator) {
      _checkExpressionNotNull(node.leftOperand);
      var callee = node.staticElement;
      assert(!(callee is ClassMemberElement &&
          (callee.enclosingElement as ClassElement)
              .typeParameters
              .isNotEmpty)); // TODO(paulberry)
      if (callee == null) {
        node.rightOperand.accept(this);
        return _dynamicType;
      } else {
        var calleeType = getOrComputeElementType(callee);
        // TODO(paulberry): substitute if necessary
        assert(calleeType.positionalParameters.length > 0); // TODO(paulberry)
        _handleAssignment(node.rightOperand,
            destinationType: calleeType.positionalParameters[0]);
        return _fixNumericTypes(calleeType.returnType, node.staticType);
      }
    } else {
      // TODO(paulberry)
      node.leftOperand.accept(this);
      node.rightOperand.accept(this);
      _unimplemented(
          node, 'Binary expression with operator ${node.operator.lexeme}');
    }
  }

  @override
  DecoratedType visitBooleanLiteral(BooleanLiteral node) {
    _flowAnalysis.booleanLiteral(node, node.value);
    return DecoratedType(node.staticType, _graph.never);
  }

  @override
  DecoratedType visitBreakStatement(BreakStatement node) {
    _flowAnalysis.handleBreak(FlowAnalysisHelper.getLabelTarget(
        node, node.label?.staticElement as LabelElement));
    // Later statements no longer post-dominate the declarations because we
    // exited (or, in parent scopes, conditionally exited).
    // TODO(mfairhurst): don't clear post-dominators beyond the current loop.
    _postDominatedLocals.clearEachScope();

    return null;
  }

  @override
  DecoratedType visitCascadeExpression(CascadeExpression node) {
    var type = node.target.accept(this);
    node.cascadeSections.accept(this);
    return type;
  }

  @override
  DecoratedType visitCatchClause(CatchClause node) {
    _flowAnalysis.tryCatchStatement_catchBegin();
    node.exceptionType?.accept(this);
    for (var identifier in [
      node.exceptionParameter,
      node.stackTraceParameter
    ]) {
      if (identifier != null) {
        _flowAnalysis.add(identifier.staticElement as PromotableElement,
            assigned: true);
      }
    }
    // The catch clause may not execute, so create a new scope for
    // post-dominators.
    _postDominatedLocals.doScoped(action: () => node.body.accept(this));
    _flowAnalysis.tryCatchStatement_catchEnd();
    return null;
  }

  @override
  DecoratedType visitClassDeclaration(ClassDeclaration node) {
    node.members.accept(this);
    return null;
  }

  @override
  DecoratedType visitClassTypeAlias(ClassTypeAlias node) {
    var classElement = node.declaredElement;
    var supertype = classElement.supertype;
    var superElement = supertype.element;
    if (superElement is ClassElementHandle) {
      superElement = (superElement as ClassElementHandle).actualElement;
    }
    for (var constructorElement in classElement.constructors) {
      assert(constructorElement.isSynthetic);
      var superConstructorElement =
          superElement.getNamedConstructor(constructorElement.name);
      var constructorDecoratedType = _variables
          .decoratedElementType(constructorElement)
          .substitute(_decoratedClassHierarchy
              .getDecoratedSupertype(classElement, superElement)
              .asSubstitution);
      var superConstructorDecoratedType =
          _variables.decoratedElementType(superConstructorElement);
      var origin = ImplicitMixinSuperCallOrigin(source, node);
      _unionDecoratedTypeParameters(
          constructorDecoratedType, superConstructorDecoratedType, origin);
    }
    return null;
  }

  @override
  DecoratedType visitComment(Comment node) {
    // Ignore comments.
    return null;
  }

  @override
  DecoratedType visitConditionalExpression(ConditionalExpression node) {
    _checkExpressionNotNull(node.condition);

    DecoratedType thenType;
    DecoratedType elseType;

    // TODO(paulberry): guard anything inside the true and false branches

    // Post-dominators diverge as we branch in the conditional.
    // Note: we don't have to create a scope for each branch because they can't
    // define variables.
    _postDominatedLocals.doScoped(action: () {
      _flowAnalysis.conditional_thenBegin(node.condition);
      thenType = node.thenExpression.accept(this);
      _flowAnalysis.conditional_elseBegin(node.thenExpression);
      elseType = node.elseExpression.accept(this);
      _flowAnalysis.conditional_end(node, node.elseExpression);
    });

    var overallType = _decorateUpperOrLowerBound(
        node, node.staticType, thenType, elseType, true);
    _variables.recordDecoratedExpressionType(node, overallType);
    return overallType;
  }

  @override
  DecoratedType visitConstructorDeclaration(ConstructorDeclaration node) {
    _handleExecutableDeclaration(
        node,
        node.declaredElement,
        node.metadata,
        null,
        node.parameters,
        node.initializers,
        node.body,
        node.redirectedConstructor);
    return null;
  }

  @override
  DecoratedType visitConstructorFieldInitializer(
      ConstructorFieldInitializer node) {
    _handleAssignment(node.expression,
        destinationType: getOrComputeElementType(node.fieldName.staticElement));
    return null;
  }

  @override
  DecoratedType visitContinueStatement(ContinueStatement node) {
    _flowAnalysis.handleContinue(FlowAnalysisHelper.getLabelTarget(
        node, node.label?.staticElement as LabelElement));
    // Later statements no longer post-dominate the declarations because we
    // exited (or, in parent scopes, conditionally exited).
    // TODO(mfairhurst): don't clear post-dominators beyond the current loop.
    _postDominatedLocals.clearEachScope();

    return null;
  }

  @override
  DecoratedType visitDefaultFormalParameter(DefaultFormalParameter node) {
    node.parameter.accept(this);
    var defaultValue = node.defaultValue;
    if (defaultValue == null) {
      if (node.declaredElement.hasRequired) {
        // Nothing to do; the implicit default value of `null` will never be
        // reached.
      } else {
        _connect(
            _graph.always,
            getOrComputeElementType(node.declaredElement).node,
            OptionalFormalParameterOrigin(source, node));
      }
    } else {
      _handleAssignment(defaultValue,
          destinationType: getOrComputeElementType(node.declaredElement),
          canInsertChecks: false);
    }
    return null;
  }

  @override
  DecoratedType visitDoStatement(DoStatement node) {
    _flowAnalysis.doStatement_bodyBegin(
        node, _assignedVariables.writtenInNode(node));
    node.body.accept(this);
    _flowAnalysis.doStatement_conditionBegin();
    _checkExpressionNotNull(node.condition);
    _flowAnalysis.doStatement_end(node.condition);
    return null;
  }

  @override
  DecoratedType visitDoubleLiteral(DoubleLiteral node) {
    return DecoratedType(node.staticType, _graph.never);
  }

  @override
  DecoratedType visitExpressionFunctionBody(ExpressionFunctionBody node) {
    if (_currentFunctionType == null) {
      _unimplemented(
          node,
          'ExpressionFunctionBody with no current function '
          '(parent is ${node.parent.runtimeType})');
    }
    _handleAssignment(node.expression,
        destinationType: _currentFunctionType.returnType);
    return null;
  }

  @override
  DecoratedType visitFieldDeclaration(FieldDeclaration node) {
    node.metadata.accept(this);
    _createFlowAnalysis(node);
    try {
      node.fields.accept(this);
    } finally {
      _flowAnalysis.finish();
      _flowAnalysis = null;
      _assignedVariables = null;
    }
    return null;
  }

  @override
  DecoratedType visitFieldFormalParameter(FieldFormalParameter node) {
    var parameterElement = node.declaredElement as FieldFormalParameterElement;
    var parameterType = _variables.decoratedElementType(parameterElement);
    var fieldType = _variables.decoratedElementType(parameterElement.field);
    var origin = FieldFormalParameterOrigin(source, node);
    if (node.type == null) {
      _unionDecoratedTypes(parameterType, fieldType, origin);
    } else {
      _checkAssignment(origin,
          source: parameterType, destination: fieldType, hard: true);
    }
    return null;
  }

  @override
  DecoratedType visitForElement(ForElement node) {
    _handleForLoopParts(node, node.forLoopParts, node.body,
        (body) => _handleCollectionElement(body as CollectionElement));
    return null;
  }

  @override
  DecoratedType visitForStatement(ForStatement node) {
    _handleForLoopParts(
        node, node.forLoopParts, node.body, (body) => body.accept(this));
    return null;
  }

  @override
  DecoratedType visitFunctionDeclaration(FunctionDeclaration node) {
    if (_flowAnalysis != null) {
      // This is a local function.
      node.functionExpression.accept(this);
    } else {
      _createFlowAnalysis(node.functionExpression.body);
      // Initialize a new postDominator scope that contains only the parameters.
      try {
        node.functionExpression.accept(this);
      } finally {
        _flowAnalysis.finish();
        _flowAnalysis = null;
        _assignedVariables = null;
      }
    }
    return null;
  }

  @override
  DecoratedType visitFunctionExpression(FunctionExpression node) {
    // TODO(mfairhurst): enable edge builder "_insideFunction" hard edge tests.
    node.parameters?.accept(this);
    _addParametersToFlowAnalysis(node.parameters);
    var previousFunctionType = _currentFunctionType;
    _currentFunctionType =
        _variables.decoratedElementType(node.declaredElement);
    try {
      _postDominatedLocals.doScoped(
          elements: node.declaredElement.parameters,
          action: () => node.body.accept(this));
      return _currentFunctionType;
    } finally {
      _currentFunctionType = previousFunctionType;
    }
  }

  @override
  DecoratedType visitFunctionExpressionInvocation(
      FunctionExpressionInvocation node) {
    return _handleFunctionExpressionInvocation(node, node.function,
        node.argumentList, node.typeArguments, node.typeArgumentTypes);
  }

  @override
  DecoratedType visitIfElement(IfElement node) {
    _checkExpressionNotNull(node.condition);
    NullabilityNode trueGuard;
    NullabilityNode falseGuard;
    if (identical(_conditionInfo?.condition, node.condition)) {
      trueGuard = _conditionInfo.trueGuard;
      falseGuard = _conditionInfo.falseGuard;
      _variables.recordConditionalDiscard(source, node,
          ConditionalDiscard(trueGuard, falseGuard, _conditionInfo.isPure));
    }
    if (trueGuard != null) {
      _guards.add(trueGuard);
    }
    try {
      _postDominatedLocals.doScoped(
          action: () => _handleCollectionElement(node.thenElement));
    } finally {
      if (trueGuard != null) {
        _guards.removeLast();
      }
    }
    if (node.elseElement != null) {
      if (falseGuard != null) {
        _guards.add(falseGuard);
      }
      try {
        _postDominatedLocals.doScoped(
            action: () => _handleCollectionElement(node.elseElement));
      } finally {
        if (falseGuard != null) {
          _guards.removeLast();
        }
      }
    }
    return null;
  }

  @override
  DecoratedType visitIfStatement(IfStatement node) {
    _checkExpressionNotNull(node.condition);
    NullabilityNode trueGuard;
    NullabilityNode falseGuard;
    if (identical(_conditionInfo?.condition, node.condition)) {
      trueGuard = _conditionInfo.trueGuard;
      falseGuard = _conditionInfo.falseGuard;
      _variables.recordConditionalDiscard(source, node,
          ConditionalDiscard(trueGuard, falseGuard, _conditionInfo.isPure));
    }
    if (trueGuard != null) {
      _guards.add(trueGuard);
    }
    try {
      _flowAnalysis.ifStatement_thenBegin(node.condition);
      // We branched, so create a new scope for post-dominators.
      _postDominatedLocals.doScoped(
          action: () => node.thenStatement.accept(this));
    } finally {
      if (trueGuard != null) {
        _guards.removeLast();
      }
    }
    if (falseGuard != null) {
      _guards.add(falseGuard);
    }
    var elseStatement = node.elseStatement;
    try {
      if (elseStatement != null) {
        _flowAnalysis.ifStatement_elseBegin();
        // We branched, so create a new scope for post-dominators.
        _postDominatedLocals.doScoped(
            action: () => node.elseStatement?.accept(this));
      }
    } finally {
      _flowAnalysis.ifStatement_end(elseStatement != null);
      if (falseGuard != null) {
        _guards.removeLast();
      }
    }
    return null;
  }

  @override
  DecoratedType visitIndexExpression(IndexExpression node) {
    DecoratedType targetType;
    var target = node.realTarget;
    if (target != null) {
      targetType = _checkExpressionNotNull(target);
    }
    var callee = node.staticElement;
    if (callee == null) {
      // Dynamic dispatch.  The return type is `dynamic`.
      // TODO(paulberry): would it be better to assume a return type of `Never`
      // so that we don't unnecessarily propagate nullabilities everywhere?
      return _dynamicType;
    }
    var calleeType = getOrComputeElementType(callee, targetType: targetType);
    // TODO(paulberry): substitute if necessary
    _handleAssignment(node.index,
        destinationType: calleeType.positionalParameters[0]);
    if (node.inSetterContext()) {
      return calleeType.positionalParameters[1];
    } else {
      return calleeType.returnType;
    }
  }

  @override
  DecoratedType visitInstanceCreationExpression(
      InstanceCreationExpression node) {
    var callee = node.staticElement;
    var typeParameters = callee.enclosingElement.typeParameters;
    List<DartType> typeArgumentTypes;
    List<DecoratedType> decoratedTypeArguments;
    var typeArguments = node.constructorName.type.typeArguments;
    if (typeArguments != null) {
      typeArgumentTypes = typeArguments.arguments.map((t) => t.type).toList();
      decoratedTypeArguments = typeArguments.arguments
          .map((t) => _variables.decoratedTypeAnnotation(source, t))
          .toList();
    } else {
      var staticType = node.staticType;
      if (staticType is InterfaceType) {
        typeArgumentTypes = staticType.typeArguments;
        decoratedTypeArguments = typeArgumentTypes
            .map((t) => DecoratedType.forImplicitType(_typeProvider, t, _graph))
            .toList();
        instrumentation?.implicitTypeArguments(
            source, node, decoratedTypeArguments);
      } else {
        // Note: this could happen if the code being migrated has errors.
        typeArgumentTypes = const [];
        decoratedTypeArguments = const [];
      }
    }
    var createdType = DecoratedType(node.staticType, _graph.never,
        typeArguments: decoratedTypeArguments);
    var calleeType = getOrComputeElementType(callee, targetType: createdType);
    _handleInvocationArguments(node, node.argumentList.arguments, typeArguments,
        typeArgumentTypes, calleeType, typeParameters);
    return createdType;
  }

  @override
  DecoratedType visitIntegerLiteral(IntegerLiteral node) {
    return DecoratedType(node.staticType, _graph.never);
  }

  @override
  DecoratedType visitIsExpression(IsExpression node) {
    var type = node.type;
    type.accept(this);
    var decoratedType = _variables.decoratedTypeAnnotation(source, type);
    if (type is NamedType) {
      // The main type of the is check historically could not be nullable.
      // Making it nullable could change runtime behavior.
      _connect(decoratedType.node, _graph.never,
          IsCheckMainTypeOrigin(source, type));
      if (type.typeArguments != null) {
        // TODO(mfairhurst): connect arguments to the expression type when they
        // relate.
        type.typeArguments.arguments.forEach((argument) {
          _connect(
              _graph.always,
              _variables.decoratedTypeAnnotation(source, argument).node,
              IsCheckComponentTypeOrigin(source, argument));
        });
      }
    } else if (type is GenericFunctionType) {
      // TODO(brianwilkerson)
      _unimplemented(node, 'Is expression with GenericFunctionType');
    }
    var expression = node.expression;
    expression.accept(this);
    if (expression is SimpleIdentifier) {
      var element = expression.staticElement;
      if (element is PromotableElement) {
        _flowAnalysis.isExpression_end(
            node, element, node.notOperator != null, decoratedType);
      }
    }
    return DecoratedType(node.staticType, _graph.never);
  }

  @override
  DecoratedType visitLabel(Label node) {
    // Labels are identifiers but they don't have types so we don't need to
    // visit them directly.
    return null;
  }

  @override
  DecoratedType visitLibraryDirective(LibraryDirective node) {
    // skip directives, but not their metadata
    node.metadata.accept(this);
    return null;
  }

  @override
  DecoratedType visitListLiteral(ListLiteral node) {
    final previousLiteralType = _currentLiteralElementType;
    try {
      var listType = node.staticType as InterfaceType;
      if (node.typeArguments == null) {
        var elementType = DecoratedType.forImplicitType(
            _typeProvider, listType.typeArguments[0], _graph);
        instrumentation?.implicitTypeArguments(source, node, [elementType]);
        _currentLiteralElementType = elementType;
      } else {
        _currentLiteralElementType = _variables.decoratedTypeAnnotation(
            source, node.typeArguments.arguments[0]);
      }
      node.elements.forEach(_handleCollectionElement);
      return DecoratedType(listType, _graph.never,
          typeArguments: [_currentLiteralElementType]);
    } finally {
      _currentLiteralElementType = previousLiteralType;
    }
  }

  @override
  DecoratedType visitMapLiteralEntry(MapLiteralEntry node) {
    assert(_currentMapKeyType != null);
    assert(_currentMapValueType != null);
    _handleAssignment(node.key, destinationType: _currentMapKeyType);
    _handleAssignment(node.value, destinationType: _currentMapValueType);
    return null;
  }

  @override
  DecoratedType visitMethodDeclaration(MethodDeclaration node) {
    _handleExecutableDeclaration(node, node.declaredElement, node.metadata,
        node.returnType, node.parameters, null, node.body, null);
    return null;
  }

  @override
  DecoratedType visitMethodInvocation(MethodInvocation node) {
    DecoratedType targetType;
    var target = node.realTarget;
    bool isConditional = _isConditionalExpression(node);
    var callee = node.methodName.staticElement;
    bool calleeIsStatic = callee is ExecutableElement && callee.isStatic;
    if (target != null) {
      if (_isPrefix(target)) {
        // Nothing to do.
      } else if (calleeIsStatic) {
        target.accept(this);
      } else if (isConditional) {
        targetType = target.accept(this);
      } else {
        targetType = _handleTarget(target, node.methodName.name);
      }
    }
    if (callee == null) {
      // Dynamic dispatch.  The return type is `dynamic`.
      // TODO(paulberry): would it be better to assume a return type of `Never`
      // so that we don't unnecessarily propagate nullabilities everywhere?
      node.typeArguments?.accept(this);
      node.argumentList.accept(this);
      return _dynamicType;
    } else if (callee is VariableElement) {
      // Function expression invocation that looks like a method invocation.
      return _handleFunctionExpressionInvocation(node, node.methodName,
          node.argumentList, node.typeArguments, node.typeArgumentTypes);
    }
    var calleeType = getOrComputeElementType(callee, targetType: targetType);
    if (callee is PropertyAccessorElement) {
      calleeType = calleeType.returnType;
    }
    var expressionType = _handleInvocationArguments(
        node,
        node.argumentList.arguments,
        node.typeArguments,
        node.typeArgumentTypes,
        calleeType,
        null,
        invokeType: node.staticInvokeType);
    if (isConditional) {
      expressionType = expressionType.withNode(
          NullabilityNode.forLUB(targetType.node, expressionType.node));
      _variables.recordDecoratedExpressionType(node, expressionType);
    }
    return expressionType;
  }

  @override
  DecoratedType visitNamespaceDirective(NamespaceDirective node) {
    // skip directives, but not their metadata
    node.metadata.accept(this);
    return null;
  }

  @override
  DecoratedType visitNullLiteral(NullLiteral node) {
    return _nullType;
  }

  @override
  DecoratedType visitParenthesizedExpression(ParenthesizedExpression node) {
    return node.expression.accept(this);
  }

  @override
  DecoratedType visitPartOfDirective(PartOfDirective node) {
    // skip directives, but not their metadata
    node.metadata.accept(this);
    return null;
  }

  @override
  DecoratedType visitPostfixExpression(PostfixExpression node) {
    var operatorType = node.operator.type;
    if (operatorType == TokenType.PLUS_PLUS ||
        operatorType == TokenType.MINUS_MINUS) {
      _checkExpressionNotNull(node.operand);
      var callee = node.staticElement;
      if (callee is ClassMemberElement &&
          (callee.enclosingElement as ClassElement).typeParameters.isNotEmpty) {
        // TODO(paulberry)
        _unimplemented(node,
            'Operator ${operatorType.lexeme} defined on a class with type parameters');
      }
      if (callee == null) {
        // TODO(paulberry)
        _unimplemented(node, 'Unresolved operator ${operatorType.lexeme}');
      }
      var calleeType = getOrComputeElementType(callee);
      // TODO(paulberry): substitute if necessary
      return _fixNumericTypes(calleeType.returnType, node.staticType);
    }
    _unimplemented(
        node, 'Postfix expression with operator ${node.operator.lexeme}');
  }

  @override
  DecoratedType visitPrefixedIdentifier(PrefixedIdentifier node) {
    if (node.prefix.staticElement is ImportElement) {
      // TODO(paulberry)
      _unimplemented(node, 'PrefixedIdentifier with a prefix');
    } else {
      return _handlePropertyAccess(node, node.prefix, node.identifier);
    }
  }

  @override
  DecoratedType visitPrefixExpression(PrefixExpression node) {
    var targetType = _checkExpressionNotNull(node.operand);
    var operatorType = node.operator.type;
    if (operatorType == TokenType.BANG) {
      _flowAnalysis.logicalNot_end(node, node.operand);
      return _nonNullableBoolType;
    } else if (operatorType == TokenType.PLUS_PLUS ||
        operatorType == TokenType.MINUS_MINUS) {
      var callee = node.staticElement;
      if (callee is ClassMemberElement &&
          (callee.enclosingElement as ClassElement).typeParameters.isNotEmpty) {
        // TODO(paulberry)
        _unimplemented(node,
            'Operator ${operatorType.lexeme} defined on a class with type parameters');
      }
      if (callee == null) {
        // TODO(paulberry)
        _unimplemented(node, 'Unresolved operator ${operatorType.lexeme}');
      }
      var calleeType = getOrComputeElementType(callee);
      // TODO(paulberry): substitute if necessary
      return _fixNumericTypes(calleeType.returnType, node.staticType);
    } else {
      var callee = node.staticElement;
      var calleeType = getOrComputeElementType(callee, targetType: targetType);
      return _handleInvocationArguments(node, [], null, null, calleeType, null);
    }
  }

  @override
  DecoratedType visitPropertyAccess(PropertyAccess node) {
    return _handlePropertyAccess(node, node.realTarget, node.propertyName);
  }

  @override
  DecoratedType visitRedirectingConstructorInvocation(
      RedirectingConstructorInvocation node) {
    var callee = node.staticElement;
    var calleeType = _variables.decoratedElementType(callee);
    _handleInvocationArguments(
        node, node.argumentList.arguments, null, null, calleeType, null);
    return null;
  }

  @override
  DecoratedType visitRethrowExpression(RethrowExpression node) {
    _flowAnalysis.handleExit();
    return DecoratedType(node.staticType, _graph.never);
  }

  @override
  DecoratedType visitReturnStatement(ReturnStatement node) {
    DecoratedType returnType = _currentFunctionType.returnType;
    Expression returnValue = node.expression;
    // TODO(danrubel): This does not handle situations where the returnType
    // or the returnValue's type extends or implements dart:async Future.
    if ((returnType.type.isDartAsyncFuture ||
            returnType.type.isDartAsyncFutureOr) &&
        node.thisOrAncestorOfType<FunctionBody>().isAsynchronous &&
        !returnValue.staticType.isDartAsyncFuture) {
      returnType = returnType.typeArguments.first;
    }
    if (returnValue == null) {
      _checkAssignment(null,
          source: _nullType, destination: returnType, hard: false);
    } else {
      _handleAssignment(returnValue, destinationType: returnType);
    }

    _flowAnalysis.handleExit();
    // Later statements no longer post-dominate the declarations because we
    // exited (or, in parent scopes, conditionally exited).
    // TODO(mfairhurst): don't clear post-dominators beyond the current function.
    _postDominatedLocals.clearEachScope();

    return null;
  }

  @override
  DecoratedType visitSetOrMapLiteral(SetOrMapLiteral node) {
    var setOrMapType = node.staticType as InterfaceType;
    var typeArguments = node.typeArguments?.arguments;

    if (node.isSet) {
      final previousLiteralType = _currentLiteralElementType;
      try {
        if (typeArguments == null) {
          assert(setOrMapType.typeArguments.length == 1);
          var elementType = DecoratedType.forImplicitType(
              _typeProvider, setOrMapType.typeArguments[0], _graph);
          instrumentation?.implicitTypeArguments(source, node, [elementType]);
          _currentLiteralElementType = elementType;
        } else {
          assert(typeArguments.length == 1);
          _currentLiteralElementType =
              _variables.decoratedTypeAnnotation(source, typeArguments[0]);
        }
        node.elements.forEach(_handleCollectionElement);
        return DecoratedType(setOrMapType, _graph.never,
            typeArguments: [_currentLiteralElementType]);
      } finally {
        _currentLiteralElementType = previousLiteralType;
      }
    } else {
      assert(node.isMap);

      final previousKeyType = _currentMapKeyType;
      final previousValueType = _currentMapValueType;
      try {
        if (typeArguments == null) {
          assert(setOrMapType.typeArguments.length == 2);
          var keyType = DecoratedType.forImplicitType(
              _typeProvider, setOrMapType.typeArguments[0], _graph);
          _currentMapKeyType = keyType;
          var valueType = DecoratedType.forImplicitType(
              _typeProvider, setOrMapType.typeArguments[1], _graph);
          _currentMapValueType = valueType;
          instrumentation
              ?.implicitTypeArguments(source, node, [keyType, valueType]);
        } else {
          assert(typeArguments.length == 2);
          _currentMapKeyType =
              _variables.decoratedTypeAnnotation(source, typeArguments[0]);
          _currentMapValueType =
              _variables.decoratedTypeAnnotation(source, typeArguments[1]);
        }

        node.elements.forEach(_handleCollectionElement);
        return DecoratedType(setOrMapType, _graph.never,
            typeArguments: [_currentMapKeyType, _currentMapValueType]);
      } finally {
        _currentMapKeyType = previousKeyType;
        _currentMapValueType = previousValueType;
      }
    }
  }

  @override
  DecoratedType visitSimpleIdentifier(SimpleIdentifier node) {
    var staticElement = node.staticElement;
    if (staticElement is PromotableElement) {
      if (!node.inDeclarationContext()) {
        var promotedType = _flowAnalysis.promotedType(staticElement);
        if (promotedType != null) return promotedType;
      }
      return getOrComputeElementType(staticElement);
    } else if (staticElement is FunctionElement ||
        staticElement is MethodElement) {
      return getOrComputeElementType(staticElement);
    } else if (staticElement is PropertyAccessorElement) {
      var elementType = getOrComputeElementType(staticElement);
      return staticElement.isGetter
          ? elementType.returnType
          : elementType.positionalParameters[0];
    } else if (staticElement is TypeDefiningElement) {
      return _nonNullableTypeType;
    } else {
      // TODO(paulberry)
      _unimplemented(node,
          'Simple identifier with a static element of type ${staticElement.runtimeType}');
    }
  }

  @override
  DecoratedType visitSpreadElement(SpreadElement node) {
    final spreadType = node.expression.staticType;
    if (_typeSystem.isSubtypeOf(
        spreadType, _typeProvider.mapObjectObjectType)) {
      assert(_currentMapKeyType != null && _currentMapValueType != null);
      final expectedType = _typeProvider.mapType2(
          _currentMapKeyType.type, _currentMapValueType.type);
      final expectedDecoratedType = DecoratedType.forImplicitType(
          _typeProvider, expectedType, _graph,
          typeArguments: [_currentMapKeyType, _currentMapValueType]);

      _handleAssignment(node.expression,
          destinationType: expectedDecoratedType);
    } else if (_typeSystem.isSubtypeOf(
        spreadType, _typeProvider.iterableDynamicType)) {
      assert(_currentLiteralElementType != null);
      final expectedType =
          _typeProvider.iterableType2(_currentLiteralElementType.type);
      final expectedDecoratedType = DecoratedType.forImplicitType(
          _typeProvider, expectedType, _graph,
          typeArguments: [_currentLiteralElementType]);

      _handleAssignment(node.expression,
          destinationType: expectedDecoratedType);
    } else {
      // Downcast. We can't assume nullability here, so do nothing.
    }

    if (!node.isNullAware) {
      _checkExpressionNotNull(node.expression);
    }

    return null;
  }

  @override
  DecoratedType visitStringLiteral(StringLiteral node) {
    node.visitChildren(this);
    return DecoratedType(node.staticType, _graph.never);
  }

  @override
  DecoratedType visitSuperExpression(SuperExpression node) {
    return _handleThisOrSuper(node);
  }

  @override
  DecoratedType visitSwitchStatement(SwitchStatement node) {
    node.expression.accept(this);
    _flowAnalysis.switchStatement_expressionEnd(node);
    var notPromoted = _assignedVariables.writtenInNode(node);
    var hasDefault = false;
    for (var member in node.members) {
      var hasLabel = member.labels.isNotEmpty;
      _flowAnalysis.switchStatement_beginCase(hasLabel, notPromoted);
      if (member is SwitchCase) {
        member.expression.accept(this);
      } else {
        hasDefault = true;
      }
      member.statements.accept(this);
    }
    _flowAnalysis.switchStatement_end(hasDefault);
    return null;
  }

  @override
  DecoratedType visitSymbolLiteral(SymbolLiteral node) {
    return DecoratedType(node.staticType, _graph.never);
  }

  @override
  DecoratedType visitThisExpression(ThisExpression node) {
    return _handleThisOrSuper(node);
  }

  @override
  DecoratedType visitThrowExpression(ThrowExpression node) {
    node.expression.accept(this);
    // TODO(paulberry): do we need to check the expression type?  I think not.
    _flowAnalysis.handleExit();
    return DecoratedType(node.staticType, _graph.never);
  }

  @override
  DecoratedType visitTopLevelVariableDeclaration(
      TopLevelVariableDeclaration node) {
    node.metadata.accept(this);
    _createFlowAnalysis(node);
    try {
      node.variables.accept(this);
    } finally {
      _flowAnalysis.finish();
      _flowAnalysis = null;
      _assignedVariables = null;
    }
    return null;
  }

  @override
  DecoratedType visitTryStatement(TryStatement node) {
    var finallyBlock = node.finallyBlock;
    if (finallyBlock != null) {
      _flowAnalysis.tryFinallyStatement_bodyBegin();
    }
    var catchClauses = node.catchClauses;
    if (catchClauses.isNotEmpty) {
      _flowAnalysis.tryCatchStatement_bodyBegin();
    }
    var body = node.body;
    body.accept(this);
    var assignedInBody = _assignedVariables.writtenInNode(body);
    if (catchClauses.isNotEmpty) {
      _flowAnalysis.tryCatchStatement_bodyEnd(assignedInBody);
      catchClauses.accept(this);
      _flowAnalysis.tryCatchStatement_end();
    }
    if (finallyBlock != null) {
      _flowAnalysis.tryFinallyStatement_finallyBegin(assignedInBody);
      finallyBlock.accept(this);
      _flowAnalysis.tryFinallyStatement_end(
          _assignedVariables.writtenInNode(finallyBlock));
    }
    return null;
  }

  @override
  DecoratedType visitTypeName(TypeName typeName) {
    var typeArguments = typeName.typeArguments?.arguments;
    var element = typeName.name.staticElement;
    if (element is TypeParameterizedElement) {
      if (typeArguments == null) {
        var instantiatedType =
            _variables.decoratedTypeAnnotation(source, typeName);
        if (instantiatedType == null) {
          throw new StateError('No type annotation for type name '
              '${typeName.toSource()}, offset=${typeName.offset}');
        }
        var origin = InstantiateToBoundsOrigin(source, typeName);
        for (int i = 0; i < instantiatedType.typeArguments.length; i++) {
          _unionDecoratedTypes(
              instantiatedType.typeArguments[i],
              _variables.decoratedTypeParameterBound(element.typeParameters[i]),
              origin);
        }
      } else {
        for (int i = 0; i < typeArguments.length; i++) {
          DecoratedType bound;
          bound =
              _variables.decoratedTypeParameterBound(element.typeParameters[i]);
          assert(bound != null);
          var argumentType =
              _variables.decoratedTypeAnnotation(source, typeArguments[i]);
          if (argumentType == null) {
            _unimplemented(typeName,
                'No decorated type for type argument ${typeArguments[i]} ($i)');
          }
          _checkAssignment(null,
              source: argumentType, destination: bound, hard: true);
        }
      }
    }
    return _nonNullableTypeType;
  }

  @override
  DecoratedType visitVariableDeclarationList(VariableDeclarationList node) {
    node.metadata.accept(this);
    var typeAnnotation = node.type;
    for (var variable in node.variables) {
      variable.metadata.accept(this);
      var initializer = variable.initializer;
<<<<<<< HEAD
      _flowAnalysis.add(variable.declaredElement as PromotableElement,
          assigned: initializer != null);
=======
      var declaredElement = variable.declaredElement;
      if (declaredElement is PromotableElement) {
        _flowAnalysis.add(declaredElement, assigned: initializer != null);
      }
>>>>>>> 34899a8a
      if (initializer != null) {
        var destinationType = getOrComputeElementType(declaredElement);
        if (typeAnnotation == null) {
          var initializerType = initializer.accept(this);
          if (initializerType == null) {
            throw StateError('No type computed for ${initializer.runtimeType} '
                '(${initializer.toSource()}) offset=${initializer.offset}');
          }
          _unionDecoratedTypes(initializerType, destinationType,
              InitializerInferenceOrigin(source, variable));
        } else {
          _handleAssignment(initializer, destinationType: destinationType);
        }
      }
    }

    // Track post-dominators, except we cannot make hard edges to multi
    // declarations. Consider:
    //
    // int? x = null, y = 0;
    // y.toDouble();
    //
    // We cannot make a hard edge from y to never in this case.
    if (node.variables.length == 1) {
      _postDominatedLocals.add(node.variables.single.declaredElement);
    }

    return null;
  }

  @override
  DecoratedType visitWhileStatement(WhileStatement node) {
    // Note: we do not create guards. A null check here is *very* unlikely to be
    // unnecessary after analysis.
    _flowAnalysis
        .whileStatement_conditionBegin(_assignedVariables.writtenInNode(node));
    _checkExpressionNotNull(node.condition);
    _flowAnalysis.whileStatement_bodyBegin(node, node.condition);
    _postDominatedLocals.doScoped(action: () => node.body.accept(this));
    _flowAnalysis.whileStatement_end();
    return null;
  }

  void _addParametersToFlowAnalysis(FormalParameterList parameters) {
    if (parameters != null) {
      for (var parameter in parameters.parameters) {
        _flowAnalysis.add(parameter.declaredElement, assigned: true);
      }
    }
  }

  /// Visits [expression] and generates the appropriate edge to assert that its
  /// value is non-null.
  ///
  /// Returns the decorated type of [expression].
  DecoratedType _checkExpressionNotNull(Expression expression) {
    // Note: it's not necessary for `destinationType` to precisely match the
    // type of the expression, since all we are doing is causing a single graph
    // edge to be built; it is sufficient to pass in any decorated type whose
    // node is `never`.
    if (_isPrefix(expression)) {
      throw ArgumentError('cannot check non-nullability of a prefix');
    }
    return _handleAssignment(expression, destinationType: _notNullType);
  }

  List<String> _computeObjectGetNames() {
    var result = <String>[];
    var objectClass = _typeProvider.objectType.element;
    for (var accessor in objectClass.accessors) {
      assert(accessor.isGetter);
      assert(!accessor.name.startsWith('_'));
      result.add(accessor.name);
    }
    for (var method in objectClass.methods) {
      assert(!method.name.startsWith('_'));
      result.add(method.name);
    }
    return result;
  }

  @override
  void _connect(
      NullabilityNode source, NullabilityNode destination, EdgeOrigin origin,
      {bool hard = false}) {
    var edge = _graph.connect(source, destination, origin,
        hard: hard, guards: _guards);
    if (origin is ExpressionChecksOrigin) {
      origin.checks.edges.add(edge);
    }
  }

  void _createFlowAnalysis(AstNode node) {
    assert(_flowAnalysis == null);
    assert(_assignedVariables == null);
    _flowAnalysis =
        FlowAnalysis<Statement, Expression, PromotableElement, DecoratedType>(
            const AnalyzerNodeOperations(),
            DecoratedTypeOperations(_typeSystem, _variables, _graph),
            AnalyzerFunctionBodyAccess(node is FunctionBody ? node : null));
    _assignedVariables = FlowAnalysisHelper.computeAssignedVariables(node);
  }

  DecoratedType _decorateUpperOrLowerBound(AstNode astNode, DartType type,
      DecoratedType left, DecoratedType right, bool isLUB,
      {NullabilityNode node}) {
    if (type.isDynamic || type.isVoid) {
      if (type.isDynamic) {
        _unimplemented(astNode, 'LUB/GLB with dynamic');
      }
      return DecoratedType(type, _graph.always);
    }
    node ??= isLUB
        ? NullabilityNode.forLUB(left.node, right.node)
        : _nullabilityNodeForGLB(astNode, left.node, right.node);
    if (type is InterfaceType) {
      if (type.typeArguments.isEmpty) {
        return DecoratedType(type, node);
      } else {
        var leftType = left.type;
        var rightType = right.type;
        if (leftType is InterfaceType && rightType is InterfaceType) {
          if (leftType.element != type.element ||
              rightType.element != type.element) {
            _unimplemented(astNode, 'LUB/GLB with substitution');
          }
          List<DecoratedType> newTypeArguments = [];
          for (int i = 0; i < type.typeArguments.length; i++) {
            newTypeArguments.add(_decorateUpperOrLowerBound(
                astNode,
                type.typeArguments[i],
                left.typeArguments[i],
                right.typeArguments[i],
                isLUB));
          }
          return DecoratedType(type, node, typeArguments: newTypeArguments);
        } else {
          _unimplemented(
              astNode,
              'LUB/GLB with unexpected types: ${leftType.runtimeType}/'
              '${rightType.runtimeType}');
        }
      }
    } else if (type is FunctionType) {
      var leftType = left.type;
      var rightType = right.type;
      if (leftType is FunctionType && rightType is FunctionType) {
        var returnType = _decorateUpperOrLowerBound(
            astNode, type.returnType, left.returnType, right.returnType, isLUB);
        List<DecoratedType> positionalParameters = [];
        Map<String, DecoratedType> namedParameters = {};
        int positionalParameterCount = 0;
        for (var parameter in type.parameters) {
          DecoratedType leftParameterType;
          DecoratedType rightParameterType;
          if (parameter.isNamed) {
            leftParameterType = left.namedParameters[parameter.name];
            rightParameterType = right.namedParameters[parameter.name];
          } else {
            leftParameterType =
                left.positionalParameters[positionalParameterCount];
            rightParameterType =
                right.positionalParameters[positionalParameterCount];
            positionalParameterCount++;
          }
          var decoratedParameterType = _decorateUpperOrLowerBound(astNode,
              parameter.type, leftParameterType, rightParameterType, !isLUB);
          if (parameter.isNamed) {
            namedParameters[parameter.name] = decoratedParameterType;
          } else {
            positionalParameters.add(decoratedParameterType);
          }
        }
        return DecoratedType(type, node,
            returnType: returnType,
            positionalParameters: positionalParameters,
            namedParameters: namedParameters);
      } else {
        _unimplemented(
            astNode,
            'LUB/GLB with unexpected types: ${leftType.runtimeType}/'
            '${rightType.runtimeType}');
      }
    } else if (type is TypeParameterType) {
      _unimplemented(astNode, 'LUB/GLB with type parameter types');
    }
    _unimplemented(astNode, '_decorateUpperOrLowerBound');
  }

  DecoratedType _fixNumericTypes(
      DecoratedType decoratedType, DartType undecoratedType) {
    if (decoratedType.type.isDartCoreNum && undecoratedType.isDartCoreInt) {
      // In a few cases the type computed by normal method lookup is `num`,
      // but special rules kick in to cause the type to be `int` instead.  If
      // that is the case, we need to fix up the decorated type.
      return DecoratedType(undecoratedType, decoratedType.node);
    } else {
      return decoratedType;
    }
  }

  @override
  DecoratedType _getTypeParameterTypeBound(DecoratedType type) {
    // TODO(paulberry): once we've wired up flow analysis, return promoted
    // bounds if applicable.
    return _variables
        .decoratedTypeParameterBound((type.type as TypeParameterType).element);
  }

  /// Creates the necessary constraint(s) for an assignment of the given
  /// [expression] to a destination whose type is [destinationType].
  ///
  /// Optionally, the caller may supply a [destinationExpression] instead of
  /// [destinationType].  In this case, then the type comes from visiting the
  /// destination expression.  If the destination expression refers to a local
  /// variable, we mark it as assigned in flow analysis at the proper time.
  DecoratedType _handleAssignment(Expression expression,
      {DecoratedType destinationType,
      Expression destinationExpression,
      AssignmentExpression compoundOperatorInfo,
      Expression questionAssignNode,
      bool canInsertChecks = true}) {
    assert(
        (destinationExpression == null) != (destinationType == null),
        'Either destinationExpression or destinationType should be supplied, '
        'but not both');
    PromotableElement destinationLocalVariable;
    if (destinationType == null) {
      if (destinationExpression is SimpleIdentifier) {
        var element = destinationExpression.staticElement;
        if (element is PromotableElement) {
          destinationLocalVariable = element;
        }
      }
      if (destinationLocalVariable != null) {
        destinationType = getOrComputeElementType(destinationLocalVariable);
      } else {
        destinationType = destinationExpression.accept(this);
      }
    }
    if (questionAssignNode != null) {
      _guards.add(destinationType.node);
    }
    DecoratedType sourceType;
    try {
      sourceType = expression.accept(this);
      if (sourceType == null) {
        throw StateError('No type computed for ${expression.runtimeType} '
            '(${expression.toSource()}) offset=${expression.offset}');
      }
      ExpressionChecksOrigin expressionChecksOrigin;
      if (canInsertChecks && !sourceType.type.isDynamic) {
        expressionChecksOrigin = ExpressionChecksOrigin(
            source, expression, ExpressionChecks(expression.end));
        _variables.recordExpressionChecks(
            source, expression, expressionChecksOrigin);
      }
      if (compoundOperatorInfo != null) {
        var compoundOperatorMethod = compoundOperatorInfo.staticElement;
        if (compoundOperatorMethod != null) {
          _checkAssignment(
              CompoundAssignmentOrigin(source, compoundOperatorInfo),
              source: destinationType,
              destination: _notNullType,
              hard: _postDominatedLocals
                  .isReferenceInScope(destinationExpression));
          DecoratedType compoundOperatorType =
              getOrComputeElementType(compoundOperatorMethod);
          assert(compoundOperatorType.positionalParameters.length > 0);
          _checkAssignment(expressionChecksOrigin,
              source: sourceType,
              destination: compoundOperatorType.positionalParameters[0],
              hard: _postDominatedLocals.isReferenceInScope(expression));
          sourceType = _fixNumericTypes(
              compoundOperatorType.returnType, compoundOperatorInfo.staticType);
          _checkAssignment(
              CompoundAssignmentOrigin(source, compoundOperatorInfo),
              source: sourceType,
              destination: destinationType,
              hard: false);
        } else {
          sourceType = _dynamicType;
        }
      } else {
        _checkAssignment(expressionChecksOrigin,
            source: sourceType,
            destination: destinationType,
            hard: _postDominatedLocals.isReferenceInScope(expression));
      }
      if (questionAssignNode != null) {
        // a ??= b is only nullable if both a and b are nullable.
        sourceType = destinationType.withNode(_nullabilityNodeForGLB(
            questionAssignNode, sourceType.node, destinationType.node));
        _variables.recordDecoratedExpressionType(
            questionAssignNode, sourceType);
      }
    } finally {
      if (questionAssignNode != null) {
        _guards.removeLast();
      }
    }
    if (destinationExpression != null) {
      _postDominatedLocals.removeReferenceFromAllScopes(destinationExpression);
    }
    if (destinationLocalVariable != null) {
      _flowAnalysis.write(destinationLocalVariable);
    }
    return sourceType;
  }

  DecoratedType _handleCollectionElement(CollectionElement element) {
    if (element is Expression) {
      assert(_currentLiteralElementType != null);
      return _handleAssignment(element,
          destinationType: _currentLiteralElementType);
    } else {
      return element.accept(this);
    }
  }

  void _handleConstructorRedirection(
      FormalParameterList parameters, ConstructorName redirectedConstructor) {
    var callee = redirectedConstructor.staticElement;
    if (callee is ConstructorMember) {
      callee = (callee as ConstructorMember).baseElement;
    }
    var redirectedClass = callee.enclosingElement;
    var calleeType = _variables.decoratedElementType(callee);
    var typeArguments = redirectedConstructor.type.typeArguments;
    var typeArgumentTypes =
        typeArguments?.arguments?.map((t) => t.type)?.toList();
    _handleInvocationArguments(
        redirectedConstructor,
        parameters.parameters,
        typeArguments,
        typeArgumentTypes,
        calleeType,
        redirectedClass.typeParameters);
  }

  void _handleExecutableDeclaration(
      AstNode node,
      ExecutableElement declaredElement,
      NodeList<Annotation> metadata,
      TypeAnnotation returnType,
      FormalParameterList parameters,
      NodeList<ConstructorInitializer> initializers,
      FunctionBody body,
      ConstructorName redirectedConstructor) {
    assert(_currentFunctionType == null);
    metadata.accept(this);
    returnType?.accept(this);
    _createFlowAnalysis(body);
    parameters?.accept(this);
    _currentFunctionType = _variables.decoratedElementType(declaredElement);
    _addParametersToFlowAnalysis(parameters);
    // Push a scope of post-dominated declarations on the stack.
    _postDominatedLocals.pushScope(elements: declaredElement.parameters);
    try {
      initializers?.accept(this);
      body.accept(this);
      if (redirectedConstructor != null) {
        _handleConstructorRedirection(parameters, redirectedConstructor);
      }
      if (declaredElement is! ConstructorElement) {
        var classElement = declaredElement.enclosingElement as ClassElement;
        var origin = InheritanceOrigin(source, node);
        for (var overriddenElement in _inheritanceManager.getOverridden(
                classElement.thisType,
                Name(classElement.library.source.uri, declaredElement.name)) ??
            const <ExecutableElement>[]) {
          if (overriddenElement is ExecutableMember) {
            var member = overriddenElement as ExecutableMember;
            overriddenElement = member.baseElement;
          }
          var overriddenClass =
              overriddenElement.enclosingElement as ClassElement;
          var decoratedOverriddenFunctionType =
              _variables.decoratedElementType(overriddenElement);
          var decoratedSupertype = _decoratedClassHierarchy
              .getDecoratedSupertype(classElement, overriddenClass);
          var substitution = decoratedSupertype.asSubstitution;
          var overriddenFunctionType =
              decoratedOverriddenFunctionType.substitute(substitution);
          if (returnType == null) {
            _unionDecoratedTypes(_currentFunctionType.returnType,
                overriddenFunctionType.returnType, origin);
          } else {
            _checkAssignment(origin,
                source: _currentFunctionType.returnType,
                destination: overriddenFunctionType.returnType,
                hard: true);
          }
          if (parameters != null) {
            int positionalParameterCount = 0;
            for (var parameter in parameters.parameters) {
              NormalFormalParameter normalParameter;
              if (parameter is NormalFormalParameter) {
                normalParameter = parameter;
              } else {
                normalParameter =
                    (parameter as DefaultFormalParameter).parameter;
              }
              DecoratedType currentParameterType;
              DecoratedType overriddenParameterType;
              if (parameter.isNamed) {
                var name = normalParameter.identifier.name;
                currentParameterType =
                    _currentFunctionType.namedParameters[name];
                overriddenParameterType =
                    overriddenFunctionType.namedParameters[name];
              } else {
                if (positionalParameterCount <
                    _currentFunctionType.positionalParameters.length) {
                  currentParameterType = _currentFunctionType
                      .positionalParameters[positionalParameterCount];
                }
                if (positionalParameterCount <
                    overriddenFunctionType.positionalParameters.length) {
                  overriddenParameterType = overriddenFunctionType
                      .positionalParameters[positionalParameterCount];
                }
                positionalParameterCount++;
              }
              if (overriddenParameterType != null) {
                if (_isUntypedParameter(normalParameter)) {
                  _unionDecoratedTypes(
                      overriddenParameterType, currentParameterType, origin);
                } else {
                  _checkAssignment(origin,
                      source: overriddenParameterType,
                      destination: currentParameterType,
                      hard: true);
                }
              }
            }
          }
        }
      }
    } finally {
      _flowAnalysis.finish();
      _flowAnalysis = null;
      _assignedVariables = null;
      _currentFunctionType = null;
      _postDominatedLocals.popScope();
    }
  }

  void _handleForLoopParts(AstNode node, ForLoopParts parts, AstNode body,
      DecoratedType Function(AstNode) bodyHandler) {
    if (parts is ForParts) {
      if (parts is ForPartsWithDeclarations) {
        parts.variables?.accept(this);
      } else if (parts is ForPartsWithExpression) {
        parts.initialization?.accept(this);
      }
      _flowAnalysis.for_conditionBegin(_assignedVariables.writtenInNode(node));
      if (parts.condition != null) {
        _checkExpressionNotNull(parts.condition);
      }
      _flowAnalysis.for_bodyBegin(
          node is Statement ? node : null, parts.condition);
    } else if (parts is ForEachParts) {
      Element lhsElement;
      if (parts is ForEachPartsWithDeclaration) {
        var variableElement = parts.loopVariable.declaredElement;
        lhsElement = variableElement;
        _flowAnalysis.add(variableElement, assigned: false);
      } else if (parts is ForEachPartsWithIdentifier) {
        lhsElement = parts.identifier.staticElement;
      } else {
        throw StateError(
            'Unexpected ForEachParts subtype: ${parts.runtimeType}');
      }
      var iterableType = _checkExpressionNotNull(parts.iterable);
      if (lhsElement != null) {
        DecoratedType lhsType = _variables.decoratedElementType(lhsElement);
        var iterableTypeType = iterableType.type;
        if (_typeSystem.isSubtypeOf(
            iterableTypeType, _typeProvider.iterableDynamicType)) {
          var elementType = _decoratedClassHierarchy
              .asInstanceOf(
                  iterableType, _typeProvider.iterableDynamicType.element)
              .typeArguments[0];
          _checkAssignment(ForEachVariableOrigin(source, parts),
              source: elementType, destination: lhsType, hard: false);
        }
      }
      _flowAnalysis.forEach_bodyBegin(_assignedVariables.writtenInNode(node),
          lhsElement is PromotableElement ? lhsElement : null);
    }

    // The condition may fail/iterable may be empty, so the body gets a new
    // post-dominator scope.
    _postDominatedLocals.doScoped(action: () {
      bodyHandler(body);

      if (parts is ForParts) {
        _flowAnalysis.for_updaterBegin();
        parts.updaters.accept(this);
        _flowAnalysis.for_end();
      } else {
        _flowAnalysis.forEach_end();
      }
    });
  }

  DecoratedType _handleFunctionExpressionInvocation(
      AstNode node,
      Expression function,
      ArgumentList argumentList,
      TypeArgumentList typeArguments,
      List<DartType> typeArgumentTypes) {
    DecoratedType calleeType = _checkExpressionNotNull(function);
    if (calleeType.type is FunctionType) {
      return _handleInvocationArguments(node, argumentList.arguments,
          typeArguments, typeArgumentTypes, calleeType, null);
    } else {
      // Invocation of type `dynamic` or `Function`.
      typeArguments?.accept(this);
      argumentList.accept(this);
      return _dynamicType;
    }
  }

  /// Creates the necessary constraint(s) for an [argumentList] when invoking an
  /// executable element whose type is [calleeType].
  ///
  /// Returns the decorated return type of the invocation, after any necessary
  /// substitutions.
  DecoratedType _handleInvocationArguments(
      AstNode node,
      Iterable<AstNode> arguments,
      TypeArgumentList typeArguments,
      List<DartType> typeArgumentTypes,
      DecoratedType calleeType,
      List<TypeParameterElement> constructorTypeParameters,
      {DartType invokeType}) {
    var typeFormals = constructorTypeParameters ?? calleeType.typeFormals;
    if (typeFormals.isNotEmpty) {
      if (typeArguments != null) {
        var argumentTypes = typeArguments.arguments
            .map((t) => _variables.decoratedTypeAnnotation(source, t))
            .toList();
        if (constructorTypeParameters != null) {
          calleeType = calleeType.substitute(
              Map<TypeParameterElement, DecoratedType>.fromIterables(
                  constructorTypeParameters, argumentTypes));
        } else {
          calleeType = calleeType.instantiate(argumentTypes);
        }
      } else {
        if (invokeType is FunctionType) {
          var argumentTypes = typeArgumentTypes
              .map((argType) =>
                  DecoratedType.forImplicitType(_typeProvider, argType, _graph))
              .toList();
          instrumentation?.implicitTypeArguments(source, node, argumentTypes);
          calleeType = calleeType.instantiate(argumentTypes);
        } else if (constructorTypeParameters != null) {
          // No need to instantiate; caller has already substituted in the
          // correct type arguments.
        } else {
          assert(
              false,
              'invoke type should be a non-null function type, or '
              'dynamic/Function, which have no type arguments.');
        }
      }
    }
    int i = 0;
    var suppliedNamedParameters = Set<String>();
    for (var argument in arguments) {
      String name;
      Expression expression;
      if (argument is NamedExpression) {
        name = argument.name.label.name;
        expression = argument.expression;
      } else if (argument is FormalParameter) {
        if (argument.isNamed) {
          name = argument.identifier.name;
        }
        expression = argument.identifier;
      } else {
        expression = argument as Expression;
      }
      DecoratedType parameterType;
      if (name != null) {
        parameterType = calleeType.namedParameters[name];
        if (parameterType == null) {
          // TODO(paulberry)
          _unimplemented(expression, 'Missing type for named parameter');
        }
        suppliedNamedParameters.add(name);
      } else {
        if (calleeType.positionalParameters.length <= i) {
          // TODO(paulberry)
          _unimplemented(node, 'Missing positional parameter at $i');
        }
        parameterType = calleeType.positionalParameters[i++];
      }
      _handleAssignment(expression, destinationType: parameterType);
    }
    // Any parameters not supplied must be optional.
    for (var entry in calleeType.namedParameters.entries) {
      if (suppliedNamedParameters.contains(entry.key)) continue;
      entry.value.node.recordNamedParameterNotSupplied(
          _guards, _graph, NamedParameterNotSuppliedOrigin(source, node));
    }
    return calleeType.returnType;
  }

  DecoratedType _handlePropertyAccess(
      Expression node, Expression target, SimpleIdentifier propertyName) {
    DecoratedType targetType;
    bool isConditional = _isConditionalExpression(node);
    var callee = propertyName.staticElement;
    bool calleeIsStatic = callee is ExecutableElement && callee.isStatic;
    if (_isPrefix(target)) {
      return propertyName.accept(this);
    } else if (calleeIsStatic) {
      target.accept(this);
    } else if (isConditional) {
      targetType = target.accept(this);
    } else {
      targetType = _handleTarget(target, propertyName.name);
    }
    if (callee == null) {
      // Dynamic dispatch.
      return _dynamicType;
    }
    var calleeType = getOrComputeElementType(callee, targetType: targetType);
    // TODO(paulberry): substitute if necessary
    if (propertyName.inSetterContext()) {
      if (isConditional) {
        _conditionalNodes[node] = targetType.node;
      }
      return calleeType.positionalParameters[0];
    } else {
      var expressionType = callee is PropertyAccessorElement
          ? calleeType.returnType
          : calleeType;
      if (isConditional) {
        expressionType = expressionType.withNode(
            NullabilityNode.forLUB(targetType.node, expressionType.node));
        _variables.recordDecoratedExpressionType(node, expressionType);
      }
      return expressionType;
    }
  }

  DecoratedType _handleTarget(Expression target, String name) {
    if ((_objectGetNames ??= _computeObjectGetNames()).contains(name)) {
      return target.accept(this);
    } else {
      return _checkExpressionNotNull(target);
    }
  }

  DecoratedType _handleThisOrSuper(Expression node) {
    var type = node.staticType as InterfaceType;
    // Instantiate the type, and any type arguments, with `_graph.never`,
    // because the type of `this` is always `ClassName<Param, Param, ...>` with
    // no `?`s.  (Even if some of the type parameters are allowed to be
    // instantiated with nullable types at runtime, a reference to `this` can't
    // be migrated in such a way that forces them to be nullable).
    return DecoratedType(type, _graph.never,
        typeArguments: type.typeArguments
            .map((t) => DecoratedType(t, _graph.never))
            .toList());
  }

  bool _isConditionalExpression(Expression expression) {
    Token token;
    if (expression is MethodInvocation) {
      token = expression.operator;
      if (token == null) return false;
    } else if (expression is PropertyAccess) {
      token = expression.operator;
    } else {
      return false;
    }
    switch (token.type) {
      case TokenType.PERIOD:
      case TokenType.PERIOD_PERIOD:
        return false;
      case TokenType.QUESTION_PERIOD:
        return true;
      default:
        // TODO(paulberry)
        _unimplemented(
            expression, 'Conditional expression with operator ${token.lexeme}');
    }
  }

  bool _isPrefix(Expression e) =>
      e is SimpleIdentifier && e.staticElement is PrefixElement;

  bool _isUntypedParameter(NormalFormalParameter parameter) {
    if (parameter is SimpleFormalParameter) {
      return parameter.type == null;
    } else if (parameter is FieldFormalParameter) {
      return parameter.type == null;
    } else {
      return false;
    }
  }

  NullabilityNode _nullabilityNodeForGLB(
      AstNode astNode, NullabilityNode leftNode, NullabilityNode rightNode) {
    var node = NullabilityNode.forGLB();
    var origin = GreatestLowerBoundOrigin(source, astNode);
    _graph.connect(leftNode, node, origin, guards: [rightNode]);
    _graph.connect(node, leftNode, origin);
    _graph.connect(node, rightNode, origin);
    return node;
  }

  @alwaysThrows
  void _unimplemented(AstNode node, String message) {
    CompilationUnit unit = node.root as CompilationUnit;
    StringBuffer buffer = StringBuffer();
    buffer.write(message);
    buffer.write(' in "');
    buffer.write(node.toSource());
    buffer.write('" on line ');
    buffer.write(unit.lineInfo.getLocation(node.offset).lineNumber);
    buffer.write(' of "');
    buffer.write(unit.declaredElement.source.fullName);
    buffer.write('"');
    throw UnimplementedError(buffer.toString());
  }

  void _unionDecoratedTypeParameters(
      DecoratedType x, DecoratedType y, EdgeOrigin origin) {
    for (int i = 0;
        i < x.positionalParameters.length && i < y.positionalParameters.length;
        i++) {
      _unionDecoratedTypes(
          x.positionalParameters[i], y.positionalParameters[i], origin);
    }
    for (var entry in x.namedParameters.entries) {
      var superParameterType = y.namedParameters[entry.key];
      if (superParameterType != null) {
        _unionDecoratedTypes(entry.value, y.namedParameters[entry.key], origin);
      }
    }
  }

  void _unionDecoratedTypes(
      DecoratedType x, DecoratedType y, EdgeOrigin origin) {
    _graph.union(x.node, y.node, origin);
    _unionDecoratedTypeParameters(x, y, origin);
    for (int i = 0;
        i < x.typeArguments.length && i < y.typeArguments.length;
        i++) {
      _unionDecoratedTypes(x.typeArguments[i], y.typeArguments[i], origin);
    }
    if (x.returnType != null && y.returnType != null) {
      _unionDecoratedTypes(x.returnType, y.returnType, origin);
    }
  }
}

/// Implementation of [_checkAssignment] for [EdgeBuilder].
///
/// This has been moved to its own mixin to allow it to be more easily unit
/// tested.
mixin _AssignmentChecker {
  DecoratedClassHierarchy get _decoratedClassHierarchy;

  NullabilityGraph get _graph;

  TypeProvider get _typeProvider;

  TypeSystem get _typeSystem;

  /// Creates the necessary constraint(s) for an assignment from [source] to
  /// [destination].  [origin] should be used as the origin for any edges
  /// created.  [hard] indicates whether a hard edge should be created.
  void _checkAssignment(EdgeOrigin origin,
      {@required DecoratedType source,
      @required DecoratedType destination,
      @required bool hard}) {
    _connect(source.node, destination.node, origin, hard: hard);
    _checkAssignment_recursion(origin,
        source: source, destination: destination);
  }

  /// Does the recursive part of [_checkAssignment], visiting all of the types
  /// constituting [source] and [destination], and creating the appropriate
  /// edges between them.
  void _checkAssignment_recursion(EdgeOrigin origin,
      {@required DecoratedType source, @required DecoratedType destination}) {
    var sourceType = source.type;
    var destinationType = destination.type;
    if (!_typeSystem.isSubtypeOf(sourceType, destinationType)) {
      // Not a proper upcast assignment.  It is either an implicit downcast or
      // some illegal code.  It's handled on a "best effort" basis.
      if (destinationType is TypeParameterType &&
          sourceType is! TypeParameterType) {
        // Assume an assignment to the type parameter's bound.
        _checkAssignment(origin,
            source: source,
            destination:
                _getTypeParameterTypeBound(destination).withNode(_graph.always),
            hard: false);
        return;
      }
      if (sourceType is InterfaceType && destinationType is InterfaceType) {
        if (_typeSystem.isSubtypeOf(destinationType, sourceType)) {
          var rewrittenDestination = _decoratedClassHierarchy.asInstanceOf(
              destination, sourceType.element);
          assert(rewrittenDestination.typeArguments.length ==
              source.typeArguments.length);
          for (int i = 0; i < rewrittenDestination.typeArguments.length; i++) {
            _checkAssignment(origin,
                source: source.typeArguments[i],
                destination: rewrittenDestination.typeArguments[i],
                hard: false);
          }
        }
      }
      return;
    }
    if (destinationType.isDartAsyncFutureOr) {
      var s1 = destination.typeArguments[0];
      if (sourceType.isDartAsyncFutureOr) {
        // This is a special case not in the subtyping spec.  The subtyping spec
        // covers this case by expanding the LHS first, which is fine but
        // leads to redundant edges (which might be confusing for users)
        // if T0 is FutureOr<S0> then:
        // - T0 <: T1 iff Future<S0> <: T1 and S0 <: T1
        // Since T1 is FutureOr<S1>, this is equivalent to:
        // - T0 <: T1 iff (Future<S0> <: Future<S1> or Future<S0> <: S1) and
        //                (S0 <: Future<S1> or S0 <: S1)
        // Which is equivalent to:
        // - T0 <: T1 iff (S0 <: S1 or Future<S0> <: S1) and
        //                (S0 <: Future<S1> or S0 <: S1)
        // Which is equivalent to (distributing the "and"):
        // - T0 <: T1 iff (S0 <: S1 and (S0 <: Future<S1> or S0 <: S1)) or
        //                (Future<S0> <: S1 and (S0 <: Future<S1> or S0 <: S1))
        // Which is equivalent to (distributing the "and"s):
        // - T0 <: T1 iff (S0 <: S1 and S0 <: Future<S1>) or
        //                (S0 <: S1 and S0 <: S1) or
        //                (Future<S0> <: S1 and S0 <: Future<S1>) or
        //                (Future<S0> <: S1 and S0 <: S1)
        // If S0 <: S1, the relation is satisfied.  Otherwise the only term that
        // matters is (Future<S0> <: S1 and S0 <: Future<S1>), so this is
        // equivalent to:
        // - T0 <: T1 iff S0 <: S1 or (Future<S0> <: S1 and S0 <: Future<S1>)
        // Let's consider whether there are any cases where the RHS of this "or"
        // can be satisfied but not the LHS.  That is, assume that
        // Future<S0> <: S1 and S0 <: Future<S1> hold, but not S0 <: S1.  S1
        // must not be a top type (otherwise S0 <: S1 would hold), so the only
        // way Future<S0> <: S1 can hold is if S1 is Future<A> or FutureOr<A>
        // for some A.  In either case, Future<S1> simplifies to Future<A>, so
        // we know that S0 <: Future<A>.  Also, in either case, Future<A> <: S1.
        // Combining these, we have that S0 <: S1, contradicting our assumption.
        // So the RHS of the "or" is redundant, and we can simplify to:
        // - S0 <: S1.
        var s0 = source.typeArguments[0];
        _checkAssignment(origin, source: s0, destination: s1, hard: false);
        return;
      }
      // (From the subtyping spec):
      // if T1 is FutureOr<S1> then T0 <: T1 iff any of the following hold:
      // - either T0 <: Future<S1>
      if (_typeSystem.isSubtypeOf(
          sourceType, _typeProvider.futureType2(s1.type))) {
        // E.g. FutureOr<int> = (... as Future<int>)
        // This is handled by the InterfaceType logic below, since we treat
        // FutureOr as a supertype of Future.
      }
      // - or T0 <: S1
      else if (_typeSystem.isSubtypeOf(sourceType, s1.type)) {
        // E.g. FutureOr<int> = (... as int)
        _checkAssignment_recursion(origin, source: source, destination: s1);
        return;
      }
      // - or T0 is X0 and X0 has bound S0 and S0 <: T1
      // - or T0 is X0 & S0 and S0 <: T1
      else if (sourceType is TypeParameterType) {
        throw UnimplementedError('TODO(paulberry)');
      } else {
        // Not a subtype.  This should never happen, since we handle the
        // implicit downcast case above.
        assert(false, 'not a subtype');
      }
    }
    if (sourceType.isBottom || sourceType.isDartCoreNull) {
      // No further edges need to be created, since all types are trivially
      // supertypes of bottom (and of Null, in the pre-migration world).
    } else if (destinationType.isDynamic || destinationType.isVoid) {
      // No further edges need to be created, since all types are trivially
      // subtypes of dynamic (and of void, since void is treated as equivalent
      // to dynamic for subtyping purposes).
    } else if (sourceType is TypeParameterType) {
      if (destinationType is TypeParameterType) {
        // No further edges need to be created, since type parameter types
        // aren't made up of other types.
      } else {
        // Effectively this is an assignment from the type parameter's bound to
        // the destination type.
        _checkAssignment(origin,
            source: _getTypeParameterTypeBound(source),
            destination: destination,
            hard: false);
        return;
      }
    } else if (sourceType is InterfaceType &&
        destinationType is InterfaceType) {
      var rewrittenSource = _decoratedClassHierarchy.asInstanceOf(
          source, destinationType.element);
      assert(rewrittenSource.typeArguments.length ==
          destination.typeArguments.length);
      for (int i = 0; i < rewrittenSource.typeArguments.length; i++) {
        _checkAssignment(origin,
            source: rewrittenSource.typeArguments[i],
            destination: destination.typeArguments[i],
            hard: false);
      }
    } else if (sourceType is FunctionType && destinationType is FunctionType) {
      _checkAssignment(origin,
          source: source.returnType,
          destination: destination.returnType,
          hard: false);
      if (source.typeArguments.isNotEmpty ||
          destination.typeArguments.isNotEmpty) {
        throw UnimplementedError('TODO(paulberry)');
      }
      for (int i = 0;
          i < source.positionalParameters.length &&
              i < destination.positionalParameters.length;
          i++) {
        // Note: source and destination are swapped due to contravariance.
        _checkAssignment(origin,
            source: destination.positionalParameters[i],
            destination: source.positionalParameters[i],
            hard: false);
      }
      for (var entry in destination.namedParameters.entries) {
        // Note: source and destination are swapped due to contravariance.
        _checkAssignment(origin,
            source: entry.value,
            destination: source.namedParameters[entry.key],
            hard: false);
      }
    } else if (destinationType.isDynamic || sourceType.isDynamic) {
      // ok; nothing further to do.
    } else if (destinationType is InterfaceType && sourceType is FunctionType) {
      // Either this is an upcast to Function or Object, or it is erroneous
      // code.  In either case we don't need to create any additional edges.
    } else {
      throw '$destination <= $source'; // TODO(paulberry)
    }
  }

  void _connect(
      NullabilityNode source, NullabilityNode destination, EdgeOrigin origin,
      {bool hard = false});

  /// Given a [type] representing a type parameter, retrieves the type's bound.
  DecoratedType _getTypeParameterTypeBound(DecoratedType type);
}

/// Information about a binary expression whose boolean value could possibly
/// affect nullability analysis.
class _ConditionInfo {
  /// The [expression] of interest.
  final Expression condition;

  /// Indicates whether [condition] is pure (free from side effects).
  ///
  /// For example, a condition like `x == null` is pure (assuming `x` is a local
  /// variable or static variable), because evaluating it has no user-visible
  /// effect other than returning a boolean value.
  final bool isPure;

  /// Indicates whether the intents postdominate the intent node declarations.
  final bool postDominatingIntent;

  /// If not `null`, the [NullabilityNode] that would need to be nullable in
  /// order for [condition] to evaluate to `true`.
  final NullabilityNode trueGuard;

  /// If not `null`, the [NullabilityNode] that would need to be nullable in
  /// order for [condition] to evaluate to `false`.
  final NullabilityNode falseGuard;

  /// If not `null`, the [NullabilityNode] that should be asserted to have
  /// non-null intent if [condition] is asserted to be `true`.
  final NullabilityNode trueDemonstratesNonNullIntent;

  /// If not `null`, the [NullabilityNode] that should be asserted to have
  /// non-null intent if [condition] is asserted to be `false`.
  final NullabilityNode falseDemonstratesNonNullIntent;

  _ConditionInfo(this.condition,
      {@required this.isPure,
      this.postDominatingIntent,
      this.trueGuard,
      this.falseGuard,
      this.trueDemonstratesNonNullIntent,
      this.falseDemonstratesNonNullIntent});

  /// Returns a new [_ConditionInfo] describing the boolean "not" of `this`.
  _ConditionInfo not(Expression condition) => _ConditionInfo(condition,
      isPure: isPure,
      postDominatingIntent: postDominatingIntent,
      trueGuard: falseGuard,
      falseGuard: trueGuard,
      trueDemonstratesNonNullIntent: falseDemonstratesNonNullIntent,
      falseDemonstratesNonNullIntent: trueDemonstratesNonNullIntent);
}

/// A [ScopedSet] specific to the [Element]s of locals/parameters.
///
/// Contains helpers for dealing with expressions as if they were elements.
class _ScopedLocalSet extends ScopedSet<Element> {
  bool isReferenceInScope(Expression expression) {
    expression = expression.unParenthesized;
    if (expression is SimpleIdentifier) {
      var element = expression.staticElement;
      return isInScope(element);
    }
    return false;
  }

  void removeReferenceFromAllScopes(Expression expression) {
    expression = expression.unParenthesized;
    if (expression is SimpleIdentifier) {
      var element = expression.staticElement;
      removeFromAllScopes(element);
    }
  }
}<|MERGE_RESOLUTION|>--- conflicted
+++ resolved
@@ -1372,15 +1372,10 @@
     for (var variable in node.variables) {
       variable.metadata.accept(this);
       var initializer = variable.initializer;
-<<<<<<< HEAD
-      _flowAnalysis.add(variable.declaredElement as PromotableElement,
-          assigned: initializer != null);
-=======
       var declaredElement = variable.declaredElement;
       if (declaredElement is PromotableElement) {
         _flowAnalysis.add(declaredElement, assigned: initializer != null);
       }
->>>>>>> 34899a8a
       if (initializer != null) {
         var destinationType = getOrComputeElementType(declaredElement);
         if (typeAnnotation == null) {
