--- conflicted
+++ resolved
@@ -588,12 +588,8 @@
     assert(_currentFunctionType == null);
     _currentFunctionType =
         _variables.decoratedElementType(node.declaredElement);
-<<<<<<< HEAD
-    _flowAnalysis = _createFlowAnalysis(
+    _createFlowAnalysis(
         node.functionExpression.body, node.functionExpression.parameters);
-=======
-    _createFlowAnalysis(node.functionExpression.body);
->>>>>>> cc0b976d
     // Initialize a new postDominator scope that contains only the parameters.
     try {
       _postDominatedLocals.doScoped(
@@ -1194,28 +1190,18 @@
     }
   }
 
-<<<<<<< HEAD
-  FlowAnalysis<Statement, Expression, VariableElement, DecoratedType>
-      _createFlowAnalysis(FunctionBody node, FormalParameterList parameters) {
-    var flowAnalysis =
-=======
-  _createFlowAnalysis(FunctionBody node) {
+  _createFlowAnalysis(FunctionBody node, FormalParameterList parameters) {
     assert(_flowAnalysis == null);
     _flowAnalysis =
->>>>>>> cc0b976d
         FlowAnalysis<Statement, Expression, VariableElement, DecoratedType>(
             const AnalyzerNodeOperations(),
             DecoratedTypeOperations(_typeSystem, _variables, _graph),
             AnalyzerFunctionBodyAccess(node));
-<<<<<<< HEAD
     if (parameters != null) {
       for (var parameter in parameters.parameters) {
-        flowAnalysis.add(parameter.declaredElement, assigned: true);
-      }
-    }
-    return flowAnalysis;
-=======
->>>>>>> cc0b976d
+        _flowAnalysis.add(parameter.declaredElement, assigned: true);
+      }
+    }
   }
 
   DecoratedType _decorateUpperOrLowerBound(AstNode astNode, DartType type,
@@ -1385,11 +1371,7 @@
     returnType?.accept(this);
     parameters?.accept(this);
     _currentFunctionType = _variables.decoratedElementType(declaredElement);
-<<<<<<< HEAD
-    _flowAnalysis = _createFlowAnalysis(body, parameters);
-=======
-    _createFlowAnalysis(body);
->>>>>>> cc0b976d
+    _createFlowAnalysis(body, parameters);
     // Push a scope of post-dominated declarations on the stack.
     _postDominatedLocals.pushScope(elements: declaredElement.parameters);
     try {
