--- conflicted
+++ resolved
@@ -1513,7 +1513,6 @@
       expressionChecks = ExpressionChecks(expression.end);
       _variables.recordExpressionChecks(source, expression, expressionChecks);
     }
-<<<<<<< HEAD
     DecoratedType compoundOperatorType;
     if (compoundOperatorInfo != null) {
       var compoundOperatorMethod = compoundOperatorInfo.method;
@@ -1553,14 +1552,9 @@
           source: sourceType,
           destination: destinationType,
           hard: _postDominatedLocals.isReferenceInScope(expression));
-=======
-    _checkAssignment(expressionChecks,
-        source: sourceType,
-        destination: destinationType,
-        hard: _postDominatedLocals.isReferenceInScope(expression));
+    }
     if (destinationExpression != null) {
       _postDominatedLocals.removeReferenceFromAllScopes(destinationExpression);
->>>>>>> fbf3d42a
     }
     if (destinationLocalVariable != null) {
       _flowAnalysis.write(destinationLocalVariable);
