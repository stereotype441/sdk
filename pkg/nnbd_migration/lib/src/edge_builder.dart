// Copyright (c) 2019, the Dart project authors. Please see the AUTHORS file
// for details. All rights reserved. Use of this source code is governed by a
// BSD-style license that can be found in the LICENSE file.

import 'package:analyzer/dart/ast/ast.dart';
import 'package:analyzer/dart/ast/token.dart';
import 'package:analyzer/dart/ast/visitor.dart';
import 'package:analyzer/dart/element/element.dart';
import 'package:analyzer/dart/element/type.dart';
import 'package:analyzer/src/dart/element/handle.dart';
import 'package:analyzer/src/dart/element/inheritance_manager3.dart';
import 'package:analyzer/src/dart/element/member.dart';
import 'package:analyzer/src/dart/element/type.dart';
import 'package:analyzer/src/dart/resolver/flow_analysis_visitor.dart';
import 'package:analyzer/src/generated/resolver.dart';
import 'package:analyzer/src/generated/source.dart';
import 'package:front_end/src/fasta/flow_analysis/flow_analysis.dart';
import 'package:meta/meta.dart';
import 'package:nnbd_migration/instrumentation.dart';
import 'package:nnbd_migration/nnbd_migration.dart';
import 'package:nnbd_migration/src/conditional_discard.dart';
import 'package:nnbd_migration/src/decorated_class_hierarchy.dart';
import 'package:nnbd_migration/src/decorated_type.dart';
import 'package:nnbd_migration/src/edge_origin.dart';
import 'package:nnbd_migration/src/expression_checks.dart';
import 'package:nnbd_migration/src/node_builder.dart';
import 'package:nnbd_migration/src/nullability_node.dart';
import 'package:nnbd_migration/src/utilities/annotation_tracker.dart';
import 'package:nnbd_migration/src/utilities/permissive_mode.dart';
import 'package:nnbd_migration/src/utilities/scoped_set.dart';

import 'decorated_type_operations.dart';

/// Test class mixing in _AssignmentChecker, to allow [checkAssignment] to be
/// more easily unit tested.
@visibleForTesting
class AssignmentCheckerForTesting extends Object with _AssignmentChecker {
  @override
  final TypeSystem _typeSystem;

  @override
  final TypeProvider _typeProvider;

  final NullabilityGraph _graph;

  /// Tests should fill in this map with the bounds of any type parameters being
  /// tested.
  final Map<TypeParameterElement, DecoratedType> bounds = {};

  @override
  final DecoratedClassHierarchy _decoratedClassHierarchy;

  AssignmentCheckerForTesting(this._typeSystem, this._typeProvider, this._graph,
      this._decoratedClassHierarchy);

  void checkAssignment(EdgeOrigin origin,
      {@required DecoratedType source,
      @required DecoratedType destination,
      @required bool hard}) {
    super._checkAssignment(origin,
        source: source, destination: destination, hard: hard);
  }

  @override
  void _connect(
      NullabilityNode source, NullabilityNode destination, EdgeOrigin origin,
      {bool hard = false}) {
    _graph.connect(source, destination, origin, hard: hard);
  }

  @override
  DecoratedType _getTypeParameterTypeBound(DecoratedType type) {
    return bounds[(type.type as TypeParameterType).element] ??
        (throw StateError('Unknown bound for $type'));
  }
}

/// Visitor that builds nullability graph edges by examining code to be
/// migrated.
///
/// The return type of each `visit...` method is a [DecoratedType] indicating
/// the static type of the visited expression, along with the constraint
/// variables that will determine its nullability.  For `visit...` methods that
/// don't visit expressions, `null` will be returned.
class EdgeBuilder extends GeneralizingAstVisitor<DecoratedType>
    with
        _AssignmentChecker,
        PermissiveModeVisitor<DecoratedType>,
        AnnotationTracker<DecoratedType> {
  final TypeSystem _typeSystem;

  final InheritanceManager3 _inheritanceManager;

  /// The repository of constraint variables and decorated types (from a
  /// previous pass over the source code).
  final VariableRepository _variables;

  final NullabilityMigrationListener /*?*/ listener;

  final NullabilityMigrationInstrumentation /*?*/ instrumentation;

  final NullabilityGraph _graph;

  TypeProvider _typeProvider;

  @override
  final Source source;

  @override
  final DecoratedClassHierarchy _decoratedClassHierarchy;

  /// If we are visiting a function body or initializer, instance of flow
  /// analysis.  Otherwise `null`.
  FlowAnalysis<Statement, Expression, VariableElement, DecoratedType>
      _flowAnalysis;

  /// If we are visiting a function body or initializer, assigned variable
  /// information  used in flow analysis.  Otherwise `null`.
  AssignedVariables<AstNode, VariableElement> _assignedVariables;

  /// For convenience, a [DecoratedType] representing non-nullable `Object`.
  final DecoratedType _notNullType;

  /// For convenience, a [DecoratedType] representing non-nullable `bool`.
  final DecoratedType _nonNullableBoolType;

  /// For convenience, a [DecoratedType] representing non-nullable `Type`.
  final DecoratedType _nonNullableTypeType;

  /// For convenience, a [DecoratedType] representing `Null`.
  final DecoratedType _nullType;

  /// For convenience, a [DecoratedType] representing `dynamic`.
  final DecoratedType _dynamicType;

  /// The [DecoratedType] of the innermost function or method being visited, or
  /// `null` if the visitor is not inside any function or method.
  ///
  /// This is needed to construct the appropriate nullability constraints for
  /// return statements.
  DecoratedType _currentFunctionType;

  /// The [DecoratedType] of the innermost list or set literal being visited, or
  /// `null` if the visitor is not inside any list or set.
  ///
  /// This is needed to construct the appropriate nullability constraints for
  /// ui as code elements.
  DecoratedType _currentLiteralElementType;

  /// The key [DecoratedType] of the innermost map literal being visited, or
  /// `null` if the visitor is not inside any map.
  ///
  /// This is needed to construct the appropriate nullability constraints for
  /// ui as code elements.
  DecoratedType _currentMapKeyType;

  /// The value [DecoratedType] of the innermost map literal being visited, or
  /// `null` if the visitor is not inside any map.
  ///
  /// This is needed to construct the appropriate nullability constraints for
  /// ui as code elements.
  DecoratedType _currentMapValueType;

  /// Information about the most recently visited binary expression whose
  /// boolean value could possibly affect nullability analysis.
  _ConditionInfo _conditionInfo;

  /// The set of nullability nodes that would have to be `nullable` for the code
  /// currently being visited to be reachable.
  ///
  /// Guard variables are attached to the left hand side of any generated
  /// constraints, so that constraints do not take effect if they come from
  /// code that can be proven unreachable by the migration tool.
  final _guards = <NullabilityNode>[];

  /// The scope of locals (parameters, variables) that are post-dominated by the
  /// current node as we walk the AST. We use a [_ScopedLocalSet] so that outer
  /// scopes may track their post-dominators separately from inner scopes.
  ///
  /// Note that this is not guaranteed to be complete. It is used to make hard
  /// edges on a best-effort basis.
  final _postDominatedLocals = _ScopedLocalSet();

  /// Map whose keys are expressions of the form `a?.b` on the LHS of
  /// assignments, and whose values are the nullability nodes corresponding to
  /// the expression preceding `?.`.  These are needed in order to properly
  /// analyze expressions like `a?.b += c`, since the type of the compound
  /// assignment is nullable if the type of the expression preceding `?.` is
  /// nullable.
  final Map<Expression, NullabilityNode> _conditionalNodes = {};

  List<String> _objectGetNames;

  EdgeBuilder(this._typeProvider, this._typeSystem, this._variables,
      this._graph, this.source, this.listener,
      {this.instrumentation})
      : _decoratedClassHierarchy = DecoratedClassHierarchy(_variables, _graph),
        _inheritanceManager = InheritanceManager3(_typeSystem),
        _notNullType = DecoratedType(_typeProvider.objectType, _graph.never),
        _nonNullableBoolType =
            DecoratedType(_typeProvider.boolType, _graph.never),
        _nonNullableTypeType =
            DecoratedType(_typeProvider.typeType, _graph.never),
        _nullType = DecoratedType(_typeProvider.nullType, _graph.always),
        _dynamicType = DecoratedType(_typeProvider.dynamicType, _graph.always);

  /// Gets the decorated type of [element] from [_variables], performing any
  /// necessary substitutions.
  DecoratedType getOrComputeElementType(Element element,
      {DecoratedType targetType}) {
    Map<TypeParameterElement, DecoratedType> substitution;
    Element baseElement = element is Member ? element.baseElement : element;
    if (targetType != null) {
      var classElement = baseElement.enclosingElement as ClassElement;
      if (classElement.typeParameters.isNotEmpty) {
        substitution = _decoratedClassHierarchy
            .asInstanceOf(targetType, classElement)
            .asSubstitution;
      }
    }
    DecoratedType decoratedBaseType;
    if (baseElement is PropertyAccessorElement &&
        baseElement.isSynthetic &&
        !baseElement.variable.isSynthetic) {
      var variable = baseElement.variable;
      var decoratedElementType = _variables.decoratedElementType(variable);
      if (baseElement.isGetter) {
        decoratedBaseType = DecoratedType(baseElement.type, _graph.never,
            returnType: decoratedElementType);
      } else {
        assert(baseElement.isSetter);
        decoratedBaseType = DecoratedType(baseElement.type, _graph.never,
            positionalParameters: [decoratedElementType],
            returnType: DecoratedType(VoidTypeImpl.instance, _graph.always));
      }
    } else {
      decoratedBaseType = _variables.decoratedElementType(baseElement);
    }
    if (substitution != null) {
      DartType elementType;
      if (element is MethodElement) {
        elementType = element.type;
      } else if (element is ConstructorElement) {
        elementType = element.type;
      } else if (element is PropertyAccessorMember) {
        elementType = element.type;
      } else {
        throw element.runtimeType; // TODO(paulberry)
      }
      return decoratedBaseType.substitute(substitution, elementType);
    } else {
      return decoratedBaseType;
    }
  }

  @override
  DecoratedType visitAsExpression(AsExpression node) {
    final typeNode = _variables.decoratedTypeAnnotation(source, node.type);
    _handleAssignment(node.expression, destinationType: typeNode);
    return typeNode;
  }

  @override
  DecoratedType visitAssertStatement(AssertStatement node) {
    _checkExpressionNotNull(node.condition);
    if (identical(_conditionInfo?.condition, node.condition)) {
      var intentNode = _conditionInfo.trueDemonstratesNonNullIntent;
      if (intentNode != null && _conditionInfo.postDominatingIntent) {
        _graph.connect(_conditionInfo.trueDemonstratesNonNullIntent,
            _graph.never, NonNullAssertionOrigin(source, node),
            hard: true);
      }
    }
    node.message?.accept(this);
    return null;
  }

  @override
  DecoratedType visitAssignmentExpression(AssignmentExpression node) {
    bool isQuestionAssign = false;
    bool isCompound = false;
    if (node.operator.type == TokenType.QUESTION_QUESTION_EQ) {
      isQuestionAssign = true;
    } else if (node.operator.type != TokenType.EQ) {
      isCompound = true;
    }
    var expressionType = _handleAssignment(node.rightHandSide,
        destinationExpression: node.leftHandSide,
        compoundOperatorInfo: isCompound ? node : null,
        questionAssignNode: isQuestionAssign ? node : null);
    var conditionalNode = _conditionalNodes[node.leftHandSide];
    if (conditionalNode != null) {
      expressionType = expressionType.withNode(
          NullabilityNode.forLUB(conditionalNode, expressionType.node));
      _variables.recordDecoratedExpressionType(node, expressionType);
    }
    return expressionType;
  }

  @override
  DecoratedType visitAwaitExpression(AwaitExpression node) {
    var expressionType = node.expression.accept(this);
    // TODO(paulberry) Handle subclasses of Future.
    if (expressionType.type.isDartAsyncFuture ||
        expressionType.type.isDartAsyncFutureOr) {
      expressionType = expressionType.typeArguments[0];
    }
    return expressionType;
  }

  @override
  DecoratedType visitBinaryExpression(BinaryExpression node) {
    var operatorType = node.operator.type;
    if (operatorType == TokenType.EQ_EQ || operatorType == TokenType.BANG_EQ) {
      assert(node.leftOperand is! NullLiteral); // TODO(paulberry)
      var leftType = node.leftOperand.accept(this);
      node.rightOperand.accept(this);
      if (node.rightOperand is NullLiteral) {
        // TODO(paulberry): only set falseChecksNonNull in unconditional
        // control flow
        bool notEqual = operatorType == TokenType.BANG_EQ;
        bool isPure = false;
        var leftOperand = node.leftOperand;
        if (leftOperand is SimpleIdentifier) {
          // TODO(paulberry): figure out what the rules for isPure should be.
          isPure = true;
          var element = leftOperand.staticElement;
          if (element is VariableElement) {
            _flowAnalysis.conditionEqNull(node, element, notEqual: notEqual);
          }
        }
        var conditionInfo = _ConditionInfo(node,
            isPure: isPure,
            postDominatingIntent:
                _postDominatedLocals.isReferenceInScope(node.leftOperand),
            trueGuard: leftType.node,
            falseDemonstratesNonNullIntent: leftType.node);
        _conditionInfo = notEqual ? conditionInfo.not(node) : conditionInfo;
      }
      return _nonNullableBoolType;
    } else if (operatorType == TokenType.AMPERSAND_AMPERSAND ||
        operatorType == TokenType.BAR_BAR) {
      bool isAnd = operatorType == TokenType.AMPERSAND_AMPERSAND;
      _checkExpressionNotNull(node.leftOperand);
      _flowAnalysis.logicalBinaryOp_rightBegin(node.leftOperand, isAnd: isAnd);
      _postDominatedLocals.doScoped(
          action: () => _checkExpressionNotNull(node.rightOperand));
      _flowAnalysis.logicalBinaryOp_end(node, node.rightOperand, isAnd: isAnd);
      return _nonNullableBoolType;
    } else if (operatorType == TokenType.QUESTION_QUESTION) {
      DecoratedType expressionType;
      var leftType = node.leftOperand.accept(this);
      _flowAnalysis.ifNullExpression_rightBegin();
      try {
        _guards.add(leftType.node);
        DecoratedType rightType;
        _postDominatedLocals.doScoped(action: () {
          rightType = node.rightOperand.accept(this);
        });
        var ifNullNode = NullabilityNode.forIfNotNull();
        expressionType = DecoratedType(node.staticType, ifNullNode);
        _connect(
            rightType.node, expressionType.node, IfNullOrigin(source, node));
      } finally {
        _flowAnalysis.ifNullExpression_end();
        _guards.removeLast();
      }
      _variables.recordDecoratedExpressionType(node, expressionType);
      return expressionType;
    } else if (operatorType.isUserDefinableOperator) {
      _checkExpressionNotNull(node.leftOperand);
      var callee = node.staticElement;
      assert(!(callee is ClassMemberElement &&
          (callee.enclosingElement as ClassElement)
              .typeParameters
              .isNotEmpty)); // TODO(paulberry)
      if (callee == null) {
        node.rightOperand.accept(this);
        return _dynamicType;
      } else {
        var calleeType = getOrComputeElementType(callee);
        // TODO(paulberry): substitute if necessary
        assert(calleeType.positionalParameters.length > 0); // TODO(paulberry)
        _handleAssignment(node.rightOperand,
            destinationType: calleeType.positionalParameters[0]);
        return _fixNumericTypes(calleeType.returnType, node.staticType);
      }
    } else {
      // TODO(paulberry)
      node.leftOperand.accept(this);
      node.rightOperand.accept(this);
      _unimplemented(
          node, 'Binary expression with operator ${node.operator.lexeme}');
    }
  }

  @override
  DecoratedType visitBooleanLiteral(BooleanLiteral node) {
    _flowAnalysis.booleanLiteral(node, node.value);
    return DecoratedType(node.staticType, _graph.never);
  }

  @override
  DecoratedType visitBreakStatement(BreakStatement node) {
    _flowAnalysis.handleBreak(FlowAnalysisHelper.getLabelTarget(
        node, node.label?.staticElement as LabelElement));
    // Later statements no longer post-dominate the declarations because we
    // exited (or, in parent scopes, conditionally exited).
    // TODO(mfairhurst): don't clear post-dominators beyond the current loop.
    _postDominatedLocals.clearEachScope();

    return null;
  }

  @override
  DecoratedType visitCascadeExpression(CascadeExpression node) {
    var type = node.target.accept(this);
    node.cascadeSections.accept(this);
    return type;
  }

  @override
  DecoratedType visitCatchClause(CatchClause node) {
    _flowAnalysis.tryCatchStatement_catchBegin();
    node.exceptionType?.accept(this);
    for (var identifier in [
      node.exceptionParameter,
      node.stackTraceParameter
    ]) {
      if (identifier != null) {
        _flowAnalysis.add(identifier.staticElement as VariableElement,
            assigned: true);
      }
    }
    // The catch clause may not execute, so create a new scope for
    // post-dominators.
    _postDominatedLocals.doScoped(action: () => node.body.accept(this));
    _flowAnalysis.tryCatchStatement_catchEnd();
    return null;
  }

  @override
  DecoratedType visitClassDeclaration(ClassDeclaration node) {
    node.members.accept(this);
    return null;
  }

  @override
  DecoratedType visitClassTypeAlias(ClassTypeAlias node) {
    var classElement = node.declaredElement;
    var supertype = classElement.supertype;
    var superElement = supertype.element;
    if (superElement is ClassElementHandle) {
      superElement = (superElement as ClassElementHandle).actualElement;
    }
    for (var constructorElement in classElement.constructors) {
      assert(constructorElement.isSynthetic);
      var superConstructorElement =
          superElement.getNamedConstructor(constructorElement.name);
      var constructorDecoratedType = _variables
          .decoratedElementType(constructorElement)
          .substitute(_decoratedClassHierarchy
              .getDecoratedSupertype(classElement, superElement)
              .asSubstitution);
      var superConstructorDecoratedType =
          _variables.decoratedElementType(superConstructorElement);
      var origin = ImplicitMixinSuperCallOrigin(source, node);
      _unionDecoratedTypeParameters(
          constructorDecoratedType, superConstructorDecoratedType, origin);
    }
    return null;
  }

  @override
  DecoratedType visitComment(Comment node) {
    // Ignore comments.
    return null;
  }

  @override
  DecoratedType visitConditionalExpression(ConditionalExpression node) {
    _checkExpressionNotNull(node.condition);

    DecoratedType thenType;
    DecoratedType elseType;

    // TODO(paulberry): guard anything inside the true and false branches

    // Post-dominators diverge as we branch in the conditional.
    // Note: we don't have to create a scope for each branch because they can't
    // define variables.
    _postDominatedLocals.doScoped(action: () {
      _flowAnalysis.conditional_thenBegin(node.condition);
      thenType = node.thenExpression.accept(this);
      _flowAnalysis.conditional_elseBegin(node.thenExpression);
      elseType = node.elseExpression.accept(this);
      _flowAnalysis.conditional_end(node, node.elseExpression);
    });

    var overallType = _decorateUpperOrLowerBound(
        node, node.staticType, thenType, elseType, true);
    _variables.recordDecoratedExpressionType(node, overallType);
    return overallType;
  }

  @override
  DecoratedType visitConstructorDeclaration(ConstructorDeclaration node) {
    _handleExecutableDeclaration(
        node,
        node.declaredElement,
        node.metadata,
        null,
        node.parameters,
        node.initializers,
        node.body,
        node.redirectedConstructor);
    return null;
  }

  @override
  DecoratedType visitConstructorFieldInitializer(
      ConstructorFieldInitializer node) {
    _handleAssignment(node.expression,
        destinationType: getOrComputeElementType(node.fieldName.staticElement));
    return null;
  }

  @override
  DecoratedType visitContinueStatement(ContinueStatement node) {
    _flowAnalysis.handleContinue(FlowAnalysisHelper.getLabelTarget(
        node, node.label?.staticElement as LabelElement));
    // Later statements no longer post-dominate the declarations because we
    // exited (or, in parent scopes, conditionally exited).
    // TODO(mfairhurst): don't clear post-dominators beyond the current loop.
    _postDominatedLocals.clearEachScope();

    return null;
  }

  @override
  DecoratedType visitDefaultFormalParameter(DefaultFormalParameter node) {
    node.parameter.accept(this);
    var defaultValue = node.defaultValue;
    if (defaultValue == null) {
      if (node.declaredElement.hasRequired) {
        // Nothing to do; the implicit default value of `null` will never be
        // reached.
      } else {
        _connect(
            _graph.always,
            getOrComputeElementType(node.declaredElement).node,
            OptionalFormalParameterOrigin(source, node));
      }
    } else {
      _handleAssignment(defaultValue,
          destinationType: getOrComputeElementType(node.declaredElement),
          canInsertChecks: false);
    }
    return null;
  }

  @override
  DecoratedType visitDoStatement(DoStatement node) {
    _flowAnalysis.doStatement_bodyBegin(
        node, _assignedVariables.writtenInNode(node));
    node.body.accept(this);
    _flowAnalysis.doStatement_conditionBegin();
    _checkExpressionNotNull(node.condition);
    _flowAnalysis.doStatement_end(node.condition);
    return null;
  }

  @override
  DecoratedType visitDoubleLiteral(DoubleLiteral node) {
    return DecoratedType(node.staticType, _graph.never);
  }

  @override
  DecoratedType visitExpressionFunctionBody(ExpressionFunctionBody node) {
    if (_currentFunctionType == null) {
      _unimplemented(
          node,
          'ExpressionFunctionBody with no current function '
          '(parent is ${node.parent.runtimeType})');
    }
    _handleAssignment(node.expression,
        destinationType: _currentFunctionType.returnType);
    return null;
  }

  @override
  DecoratedType visitFieldDeclaration(FieldDeclaration node) {
    node.metadata.accept(this);
    _createFlowAnalysis(node);
    try {
      node.fields.accept(this);
    } finally {
      _flowAnalysis.finish();
      _flowAnalysis = null;
      _assignedVariables = null;
    }
    return null;
  }

  @override
  DecoratedType visitFieldFormalParameter(FieldFormalParameter node) {
    var parameterElement = node.declaredElement as FieldFormalParameterElement;
    var parameterType = _variables.decoratedElementType(parameterElement);
    var fieldType = _variables.decoratedElementType(parameterElement.field);
    var origin = FieldFormalParameterOrigin(source, node);
    if (node.type == null) {
      _unionDecoratedTypes(parameterType, fieldType, origin);
    } else {
      _checkAssignment(origin,
          source: parameterType, destination: fieldType, hard: true);
    }
    return null;
  }

  @override
  DecoratedType visitForElement(ForElement node) {
    _handleForLoopParts(node, node.forLoopParts, node.body,
        (body) => _handleCollectionElement(body as CollectionElement));
    return null;
  }

  @override
  DecoratedType visitForStatement(ForStatement node) {
    _handleForLoopParts(
        node, node.forLoopParts, node.body, (body) => body.accept(this));
    return null;
  }

  @override
  DecoratedType visitFunctionDeclaration(FunctionDeclaration node) {
    if (_flowAnalysis != null) {
      // This is a local function.
      node.functionExpression.accept(this);
    } else {
      _createFlowAnalysis(node.functionExpression.body);
      // Initialize a new postDominator scope that contains only the parameters.
      try {
        node.functionExpression.accept(this);
      } finally {
        _flowAnalysis.finish();
        _flowAnalysis = null;
        _assignedVariables = null;
      }
    }
    return null;
  }

  @override
  DecoratedType visitFunctionExpression(FunctionExpression node) {
    // TODO(mfairhurst): enable edge builder "_insideFunction" hard edge tests.
    node.parameters?.accept(this);
    _addParametersToFlowAnalysis(node.parameters);
    var previousFunctionType = _currentFunctionType;
    _currentFunctionType =
        _variables.decoratedElementType(node.declaredElement);
    try {
      _postDominatedLocals.doScoped(
          elements: node.declaredElement.parameters,
          action: () => node.body.accept(this));
      return _currentFunctionType;
    } finally {
      _currentFunctionType = previousFunctionType;
    }
  }

  @override
  DecoratedType visitFunctionExpressionInvocation(
      FunctionExpressionInvocation node) {
    return _handleFunctionExpressionInvocation(node, node.function,
        node.argumentList, node.typeArguments, node.typeArgumentTypes);
  }

  @override
  DecoratedType visitIfElement(IfElement node) {
    _checkExpressionNotNull(node.condition);
    NullabilityNode trueGuard;
    NullabilityNode falseGuard;
    if (identical(_conditionInfo?.condition, node.condition)) {
      trueGuard = _conditionInfo.trueGuard;
      falseGuard = _conditionInfo.falseGuard;
      _variables.recordConditionalDiscard(source, node,
          ConditionalDiscard(trueGuard, falseGuard, _conditionInfo.isPure));
    }
    if (trueGuard != null) {
      _guards.add(trueGuard);
    }
    try {
      _postDominatedLocals.doScoped(
          action: () => _handleCollectionElement(node.thenElement));
    } finally {
      if (trueGuard != null) {
        _guards.removeLast();
      }
    }
    if (node.elseElement != null) {
      if (falseGuard != null) {
        _guards.add(falseGuard);
      }
      try {
        _postDominatedLocals.doScoped(
            action: () => _handleCollectionElement(node.elseElement));
      } finally {
        if (falseGuard != null) {
          _guards.removeLast();
        }
      }
    }
    return null;
  }

  @override
  DecoratedType visitIfStatement(IfStatement node) {
    _checkExpressionNotNull(node.condition);
    NullabilityNode trueGuard;
    NullabilityNode falseGuard;
    if (identical(_conditionInfo?.condition, node.condition)) {
      trueGuard = _conditionInfo.trueGuard;
      falseGuard = _conditionInfo.falseGuard;
      _variables.recordConditionalDiscard(source, node,
          ConditionalDiscard(trueGuard, falseGuard, _conditionInfo.isPure));
    }
    if (trueGuard != null) {
      _guards.add(trueGuard);
    }
    try {
      _flowAnalysis.ifStatement_thenBegin(node.condition);
      // We branched, so create a new scope for post-dominators.
      _postDominatedLocals.doScoped(
          action: () => node.thenStatement.accept(this));
    } finally {
      if (trueGuard != null) {
        _guards.removeLast();
      }
    }
    if (falseGuard != null) {
      _guards.add(falseGuard);
    }
    var elseStatement = node.elseStatement;
    try {
      if (elseStatement != null) {
        _flowAnalysis.ifStatement_elseBegin();
        // We branched, so create a new scope for post-dominators.
        _postDominatedLocals.doScoped(
            action: () => node.elseStatement?.accept(this));
      }
    } finally {
      _flowAnalysis.ifStatement_end(elseStatement != null);
      if (falseGuard != null) {
        _guards.removeLast();
      }
    }
    return null;
  }

  @override
  DecoratedType visitIndexExpression(IndexExpression node) {
    DecoratedType targetType;
    var target = node.realTarget;
    if (target != null) {
      targetType = _checkExpressionNotNull(target);
    }
    var callee = node.staticElement;
    if (callee == null) {
      // Dynamic dispatch.  The return type is `dynamic`.
      // TODO(paulberry): would it be better to assume a return type of `Never`
      // so that we don't unnecessarily propagate nullabilities everywhere?
      return _dynamicType;
    }
    var calleeType = getOrComputeElementType(callee, targetType: targetType);
    // TODO(paulberry): substitute if necessary
    _handleAssignment(node.index,
        destinationType: calleeType.positionalParameters[0]);
    if (node.inSetterContext()) {
      return calleeType.positionalParameters[1];
    } else {
      return calleeType.returnType;
    }
  }

  @override
  DecoratedType visitInstanceCreationExpression(
      InstanceCreationExpression node) {
    var callee = node.staticElement;
    var typeParameters = callee.enclosingElement.typeParameters;
    List<DartType> typeArgumentTypes;
    List<DecoratedType> decoratedTypeArguments;
    var typeArguments = node.constructorName.type.typeArguments;
    if (typeArguments != null) {
      typeArgumentTypes = typeArguments.arguments.map((t) => t.type).toList();
      decoratedTypeArguments = typeArguments.arguments
          .map((t) => _variables.decoratedTypeAnnotation(source, t))
          .toList();
    } else {
      var staticType = node.staticType;
      if (staticType is InterfaceType) {
        typeArgumentTypes = staticType.typeArguments;
        decoratedTypeArguments = typeArgumentTypes
            .map((t) => DecoratedType.forImplicitType(_typeProvider, t, _graph))
            .toList();
        instrumentation?.implicitTypeArguments(
            source, node, decoratedTypeArguments);
      } else {
        // Note: this could happen if the code being migrated has errors.
        typeArgumentTypes = const [];
        decoratedTypeArguments = const [];
      }
    }
    var createdType = DecoratedType(node.staticType, _graph.never,
        typeArguments: decoratedTypeArguments);
    var calleeType = getOrComputeElementType(callee, targetType: createdType);
    _handleInvocationArguments(node, node.argumentList.arguments, typeArguments,
        typeArgumentTypes, calleeType, typeParameters);
    return createdType;
  }

  @override
  DecoratedType visitIntegerLiteral(IntegerLiteral node) {
    return DecoratedType(node.staticType, _graph.never);
  }

  @override
  DecoratedType visitIsExpression(IsExpression node) {
    var type = node.type;
    if (type is NamedType) {
      // The main type of the is check historically could not be nullable.
      // Making it nullable could change runtime behavior.
      _connect(_variables.decoratedTypeAnnotation(source, type).node,
          _graph.never, IsCheckMainTypeOrigin(source, type));
      if (type.typeArguments != null) {
        // TODO(mfairhurst): connect arguments to the expression type when they
        // relate.
        type.typeArguments.arguments.forEach((argument) {
          _connect(
              _graph.always,
              _variables.decoratedTypeAnnotation(source, argument).node,
              IsCheckComponentTypeOrigin(source, argument));
        });
      }
    } else if (type is GenericFunctionType) {
      // TODO(brianwilkerson)
      _unimplemented(node, 'Is expression with GenericFunctionType');
    }
    node.visitChildren(this);
    return DecoratedType(node.staticType, _graph.never);
  }

  @override
  DecoratedType visitLabel(Label node) {
    // Labels are identifiers but they don't have types so we don't need to
    // visit them directly.
    return null;
  }

  @override
  DecoratedType visitLibraryDirective(LibraryDirective node) {
    // skip directives, but not their metadata
    node.metadata.accept(this);
    return null;
  }

  @override
  DecoratedType visitListLiteral(ListLiteral node) {
    final previousLiteralType = _currentLiteralElementType;
    try {
      var listType = node.staticType as InterfaceType;
      if (node.typeArguments == null) {
        var elementType = DecoratedType.forImplicitType(
            _typeProvider, listType.typeArguments[0], _graph);
        instrumentation?.implicitTypeArguments(source, node, [elementType]);
        _currentLiteralElementType = elementType;
      } else {
        _currentLiteralElementType = _variables.decoratedTypeAnnotation(
            source, node.typeArguments.arguments[0]);
      }
      node.elements.forEach(_handleCollectionElement);
      return DecoratedType(listType, _graph.never,
          typeArguments: [_currentLiteralElementType]);
    } finally {
      _currentLiteralElementType = previousLiteralType;
    }
  }

  @override
  DecoratedType visitMapLiteralEntry(MapLiteralEntry node) {
    assert(_currentMapKeyType != null);
    assert(_currentMapValueType != null);
    _handleAssignment(node.key, destinationType: _currentMapKeyType);
    _handleAssignment(node.value, destinationType: _currentMapValueType);
    return null;
  }

  @override
  DecoratedType visitMethodDeclaration(MethodDeclaration node) {
    _handleExecutableDeclaration(node, node.declaredElement, node.metadata,
        node.returnType, node.parameters, null, node.body, null);
    return null;
  }

  @override
  DecoratedType visitMethodInvocation(MethodInvocation node) {
    DecoratedType targetType;
    var target = node.realTarget;
    bool isConditional = _isConditionalExpression(node);
    var callee = node.methodName.staticElement;
    bool calleeIsStatic = callee is ExecutableElement && callee.isStatic;
    if (target != null) {
      if (_isPrefix(target)) {
        // Nothing to do.
      } else if (calleeIsStatic) {
        target.accept(this);
      } else if (isConditional) {
        targetType = target.accept(this);
      } else {
        targetType = _handleTarget(target, node.methodName.name);
      }
    }
    if (callee == null) {
      // Dynamic dispatch.  The return type is `dynamic`.
      // TODO(paulberry): would it be better to assume a return type of `Never`
      // so that we don't unnecessarily propagate nullabilities everywhere?
      node.typeArguments?.accept(this);
      node.argumentList.accept(this);
      return _dynamicType;
    } else if (callee is VariableElement) {
      // Function expression invocation that looks like a method invocation.
      return _handleFunctionExpressionInvocation(node, node.methodName,
          node.argumentList, node.typeArguments, node.typeArgumentTypes);
    }
    var calleeType = getOrComputeElementType(callee, targetType: targetType);
    if (callee is PropertyAccessorElement) {
      calleeType = calleeType.returnType;
    }
    var expressionType = _handleInvocationArguments(
        node,
        node.argumentList.arguments,
        node.typeArguments,
        node.typeArgumentTypes,
        calleeType,
        null,
        invokeType: node.staticInvokeType);
    if (isConditional) {
      expressionType = expressionType.withNode(
          NullabilityNode.forLUB(targetType.node, expressionType.node));
      _variables.recordDecoratedExpressionType(node, expressionType);
    }
    return expressionType;
  }

  @override
  DecoratedType visitNamespaceDirective(NamespaceDirective node) {
    // skip directives, but not their metadata
    node.metadata.accept(this);
    return null;
  }

  @override
  DecoratedType visitNullLiteral(NullLiteral node) {
    return _nullType;
  }

  @override
  DecoratedType visitParenthesizedExpression(ParenthesizedExpression node) {
    return node.expression.accept(this);
  }

  @override
  DecoratedType visitPartOfDirective(PartOfDirective node) {
    // skip directives, but not their metadata
    node.metadata.accept(this);
    return null;
  }

  @override
  DecoratedType visitPostfixExpression(PostfixExpression node) {
    var operatorType = node.operator.type;
    if (operatorType == TokenType.PLUS_PLUS ||
        operatorType == TokenType.MINUS_MINUS) {
      _checkExpressionNotNull(node.operand);
      var callee = node.staticElement;
      if (callee is ClassMemberElement &&
          (callee.enclosingElement as ClassElement).typeParameters.isNotEmpty) {
        // TODO(paulberry)
        _unimplemented(node,
            'Operator ${operatorType.lexeme} defined on a class with type parameters');
      }
      if (callee == null) {
        // TODO(paulberry)
        _unimplemented(node, 'Unresolved operator ${operatorType.lexeme}');
      }
      var calleeType = getOrComputeElementType(callee);
      // TODO(paulberry): substitute if necessary
      return _fixNumericTypes(calleeType.returnType, node.staticType);
    }
    _unimplemented(
        node, 'Postfix expression with operator ${node.operator.lexeme}');
  }

  @override
  DecoratedType visitPrefixedIdentifier(PrefixedIdentifier node) {
    if (node.prefix.staticElement is ImportElement) {
      // TODO(paulberry)
      _unimplemented(node, 'PrefixedIdentifier with a prefix');
    } else {
      return _handlePropertyAccess(node, node.prefix, node.identifier);
    }
  }

  @override
  DecoratedType visitPrefixExpression(PrefixExpression node) {
    var targetType = _checkExpressionNotNull(node.operand);
    var operatorType = node.operator.type;
    if (operatorType == TokenType.BANG) {
      _flowAnalysis.logicalNot_end(node, node.operand);
      return _nonNullableBoolType;
    } else if (operatorType == TokenType.PLUS_PLUS ||
        operatorType == TokenType.MINUS_MINUS) {
      var callee = node.staticElement;
      if (callee is ClassMemberElement &&
          (callee.enclosingElement as ClassElement).typeParameters.isNotEmpty) {
        // TODO(paulberry)
        _unimplemented(node,
            'Operator ${operatorType.lexeme} defined on a class with type parameters');
      }
      if (callee == null) {
        // TODO(paulberry)
        _unimplemented(node, 'Unresolved operator ${operatorType.lexeme}');
      }
      var calleeType = getOrComputeElementType(callee);
      // TODO(paulberry): substitute if necessary
      return _fixNumericTypes(calleeType.returnType, node.staticType);
    } else {
      var callee = node.staticElement;
      var calleeType = getOrComputeElementType(callee, targetType: targetType);
      return _handleInvocationArguments(node, [], null, null, calleeType, null);
    }
  }

  @override
  DecoratedType visitPropertyAccess(PropertyAccess node) {
    return _handlePropertyAccess(node, node.realTarget, node.propertyName);
  }

  @override
  DecoratedType visitRedirectingConstructorInvocation(
      RedirectingConstructorInvocation node) {
    var callee = node.staticElement;
    var calleeType = _variables.decoratedElementType(callee);
    _handleInvocationArguments(
        node, node.argumentList.arguments, null, null, calleeType, null);
    return null;
  }

  @override
  DecoratedType visitRethrowExpression(RethrowExpression node) {
    _flowAnalysis.handleExit();
    return DecoratedType(node.staticType, _graph.never);
  }

  @override
  DecoratedType visitReturnStatement(ReturnStatement node) {
    DecoratedType returnType = _currentFunctionType.returnType;
    Expression returnValue = node.expression;
    // TODO(danrubel): This does not handle situations where the returnType
    // or the returnValue's type extends or implements dart:async Future.
    if ((returnType.type.isDartAsyncFuture ||
            returnType.type.isDartAsyncFutureOr) &&
        node.thisOrAncestorOfType<FunctionBody>().isAsynchronous &&
        !returnValue.staticType.isDartAsyncFuture) {
      returnType = returnType.typeArguments.first;
    }
    if (returnValue == null) {
      _checkAssignment(null,
          source: _nullType, destination: returnType, hard: false);
    } else {
      _handleAssignment(returnValue, destinationType: returnType);
    }

    _flowAnalysis.handleExit();
    // Later statements no longer post-dominate the declarations because we
    // exited (or, in parent scopes, conditionally exited).
    // TODO(mfairhurst): don't clear post-dominators beyond the current function.
    _postDominatedLocals.clearEachScope();

    return null;
  }

  @override
  DecoratedType visitSetOrMapLiteral(SetOrMapLiteral node) {
    var setOrMapType = node.staticType as InterfaceType;
    var typeArguments = node.typeArguments?.arguments;

    if (node.isSet) {
      final previousLiteralType = _currentLiteralElementType;
      try {
        if (typeArguments == null) {
          assert(setOrMapType.typeArguments.length == 1);
          var elementType = DecoratedType.forImplicitType(
              _typeProvider, setOrMapType.typeArguments[0], _graph);
          instrumentation?.implicitTypeArguments(source, node, [elementType]);
          _currentLiteralElementType = elementType;
        } else {
          assert(typeArguments.length == 1);
          _currentLiteralElementType =
              _variables.decoratedTypeAnnotation(source, typeArguments[0]);
        }
        node.elements.forEach(_handleCollectionElement);
        return DecoratedType(setOrMapType, _graph.never,
            typeArguments: [_currentLiteralElementType]);
      } finally {
        _currentLiteralElementType = previousLiteralType;
      }
    } else {
      assert(node.isMap);

      final previousKeyType = _currentMapKeyType;
      final previousValueType = _currentMapValueType;
      try {
        if (typeArguments == null) {
          assert(setOrMapType.typeArguments.length == 2);
          var keyType = DecoratedType.forImplicitType(
              _typeProvider, setOrMapType.typeArguments[0], _graph);
          _currentMapKeyType = keyType;
          var valueType = DecoratedType.forImplicitType(
              _typeProvider, setOrMapType.typeArguments[1], _graph);
          _currentMapValueType = valueType;
          instrumentation
              ?.implicitTypeArguments(source, node, [keyType, valueType]);
        } else {
          assert(typeArguments.length == 2);
          _currentMapKeyType =
              _variables.decoratedTypeAnnotation(source, typeArguments[0]);
          _currentMapValueType =
              _variables.decoratedTypeAnnotation(source, typeArguments[1]);
        }

        node.elements.forEach(_handleCollectionElement);
        return DecoratedType(setOrMapType, _graph.never,
            typeArguments: [_currentMapKeyType, _currentMapValueType]);
      } finally {
        _currentMapKeyType = previousKeyType;
        _currentMapValueType = previousValueType;
      }
    }
  }

  @override
  DecoratedType visitSimpleIdentifier(SimpleIdentifier node) {
    var staticElement = node.staticElement;
    if (staticElement is VariableElement) {
      if (!node.inDeclarationContext()) {
        var promotedType = _flowAnalysis.promotedType(staticElement);
        if (promotedType != null) return promotedType;
      }
      return getOrComputeElementType(staticElement);
    } else if (staticElement is FunctionElement ||
        staticElement is MethodElement) {
      return getOrComputeElementType(staticElement);
    } else if (staticElement is PropertyAccessorElement) {
      var elementType = getOrComputeElementType(staticElement);
      return staticElement.isGetter
          ? elementType.returnType
          : elementType.positionalParameters[0];
    } else if (staticElement is TypeDefiningElement) {
      return _nonNullableTypeType;
    } else {
      // TODO(paulberry)
      _unimplemented(node,
          'Simple identifier with a static element of type ${staticElement.runtimeType}');
    }
  }

  @override
  DecoratedType visitSpreadElement(SpreadElement node) {
    final spreadType = node.expression.staticType;
    if (_typeSystem.isSubtypeOf(
        spreadType, _typeProvider.mapObjectObjectType)) {
      assert(_currentMapKeyType != null && _currentMapValueType != null);
      final expectedType = _typeProvider.mapType2(
          _currentMapKeyType.type, _currentMapValueType.type);
      final expectedDecoratedType = DecoratedType.forImplicitType(
          _typeProvider, expectedType, _graph,
          typeArguments: [_currentMapKeyType, _currentMapValueType]);

      _handleAssignment(node.expression,
          destinationType: expectedDecoratedType);
    } else if (_typeSystem.isSubtypeOf(
        spreadType, _typeProvider.iterableDynamicType)) {
      assert(_currentLiteralElementType != null);
      final expectedType =
          _typeProvider.iterableType2(_currentLiteralElementType.type);
      final expectedDecoratedType = DecoratedType.forImplicitType(
          _typeProvider, expectedType, _graph,
          typeArguments: [_currentLiteralElementType]);

      _handleAssignment(node.expression,
          destinationType: expectedDecoratedType);
    } else {
      // Downcast. We can't assume nullability here, so do nothing.
    }

    if (!node.isNullAware) {
      _checkExpressionNotNull(node.expression);
    }

    return null;
  }

  @override
  DecoratedType visitStringLiteral(StringLiteral node) {
    node.visitChildren(this);
    return DecoratedType(node.staticType, _graph.never);
  }

  @override
  DecoratedType visitSuperExpression(SuperExpression node) {
    return _handleThisOrSuper(node);
  }

  @override
  DecoratedType visitSwitchStatement(SwitchStatement node) {
    node.expression.accept(this);
    _flowAnalysis.switchStatement_expressionEnd(node);
    var notPromoted = _assignedVariables.writtenInNode(node);
    var hasDefault = false;
    for (var member in node.members) {
      var hasLabel = member.labels.isNotEmpty;
      _flowAnalysis.switchStatement_beginCase(hasLabel, notPromoted);
      if (member is SwitchCase) {
        member.expression.accept(this);
      } else {
        hasDefault = true;
      }
      member.statements.accept(this);
    }
    _flowAnalysis.switchStatement_end(hasDefault);
    return null;
  }

  @override
  DecoratedType visitSymbolLiteral(SymbolLiteral node) {
    return DecoratedType(node.staticType, _graph.never);
  }

  @override
  DecoratedType visitThisExpression(ThisExpression node) {
    return _handleThisOrSuper(node);
  }

  @override
  DecoratedType visitThrowExpression(ThrowExpression node) {
    node.expression.accept(this);
    // TODO(paulberry): do we need to check the expression type?  I think not.
    _flowAnalysis.handleExit();
    return DecoratedType(node.staticType, _graph.never);
  }

  @override
  DecoratedType visitTopLevelVariableDeclaration(
      TopLevelVariableDeclaration node) {
    node.metadata.accept(this);
    _createFlowAnalysis(node);
    try {
      node.variables.accept(this);
    } finally {
      _flowAnalysis.finish();
      _flowAnalysis = null;
      _assignedVariables = null;
    }
    return null;
  }

  @override
  DecoratedType visitTryStatement(TryStatement node) {
    var finallyBlock = node.finallyBlock;
    if (finallyBlock != null) {
      _flowAnalysis.tryFinallyStatement_bodyBegin();
    }
    var catchClauses = node.catchClauses;
    if (catchClauses.isNotEmpty) {
      _flowAnalysis.tryCatchStatement_bodyBegin();
    }
    var body = node.body;
    body.accept(this);
    var assignedInBody = _assignedVariables.writtenInNode(body);
    if (catchClauses.isNotEmpty) {
      _flowAnalysis.tryCatchStatement_bodyEnd(assignedInBody);
      catchClauses.accept(this);
      _flowAnalysis.tryCatchStatement_end();
    }
    if (finallyBlock != null) {
      _flowAnalysis.tryFinallyStatement_finallyBegin(assignedInBody);
      finallyBlock.accept(this);
      _flowAnalysis.tryFinallyStatement_end(
          _assignedVariables.writtenInNode(finallyBlock));
    }
    return null;
  }

  @override
  DecoratedType visitTypeName(TypeName typeName) {
    var typeArguments = typeName.typeArguments?.arguments;
    var element = typeName.name.staticElement;
    if (element is TypeParameterizedElement) {
      if (typeArguments == null) {
        var instantiatedType =
            _variables.decoratedTypeAnnotation(source, typeName);
        if (instantiatedType == null) {
          throw new StateError('No type annotation for type name '
              '${typeName.toSource()}, offset=${typeName.offset}');
        }
        var origin = InstantiateToBoundsOrigin(source, typeName);
        for (int i = 0; i < instantiatedType.typeArguments.length; i++) {
          _unionDecoratedTypes(
              instantiatedType.typeArguments[i],
              _variables.decoratedTypeParameterBound(element.typeParameters[i]),
              origin);
        }
      } else {
        for (int i = 0; i < typeArguments.length; i++) {
          DecoratedType bound;
          bound =
              _variables.decoratedTypeParameterBound(element.typeParameters[i]);
          assert(bound != null);
          var argumentType =
              _variables.decoratedTypeAnnotation(source, typeArguments[i]);
          if (argumentType == null) {
            _unimplemented(typeName,
                'No decorated type for type argument ${typeArguments[i]} ($i)');
          }
          _checkAssignment(null,
              source: argumentType, destination: bound, hard: true);
        }
      }
    }
    return _nonNullableTypeType;
  }

  @override
  DecoratedType visitVariableDeclarationList(VariableDeclarationList node) {
    node.metadata.accept(this);
    var typeAnnotation = node.type;
    for (var variable in node.variables) {
      variable.metadata.accept(this);
      var initializer = variable.initializer;
      _flowAnalysis.add(variable.declaredElement,
          assigned: initializer != null);
      if (initializer != null) {
        var destinationType = getOrComputeElementType(variable.declaredElement);
        if (typeAnnotation == null) {
          var initializerType = initializer.accept(this);
          if (initializerType == null) {
            throw StateError('No type computed for ${initializer.runtimeType} '
                '(${initializer.toSource()}) offset=${initializer.offset}');
          }
          _unionDecoratedTypes(initializerType, destinationType,
              InitializerInferenceOrigin(source, variable));
        } else {
          _handleAssignment(initializer, destinationType: destinationType);
        }
      }
    }

    // Track post-dominators, except we cannot make hard edges to multi
    // declarations. Consider:
    //
    // int? x = null, y = 0;
    // y.toDouble();
    //
    // We cannot make a hard edge from y to never in this case.
    if (node.variables.length == 1) {
      _postDominatedLocals.add(node.variables.single.declaredElement);
    }

    return null;
  }

  @override
  DecoratedType visitWhileStatement(WhileStatement node) {
    // Note: we do not create guards. A null check here is *very* unlikely to be
    // unnecessary after analysis.
    _flowAnalysis
        .whileStatement_conditionBegin(_assignedVariables.writtenInNode(node));
    _checkExpressionNotNull(node.condition);
    _flowAnalysis.whileStatement_bodyBegin(node, node.condition);
    _postDominatedLocals.doScoped(action: () => node.body.accept(this));
    _flowAnalysis.whileStatement_end();
    return null;
  }

  void _addParametersToFlowAnalysis(FormalParameterList parameters) {
    if (parameters != null) {
      for (var parameter in parameters.parameters) {
        _flowAnalysis.add(parameter.declaredElement, assigned: true);
      }
    }
  }

  /// Visits [expression] and generates the appropriate edge to assert that its
  /// value is non-null.
  ///
  /// Returns the decorated type of [expression].
  DecoratedType _checkExpressionNotNull(Expression expression) {
    // Note: it's not necessary for `destinationType` to precisely match the
    // type of the expression, since all we are doing is causing a single graph
    // edge to be built; it is sufficient to pass in any decorated type whose
    // node is `never`.
    if (_isPrefix(expression)) {
      throw ArgumentError('cannot check non-nullability of a prefix');
    }
    return _handleAssignment(expression, destinationType: _notNullType);
  }

  List<String> _computeObjectGetNames() {
    var result = <String>[];
    var objectClass = _typeProvider.objectType.element;
    for (var accessor in objectClass.accessors) {
      assert(accessor.isGetter);
      assert(!accessor.name.startsWith('_'));
      result.add(accessor.name);
    }
    for (var method in objectClass.methods) {
      assert(!method.name.startsWith('_'));
      result.add(method.name);
    }
    return result;
  }

  @override
  void _connect(
      NullabilityNode source, NullabilityNode destination, EdgeOrigin origin,
      {bool hard = false}) {
    var edge = _graph.connect(source, destination, origin,
        hard: hard, guards: _guards);
    if (origin is ExpressionChecksOrigin) {
      origin.checks.edges.add(edge);
    }
  }

  void _createFlowAnalysis(AstNode node) {
    assert(_flowAnalysis == null);
    assert(_assignedVariables == null);
    _flowAnalysis =
        FlowAnalysis<Statement, Expression, VariableElement, DecoratedType>(
            const AnalyzerNodeOperations(),
            DecoratedTypeOperations(_typeSystem, _variables, _graph),
            AnalyzerFunctionBodyAccess(node is FunctionBody ? node : null));
    _assignedVariables = FlowAnalysisHelper.computeAssignedVariables(node);
  }

  DecoratedType _decorateUpperOrLowerBound(AstNode astNode, DartType type,
      DecoratedType left, DecoratedType right, bool isLUB,
      {NullabilityNode node}) {
    if (type.isDynamic || type.isVoid) {
      if (type.isDynamic) {
        _unimplemented(astNode, 'LUB/GLB with dynamic');
      }
      return DecoratedType(type, _graph.always);
    }
    node ??= isLUB
        ? NullabilityNode.forLUB(left.node, right.node)
        : _nullabilityNodeForGLB(astNode, left.node, right.node);
    if (type is InterfaceType) {
      if (type.typeArguments.isEmpty) {
        return DecoratedType(type, node);
      } else {
        var leftType = left.type;
        var rightType = right.type;
        if (leftType is InterfaceType && rightType is InterfaceType) {
          if (leftType.element != type.element ||
              rightType.element != type.element) {
            _unimplemented(astNode, 'LUB/GLB with substitution');
          }
          List<DecoratedType> newTypeArguments = [];
          for (int i = 0; i < type.typeArguments.length; i++) {
            newTypeArguments.add(_decorateUpperOrLowerBound(
                astNode,
                type.typeArguments[i],
                left.typeArguments[i],
                right.typeArguments[i],
                isLUB));
          }
          return DecoratedType(type, node, typeArguments: newTypeArguments);
        } else {
          _unimplemented(
              astNode,
              'LUB/GLB with unexpected types: ${leftType.runtimeType}/'
              '${rightType.runtimeType}');
        }
      }
    } else if (type is FunctionType) {
      var leftType = left.type;
      var rightType = right.type;
      if (leftType is FunctionType && rightType is FunctionType) {
        var returnType = _decorateUpperOrLowerBound(
            astNode, type.returnType, left.returnType, right.returnType, isLUB);
        List<DecoratedType> positionalParameters = [];
        Map<String, DecoratedType> namedParameters = {};
        int positionalParameterCount = 0;
        for (var parameter in type.parameters) {
          DecoratedType leftParameterType;
          DecoratedType rightParameterType;
          if (parameter.isNamed) {
            leftParameterType = left.namedParameters[parameter.name];
            rightParameterType = right.namedParameters[parameter.name];
          } else {
            leftParameterType =
                left.positionalParameters[positionalParameterCount];
            rightParameterType =
                right.positionalParameters[positionalParameterCount];
            positionalParameterCount++;
          }
          var decoratedParameterType = _decorateUpperOrLowerBound(astNode,
              parameter.type, leftParameterType, rightParameterType, !isLUB);
          if (parameter.isNamed) {
            namedParameters[parameter.name] = decoratedParameterType;
          } else {
            positionalParameters.add(decoratedParameterType);
          }
        }
        return DecoratedType(type, node,
            returnType: returnType,
            positionalParameters: positionalParameters,
            namedParameters: namedParameters);
      } else {
        _unimplemented(
            astNode,
            'LUB/GLB with unexpected types: ${leftType.runtimeType}/'
            '${rightType.runtimeType}');
      }
    } else if (type is TypeParameterType) {
      _unimplemented(astNode, 'LUB/GLB with type parameter types');
    }
    _unimplemented(astNode, '_decorateUpperOrLowerBound');
  }

  DecoratedType _fixNumericTypes(
      DecoratedType decoratedType, DartType undecoratedType) {
    if (decoratedType.type.isDartCoreNum && undecoratedType.isDartCoreInt) {
      // In a few cases the type computed by normal method lookup is `num`,
      // but special rules kick in to cause the type to be `int` instead.  If
      // that is the case, we need to fix up the decorated type.
      return DecoratedType(undecoratedType, decoratedType.node);
    } else {
      return decoratedType;
    }
  }

  @override
  DecoratedType _getTypeParameterTypeBound(DecoratedType type) {
    // TODO(paulberry): once we've wired up flow analysis, return promoted
    // bounds if applicable.
    return _variables
        .decoratedTypeParameterBound((type.type as TypeParameterType).element);
  }

  /// Creates the necessary constraint(s) for an assignment of the given
  /// [expression] to a destination whose type is [destinationType].
  ///
  /// Optionally, the caller may supply a [destinationExpression] instead of
  /// [destinationType].  In this case, then the type comes from visiting the
  /// destination expression.  If the destination expression refers to a local
  /// variable, we mark it as assigned in flow analysis at the proper time.
  DecoratedType _handleAssignment(Expression expression,
      {DecoratedType destinationType,
      Expression destinationExpression,
      AssignmentExpression compoundOperatorInfo,
      Expression questionAssignNode,
      bool canInsertChecks = true}) {
    assert(
        (destinationExpression == null) != (destinationType == null),
        'Either destinationExpression or destinationType should be supplied, '
        'but not both');
    VariableElement destinationLocalVariable;
    if (destinationType == null) {
      if (destinationExpression is SimpleIdentifier) {
        var element = destinationExpression.staticElement;
        if (element is VariableElement) {
          destinationLocalVariable = element;
        }
      }
      if (destinationLocalVariable != null) {
        destinationType = getOrComputeElementType(destinationLocalVariable);
      } else {
        destinationType = destinationExpression.accept(this);
      }
    }
    if (questionAssignNode != null) {
      _guards.add(destinationType.node);
    }
    DecoratedType sourceType;
    try {
      sourceType = expression.accept(this);
      if (sourceType == null) {
        throw StateError('No type computed for ${expression.runtimeType} '
            '(${expression.toSource()}) offset=${expression.offset}');
      }
      ExpressionChecksOrigin expressionChecksOrigin;
      if (canInsertChecks && !sourceType.type.isDynamic) {
        expressionChecksOrigin = ExpressionChecksOrigin(
            source, expression, ExpressionChecks(expression.end));
        _variables.recordExpressionChecks(
            source, expression, expressionChecksOrigin);
      }
      if (compoundOperatorInfo != null) {
        var compoundOperatorMethod = compoundOperatorInfo.staticElement;
        if (compoundOperatorMethod != null) {
          _checkAssignment(
              CompoundAssignmentOrigin(source, compoundOperatorInfo),
              source: destinationType,
              destination: _notNullType,
              hard: _postDominatedLocals
                  .isReferenceInScope(destinationExpression));
          DecoratedType compoundOperatorType =
              getOrComputeElementType(compoundOperatorMethod);
          assert(compoundOperatorType.positionalParameters.length > 0);
          _checkAssignment(expressionChecksOrigin,
              source: sourceType,
              destination: compoundOperatorType.positionalParameters[0],
              hard: _postDominatedLocals.isReferenceInScope(expression));
          sourceType = _fixNumericTypes(
              compoundOperatorType.returnType, compoundOperatorInfo.staticType);
          _checkAssignment(
              CompoundAssignmentOrigin(source, compoundOperatorInfo),
              source: sourceType,
              destination: destinationType,
              hard: false);
        } else {
          sourceType = _dynamicType;
        }
      } else {
        _checkAssignment(expressionChecksOrigin,
            source: sourceType,
            destination: destinationType,
            hard: _postDominatedLocals.isReferenceInScope(expression));
      }
      if (questionAssignNode != null) {
        // a ??= b is only nullable if both a and b are nullable.
        sourceType = destinationType.withNode(_nullabilityNodeForGLB(
            questionAssignNode, sourceType.node, destinationType.node));
        _variables.recordDecoratedExpressionType(
            questionAssignNode, sourceType);
      }
    } finally {
      if (questionAssignNode != null) {
        _guards.removeLast();
      }
    }
    if (destinationExpression != null) {
      _postDominatedLocals.removeReferenceFromAllScopes(destinationExpression);
    }
    if (destinationLocalVariable != null) {
      _flowAnalysis.write(destinationLocalVariable);
    }
    return sourceType;
  }

  DecoratedType _handleCollectionElement(CollectionElement element) {
    if (element is Expression) {
      assert(_currentLiteralElementType != null);
      return _handleAssignment(element,
          destinationType: _currentLiteralElementType);
    } else {
      return element.accept(this);
    }
  }

  void _handleConstructorRedirection(
      FormalParameterList parameters, ConstructorName redirectedConstructor) {
    var callee = redirectedConstructor.staticElement;
    if (callee is ConstructorMember) {
      callee = (callee as ConstructorMember).baseElement;
    }
    var redirectedClass = callee.enclosingElement;
    var calleeType = _variables.decoratedElementType(callee);
    var typeArguments = redirectedConstructor.type.typeArguments;
    var typeArgumentTypes =
        typeArguments?.arguments?.map((t) => t.type)?.toList();
    _handleInvocationArguments(
        redirectedConstructor,
        parameters.parameters,
        typeArguments,
        typeArgumentTypes,
        calleeType,
        redirectedClass.typeParameters);
  }

  void _handleExecutableDeclaration(
      AstNode node,
      ExecutableElement declaredElement,
      NodeList<Annotation> metadata,
      TypeAnnotation returnType,
      FormalParameterList parameters,
      NodeList<ConstructorInitializer> initializers,
      FunctionBody body,
      ConstructorName redirectedConstructor) {
    assert(_currentFunctionType == null);
    metadata.accept(this);
    returnType?.accept(this);
    _createFlowAnalysis(body);
    parameters?.accept(this);
    _currentFunctionType = _variables.decoratedElementType(declaredElement);
    _addParametersToFlowAnalysis(parameters);
    // Push a scope of post-dominated declarations on the stack.
    _postDominatedLocals.pushScope(elements: declaredElement.parameters);
    try {
      initializers?.accept(this);
      body.accept(this);
      if (redirectedConstructor != null) {
        _handleConstructorRedirection(parameters, redirectedConstructor);
      }
      if (declaredElement is! ConstructorElement) {
        var classElement = declaredElement.enclosingElement as ClassElement;
        var origin = InheritanceOrigin(source, node);
        for (var overriddenElement in _inheritanceManager.getOverridden(
                classElement.type,
                Name(classElement.library.source.uri, declaredElement.name)) ??
            const <ExecutableElement>[]) {
          if (overriddenElement is ExecutableMember) {
            var member = overriddenElement as ExecutableMember;
            overriddenElement = member.baseElement;
          }
          var overriddenClass =
              overriddenElement.enclosingElement as ClassElement;
          var decoratedOverriddenFunctionType =
              _variables.decoratedElementType(overriddenElement);
          var decoratedSupertype = _decoratedClassHierarchy
              .getDecoratedSupertype(classElement, overriddenClass);
          var substitution = decoratedSupertype.asSubstitution;
          var overriddenFunctionType =
              decoratedOverriddenFunctionType.substitute(substitution);
          if (returnType == null) {
            _unionDecoratedTypes(_currentFunctionType.returnType,
                overriddenFunctionType.returnType, origin);
          } else {
            _checkAssignment(origin,
                source: _currentFunctionType.returnType,
                destination: overriddenFunctionType.returnType,
                hard: true);
          }
          if (parameters != null) {
            int positionalParameterCount = 0;
            for (var parameter in parameters.parameters) {
              NormalFormalParameter normalParameter;
              if (parameter is NormalFormalParameter) {
                normalParameter = parameter;
              } else {
                normalParameter =
                    (parameter as DefaultFormalParameter).parameter;
              }
              DecoratedType currentParameterType;
              DecoratedType overriddenParameterType;
              if (parameter.isNamed) {
                var name = normalParameter.identifier.name;
                currentParameterType =
                    _currentFunctionType.namedParameters[name];
                overriddenParameterType =
                    overriddenFunctionType.namedParameters[name];
              } else {
                if (positionalParameterCount <
                    _currentFunctionType.positionalParameters.length) {
                  currentParameterType = _currentFunctionType
                      .positionalParameters[positionalParameterCount];
                }
                if (positionalParameterCount <
                    overriddenFunctionType.positionalParameters.length) {
                  overriddenParameterType = overriddenFunctionType
                      .positionalParameters[positionalParameterCount];
                }
                positionalParameterCount++;
              }
              if (overriddenParameterType != null) {
                if (_isUntypedParameter(normalParameter)) {
                  _unionDecoratedTypes(
                      overriddenParameterType, currentParameterType, origin);
                } else {
                  _checkAssignment(origin,
                      source: overriddenParameterType,
                      destination: currentParameterType,
                      hard: true);
                }
              }
            }
          }
        }
      }
    } finally {
      _flowAnalysis.finish();
      _flowAnalysis = null;
      _assignedVariables = null;
      _currentFunctionType = null;
      _postDominatedLocals.popScope();
    }
  }

  void _handleForLoopParts(AstNode node, ForLoopParts parts, AstNode body,
      DecoratedType Function(AstNode) bodyHandler) {
    if (parts is ForParts) {
      if (parts is ForPartsWithDeclarations) {
        parts.variables?.accept(this);
      } else if (parts is ForPartsWithExpression) {
        parts.initialization?.accept(this);
      }
      _flowAnalysis.for_conditionBegin(_assignedVariables.writtenInNode(node));
      if (parts.condition != null) {
        _checkExpressionNotNull(parts.condition);
      }
      _flowAnalysis.for_bodyBegin(
          node is Statement ? node : null, parts.condition);
    } else if (parts is ForEachParts) {
      Element lhsElement;
      if (parts is ForEachPartsWithDeclaration) {
        var variableElement = parts.loopVariable.declaredElement;
        lhsElement = variableElement;
        _flowAnalysis.add(variableElement, assigned: false);
      } else if (parts is ForEachPartsWithIdentifier) {
        lhsElement = parts.identifier.staticElement;
      } else {
        throw StateError(
            'Unexpected ForEachParts subtype: ${parts.runtimeType}');
      }
      var iterableType = _checkExpressionNotNull(parts.iterable);
      if (lhsElement != null) {
        DecoratedType lhsType = _variables.decoratedElementType(lhsElement);
        var iterableTypeType = iterableType.type;
        if (_typeSystem.isSubtypeOf(
            iterableTypeType, _typeProvider.iterableDynamicType)) {
          var elementType = _decoratedClassHierarchy
              .asInstanceOf(
                  iterableType, _typeProvider.iterableDynamicType.element)
              .typeArguments[0];
          _checkAssignment(ForEachVariableOrigin(source, parts),
              source: elementType, destination: lhsType, hard: false);
        }
      }
<<<<<<< HEAD
      _flowAnalysis.forEach_bodyBegin(_assignedVariables.writtenInNode(node),
          lhsElement is VariableElement ? lhsElement : null);
=======
      _checkExpressionNotNull(parts.iterable);
      _flowAnalysis.forEach_bodyBegin(
          _assignedVariables.writtenInNode(node), null);
>>>>>>> 391806fa
    }

    // The condition may fail/iterable may be empty, so the body gets a new
    // post-dominator scope.
    _postDominatedLocals.doScoped(action: () {
      bodyHandler(body);

      if (parts is ForParts) {
        _flowAnalysis.for_updaterBegin();
        parts.updaters.accept(this);
        _flowAnalysis.for_end();
      } else {
        _flowAnalysis.forEach_end();
      }
    });
  }

  DecoratedType _handleFunctionExpressionInvocation(
      AstNode node,
      Expression function,
      ArgumentList argumentList,
      TypeArgumentList typeArguments,
      List<DartType> typeArgumentTypes) {
    DecoratedType calleeType = _checkExpressionNotNull(function);
    if (calleeType.type is FunctionType) {
      return _handleInvocationArguments(node, argumentList.arguments,
          typeArguments, typeArgumentTypes, calleeType, null);
    } else {
      // Invocation of type `dynamic` or `Function`.
      typeArguments?.accept(this);
      argumentList.accept(this);
      return _dynamicType;
    }
  }

  /// Creates the necessary constraint(s) for an [argumentList] when invoking an
  /// executable element whose type is [calleeType].
  ///
  /// Returns the decorated return type of the invocation, after any necessary
  /// substitutions.
  DecoratedType _handleInvocationArguments(
      AstNode node,
      Iterable<AstNode> arguments,
      TypeArgumentList typeArguments,
      List<DartType> typeArgumentTypes,
      DecoratedType calleeType,
      List<TypeParameterElement> constructorTypeParameters,
      {DartType invokeType}) {
    var typeFormals = constructorTypeParameters ?? calleeType.typeFormals;
    if (typeFormals.isNotEmpty) {
      if (typeArguments != null) {
        var argumentTypes = typeArguments.arguments
            .map((t) => _variables.decoratedTypeAnnotation(source, t))
            .toList();
        if (constructorTypeParameters != null) {
          calleeType = calleeType.substitute(
              Map<TypeParameterElement, DecoratedType>.fromIterables(
                  constructorTypeParameters, argumentTypes));
        } else {
          calleeType = calleeType.instantiate(argumentTypes);
        }
      } else {
        if (invokeType is FunctionType) {
          var argumentTypes = typeArgumentTypes
              .map((argType) =>
                  DecoratedType.forImplicitType(_typeProvider, argType, _graph))
              .toList();
          instrumentation?.implicitTypeArguments(source, node, argumentTypes);
          calleeType = calleeType.instantiate(argumentTypes);
        } else if (constructorTypeParameters != null) {
          // No need to instantiate; caller has already substituted in the
          // correct type arguments.
        } else {
          assert(
              false,
              'invoke type should be a non-null function type, or '
              'dynamic/Function, which have no type arguments.');
        }
      }
    }
    int i = 0;
    var suppliedNamedParameters = Set<String>();
    for (var argument in arguments) {
      String name;
      Expression expression;
      if (argument is NamedExpression) {
        name = argument.name.label.name;
        expression = argument.expression;
      } else if (argument is FormalParameter) {
        if (argument.isNamed) {
          name = argument.identifier.name;
        }
        expression = argument.identifier;
      } else {
        expression = argument as Expression;
      }
      DecoratedType parameterType;
      if (name != null) {
        parameterType = calleeType.namedParameters[name];
        if (parameterType == null) {
          // TODO(paulberry)
          _unimplemented(expression, 'Missing type for named parameter');
        }
        suppliedNamedParameters.add(name);
      } else {
        if (calleeType.positionalParameters.length <= i) {
          // TODO(paulberry)
          _unimplemented(node, 'Missing positional parameter at $i');
        }
        parameterType = calleeType.positionalParameters[i++];
      }
      _handleAssignment(expression, destinationType: parameterType);
    }
    // Any parameters not supplied must be optional.
    for (var entry in calleeType.namedParameters.entries) {
      if (suppliedNamedParameters.contains(entry.key)) continue;
      entry.value.node.recordNamedParameterNotSupplied(
          _guards, _graph, NamedParameterNotSuppliedOrigin(source, node));
    }
    return calleeType.returnType;
  }

  DecoratedType _handlePropertyAccess(
      Expression node, Expression target, SimpleIdentifier propertyName) {
    DecoratedType targetType;
    bool isConditional = _isConditionalExpression(node);
    var callee = propertyName.staticElement;
    bool calleeIsStatic = callee is ExecutableElement && callee.isStatic;
    if (_isPrefix(target)) {
      return propertyName.accept(this);
    } else if (calleeIsStatic) {
      target.accept(this);
    } else if (isConditional) {
      targetType = target.accept(this);
    } else {
      targetType = _handleTarget(target, propertyName.name);
    }
    if (callee == null) {
      // Dynamic dispatch.
      return _dynamicType;
    }
    var calleeType = getOrComputeElementType(callee, targetType: targetType);
    // TODO(paulberry): substitute if necessary
    if (propertyName.inSetterContext()) {
      if (isConditional) {
        _conditionalNodes[node] = targetType.node;
      }
      return calleeType.positionalParameters[0];
    } else {
      var expressionType = callee is PropertyAccessorElement
          ? calleeType.returnType
          : calleeType;
      if (isConditional) {
        expressionType = expressionType.withNode(
            NullabilityNode.forLUB(targetType.node, expressionType.node));
        _variables.recordDecoratedExpressionType(node, expressionType);
      }
      return expressionType;
    }
  }

  DecoratedType _handleTarget(Expression target, String name) {
    if ((_objectGetNames ??= _computeObjectGetNames()).contains(name)) {
      return target.accept(this);
    } else {
      return _checkExpressionNotNull(target);
    }
  }

  DecoratedType _handleThisOrSuper(Expression node) {
    var type = node.staticType as InterfaceType;
    // Instantiate the type, and any type arguments, with `_graph.never`,
    // because the type of `this` is always `ClassName<Param, Param, ...>` with
    // no `?`s.  (Even if some of the type parameters are allowed to be
    // instantiated with nullable types at runtime, a reference to `this` can't
    // be migrated in such a way that forces them to be nullable).
    return DecoratedType(type, _graph.never,
        typeArguments: type.typeArguments
            .map((t) => DecoratedType(t, _graph.never))
            .toList());
  }

  bool _isConditionalExpression(Expression expression) {
    Token token;
    if (expression is MethodInvocation) {
      token = expression.operator;
      if (token == null) return false;
    } else if (expression is PropertyAccess) {
      token = expression.operator;
    } else {
      return false;
    }
    switch (token.type) {
      case TokenType.PERIOD:
      case TokenType.PERIOD_PERIOD:
        return false;
      case TokenType.QUESTION_PERIOD:
        return true;
      default:
        // TODO(paulberry)
        _unimplemented(
            expression, 'Conditional expression with operator ${token.lexeme}');
    }
  }

  bool _isPrefix(Expression e) =>
      e is SimpleIdentifier && e.staticElement is PrefixElement;

  bool _isUntypedParameter(NormalFormalParameter parameter) {
    if (parameter is SimpleFormalParameter) {
      return parameter.type == null;
    } else if (parameter is FieldFormalParameter) {
      return parameter.type == null;
    } else {
      return false;
    }
  }

  NullabilityNode _nullabilityNodeForGLB(
      AstNode astNode, NullabilityNode leftNode, NullabilityNode rightNode) {
    var node = NullabilityNode.forGLB();
    var origin = GreatestLowerBoundOrigin(source, astNode);
    _graph.connect(leftNode, node, origin, guards: [rightNode]);
    _graph.connect(node, leftNode, origin);
    _graph.connect(node, rightNode, origin);
    return node;
  }

  @alwaysThrows
  void _unimplemented(AstNode node, String message) {
    CompilationUnit unit = node.root as CompilationUnit;
    StringBuffer buffer = StringBuffer();
    buffer.write(message);
    buffer.write(' in "');
    buffer.write(node.toSource());
    buffer.write('" on line ');
    buffer.write(unit.lineInfo.getLocation(node.offset).lineNumber);
    buffer.write(' of "');
    buffer.write(unit.declaredElement.source.fullName);
    buffer.write('"');
    throw UnimplementedError(buffer.toString());
  }

  void _unionDecoratedTypeParameters(
      DecoratedType x, DecoratedType y, EdgeOrigin origin) {
    for (int i = 0;
        i < x.positionalParameters.length && i < y.positionalParameters.length;
        i++) {
      _unionDecoratedTypes(
          x.positionalParameters[i], y.positionalParameters[i], origin);
    }
    for (var entry in x.namedParameters.entries) {
      var superParameterType = y.namedParameters[entry.key];
      if (superParameterType != null) {
        _unionDecoratedTypes(entry.value, y.namedParameters[entry.key], origin);
      }
    }
  }

  void _unionDecoratedTypes(
      DecoratedType x, DecoratedType y, EdgeOrigin origin) {
    _graph.union(x.node, y.node, origin);
    _unionDecoratedTypeParameters(x, y, origin);
    for (int i = 0;
        i < x.typeArguments.length && i < y.typeArguments.length;
        i++) {
      _unionDecoratedTypes(x.typeArguments[i], y.typeArguments[i], origin);
    }
    if (x.returnType != null && y.returnType != null) {
      _unionDecoratedTypes(x.returnType, y.returnType, origin);
    }
  }
}

/// Implementation of [_checkAssignment] for [EdgeBuilder].
///
/// This has been moved to its own mixin to allow it to be more easily unit
/// tested.
mixin _AssignmentChecker {
  DecoratedClassHierarchy get _decoratedClassHierarchy;

  NullabilityGraph get _graph;

  TypeProvider get _typeProvider;

  TypeSystem get _typeSystem;

  /// Creates the necessary constraint(s) for an assignment from [source] to
  /// [destination].  [origin] should be used as the origin for any edges
  /// created.  [hard] indicates whether a hard edge should be created.
  void _checkAssignment(EdgeOrigin origin,
      {@required DecoratedType source,
      @required DecoratedType destination,
      @required bool hard}) {
    _connect(source.node, destination.node, origin, hard: hard);
    _checkAssignment_recursion(origin,
        source: source, destination: destination);
  }

  /// Does the recursive part of [_checkAssignment], visiting all of the types
  /// constituting [source] and [destination], and creating the appropriate
  /// edges between them.
  void _checkAssignment_recursion(EdgeOrigin origin,
      {@required DecoratedType source, @required DecoratedType destination}) {
    var sourceType = source.type;
    var destinationType = destination.type;
    if (!_typeSystem.isSubtypeOf(sourceType, destinationType)) {
      // Not a proper upcast assignment.  It is either an implicit downcast or
      // some illegal code.  It's handled on a "best effort" basis.
      if (destinationType is TypeParameterType &&
          sourceType is! TypeParameterType) {
        // Assume an assignment to the type parameter's bound.
        _checkAssignment(origin,
            source: source,
            destination:
                _getTypeParameterTypeBound(destination).withNode(_graph.always),
            hard: false);
        return;
      }
      if (sourceType is InterfaceType && destinationType is InterfaceType) {
        if (_typeSystem.isSubtypeOf(destinationType, sourceType)) {
          var rewrittenDestination = _decoratedClassHierarchy.asInstanceOf(
              destination, sourceType.element);
          assert(rewrittenDestination.typeArguments.length ==
              source.typeArguments.length);
          for (int i = 0; i < rewrittenDestination.typeArguments.length; i++) {
            _checkAssignment(origin,
                source: source.typeArguments[i],
                destination: rewrittenDestination.typeArguments[i],
                hard: false);
          }
        }
      }
      return;
    }
    if (destinationType.isDartAsyncFutureOr) {
      var s1 = destination.typeArguments[0];
      if (sourceType.isDartAsyncFutureOr) {
        // This is a special case not in the subtyping spec.  The subtyping spec
        // covers this case by expanding the LHS first, which is fine but
        // leads to redundant edges (which might be confusing for users)
        // if T0 is FutureOr<S0> then:
        // - T0 <: T1 iff Future<S0> <: T1 and S0 <: T1
        // Since T1 is FutureOr<S1>, this is equivalent to:
        // - T0 <: T1 iff (Future<S0> <: Future<S1> or Future<S0> <: S1) and
        //                (S0 <: Future<S1> or S0 <: S1)
        // Which is equivalent to:
        // - T0 <: T1 iff (S0 <: S1 or Future<S0> <: S1) and
        //                (S0 <: Future<S1> or S0 <: S1)
        // Which is equivalent to (distributing the "and"):
        // - T0 <: T1 iff (S0 <: S1 and (S0 <: Future<S1> or S0 <: S1)) or
        //                (Future<S0> <: S1 and (S0 <: Future<S1> or S0 <: S1))
        // Which is equivalent to (distributing the "and"s):
        // - T0 <: T1 iff (S0 <: S1 and S0 <: Future<S1>) or
        //                (S0 <: S1 and S0 <: S1) or
        //                (Future<S0> <: S1 and S0 <: Future<S1>) or
        //                (Future<S0> <: S1 and S0 <: S1)
        // If S0 <: S1, the relation is satisfied.  Otherwise the only term that
        // matters is (Future<S0> <: S1 and S0 <: Future<S1>), so this is
        // equivalent to:
        // - T0 <: T1 iff S0 <: S1 or (Future<S0> <: S1 and S0 <: Future<S1>)
        // Let's consider whether there are any cases where the RHS of this "or"
        // can be satisfied but not the LHS.  That is, assume that
        // Future<S0> <: S1 and S0 <: Future<S1> hold, but not S0 <: S1.  S1
        // must not be a top type (otherwise S0 <: S1 would hold), so the only
        // way Future<S0> <: S1 can hold is if S1 is Future<A> or FutureOr<A>
        // for some A.  In either case, Future<S1> simplifies to Future<A>, so
        // we know that S0 <: Future<A>.  Also, in either case, Future<A> <: S1.
        // Combining these, we have that S0 <: S1, contradicting our assumption.
        // So the RHS of the "or" is redundant, and we can simplify to:
        // - S0 <: S1.
        var s0 = source.typeArguments[0];
        _checkAssignment(origin, source: s0, destination: s1, hard: false);
        return;
      }
      // (From the subtyping spec):
      // if T1 is FutureOr<S1> then T0 <: T1 iff any of the following hold:
      // - either T0 <: Future<S1>
      if (_typeSystem.isSubtypeOf(
          sourceType, _typeProvider.futureType2(s1.type))) {
        // E.g. FutureOr<int> = (... as Future<int>)
        // This is handled by the InterfaceType logic below, since we treat
        // FutureOr as a supertype of Future.
      }
      // - or T0 <: S1
      else if (_typeSystem.isSubtypeOf(sourceType, s1.type)) {
        // E.g. FutureOr<int> = (... as int)
        _checkAssignment_recursion(origin, source: source, destination: s1);
        return;
      }
      // - or T0 is X0 and X0 has bound S0 and S0 <: T1
      // - or T0 is X0 & S0 and S0 <: T1
      else if (sourceType is TypeParameterType) {
        throw UnimplementedError('TODO(paulberry)');
      } else {
        // Not a subtype.  This should never happen, since we handle the
        // implicit downcast case above.
        assert(false, 'not a subtype');
      }
    }
    if (sourceType.isBottom || sourceType.isDartCoreNull) {
      // No further edges need to be created, since all types are trivially
      // supertypes of bottom (and of Null, in the pre-migration world).
    } else if (destinationType.isDynamic || destinationType.isVoid) {
      // No further edges need to be created, since all types are trivially
      // subtypes of dynamic (and of void, since void is treated as equivalent
      // to dynamic for subtyping purposes).
    } else if (sourceType is TypeParameterType) {
      if (destinationType is TypeParameterType) {
        // No further edges need to be created, since type parameter types
        // aren't made up of other types.
      } else {
        // Effectively this is an assignment from the type parameter's bound to
        // the destination type.
        _checkAssignment(origin,
            source: _getTypeParameterTypeBound(source),
            destination: destination,
            hard: false);
        return;
      }
    } else if (sourceType is InterfaceType &&
        destinationType is InterfaceType) {
      var rewrittenSource = _decoratedClassHierarchy.asInstanceOf(
          source, destinationType.element);
      assert(rewrittenSource.typeArguments.length ==
          destination.typeArguments.length);
      for (int i = 0; i < rewrittenSource.typeArguments.length; i++) {
        _checkAssignment(origin,
            source: rewrittenSource.typeArguments[i],
            destination: destination.typeArguments[i],
            hard: false);
      }
    } else if (sourceType is FunctionType && destinationType is FunctionType) {
      _checkAssignment(origin,
          source: source.returnType,
          destination: destination.returnType,
          hard: false);
      if (source.typeArguments.isNotEmpty ||
          destination.typeArguments.isNotEmpty) {
        throw UnimplementedError('TODO(paulberry)');
      }
      for (int i = 0;
          i < source.positionalParameters.length &&
              i < destination.positionalParameters.length;
          i++) {
        // Note: source and destination are swapped due to contravariance.
        _checkAssignment(origin,
            source: destination.positionalParameters[i],
            destination: source.positionalParameters[i],
            hard: false);
      }
      for (var entry in destination.namedParameters.entries) {
        // Note: source and destination are swapped due to contravariance.
        _checkAssignment(origin,
            source: entry.value,
            destination: source.namedParameters[entry.key],
            hard: false);
      }
    } else if (destinationType.isDynamic || sourceType.isDynamic) {
      // ok; nothing further to do.
    } else if (destinationType is InterfaceType && sourceType is FunctionType) {
      // Either this is an upcast to Function or Object, or it is erroneous
      // code.  In either case we don't need to create any additional edges.
    } else {
      throw '$destination <= $source'; // TODO(paulberry)
    }
  }

  void _connect(
      NullabilityNode source, NullabilityNode destination, EdgeOrigin origin,
      {bool hard = false});

  /// Given a [type] representing a type parameter, retrieves the type's bound.
  DecoratedType _getTypeParameterTypeBound(DecoratedType type);
}

/// Information about a binary expression whose boolean value could possibly
/// affect nullability analysis.
class _ConditionInfo {
  /// The [expression] of interest.
  final Expression condition;

  /// Indicates whether [condition] is pure (free from side effects).
  ///
  /// For example, a condition like `x == null` is pure (assuming `x` is a local
  /// variable or static variable), because evaluating it has no user-visible
  /// effect other than returning a boolean value.
  final bool isPure;

  /// Indicates whether the intents postdominate the intent node declarations.
  final bool postDominatingIntent;

  /// If not `null`, the [NullabilityNode] that would need to be nullable in
  /// order for [condition] to evaluate to `true`.
  final NullabilityNode trueGuard;

  /// If not `null`, the [NullabilityNode] that would need to be nullable in
  /// order for [condition] to evaluate to `false`.
  final NullabilityNode falseGuard;

  /// If not `null`, the [NullabilityNode] that should be asserted to have
  /// non-null intent if [condition] is asserted to be `true`.
  final NullabilityNode trueDemonstratesNonNullIntent;

  /// If not `null`, the [NullabilityNode] that should be asserted to have
  /// non-null intent if [condition] is asserted to be `false`.
  final NullabilityNode falseDemonstratesNonNullIntent;

  _ConditionInfo(this.condition,
      {@required this.isPure,
      this.postDominatingIntent,
      this.trueGuard,
      this.falseGuard,
      this.trueDemonstratesNonNullIntent,
      this.falseDemonstratesNonNullIntent});

  /// Returns a new [_ConditionInfo] describing the boolean "not" of `this`.
  _ConditionInfo not(Expression condition) => _ConditionInfo(condition,
      isPure: isPure,
      postDominatingIntent: postDominatingIntent,
      trueGuard: falseGuard,
      falseGuard: trueGuard,
      trueDemonstratesNonNullIntent: falseDemonstratesNonNullIntent,
      falseDemonstratesNonNullIntent: trueDemonstratesNonNullIntent);
}

/// A [ScopedSet] specific to the [Element]s of locals/parameters.
///
/// Contains helpers for dealing with expressions as if they were elements.
class _ScopedLocalSet extends ScopedSet<Element> {
  bool isReferenceInScope(Expression expression) {
    expression = expression.unParenthesized;
    if (expression is SimpleIdentifier) {
      var element = expression.staticElement;
      return isInScope(element);
    }
    return false;
  }

  void removeReferenceFromAllScopes(Expression expression) {
    expression = expression.unParenthesized;
    if (expression is SimpleIdentifier) {
      var element = expression.staticElement;
      removeFromAllScopes(element);
    }
  }
}<|MERGE_RESOLUTION|>--- conflicted
+++ resolved
@@ -1837,14 +1837,8 @@
               source: elementType, destination: lhsType, hard: false);
         }
       }
-<<<<<<< HEAD
       _flowAnalysis.forEach_bodyBegin(_assignedVariables.writtenInNode(node),
           lhsElement is VariableElement ? lhsElement : null);
-=======
-      _checkExpressionNotNull(parts.iterable);
-      _flowAnalysis.forEach_bodyBegin(
-          _assignedVariables.writtenInNode(node), null);
->>>>>>> 391806fa
     }
 
     // The condition may fail/iterable may be empty, so the body gets a new
