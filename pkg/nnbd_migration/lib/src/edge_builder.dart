--- conflicted
+++ resolved
@@ -1339,11 +1339,7 @@
   /// Creates the necessary constraint(s) for an assignment of the given
   /// [expression] to a destination whose type is [destinationType].
   ///
-<<<<<<< HEAD
-  /// Optionally, the caller my supply a [destinationExpression] instead of
-=======
   /// Optionally, the caller may supply a [destinationExpression] instead of
->>>>>>> 8e5556e1
   /// [destinationType].  In this case, then the type comes from visiting the
   /// destination expression.  If the destination expression refers to a local
   /// variable, we mark it as assigned in flow analysis at the proper time.
