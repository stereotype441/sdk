// Copyright (c) 2019, the Dart project authors. Please see the AUTHORS file
// for details. All rights reserved. Use of this source code is governed by a
// BSD-style license that can be found in the LICENSE file.

import 'package:analyzer/dart/ast/ast.dart';
import 'package:analyzer/dart/element/element.dart';
import 'package:analyzer/src/generated/source.dart';
import 'package:nnbd_migration/instrumentation.dart';

/// Edge origin resulting from a type in already-migrated code.
///
/// For example, in the Map class in dart:core:
///   V? operator [](Object key);
///
/// this class is used for the edge connecting `always` to the return type of
/// `operator []`, due to the fact that dart:core has already been migrated and
/// the type is explicitly nullable.
///
/// Note that since a single element can have a complex type, it is likely that
/// multiple edges will be created with an [AlreadyMigratedTypeOrigin] pointing
/// to the same type.  To distinguish which edge corresponds to which part of
/// the element's type, use the callbacks
/// [NullabilityMigrationInstrumentation.externalDecoratedType] and
/// [NullabilityMigrationInstrumentation.externalDecoratedTypeParameterBound].
class AlreadyMigratedTypeOrigin extends EdgeOrigin {
  AlreadyMigratedTypeOrigin.forElement(Element element)
      : super.forElement(element);

  @override
  EdgeOriginKind get kind => EdgeOriginKind.alreadyMigratedType;
}

/// Edge origin resulting from the use of a type that is always nullable.
///
/// For example, in the following code snippet:
///   void f(dynamic x) {}
///
/// this class is used for the edge connecting `always` to the type of f's `x`
/// parameter, due to the fact that the `dynamic` type is always considered
/// nullable.
class AlwaysNullableTypeOrigin extends EdgeOrigin {
  AlwaysNullableTypeOrigin(Source source, AstNode node) : super(source, node);

  AlwaysNullableTypeOrigin.forElement(Element element)
      : super.forElement(element);

  @override
  EdgeOriginKind get kind => EdgeOriginKind.alwaysNullableType;
}

/// Edge origin resulting from the use of a value on the LHS of a compound
/// assignment.
class CompoundAssignmentOrigin extends EdgeOrigin {
  CompoundAssignmentOrigin(Source source, AssignmentExpression node)
      : super(source, node);

  @override
  EdgeOriginKind get kind => EdgeOriginKind.compoundAssignment;

  @override
  AssignmentExpression get node => super.node as AssignmentExpression;
}

/// An edge origin used for edges that originated because of a default value on
/// a parameter.
class DefaultValueOrigin extends EdgeOrigin {
  DefaultValueOrigin(Source source, Expression node) : super(source, node);

  @override
  EdgeOriginKind get kind => EdgeOriginKind.defaultValue;
}

/// An edge origin used for edges that originated because of an assignment
/// involving a value with a dynamic type.
class DynamicAssignmentOrigin extends EdgeOrigin {
  DynamicAssignmentOrigin(Source source, AstNode node) : super(source, node);

  @override
  EdgeOriginKind get kind => EdgeOriginKind.dynamicAssignment;
}

/// Common interface for classes providing information about how an edge came
/// to be; that is, what was found in the source code that led the migration
/// tool to create the edge.
abstract class EdgeOrigin extends EdgeOriginInfo {
  @override
  final Source source;

  @override
  final AstNode node;

  @override
  final Element element;

  EdgeOrigin(this.source, this.node) : element = null;

  EdgeOrigin.forElement(this.element)
      : source = null,
        node = null;
}

/// Edge origin resulting from the relationship between a field formal parameter
/// and the corresponding field.
class FieldFormalParameterOrigin extends EdgeOrigin {
  FieldFormalParameterOrigin(Source source, FieldFormalParameter node)
      : super(source, node);

  @override
  EdgeOriginKind get kind => EdgeOriginKind.fieldFormalParameter;
}

/// An edge origin used for edges that originated because a field was not
/// initialized.
///
/// The AST node associated with the edge is the AST node for the constructor
/// that failed to initialize the field (or the class, if the constructor is
/// synthetic).
class FieldNotInitializedOrigin extends EdgeOrigin {
  FieldNotInitializedOrigin(Source source, AstNode node) : super(source, node);

  @override
  EdgeOriginKind get kind => EdgeOriginKind.fieldNotInitialized;
}

/// Edge origin resulting from the use of an iterable type in a for-each loop.
///
/// For example, in the following code snippet:
///   void f(Iterable<int> l) {
///     for (int i in l) {}
///   }
///
/// this class is used for the edge connecting the type of `l`'s `int` type
/// parameter to the type of `i`.
class ForEachVariableOrigin extends EdgeOrigin {
  ForEachVariableOrigin(Source source, ForEachParts node) : super(source, node);

  @override
  EdgeOriginKind get kind => EdgeOriginKind.forEachVariable;
}

/// Edge origin resulting from the use of greatest lower bound.
///
/// For example, in the following code snippet:
///   void Function(int) f(void Function(int) x, void Function(int) y)
///       => x ?? y;
///
/// the `int` in the return type is nullable if both the `int`s in the types of
/// `x` and `y` are nullable, due to the fact that the `int` in the return type
/// is the greatest lower bound of the two other `int`s.
class GreatestLowerBoundOrigin extends EdgeOrigin {
  GreatestLowerBoundOrigin(Source source, AstNode node) : super(source, node);

  @override
  EdgeOriginKind get kind => EdgeOriginKind.greatestLowerBound;
}

/// Edge origin resulting from the presence of a `??` operator.
class IfNullOrigin extends EdgeOrigin {
  IfNullOrigin(Source source, AstNode node) : super(source, node);

  @override
  EdgeOriginKind get kind => EdgeOriginKind.ifNull;
}

/// Edge origin resulting from the implicit call from a mixin application
/// constructor to the corresponding super constructor.
///
/// For example, in the following code snippet:
///   class C {
///     C(int i);
///   }
///   mixin M {}
///   class D = C with M;
///
/// this class is used for the edge connecting the types of the `i` parameters
/// between the implicit constructor for `D` and the explicit constructor for
/// `C`.
class ImplicitMixinSuperCallOrigin extends EdgeOrigin {
  ImplicitMixinSuperCallOrigin(Source source, ClassTypeAlias node)
      : super(source, node);

  @override
  EdgeOriginKind get kind => EdgeOriginKind.implicitMixinSuperCall;
}

/// Edge origin resulting from a type that is inferred from its initializer.
class InitializerInferenceOrigin extends EdgeOrigin {
  InitializerInferenceOrigin(Source source, VariableDeclaration node)
      : super(source, node);

  @override
  EdgeOriginKind get kind => EdgeOriginKind.initializerInference;
}

/// An edge origin used for edges that originated because of an instance
/// creation expression.
class InstanceCreationOrigin extends EdgeOrigin {
  InstanceCreationOrigin(Source source, AstNode node) : super(source, node);

  @override
  EdgeOriginKind get kind => EdgeOriginKind.instanceCreation;
}

/// Edge origin resulting from a class that is instantiated to bounds.
///
/// For example, in the following code snippet:
///   class C<T extends Object> {}
///   C x;
///
/// this class is used for the edge connecting the type of x's type parameter
/// with the type bound in the declaration of C.
class InstantiateToBoundsOrigin extends EdgeOrigin {
  InstantiateToBoundsOrigin(Source source, TypeName node) : super(source, node);

  @override
  EdgeOriginKind get kind => EdgeOriginKind.instantiateToBounds;
}

/// Edge origin resulting from the use of a type as a component type in an 'is'
/// check.
///
/// Somewhat opposite of the principle type, allowing improper non-null type
/// parameters etc. in an is check (`is List<int>` instead of `is List<int?>`)
/// could introduce a change to runtime behavior.
class IsCheckComponentTypeOrigin extends EdgeOrigin {
  IsCheckComponentTypeOrigin(Source source, TypeAnnotation node)
      : super(source, node);

  @override
  EdgeOriginKind get kind => EdgeOriginKind.isCheckComponentType;
}

/// Edge origin resulting from the use of a type as the main type in an 'is'
/// check.
///
/// Before the migration, there was no way to say `is int?`, and therefore,
// `is int` should migrate to non-null int.
class IsCheckMainTypeOrigin extends EdgeOrigin {
  IsCheckMainTypeOrigin(Source source, TypeAnnotation node)
      : super(source, node);

  @override
  EdgeOriginKind get kind => EdgeOriginKind.isCheckMainType;
}

/// An edge origin used for edges that originated because a literal expression
/// has a known nullability.
class LiteralOrigin extends EdgeOrigin {
  LiteralOrigin(Source source, AstNode node) : super(source, node);

  @override
  EdgeOriginKind get kind => EdgeOriginKind.literal;
}

/// Edge origin resulting from a call site that does not supply a named
/// parameter.
///
/// For example, in the following code snippet:
///   void f({int i}) {}
///   main() {
///     f();
///   }
///
/// this class is used for the edge connecting `always` to the type of f's `i`
/// parameter, due to the fact that the call to `f` implicitly passes a null
/// value for `i`.
class NamedParameterNotSuppliedOrigin extends EdgeOrigin {
  NamedParameterNotSuppliedOrigin(Source source, AstNode node)
      : super(source, node);

  @override
  EdgeOriginKind get kind => EdgeOriginKind.namedParameterNotSupplied;
}

/// Edge origin for the nullability of an expression that whose type is fixed by
/// the language definition to be non-nullable `bool`.
class NonNullableBoolTypeOrigin extends EdgeOrigin {
  NonNullableBoolTypeOrigin(Source source, AstNode node) : super(source, node);

  @override
  EdgeOriginKind get kind => EdgeOriginKind.nonNullableBoolType;
}

/// Edge origin resulting from the class/superclass relationship for a class
/// whose superclass is implicitly `Object`.
class NonNullableObjectSuperclass extends EdgeOrigin {
  NonNullableObjectSuperclass(Source source, AstNode node)
      : super(source, node);

  @override
  EdgeOriginKind get kind => EdgeOriginKind.nonNullableObjectSuperclass;
}

/// Edge origin resulting from the usage of a value in a circumstance that
/// requires it to be non-nullable
class NonNullableUsageOrigin extends EdgeOrigin {
  NonNullableUsageOrigin(Source source, AstNode node) : super(source, node);

  @override
  EdgeOriginKind get kind => EdgeOriginKind.nonNullableUsage;
}

/// Edge origin resulting from the presence of a non-null assertion.
///
/// For example, in the following code snippet:
///   void f(int i) {
///     assert(i != null);
///   }
///
/// this class is used for the edge connecting the type of f's `i` parameter to
/// `never`, due to the assert statement proclaiming that `i` is not `null`.
class NonNullAssertionOrigin extends EdgeOrigin {
  NonNullAssertionOrigin(Source source, Assertion node) : super(source, node);

  @override
  EdgeOriginKind get kind => EdgeOriginKind.nonNullAssertion;
}

/// Edge origin resulting from the presence of an explicit nullability hint
/// comment.
///
/// For example, in the following code snippet:
///   void f(int/*?*/ i) {}
///
/// this class is used for the edge connecting `always` to the type of f's `i`
/// parameter, due to the presence of the `/*?*/` comment.
class NullabilityCommentOrigin extends EdgeOrigin {
  NullabilityCommentOrigin(Source source, TypeAnnotation node)
      : super(source, node);

  @override
  EdgeOriginKind get kind => EdgeOriginKind.nullabilityComment;
}

/// Edge origin resulting from the presence of an optional formal parameter.
///
/// For example, in the following code snippet:
///   void f({int i}) {}
///
/// this class is used for the edge connecting `always` to the type of f's `i`
/// parameter, due to the fact that `i` is optional and has no initializer.
class OptionalFormalParameterOrigin extends EdgeOrigin {
  OptionalFormalParameterOrigin(Source source, DefaultFormalParameter node)
      : super(source, node);

  @override
  EdgeOriginKind get kind => EdgeOriginKind.optionalFormalParameter;
}

<<<<<<< HEAD
/// Edge origin resulting from the use of a stacktrace parameter in a catch
/// directive.  The type of such parameters is fixed by the language as
/// non-nullable `StackTrace`.
class StackTraceTypeOrigin extends EdgeOrigin {
  StackTraceTypeOrigin(Source source, AstNode node) : super(source, node);

  @override
  EdgeOriginKind get kind => EdgeOriginKind.stackTraceTypeOrigin;
=======
/// Edge origin resulting from an inheritance relationship between two method
/// parameters.
class ParameterInheritanceOrigin extends EdgeOrigin {
  ParameterInheritanceOrigin(Source source, AstNode node) : super(source, node);

  @override
  EdgeOriginKind get kind => EdgeOriginKind.parameterInheritance;
}

/// Edge origin resulting from an inheritance relationship between two method
/// return types.
class ReturnTypeInheritanceOrigin extends EdgeOrigin {
  ReturnTypeInheritanceOrigin(Source source, AstNode node)
      : super(source, node);

  @override
  EdgeOriginKind get kind => EdgeOriginKind.returnTypeInheritance;
>>>>>>> 66464127
}

/// Edge origin resulting from the use of `this` or `super`.
class ThisOrSuperOrigin extends EdgeOrigin {
  ThisOrSuperOrigin(Source source, AstNode node) : super(source, node);

  @override
  EdgeOriginKind get kind => EdgeOriginKind.thisOrSuper;
}

/// An edge origin used for edges that originated from the type of a `throw` or
/// `rethrow`.
class ThrowOrigin extends EdgeOrigin {
  ThrowOrigin(Source source, AstNode node) : super(source, node);

  @override
  EdgeOriginKind get kind => EdgeOriginKind.throw_;
}

/// Edge origin resulting from the read of a variable that has not been
/// definitely assigned a value.
class UninitializedReadOrigin extends EdgeOrigin {
  UninitializedReadOrigin(Source source, AstNode node) : super(source, node);

  @override
  EdgeOriginKind get kind => EdgeOriginKind.uninitializedRead;
}<|MERGE_RESOLUTION|>--- conflicted
+++ resolved
@@ -347,7 +347,25 @@
   EdgeOriginKind get kind => EdgeOriginKind.optionalFormalParameter;
 }
 
-<<<<<<< HEAD
+/// Edge origin resulting from an inheritance relationship between two method
+/// parameters.
+class ParameterInheritanceOrigin extends EdgeOrigin {
+  ParameterInheritanceOrigin(Source source, AstNode node) : super(source, node);
+
+  @override
+  EdgeOriginKind get kind => EdgeOriginKind.parameterInheritance;
+}
+
+/// Edge origin resulting from an inheritance relationship between two method
+/// return types.
+class ReturnTypeInheritanceOrigin extends EdgeOrigin {
+  ReturnTypeInheritanceOrigin(Source source, AstNode node)
+      : super(source, node);
+
+  @override
+  EdgeOriginKind get kind => EdgeOriginKind.returnTypeInheritance;
+}
+
 /// Edge origin resulting from the use of a stacktrace parameter in a catch
 /// directive.  The type of such parameters is fixed by the language as
 /// non-nullable `StackTrace`.
@@ -356,25 +374,6 @@
 
   @override
   EdgeOriginKind get kind => EdgeOriginKind.stackTraceTypeOrigin;
-=======
-/// Edge origin resulting from an inheritance relationship between two method
-/// parameters.
-class ParameterInheritanceOrigin extends EdgeOrigin {
-  ParameterInheritanceOrigin(Source source, AstNode node) : super(source, node);
-
-  @override
-  EdgeOriginKind get kind => EdgeOriginKind.parameterInheritance;
-}
-
-/// Edge origin resulting from an inheritance relationship between two method
-/// return types.
-class ReturnTypeInheritanceOrigin extends EdgeOrigin {
-  ReturnTypeInheritanceOrigin(Source source, AstNode node)
-      : super(source, node);
-
-  @override
-  EdgeOriginKind get kind => EdgeOriginKind.returnTypeInheritance;
->>>>>>> 66464127
 }
 
 /// Edge origin resulting from the use of `this` or `super`.
