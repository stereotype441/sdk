// Copyright (c) 2019, the Dart project authors. Please see the AUTHORS file
// for details. All rights reserved. Use of this source code is governed by a
// BSD-style license that can be found in the LICENSE file.

import 'package:analyzer/dart/element/element.dart';
import 'package:analyzer/dart/element/type.dart';
import 'package:analyzer/src/dart/element/element.dart';
import 'package:analyzer/src/dart/element/type.dart';
import 'package:analyzer_plugin/protocol/protocol_common.dart' show SourceEdit;
import 'package:nnbd_migration/src/nullability_node.dart';
import 'package:nnbd_migration/src/potential_modification.dart';

/// Representation of a type in the code to be migrated.  In addition to
/// tracking the (unmigrated) [DartType], we track the [ConstraintVariable]s
/// indicating whether the type, and the types that compose it, are nullable.
class DecoratedType {
  /// Mapping from type parameter elements to the decorated types of those type
  /// parameters' bounds.
  ///
  /// This expando only applies to type parameters whose enclosing element is
  /// `null`.  Type parameters whose enclosing element is not `null` should be
  /// stored in [Variables._decoratedTypeParameterBounds].
  static final _decoratedTypeParameterBounds = Expando<DecoratedType>();

  final DartType type;

  final NullabilityNode node;

  /// If `this` is a function type, the [DecoratedType] of its return type.
  final DecoratedType returnType;

  /// If `this` is a function type, the [DecoratedType] of each of its
  /// positional parameters (including both required and optional positional
  /// parameters).
  final List<DecoratedType> positionalParameters;

  /// If `this` is a function type, the [DecoratedType] of each of its named
  /// parameters.
  final Map<String, DecoratedType> namedParameters;

  /// If `this` is a parameterized type, the [DecoratedType] of each of its
  /// type parameters.
  ///
  /// TODO(paulberry): how should we handle generic typedefs?
  final List<DecoratedType> typeArguments;

  /// If `this` is a function type, the [DecoratedType] of each of the bounds of
  /// its type parameters.
  final List<DecoratedType> typeFormalBounds;

  DecoratedType(this.type, this.node,
      {this.returnType,
      this.positionalParameters = const [],
      this.namedParameters = const {},
      this.typeArguments = const [],
      this.typeFormalBounds = const []}) {
    assert(() {
      assert(node != null);
      var type = this.type;
      if (type is InterfaceType) {
        assert(returnType == null);
        assert(positionalParameters.isEmpty);
        assert(namedParameters.isEmpty);
        assert(typeFormalBounds.isEmpty);
        assert(typeArguments.length == type.typeArguments.length);
        for (int i = 0; i < typeArguments.length; i++) {
          assert(typeArguments[i].type == type.typeArguments[i]);
        }
      } else if (type is FunctionType) {
        assert(typeFormalBounds.length == type.typeFormals.length);
        for (int i = 0; i < typeFormalBounds.length; i++) {
          var declaredBound = type.typeFormals[i].bound;
          if (declaredBound == null) {
            assert(typeFormalBounds[i].type.isDartCoreObject);
          } else {
            assert(typeFormalBounds[i].type == declaredBound);
          }
        }
        assert(returnType.type == type.returnType);
        int positionalParameterCount = 0;
        int namedParameterCount = 0;
        for (var parameter in type.parameters) {
          if (parameter.isNamed) {
            assert(namedParameters[parameter.name].type == parameter.type);
            namedParameterCount++;
          } else {
            assert(positionalParameters[positionalParameterCount].type ==
                parameter.type);
            positionalParameterCount++;
          }
        }
        assert(positionalParameters.length == positionalParameterCount);
        assert(namedParameters.length == namedParameterCount);
        assert(typeArguments.isEmpty);
      } else if (node is TypeParameterType) {
        assert(returnType == null);
        assert(positionalParameters.isEmpty);
        assert(namedParameters.isEmpty);
        assert(typeArguments.isEmpty);
        assert(typeFormalBounds.isEmpty);
      } else {
        assert(returnType == null);
        assert(positionalParameters.isEmpty);
        assert(namedParameters.isEmpty);
        assert(typeArguments.isEmpty);
        assert(typeFormalBounds.isEmpty);
      }
      return true;
    }());
  }

  /// Creates a decorated type corresponding to [type], with fresh nullability
  /// nodes everywhere that don't correspond to any source location.  These
  /// nodes can later be unioned with other nodes.
  factory DecoratedType.forImplicitFunction(
      FunctionType type, NullabilityNode node, NullabilityGraph graph,
      {DecoratedType returnType}) {
    if (type.typeFormals.isNotEmpty) {
      throw new UnimplementedError('Decorating a generic function type');
    }
    var positionalParameters = <DecoratedType>[];
    var namedParameters = <String, DecoratedType>{};
    for (var parameter in type.parameters) {
      if (parameter.isPositional) {
        positionalParameters
            .add(DecoratedType.forImplicitType(parameter.type, graph));
      } else {
        namedParameters[parameter.name] =
            DecoratedType.forImplicitType(parameter.type, graph);
      }
    }
    return DecoratedType(type, node,
        returnType:
            returnType ?? DecoratedType.forImplicitType(type.returnType, graph),
        namedParameters: namedParameters,
        positionalParameters: positionalParameters);
  }

  /// Creates a DecoratedType corresponding to [type], with fresh nullability
  /// nodes everywhere that don't correspond to any source location.  These
  /// nodes can later be unioned with other nodes.
  factory DecoratedType.forImplicitType(DartType type, NullabilityGraph graph) {
    if (type.isDynamic || type.isVoid) {
      return DecoratedType(type, graph.always);
    } else if (type is InterfaceType) {
      return DecoratedType(type, NullabilityNode.forInferredType(),
          typeArguments: type.typeArguments
              .map((t) => DecoratedType.forImplicitType(t, graph))
              .toList());
    } else if (type is FunctionType) {
      return DecoratedType.forImplicitFunction(
          type, NullabilityNode.forInferredType(), graph);
    } else if (type is TypeParameterType) {
      return DecoratedType(type, NullabilityNode.forInferredType());
    }
    // TODO(paulberry)
    throw UnimplementedError(
        'DecoratedType.forImplicitType(${type.runtimeType})');
  }

  /// Creates a [DecoratedType] for a synthetic type parameter, to be used
  /// during comparison of generic function types.
  DecoratedType._forTypeParameterSubstitution(
      TypeParameterElementImpl parameter)
      : type = TypeParameterTypeImpl(parameter),
        node = null,
        returnType = null,
        positionalParameters = const [],
        namedParameters = const {},
        typeArguments = const [],
        typeFormalBounds = const [] {
    // We'll be storing the type parameter bounds in
    // [_decoratedTypeParameterBounds] so the type parameter needs to have an
    // enclosing element of `null`.
    assert(parameter.enclosingElement == null);
  }

  /// If `this` represents an interface type, returns the substitution necessary
  /// to produce this type using the class's type as a starting point.
  /// Otherwise throws an exception.
  ///
  /// For instance, if `this` represents `List<int?1>`, returns the substitution
  /// `{T: int?1}`, where `T` is the [TypeParameterElement] for `List`'s type
  /// parameter.
  Map<TypeParameterElement, DecoratedType> get asSubstitution {
    var type = this.type;
    if (type is InterfaceType) {
      return Map<TypeParameterElement, DecoratedType>.fromIterables(
          type.element.typeParameters, typeArguments);
    } else {
      throw StateError(
          'Tried to convert a non-interface type to a substitution');
    }
  }

  /// If this type is a function type, returns its generic formal parameters.
  /// Otherwise returns `null`.
  List<TypeParameterElement> get typeFormals {
    var type = this.type;
    if (type is FunctionType) {
      return type.typeFormals;
    } else {
      return null;
    }
  }

  @override
  bool operator ==(Object other) {
    if (other is DecoratedType) {
<<<<<<< HEAD
      if (this.type != other.type) return false;
      if (!identical(this.node, other.node)) return false;
      if (this.returnType != other.returnType) return false;
      if (!_compareLists(this.positionalParameters, other.positionalParameters))
        return false;
      if (!_compareMaps(this.namedParameters, other.namedParameters))
        return false;
      if (!_compareLists(this.typeArguments, other.typeArguments)) return false;
      return true;
=======
      if (!identical(this.node, other.node)) return false;
      var thisType = this.type;
      var otherType = other.type;
      if (thisType is FunctionType && otherType is FunctionType) {
        if (thisType.normalParameterTypes.length !=
            otherType.normalParameterTypes.length) {
          return false;
        }
        if (thisType.typeFormals.length != otherType.typeFormals.length) {
          return false;
        }
        var thisReturnType = this.returnType;
        var otherReturnType = other.returnType;
        var thisPositionalParameters = this.positionalParameters;
        var otherPositionalParameters = other.positionalParameters;
        var thisNamedParameters = this.namedParameters;
        var otherNamedParameters = other.namedParameters;
        if (!_compareTypeFormalLists(
            thisType.typeFormals, otherType.typeFormals)) {
          // Create a fresh set of type variables and substitute so we can
          // compare safely.
          var thisSubstitution = <TypeParameterElement, DecoratedType>{};
          var otherSubstitution = <TypeParameterElement, DecoratedType>{};
          var newParameters = <TypeParameterElement>[];
          for (int i = 0; i < thisType.typeFormals.length; i++) {
            var newParameter = TypeParameterElementImpl.synthetic(
                thisType.typeFormals[i].name);
            newParameters.add(newParameter);
            var newParameterType =
                DecoratedType._forTypeParameterSubstitution(newParameter);
            thisSubstitution[thisType.typeFormals[i]] = newParameterType;
            otherSubstitution[otherType.typeFormals[i]] = newParameterType;
          }
          for (int i = 0; i < thisType.typeFormals.length; i++) {
            var thisBound =
                this.typeFormalBounds[i].substitute(thisSubstitution);
            var otherBound =
                other.typeFormalBounds[i].substitute(otherSubstitution);
            if (thisBound != otherBound) return false;
            recordTypeParameterBound(newParameters[i], thisBound);
          }
          // TODO(paulberry): need to substitute bounds and compare them.
          thisReturnType = thisReturnType.substitute(thisSubstitution);
          otherReturnType = otherReturnType.substitute(otherSubstitution);
          thisPositionalParameters =
              _substituteList(thisPositionalParameters, thisSubstitution);
          otherPositionalParameters =
              _substituteList(otherPositionalParameters, otherSubstitution);
          thisNamedParameters =
              _substituteMap(thisNamedParameters, thisSubstitution);
          otherNamedParameters =
              _substituteMap(otherNamedParameters, otherSubstitution);
        }
        if (thisReturnType != otherReturnType) return false;
        if (!_compareLists(
            thisPositionalParameters, otherPositionalParameters)) {
          return false;
        }
        if (!_compareMaps(thisNamedParameters, otherNamedParameters)) {
          return false;
        }
        return true;
      } else if (thisType is InterfaceType && otherType is InterfaceType) {
        if (thisType.element != otherType.element) return false;
        if (!_compareLists(this.typeArguments, other.typeArguments)) {
          return false;
        }
        return true;
      } else {
        return thisType == otherType;
      }
>>>>>>> 59b640ed
    }
    return false;
  }

  /// Converts one function type into another by substituting the given
  /// [argumentTypes] for the function's generic parameters.
  DecoratedType instantiate(List<DecoratedType> argumentTypes) {
    var type = this.type as FunctionType;
    var typeFormals = type.typeFormals;
    List<DartType> undecoratedArgumentTypes = [];
    Map<TypeParameterElement, DecoratedType> substitution = {};
    for (int i = 0; i < argumentTypes.length; i++) {
      var argumentType = argumentTypes[i];
      undecoratedArgumentTypes.add(argumentType.type);
      substitution[typeFormals[i]] = argumentType;
    }
    return _substituteFunctionAfterFormals(
        type.instantiate(undecoratedArgumentTypes), substitution);
  }

  /// Apply the given [substitution] to this type.
  ///
  /// [undecoratedResult] is the result of the substitution, as determined by
  /// the normal type system.  If not supplied, it is inferred.
  DecoratedType substitute(
      Map<TypeParameterElement, DecoratedType> substitution,
      [DartType undecoratedResult]) {
    if (substitution.isEmpty) return this;
    if (undecoratedResult == null) {
      List<DartType> argumentTypes = [];
      List<DartType> parameterTypes = [];
      for (var entry in substitution.entries) {
        argumentTypes.add(entry.value.type);
        parameterTypes.add(entry.key.type);
      }
      undecoratedResult = type.substitute2(argumentTypes, parameterTypes);
    }
    return _substitute(substitution, undecoratedResult);
  }

  @override
  String toString() {
    var trailing = node.debugSuffix;
    var type = this.type;
    if (type is TypeParameterType || type is VoidType) {
      return '$type$trailing';
    } else if (type is InterfaceType) {
      var name = type.element.name;
      var args = '';
      if (type.typeArguments.isNotEmpty) {
        args = '<${typeArguments.join(', ')}>';
      }
      return '$name$args$trailing';
    } else if (type is FunctionType) {
      String formals = '';
      if (type.typeFormals.isNotEmpty) {
        formals = '<${type.typeFormals.join(', ')}>';
      }
      List<String> paramStrings = [];
      for (int i = 0; i < positionalParameters.length; i++) {
        var prefix = '';
        if (i == type.normalParameterTypes.length) {
          prefix = '[';
        }
        paramStrings.add('$prefix${positionalParameters[i]}');
      }
      if (type.normalParameterTypes.length < positionalParameters.length) {
        paramStrings.last += ']';
      }
      if (namedParameters.isNotEmpty) {
        var prefix = '{';
        for (var entry in namedParameters.entries) {
          paramStrings.add('$prefix${entry.key}: ${entry.value}');
          prefix = '';
        }
        paramStrings.last += '}';
      }
      var args = paramStrings.join(', ');
      return '$returnType Function$formals($args)$trailing';
    } else if (type is DynamicTypeImpl) {
      return 'dynamic';
    } else if (type.isBottom) {
      return 'Never$trailing';
    } else {
      throw '$type'; // TODO(paulberry)
    }
  }

  /// Creates a shallow copy of `this`, replacing the nullability node.
  DecoratedType withNode(NullabilityNode node) => DecoratedType(type, node,
      returnType: returnType,
      positionalParameters: positionalParameters,
      namedParameters: namedParameters,
      typeArguments: typeArguments);

  /// Internal implementation of [_substitute], used as a recursion target.
  DecoratedType _substitute(
      Map<TypeParameterElement, DecoratedType> substitution,
      DartType undecoratedResult) {
    var type = this.type;
    if (type is FunctionType && undecoratedResult is FunctionType) {
      assert(type.typeFormals.isEmpty); // TODO(paulberry)
      return _substituteFunctionAfterFormals(undecoratedResult, substitution);
    } else if (type is InterfaceType && undecoratedResult is InterfaceType) {
      List<DecoratedType> newTypeArguments = [];
      for (int i = 0; i < typeArguments.length; i++) {
        newTypeArguments.add(typeArguments[i]
            .substitute(substitution, undecoratedResult.typeArguments[i]));
      }
      return DecoratedType(undecoratedResult, node,
          typeArguments: newTypeArguments);
    } else if (type is TypeParameterType) {
      var inner = substitution[type.element];
      if (inner == null) {
        return this;
      } else {
        return inner
            .withNode(NullabilityNode.forSubstitution(inner.node, node));
      }
    } else if (type is VoidType) {
      return this;
    }
    throw '$type.substitute($substitution)'; // TODO(paulberry)
  }

  /// Performs the logic that is common to substitution and function type
  /// instantiation.  Namely, a decorated type is formed whose undecorated type
  /// is [undecoratedResult], and whose return type, positional parameters, and
  /// named parameters are formed by performing the given [substitution].
  DecoratedType _substituteFunctionAfterFormals(FunctionType undecoratedResult,
      Map<TypeParameterElement, DecoratedType> substitution) {
    var newPositionalParameters = <DecoratedType>[];
    for (int i = 0; i < positionalParameters.length; i++) {
      var numRequiredParameters = undecoratedResult.normalParameterTypes.length;
      var undecoratedParameterType = i < numRequiredParameters
          ? undecoratedResult.normalParameterTypes[i]
          : undecoratedResult.optionalParameterTypes[i - numRequiredParameters];
      newPositionalParameters.add(positionalParameters[i]
          ._substitute(substitution, undecoratedParameterType));
    }
    return DecoratedType(undecoratedResult, node,
        returnType:
            returnType._substitute(substitution, undecoratedResult.returnType),
        positionalParameters: newPositionalParameters);
  }

<<<<<<< HEAD
  static bool _compareLists(
      List<DecoratedType> list1, List<DecoratedType> list2) {
=======
  List<DecoratedType> _substituteList(List<DecoratedType> list,
      Map<TypeParameterElement, DecoratedType> substitution) {
    return list.map((t) => t.substitute(substitution)).toList();
  }

  Map<String, DecoratedType> _substituteMap(Map<String, DecoratedType> map,
      Map<TypeParameterElement, DecoratedType> substitution) {
    var result = <String, DecoratedType>{};
    for (var entry in map.entries) {
      result[entry.key] = entry.value.substitute(substitution);
    }
    return result;
  }

  /// Retrieves the decorated bound of the given [typeParameter].
  ///
  /// [typeParameter] must have an enclosing element of `null`.  Type parameters
  /// whose enclosing element is not `null` are tracked by the [Variables]
  /// class.
  static DecoratedType decoratedTypeParameterBound(
      TypeParameterElement typeParameter) {
    assert(typeParameter.enclosingElement == null);
    return _decoratedTypeParameterBounds[typeParameter];
  }

  /// Stores he decorated bound of the given [typeParameter].
  ///
  /// [typeParameter] must have an enclosing element of `null`.  Type parameters
  /// whose enclosing element is not `null` are tracked by the [Variables]
  /// class.
  static void recordTypeParameterBound(
      TypeParameterElement typeParameter, DecoratedType bound) {
    assert(typeParameter.enclosingElement == null);
    _decoratedTypeParameterBounds[typeParameter] = bound;
  }

  static bool _compareLists(
      List<DecoratedType> list1, List<DecoratedType> list2) {
    if (identical(list1, list2)) return true;
>>>>>>> 59b640ed
    if (list1.length != list2.length) return false;
    for (int i = 0; i < list1.length; i++) {
      if (list1[i] != list2[i]) return false;
    }
    return true;
  }

  static bool _compareMaps(
      Map<String, DecoratedType> map1, Map<String, DecoratedType> map2) {
<<<<<<< HEAD
=======
    if (identical(map1, map2)) return true;
>>>>>>> 59b640ed
    if (map1.length != map2.length) return false;
    for (var entry in map1.entries) {
      if (entry.value != map2[entry.key]) return false;
    }
    return true;
  }
<<<<<<< HEAD
=======

  static bool _compareTypeFormalLists(List<TypeParameterElement> formals1,
      List<TypeParameterElement> formals2) {
    if (identical(formals1, formals2)) return true;
    if (formals1.length != formals2.length) return false;
    for (int i = 0; i < formals1.length; i++) {
      if (!identical(formals1[i], formals2[i])) return false;
    }
    return true;
  }
>>>>>>> 59b640ed
}

/// A [DecoratedType] based on a type annotation appearing explicitly in the
/// source code.
///
/// This class implements [PotentialModification] because it knows how to update
/// the source code to reflect its nullability.
class DecoratedTypeAnnotation extends DecoratedType
    implements PotentialModification {
  final int _offset;

  DecoratedTypeAnnotation(
      DartType type, NullabilityNode nullabilityNode, this._offset,
      {List<DecoratedType> typeArguments = const [],
      DecoratedType returnType,
      List<DecoratedType> positionalParameters = const [],
      Map<String, DecoratedType> namedParameters = const {}})
      : super(type, nullabilityNode,
            typeArguments: typeArguments,
            returnType: returnType,
            positionalParameters: positionalParameters,
            namedParameters: namedParameters);

  @override
  bool get isEmpty => !node.isNullable;

  @override
  Iterable<SourceEdit> get modifications =>
      isEmpty ? [] : [SourceEdit(_offset, 0, '?')];
}<|MERGE_RESOLUTION|>--- conflicted
+++ resolved
@@ -207,17 +207,6 @@
   @override
   bool operator ==(Object other) {
     if (other is DecoratedType) {
-<<<<<<< HEAD
-      if (this.type != other.type) return false;
-      if (!identical(this.node, other.node)) return false;
-      if (this.returnType != other.returnType) return false;
-      if (!_compareLists(this.positionalParameters, other.positionalParameters))
-        return false;
-      if (!_compareMaps(this.namedParameters, other.namedParameters))
-        return false;
-      if (!_compareLists(this.typeArguments, other.typeArguments)) return false;
-      return true;
-=======
       if (!identical(this.node, other.node)) return false;
       var thisType = this.type;
       var otherType = other.type;
@@ -289,7 +278,6 @@
       } else {
         return thisType == otherType;
       }
->>>>>>> 59b640ed
     }
     return false;
   }
@@ -436,10 +424,6 @@
         positionalParameters: newPositionalParameters);
   }
 
-<<<<<<< HEAD
-  static bool _compareLists(
-      List<DecoratedType> list1, List<DecoratedType> list2) {
-=======
   List<DecoratedType> _substituteList(List<DecoratedType> list,
       Map<TypeParameterElement, DecoratedType> substitution) {
     return list.map((t) => t.substitute(substitution)).toList();
@@ -479,7 +463,6 @@
   static bool _compareLists(
       List<DecoratedType> list1, List<DecoratedType> list2) {
     if (identical(list1, list2)) return true;
->>>>>>> 59b640ed
     if (list1.length != list2.length) return false;
     for (int i = 0; i < list1.length; i++) {
       if (list1[i] != list2[i]) return false;
@@ -489,18 +472,13 @@
 
   static bool _compareMaps(
       Map<String, DecoratedType> map1, Map<String, DecoratedType> map2) {
-<<<<<<< HEAD
-=======
     if (identical(map1, map2)) return true;
->>>>>>> 59b640ed
     if (map1.length != map2.length) return false;
     for (var entry in map1.entries) {
       if (entry.value != map2[entry.key]) return false;
     }
     return true;
   }
-<<<<<<< HEAD
-=======
 
   static bool _compareTypeFormalLists(List<TypeParameterElement> formals1,
       List<TypeParameterElement> formals2) {
@@ -511,7 +489,6 @@
     }
     return true;
   }
->>>>>>> 59b640ed
 }
 
 /// A [DecoratedType] based on a type annotation appearing explicitly in the
