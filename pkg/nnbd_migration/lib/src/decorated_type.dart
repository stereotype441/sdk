// Copyright (c) 2019, the Dart project authors. Please see the AUTHORS file
// for details. All rights reserved. Use of this source code is governed by a
// BSD-style license that can be found in the LICENSE file.

import 'package:analyzer/dart/element/element.dart';
import 'package:analyzer/dart/element/type.dart';
import 'package:analyzer/src/dart/element/element.dart';
import 'package:analyzer/src/dart/element/type.dart';
import 'package:analyzer_plugin/protocol/protocol_common.dart' show SourceEdit;
import 'package:nnbd_migration/src/nullability_node.dart';
import 'package:nnbd_migration/src/potential_modification.dart';

/// Representation of a type in the code to be migrated.  In addition to
/// tracking the (unmigrated) [DartType], we track the [ConstraintVariable]s
/// indicating whether the type, and the types that compose it, are nullable.
class DecoratedType {
  /// Mapping from type parameter elements to the decorated types of those type
  /// parameters' bounds.
  ///
  /// This expando only applies to type parameters whose enclosing element is
  /// `null`.  Type parameters whose enclosing element is not `null` should be
  /// stored in [Variables._decoratedTypeParameterBounds].
  static final _decoratedTypeParameterBounds = Expando<DecoratedType>();

  final DartType type;

  final NullabilityNode node;

  /// If `this` is a function type, the [DecoratedType] of its return type.
  final DecoratedType returnType;

  /// If `this` is a function type, the [DecoratedType] of each of its
  /// positional parameters (including both required and optional positional
  /// parameters).
  final List<DecoratedType> positionalParameters;

  /// If `this` is a function type, the [DecoratedType] of each of its named
  /// parameters.
  final Map<String, DecoratedType> namedParameters;

  /// If `this` is a parameterized type, the [DecoratedType] of each of its
  /// type parameters.
  ///
  /// TODO(paulberry): how should we handle generic typedefs?
  final List<DecoratedType> typeArguments;

  /// If `this` is a function type, the [DecoratedType] of each of the bounds of
  /// its type parameters.
  final List<DecoratedType> typeFormalBounds;

  DecoratedType(this.type, this.node,
      {this.returnType,
      this.positionalParameters = const [],
      this.namedParameters = const {},
      this.typeArguments = const [],
      this.typeFormalBounds = const []}) {
    assert(() {
      assert(node != null);
      var type = this.type;
      if (type is InterfaceType) {
        assert(returnType == null);
        assert(positionalParameters.isEmpty);
        assert(namedParameters.isEmpty);
        assert(typeFormalBounds.isEmpty);
        assert(typeArguments.length == type.typeArguments.length);
        for (int i = 0; i < typeArguments.length; i++) {
          assert(typeArguments[i].type == type.typeArguments[i]);
        }
      } else if (type is FunctionType) {
        assert(typeFormalBounds.length == type.typeFormals.length);
        for (int i = 0; i < typeFormalBounds.length; i++) {
<<<<<<< HEAD
          assert(typeFormalBounds[i].type == type.typeFormals[i].bound);
=======
          var declaredBound = type.typeFormals[i].bound;
          if (declaredBound == null) {
            assert(typeFormalBounds[i].type.isDartCoreObject);
          } else {
            assert(typeFormalBounds[i].type == declaredBound);
          }
>>>>>>> 9e6c3758
        }
        assert(returnType.type == type.returnType);
        int positionalParameterCount = 0;
        int namedParameterCount = 0;
        for (var parameter in type.parameters) {
          if (parameter.isNamed) {
            assert(namedParameters[parameter.name].type == parameter.type);
            namedParameterCount++;
          } else {
            assert(positionalParameters[positionalParameterCount].type ==
                parameter.type);
            positionalParameterCount++;
          }
        }
        assert(positionalParameters.length == positionalParameterCount);
        assert(namedParameters.length == namedParameterCount);
        assert(typeArguments.isEmpty);
      } else if (node is TypeParameterType) {
        assert(returnType == null);
        assert(positionalParameters.isEmpty);
        assert(namedParameters.isEmpty);
        assert(typeArguments.isEmpty);
        assert(typeFormalBounds.isEmpty);
      } else {
        assert(returnType == null);
        assert(positionalParameters.isEmpty);
        assert(namedParameters.isEmpty);
        assert(typeArguments.isEmpty);
        assert(typeFormalBounds.isEmpty);
      }
      return true;
    }());
  }

  /// Creates a decorated type corresponding to [type], with fresh nullability
  /// nodes everywhere that don't correspond to any source location.  These
  /// nodes can later be unioned with other nodes.
  factory DecoratedType.forImplicitFunction(
      FunctionType type, NullabilityNode node, NullabilityGraph graph,
      {DecoratedType returnType}) {
    if (type.typeFormals.isNotEmpty) {
      throw new UnimplementedError('Decorating a generic function type');
    }
    var positionalParameters = <DecoratedType>[];
    var namedParameters = <String, DecoratedType>{};
    for (var parameter in type.parameters) {
      if (parameter.isPositional) {
        positionalParameters
            .add(DecoratedType.forImplicitType(parameter.type, graph));
      } else {
        namedParameters[parameter.name] =
            DecoratedType.forImplicitType(parameter.type, graph);
      }
    }
    return DecoratedType(type, node,
        returnType:
            returnType ?? DecoratedType.forImplicitType(type.returnType, graph),
        namedParameters: namedParameters,
        positionalParameters: positionalParameters);
  }

  /// Creates a DecoratedType corresponding to [type], with fresh nullability
  /// nodes everywhere that don't correspond to any source location.  These
  /// nodes can later be unioned with other nodes.
  factory DecoratedType.forImplicitType(DartType type, NullabilityGraph graph) {
    if (type.isDynamic || type.isVoid) {
      return DecoratedType(type, graph.always);
    } else if (type is InterfaceType) {
      return DecoratedType(type, NullabilityNode.forInferredType(),
          typeArguments: type.typeArguments
              .map((t) => DecoratedType.forImplicitType(t, graph))
              .toList());
    } else if (type is FunctionType) {
      return DecoratedType.forImplicitFunction(
          type, NullabilityNode.forInferredType(), graph);
    } else if (type is TypeParameterType) {
      return DecoratedType(type, NullabilityNode.forInferredType());
    }
    // TODO(paulberry)
    throw UnimplementedError(
        'DecoratedType.forImplicitType(${type.runtimeType})');
  }

  /// Creates a [DecoratedType] for a synthetic type parameter, to be used
  /// during comparison of generic function types.
  DecoratedType._forTypeParameterSubstitution(
      TypeParameterElementImpl parameter)
      : type = TypeParameterTypeImpl(parameter),
        node = null,
        returnType = null,
        positionalParameters = const [],
        namedParameters = const {},
        typeArguments = const [],
        typeFormalBounds = const [] {
    // We'll be storing the type parameter bounds in
    // [_decoratedTypeParameterBounds] so the type parameter needs to have an
    // enclosing element of `null`.
    assert(parameter.enclosingElement == null);
  }

  /// If `this` represents an interface type, returns the substitution necessary
  /// to produce this type using the class's type as a starting point.
  /// Otherwise throws an exception.
  ///
  /// For instance, if `this` represents `List<int?1>`, returns the substitution
  /// `{T: int?1}`, where `T` is the [TypeParameterElement] for `List`'s type
  /// parameter.
  Map<TypeParameterElement, DecoratedType> get asSubstitution {
    var type = this.type;
    if (type is InterfaceType) {
      return Map<TypeParameterElement, DecoratedType>.fromIterables(
          type.element.typeParameters, typeArguments);
    } else {
      throw StateError(
          'Tried to convert a non-interface type to a substitution');
    }
  }

  /// If this type is a function type, returns its generic formal parameters.
  /// Otherwise returns `null`.
  List<TypeParameterElement> get typeFormals {
    var type = this.type;
    if (type is FunctionType) {
      return type.typeFormals;
    } else {
      return null;
    }
  }

  @override
  bool operator ==(Object other) {
    if (other is DecoratedType) {
      if (!identical(this.node, other.node)) return false;
      var thisType = this.type;
      var otherType = other.type;
      if (thisType is FunctionType && otherType is FunctionType) {
        if (thisType.normalParameterTypes.length !=
            otherType.normalParameterTypes.length) {
          return false;
        }
        if (thisType.typeFormals.length != otherType.typeFormals.length) {
          return false;
        }
        var thisReturnType = this.returnType;
        var otherReturnType = other.returnType;
        var thisPositionalParameters = this.positionalParameters;
        var otherPositionalParameters = other.positionalParameters;
        var thisNamedParameters = this.namedParameters;
        var otherNamedParameters = other.namedParameters;
        if (!_compareTypeFormalLists(
            thisType.typeFormals, otherType.typeFormals)) {
          // Create a fresh set of type variables and substitute so we can
          // compare safely.
          var thisSubstitution = <TypeParameterElement, DecoratedType>{};
          var otherSubstitution = <TypeParameterElement, DecoratedType>{};
          var newParameters = <TypeParameterElement>[];
          for (int i = 0; i < thisType.typeFormals.length; i++) {
            var newParameter = TypeParameterElementImpl.synthetic(
                thisType.typeFormals[i].name);
            newParameters.add(newParameter);
            var newParameterType =
                DecoratedType._forTypeParameterSubstitution(newParameter);
            thisSubstitution[thisType.typeFormals[i]] = newParameterType;
            otherSubstitution[otherType.typeFormals[i]] = newParameterType;
          }
          for (int i = 0; i < thisType.typeFormals.length; i++) {
            var thisBound =
                this.typeFormalBounds[i].substitute(thisSubstitution);
            var otherBound =
                other.typeFormalBounds[i].substitute(otherSubstitution);
            if (thisBound != otherBound) return false;
            recordTypeParameterBound(newParameters[i], thisBound);
          }
          // TODO(paulberry): need to substitute bounds and compare them.
          thisReturnType = thisReturnType.substitute(thisSubstitution);
          otherReturnType = otherReturnType.substitute(otherSubstitution);
          thisPositionalParameters =
              _substituteList(thisPositionalParameters, thisSubstitution);
          otherPositionalParameters =
              _substituteList(otherPositionalParameters, otherSubstitution);
          thisNamedParameters =
              _substituteMap(thisNamedParameters, thisSubstitution);
          otherNamedParameters =
              _substituteMap(otherNamedParameters, otherSubstitution);
        }
        if (thisReturnType != otherReturnType) return false;
        if (!_compareLists(
            thisPositionalParameters, otherPositionalParameters)) {
          return false;
        }
        if (!_compareMaps(thisNamedParameters, otherNamedParameters)) {
          return false;
        }
        return true;
      } else if (thisType is InterfaceType && otherType is InterfaceType) {
        if (thisType.element != otherType.element) return false;
        if (!_compareLists(this.typeArguments, other.typeArguments)) {
          return false;
        }
        return true;
      } else {
        return thisType == otherType;
      }
    }
    return false;
  }

  /// Converts one function type into another by substituting the given
  /// [argumentTypes] for the function's generic parameters.
  DecoratedType instantiate(List<DecoratedType> argumentTypes) {
    var type = this.type as FunctionType;
    var typeFormals = type.typeFormals;
    List<DartType> undecoratedArgumentTypes = [];
    Map<TypeParameterElement, DecoratedType> substitution = {};
    for (int i = 0; i < argumentTypes.length; i++) {
      var argumentType = argumentTypes[i];
      undecoratedArgumentTypes.add(argumentType.type);
      substitution[typeFormals[i]] = argumentType;
    }
    return _substituteFunctionAfterFormals(
        type.instantiate(undecoratedArgumentTypes), substitution);
  }

  /// Apply the given [substitution] to this type.
  ///
  /// [undecoratedResult] is the result of the substitution, as determined by
  /// the normal type system.  If not supplied, it is inferred.
  DecoratedType substitute(
      Map<TypeParameterElement, DecoratedType> substitution,
      [DartType undecoratedResult]) {
    if (substitution.isEmpty) return this;
    if (undecoratedResult == null) {
      List<DartType> argumentTypes = [];
      List<DartType> parameterTypes = [];
      for (var entry in substitution.entries) {
        argumentTypes.add(entry.value.type);
        parameterTypes.add(entry.key.type);
      }
      undecoratedResult = type.substitute2(argumentTypes, parameterTypes);
    }
    return _substitute(substitution, undecoratedResult);
  }

  @override
  String toString() {
    var trailing = node.debugSuffix;
    var type = this.type;
    if (type is TypeParameterType || type is VoidType) {
      return '$type$trailing';
    } else if (type is InterfaceType) {
      var name = type.element.name;
      var args = '';
      if (type.typeArguments.isNotEmpty) {
        args = '<${typeArguments.join(', ')}>';
      }
      return '$name$args$trailing';
    } else if (type is FunctionType) {
      String formals = '';
      if (type.typeFormals.isNotEmpty) {
        formals = '<${type.typeFormals.join(', ')}>';
      }
      List<String> paramStrings = [];
      for (int i = 0; i < positionalParameters.length; i++) {
        var prefix = '';
        if (i == type.normalParameterTypes.length) {
          prefix = '[';
        }
        paramStrings.add('$prefix${positionalParameters[i]}');
      }
      if (type.normalParameterTypes.length < positionalParameters.length) {
        paramStrings.last += ']';
      }
      if (namedParameters.isNotEmpty) {
        var prefix = '{';
        for (var entry in namedParameters.entries) {
          paramStrings.add('$prefix${entry.key}: ${entry.value}');
          prefix = '';
        }
        paramStrings.last += '}';
      }
      var args = paramStrings.join(', ');
      return '$returnType Function$formals($args)$trailing';
    } else if (type is DynamicTypeImpl) {
      return 'dynamic';
    } else if (type.isBottom) {
      return 'Never$trailing';
    } else {
      throw '$type'; // TODO(paulberry)
    }
  }

  /// Creates a shallow copy of `this`, replacing the nullability node.
  DecoratedType withNode(NullabilityNode node) => DecoratedType(type, node,
      returnType: returnType,
      positionalParameters: positionalParameters,
      namedParameters: namedParameters,
      typeArguments: typeArguments);

  /// Internal implementation of [_substitute], used as a recursion target.
  DecoratedType _substitute(
      Map<TypeParameterElement, DecoratedType> substitution,
      DartType undecoratedResult) {
    var type = this.type;
    if (type is FunctionType && undecoratedResult is FunctionType) {
      assert(type.typeFormals.isEmpty); // TODO(paulberry)
      return _substituteFunctionAfterFormals(undecoratedResult, substitution);
    } else if (type is InterfaceType && undecoratedResult is InterfaceType) {
      List<DecoratedType> newTypeArguments = [];
      for (int i = 0; i < typeArguments.length; i++) {
        newTypeArguments.add(typeArguments[i]
            .substitute(substitution, undecoratedResult.typeArguments[i]));
      }
      return DecoratedType(undecoratedResult, node,
          typeArguments: newTypeArguments);
    } else if (type is TypeParameterType) {
      var inner = substitution[type.element];
      if (inner == null) {
        return this;
      } else {
        return inner
            .withNode(NullabilityNode.forSubstitution(inner.node, node));
      }
    } else if (type is VoidType) {
      return this;
    }
    throw '$type.substitute($substitution)'; // TODO(paulberry)
  }

  /// Performs the logic that is common to substitution and function type
  /// instantiation.  Namely, a decorated type is formed whose undecorated type
  /// is [undecoratedResult], and whose return type, positional parameters, and
  /// named parameters are formed by performing the given [substitution].
  DecoratedType _substituteFunctionAfterFormals(FunctionType undecoratedResult,
      Map<TypeParameterElement, DecoratedType> substitution) {
    var newPositionalParameters = <DecoratedType>[];
    for (int i = 0; i < positionalParameters.length; i++) {
      var numRequiredParameters = undecoratedResult.normalParameterTypes.length;
      var undecoratedParameterType = i < numRequiredParameters
          ? undecoratedResult.normalParameterTypes[i]
          : undecoratedResult.optionalParameterTypes[i - numRequiredParameters];
      newPositionalParameters.add(positionalParameters[i]
          ._substitute(substitution, undecoratedParameterType));
    }
    return DecoratedType(undecoratedResult, node,
        returnType:
            returnType._substitute(substitution, undecoratedResult.returnType),
        positionalParameters: newPositionalParameters);
  }

  List<DecoratedType> _substituteList(List<DecoratedType> list,
      Map<TypeParameterElement, DecoratedType> substitution) {
    return list.map((t) => t.substitute(substitution)).toList();
  }

  Map<String, DecoratedType> _substituteMap(Map<String, DecoratedType> map,
      Map<TypeParameterElement, DecoratedType> substitution) {
    var result = <String, DecoratedType>{};
    for (var entry in map.entries) {
      result[entry.key] = entry.value.substitute(substitution);
    }
    return result;
  }

  /// Retrieves the decorated bound of the given [typeParameter].
  ///
  /// [typeParameter] must have an enclosing element of `null`.  Type parameters
  /// whose enclosing element is not `null` are tracked by the [Variables]
  /// class.
  static DecoratedType decoratedTypeParameterBound(
      TypeParameterElement typeParameter) {
    assert(typeParameter.enclosingElement == null);
    return _decoratedTypeParameterBounds[typeParameter];
  }

  /// Stores he decorated bound of the given [typeParameter].
  ///
  /// [typeParameter] must have an enclosing element of `null`.  Type parameters
  /// whose enclosing element is not `null` are tracked by the [Variables]
  /// class.
  static void recordTypeParameterBound(
      TypeParameterElement typeParameter, DecoratedType bound) {
    assert(typeParameter.enclosingElement == null);
    _decoratedTypeParameterBounds[typeParameter] = bound;
  }

  static bool _compareLists(
      List<DecoratedType> list1, List<DecoratedType> list2) {
    if (identical(list1, list2)) return true;
    if (list1.length != list2.length) return false;
    for (int i = 0; i < list1.length; i++) {
      if (list1[i] != list2[i]) return false;
    }
    return true;
  }

  static bool _compareMaps(
      Map<String, DecoratedType> map1, Map<String, DecoratedType> map2) {
    if (identical(map1, map2)) return true;
    if (map1.length != map2.length) return false;
    for (var entry in map1.entries) {
      if (entry.value != map2[entry.key]) return false;
    }
    return true;
  }

  static bool _compareTypeFormalLists(List<TypeParameterElement> formals1,
      List<TypeParameterElement> formals2) {
    if (identical(formals1, formals2)) return true;
    if (formals1.length != formals2.length) return false;
    for (int i = 0; i < formals1.length; i++) {
      if (!identical(formals1[i], formals2[i])) return false;
    }
    return true;
  }
}

/// A [DecoratedType] based on a type annotation appearing explicitly in the
/// source code.
///
/// This class implements [PotentialModification] because it knows how to update
/// the source code to reflect its nullability.
class DecoratedTypeAnnotation extends DecoratedType
    implements PotentialModification {
  final int _offset;

  DecoratedTypeAnnotation(
      DartType type, NullabilityNode nullabilityNode, this._offset,
      {List<DecoratedType> typeArguments = const [],
      DecoratedType returnType,
      List<DecoratedType> positionalParameters = const [],
      Map<String, DecoratedType> namedParameters = const {}})
      : super(type, nullabilityNode,
            typeArguments: typeArguments,
            returnType: returnType,
            positionalParameters: positionalParameters,
            namedParameters: namedParameters);

  @override
  bool get isEmpty => !node.isNullable;

  @override
  Iterable<SourceEdit> get modifications =>
      isEmpty ? [] : [SourceEdit(_offset, 0, '?')];
}<|MERGE_RESOLUTION|>--- conflicted
+++ resolved
@@ -69,16 +69,12 @@
       } else if (type is FunctionType) {
         assert(typeFormalBounds.length == type.typeFormals.length);
         for (int i = 0; i < typeFormalBounds.length; i++) {
-<<<<<<< HEAD
-          assert(typeFormalBounds[i].type == type.typeFormals[i].bound);
-=======
           var declaredBound = type.typeFormals[i].bound;
           if (declaredBound == null) {
             assert(typeFormalBounds[i].type.isDartCoreObject);
           } else {
             assert(typeFormalBounds[i].type == declaredBound);
           }
->>>>>>> 9e6c3758
         }
         assert(returnType.type == type.returnType);
         int positionalParameterCount = 0;
