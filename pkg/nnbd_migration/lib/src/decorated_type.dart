// Copyright (c) 2019, the Dart project authors. Please see the AUTHORS file
// for details. All rights reserved. Use of this source code is governed by a
// BSD-style license that can be found in the LICENSE file.

import 'package:analyzer/dart/element/element.dart';
import 'package:analyzer/dart/element/type.dart';
import 'package:analyzer/src/dart/element/type.dart';
import 'package:analyzer_plugin/protocol/protocol_common.dart' show SourceEdit;
import 'package:nnbd_migration/src/nullability_node.dart';
import 'package:nnbd_migration/src/potential_modification.dart';
import 'package:analyzer/src/dart/element/element.dart';

/// Representation of a type in the code to be migrated.  In addition to
/// tracking the (unmigrated) [DartType], we track the [ConstraintVariable]s
/// indicating whether the type, and the types that compose it, are nullable.
class DecoratedType {
  /// Mapping from type parameter elements to the decorated types of those type
  /// parameters' bounds.
  ///
  /// This expando only applies to type parameters whose enclosing element is
  /// `null`.  Type parameters whose enclosing element is not `null` should be
  /// stored in [Variables._decoratedTypeParameterBounds].
  static final _decoratedTypeParameterBounds = Expando<DecoratedType>();

  final DartType type;

  final NullabilityNode node;

  /// If `this` is a function type, the [DecoratedType] of its return type.
  final DecoratedType returnType;

  /// If `this` is a function type, the [DecoratedType] of each of its
  /// positional parameters (including both required and optional positional
  /// parameters).
  final List<DecoratedType> positionalParameters;

  /// If `this` is a function type, the [DecoratedType] of each of its named
  /// parameters.
  final Map<String, DecoratedType> namedParameters;

  /// If `this` is a parameterized type, the [DecoratedType] of each of its
  /// type parameters.
  ///
  /// TODO(paulberry): how should we handle generic typedefs?
  final List<DecoratedType> typeArguments;

  DecoratedType(this.type, this.node,
      {this.returnType,
      this.positionalParameters = const [],
      this.namedParameters = const {},
      this.typeArguments = const []}) {
    assert(() {
      assert(node != null);
      var type = this.type;
      if (type is InterfaceType) {
        assert(returnType == null);
        assert(positionalParameters.isEmpty);
        assert(namedParameters.isEmpty);
        assert(typeArguments.length == type.typeArguments.length);
        for (int i = 0; i < typeArguments.length; i++) {
          assert(typeArguments[i].type == type.typeArguments[i]);
        }
      } else if (type is FunctionType) {
        assert(returnType.type == type.returnType);
        int positionalParameterCount = 0;
        int namedParameterCount = 0;
        for (var parameter in type.parameters) {
          if (parameter.isNamed) {
            assert(namedParameters[parameter.name].type == parameter.type);
            namedParameterCount++;
          } else {
            assert(positionalParameters[positionalParameterCount].type ==
                parameter.type);
            positionalParameterCount++;
          }
        }
        assert(positionalParameters.length == positionalParameterCount);
        assert(namedParameters.length == namedParameterCount);
        assert(typeArguments.isEmpty);
      } else if (node is TypeParameterType) {
        assert(returnType == null);
        assert(positionalParameters.isEmpty);
        assert(namedParameters.isEmpty);
        assert(typeArguments.isEmpty);
      } else {
        assert(returnType == null);
        assert(positionalParameters.isEmpty);
        assert(namedParameters.isEmpty);
        assert(typeArguments.isEmpty);
      }
      return true;
    }());
  }

  /// Creates a decorated type corresponding to [type], with fresh nullability
  /// nodes everywhere that don't correspond to any source location.  These
  /// nodes can later be unioned with other nodes.
  factory DecoratedType.forImplicitFunction(
      FunctionType type, NullabilityNode node, NullabilityGraph graph,
      {DecoratedType returnType}) {
    if (type.typeFormals.isNotEmpty) {
      throw new UnimplementedError('Decorating a generic function type');
    }
    var positionalParameters = <DecoratedType>[];
    var namedParameters = <String, DecoratedType>{};
    for (var parameter in type.parameters) {
      if (parameter.isPositional) {
        positionalParameters
            .add(DecoratedType.forImplicitType(parameter.type, graph));
      } else {
        namedParameters[parameter.name] =
            DecoratedType.forImplicitType(parameter.type, graph);
      }
    }
    return DecoratedType(type, node,
        returnType:
            returnType ?? DecoratedType.forImplicitType(type.returnType, graph),
        namedParameters: namedParameters,
        positionalParameters: positionalParameters);
  }

  /// Creates a DecoratedType corresponding to [type], with fresh nullability
  /// nodes everywhere that don't correspond to any source location.  These
  /// nodes can later be unioned with other nodes.
  factory DecoratedType.forImplicitType(DartType type, NullabilityGraph graph) {
    if (type.isDynamic || type.isVoid) {
      return DecoratedType(type, graph.always);
    } else if (type is InterfaceType) {
      return DecoratedType(type, NullabilityNode.forInferredType(),
          typeArguments: type.typeArguments
              .map((t) => DecoratedType.forImplicitType(t, graph))
              .toList());
    } else if (type is FunctionType) {
      return DecoratedType.forImplicitFunction(
          type, NullabilityNode.forInferredType(), graph);
    } else if (type is TypeParameterType) {
      return DecoratedType(type, NullabilityNode.forInferredType());
    }
    // TODO(paulberry)
    throw UnimplementedError(
        'DecoratedType.forImplicitType(${type.runtimeType})');
  }

  /// If `this` represents an interface type, returns the substitution necessary
  /// to produce this type using the class's type as a starting point.
  /// Otherwise throws an exception.
  ///
  /// For instance, if `this` represents `List<int?1>`, returns the substitution
  /// `{T: int?1}`, where `T` is the [TypeParameterElement] for `List`'s type
  /// parameter.
  Map<TypeParameterElement, DecoratedType> get asSubstitution {
    var type = this.type;
    if (type is InterfaceType) {
      return Map<TypeParameterElement, DecoratedType>.fromIterables(
          type.element.typeParameters, typeArguments);
    } else {
      throw StateError(
          'Tried to convert a non-interface type to a substitution');
    }
  }

  /// If this type is a function type, returns its generic formal parameters.
  /// Otherwise returns `null`.
  List<TypeParameterElement> get typeFormals {
    var type = this.type;
    if (type is FunctionType) {
      return type.typeFormals;
    } else {
      return null;
    }
  }

  @override
  bool operator ==(Object other) {
    if (other is DecoratedType) {
      if (!identical(this.node, other.node)) return false;
      var thisType = this.type;
      var otherType = other.type;
      if (thisType is FunctionType && otherType is FunctionType) {
        if (this.returnType != other.returnType) return false;
        if (thisType.typeFormals.length != otherType.typeFormals.length) { return false; }
        if (!_compareTypeFormalLists(thisType.typeFormals, otherType.typeFormals)) {
          // Create a fresh set of type variables and substitute so we can compare safely.
          var thisSubstitution = <TypeParameterElement, DecoratedType>{};
          var otherSubstitution = <TypeParameterElement, DecoratedType>{};
          for (int i = 0; i < thisType.typeFormals.length; i++) {
            var newParameter = TypeParameterElementImpl.synthetic(thisType.typeFormals[i].name);
            throw UnimplementedError('TODO(paulberry): need to add to both substitutions');
          }
          throw UnimplementedError('TODO(paulberry): need to perform substitutions, then substitute bounds and compare them');
        }
        if (thisType.normalParameterTypes.length !=
            otherType.normalParameterTypes.length) {
          return false;
        }
        if (!_compareLists(
            this.positionalParameters, other.positionalParameters)) {
          return false;
        }
        if (!_compareMaps(this.namedParameters, other.namedParameters)) {
          return false;
        }
        return true;
      } else if (thisType is InterfaceType && otherType is InterfaceType) {
        if (thisType.element != otherType.element) return false;
        if (!_compareLists(this.typeArguments, other.typeArguments)) {
          return false;
        }
        return true;
      } else {
        return thisType == otherType;
      }
    }
    return false;
  }

  /// Converts one function type into another by substituting the given
  /// [argumentTypes] for the function's generic parameters.
  DecoratedType instantiate(List<DecoratedType> argumentTypes) {
    var type = this.type as FunctionType;
    var typeFormals = type.typeFormals;
    List<DartType> undecoratedArgumentTypes = [];
    Map<TypeParameterElement, DecoratedType> substitution = {};
    for (int i = 0; i < argumentTypes.length; i++) {
      var argumentType = argumentTypes[i];
      undecoratedArgumentTypes.add(argumentType.type);
      substitution[typeFormals[i]] = argumentType;
    }
    return _substituteFunctionAfterFormals(
        type.instantiate(undecoratedArgumentTypes), substitution);
  }

  /// Apply the given [substitution] to this type.
  ///
  /// [undecoratedResult] is the result of the substitution, as determined by
  /// the normal type system.  If not supplied, it is inferred.
  DecoratedType substitute(
      Map<TypeParameterElement, DecoratedType> substitution,
      [DartType undecoratedResult]) {
    if (substitution.isEmpty) return this;
    if (undecoratedResult == null) {
      List<DartType> argumentTypes = [];
      List<DartType> parameterTypes = [];
      for (var entry in substitution.entries) {
        argumentTypes.add(entry.value.type);
        parameterTypes.add(entry.key.type);
      }
      undecoratedResult = type.substitute2(argumentTypes, parameterTypes);
    }
    return _substitute(substitution, undecoratedResult);
  }

  @override
  String toString() {
    var trailing = node.debugSuffix;
    var type = this.type;
    if (type is TypeParameterType || type is VoidType) {
      return '$type$trailing';
    } else if (type is InterfaceType) {
      var name = type.element.name;
      var args = '';
      if (type.typeArguments.isNotEmpty) {
        args = '<${typeArguments.join(', ')}>';
      }
      return '$name$args$trailing';
    } else if (type is FunctionType) {
      String formals = '';
      if (type.typeFormals.isNotEmpty) {
        formals = '<${type.typeFormals.join(', ')}>';
      }
      List<String> paramStrings = [];
      for (int i = 0; i < positionalParameters.length; i++) {
        var prefix = '';
        if (i == type.normalParameterTypes.length) {
          prefix = '[';
        }
        paramStrings.add('$prefix${positionalParameters[i]}');
      }
      if (type.normalParameterTypes.length < positionalParameters.length) {
        paramStrings.last += ']';
      }
      if (namedParameters.isNotEmpty) {
        var prefix = '{';
        for (var entry in namedParameters.entries) {
          paramStrings.add('$prefix${entry.key}: ${entry.value}');
          prefix = '';
        }
        paramStrings.last += '}';
      }
      var args = paramStrings.join(', ');
      return '$returnType Function$formals($args)$trailing';
    } else if (type is DynamicTypeImpl) {
      return 'dynamic';
    } else if (type.isBottom) {
      return 'Never$trailing';
    } else {
      throw '$type'; // TODO(paulberry)
    }
  }

  /// Creates a shallow copy of `this`, replacing the nullability node.
  DecoratedType withNode(NullabilityNode node) => DecoratedType(type, node,
      returnType: returnType,
      positionalParameters: positionalParameters,
      namedParameters: namedParameters,
      typeArguments: typeArguments);

  /// Internal implementation of [_substitute], used as a recursion target.
  DecoratedType _substitute(
      Map<TypeParameterElement, DecoratedType> substitution,
      DartType undecoratedResult) {
    var type = this.type;
    if (type is FunctionType && undecoratedResult is FunctionType) {
      assert(type.typeFormals.isEmpty); // TODO(paulberry)
      return _substituteFunctionAfterFormals(undecoratedResult, substitution);
    } else if (type is InterfaceType && undecoratedResult is InterfaceType) {
      List<DecoratedType> newTypeArguments = [];
      for (int i = 0; i < typeArguments.length; i++) {
        newTypeArguments.add(typeArguments[i]
            .substitute(substitution, undecoratedResult.typeArguments[i]));
      }
      return DecoratedType(undecoratedResult, node,
          typeArguments: newTypeArguments);
    } else if (type is TypeParameterType) {
      var inner = substitution[type.element];
      if (inner == null) {
        return this;
      } else {
        return inner
            .withNode(NullabilityNode.forSubstitution(inner.node, node));
      }
    } else if (type is VoidType) {
      return this;
    }
    throw '$type.substitute($substitution)'; // TODO(paulberry)
  }

  /// Performs the logic that is common to substitution and function type
  /// instantiation.  Namely, a decorated type is formed whose undecorated type
  /// is [undecoratedResult], and whose return type, positional parameters, and
  /// named parameters are formed by performing the given [substitution].
  DecoratedType _substituteFunctionAfterFormals(FunctionType undecoratedResult,
      Map<TypeParameterElement, DecoratedType> substitution) {
    var newPositionalParameters = <DecoratedType>[];
    for (int i = 0; i < positionalParameters.length; i++) {
      var numRequiredParameters = undecoratedResult.normalParameterTypes.length;
      var undecoratedParameterType = i < numRequiredParameters
          ? undecoratedResult.normalParameterTypes[i]
          : undecoratedResult.optionalParameterTypes[i - numRequiredParameters];
      newPositionalParameters.add(positionalParameters[i]
          ._substitute(substitution, undecoratedParameterType));
    }
    return DecoratedType(undecoratedResult, node,
        returnType:
            returnType._substitute(substitution, undecoratedResult.returnType),
        positionalParameters: newPositionalParameters);
  }

<<<<<<< HEAD
  static bool _compareLists(
      List<DecoratedType> list1, List<DecoratedType> list2) {
    if (list1.length != list2.length) return false;
    for (int i = 0; i < list1.length; i++) {
      if (list1[i] != list2[i]) return false;
    }
    return true;
  }

  static bool _compareMaps(
      Map<String, DecoratedType> map1, Map<String, DecoratedType> map2) {
    if (map1.length != map2.length) return false;
    for (var entry in map1.entries) {
      if (entry.value != map2[entry.key]) return false;
    }
    return true;
=======
  /// Retrieves the decorated bound of the given [typeParameter].
  ///
  /// [typeParameter] must have an enclosing element of `null`.  Type parameters
  /// whose enclosing element is not `null` are tracked by the [Variables]
  /// class.
  static DecoratedType decoratedTypeParameterBound(
      TypeParameterElement typeParameter) {
    assert(typeParameter.enclosingElement == null);
    return _decoratedTypeParameterBounds[typeParameter];
  }

  /// Stores he decorated bound of the given [typeParameter].
  ///
  /// [typeParameter] must have an enclosing element of `null`.  Type parameters
  /// whose enclosing element is not `null` are tracked by the [Variables]
  /// class.
  static void recordTypeParameterBound(
      TypeParameterElement typeParameter, DecoratedType bound) {
    assert(typeParameter.enclosingElement == null);
    _decoratedTypeParameterBounds[typeParameter] = bound;
>>>>>>> f724fe84
  }
}

/// A [DecoratedType] based on a type annotation appearing explicitly in the
/// source code.
///
/// This class implements [PotentialModification] because it knows how to update
/// the source code to reflect its nullability.
class DecoratedTypeAnnotation extends DecoratedType
    implements PotentialModification {
  final int _offset;

  DecoratedTypeAnnotation(
      DartType type, NullabilityNode nullabilityNode, this._offset,
      {List<DecoratedType> typeArguments = const [],
      DecoratedType returnType,
      List<DecoratedType> positionalParameters = const [],
      Map<String, DecoratedType> namedParameters = const {}})
      : super(type, nullabilityNode,
            typeArguments: typeArguments,
            returnType: returnType,
            positionalParameters: positionalParameters,
            namedParameters: namedParameters);

  @override
  bool get isEmpty => !node.isNullable;

  @override
  Iterable<SourceEdit> get modifications =>
      isEmpty ? [] : [SourceEdit(_offset, 0, '?')];
}<|MERGE_RESOLUTION|>--- conflicted
+++ resolved
@@ -356,24 +356,6 @@
         positionalParameters: newPositionalParameters);
   }
 
-<<<<<<< HEAD
-  static bool _compareLists(
-      List<DecoratedType> list1, List<DecoratedType> list2) {
-    if (list1.length != list2.length) return false;
-    for (int i = 0; i < list1.length; i++) {
-      if (list1[i] != list2[i]) return false;
-    }
-    return true;
-  }
-
-  static bool _compareMaps(
-      Map<String, DecoratedType> map1, Map<String, DecoratedType> map2) {
-    if (map1.length != map2.length) return false;
-    for (var entry in map1.entries) {
-      if (entry.value != map2[entry.key]) return false;
-    }
-    return true;
-=======
   /// Retrieves the decorated bound of the given [typeParameter].
   ///
   /// [typeParameter] must have an enclosing element of `null`.  Type parameters
@@ -394,7 +376,24 @@
       TypeParameterElement typeParameter, DecoratedType bound) {
     assert(typeParameter.enclosingElement == null);
     _decoratedTypeParameterBounds[typeParameter] = bound;
->>>>>>> f724fe84
+  }
+
+  static bool _compareLists(
+      List<DecoratedType> list1, List<DecoratedType> list2) {
+    if (list1.length != list2.length) return false;
+    for (int i = 0; i < list1.length; i++) {
+      if (list1[i] != list2[i]) return false;
+    }
+    return true;
+  }
+
+  static bool _compareMaps(
+      Map<String, DecoratedType> map1, Map<String, DecoratedType> map2) {
+    if (map1.length != map2.length) return false;
+    for (var entry in map1.entries) {
+      if (entry.value != map2[entry.key]) return false;
+    }
+    return true;
   }
 }
 
