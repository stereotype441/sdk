--- conflicted
+++ resolved
@@ -182,19 +182,6 @@
           'by the NodeBuilder via recordDecoratedElementType');
     }
 
-<<<<<<< HEAD
-    // Sanity check:
-    // Ensure the element is not from a library that is being migrated.
-    // If this assertion fires, it probably means that the NodeBuilder failed to
-    // generate the appropriate decorated type for the element when it was
-    // visiting the source file.
-    if (_graph.isBeingMigrated(element.source)) {
-      throw 'Internal Error: DecorateType.forElement should not be called'
-          ' for elements being migrated: ${element.runtimeType} :: $element';
-    }
-
-=======
->>>>>>> f74b0ccf
     DecoratedType decoratedType;
     if (element is ExecutableElement) {
       decoratedType = _alreadyMigratedCodeDecorator.decorate(element.type);
