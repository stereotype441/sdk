--- conflicted
+++ resolved
@@ -18,11 +18,7 @@
 /// based on the nullability of the type itself (which can be checked by adding
 /// a trailing `!`) from checks based on type parameters (which will have to be
 /// checked using an `as` expression).
-<<<<<<< HEAD
-class ExpressionChecks extends PotentialModification implements EdgeOrigin, EdgeOriginInfo {
-=======
 class ExpressionChecks extends PotentialModification {
->>>>>>> 3c8696ad
   /// Source offset where a trailing `!` might need to be inserted.
   final int offset;
 
