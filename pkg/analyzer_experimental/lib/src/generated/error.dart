--- conflicted
+++ resolved
@@ -5,11 +5,6 @@
 import 'source.dart';
 import 'ast.dart' show ASTNode;
 import 'scanner.dart' show Token;
-<<<<<<< HEAD
-
-
-=======
->>>>>>> d86c7234
 /**
  * Instances of the enumeration {@code ErrorSeverity} represent the severity of an {@link ErrorCode}.
  * @coverage dart.engine.error
@@ -22,35 +17,23 @@
    */
   static final ErrorSeverity NONE = new ErrorSeverity('NONE', 0, " ", "none");
 
-<<<<<<< HEAD
-=======
   /**
    * The severity representing a suggestion. Suggestions are not specified in the Dart language
    * specification, but provide information about best practices.
    */
   static final ErrorSeverity SUGGESTION = new ErrorSeverity('SUGGESTION', 1, "S", "suggestion");
 
->>>>>>> d86c7234
   /**
    * The severity representing a warning. Warnings can become errors if the {@code -Werror} command
    * line flag is specified.
    */
-<<<<<<< HEAD
-  static final ErrorSeverity WARNING = new ErrorSeverity('WARNING', 1, "W", "warning");
-=======
   static final ErrorSeverity WARNING = new ErrorSeverity('WARNING', 2, "W", "warning");
->>>>>>> d86c7234
 
   /**
    * The severity representing an error.
    */
-<<<<<<< HEAD
-  static final ErrorSeverity ERROR = new ErrorSeverity('ERROR', 2, "E", "error");
-  static final List<ErrorSeverity> values = [NONE, WARNING, ERROR];
-=======
   static final ErrorSeverity ERROR = new ErrorSeverity('ERROR', 3, "E", "error");
   static final List<ErrorSeverity> values = [NONE, SUGGESTION, WARNING, ERROR];
->>>>>>> d86c7234
 
   /// The name of this enum constant, as declared in the enum declaration.
   final String name;
@@ -99,10 +82,6 @@
   int compareTo(ErrorSeverity other) => ordinal - other.ordinal;
   String toString() => name;
 }
-<<<<<<< HEAD
-
-=======
->>>>>>> d86c7234
 /**
  * Instances of the class {@code AnalysisErrorWithProperties}
  */
@@ -151,7 +130,6 @@
     _propertyMap[property] = value;
   }
 }
-
 /**
  * Instances of the class {@code ErrorReporter} wrap an error listener with utility methods used to
  * create the errors being reported.
@@ -238,7 +216,6 @@
     this._source = source2 == null ? _defaultSource : source2;
   }
 }
-
 /**
  * Instances of the class {@code AnalysisError} represent an error discovered during the analysis of
  * some Dart code.
@@ -402,30 +379,6 @@
     return builder.toString();
   }
 }
-
-/**
- * The enumeration {@code ErrorProperty} defines the properties that can be associated with an{@link AnalysisError}.
- */
-class ErrorProperty implements Comparable<ErrorProperty> {
-
-  /**
-   * A property whose value is an array of {@link ExecutableElement executable elements} that should
-   * be but are not implemented by a concrete class.
-   */
-  static final ErrorProperty UNIMPLEMENTED_METHODS = new ErrorProperty('UNIMPLEMENTED_METHODS', 0);
-  static final List<ErrorProperty> values = [UNIMPLEMENTED_METHODS];
-
-  /// The name of this enum constant, as declared in the enum declaration.
-  final String name;
-
-  /// The position in the enum declaration.
-  final int ordinal;
-  ErrorProperty(this.name, this.ordinal) {
-  }
-  int compareTo(ErrorProperty other) => ordinal - other.ordinal;
-  String toString() => name;
-}
-
 /**
  * The enumeration {@code ErrorProperty} defines the properties that can be associated with an{@link AnalysisError}.
  */
@@ -473,7 +426,6 @@
    */
   ErrorType get type;
 }
-
 /**
  * Instances of the enumeration {@code ErrorType} represent the type of an {@link ErrorCode}.
  * @coverage dart.engine.error
@@ -486,45 +438,29 @@
    */
   static final ErrorType COMPILE_TIME_ERROR = new ErrorType('COMPILE_TIME_ERROR', 0, ErrorSeverity.ERROR);
 
-<<<<<<< HEAD
-=======
   /**
    * Suggestions made in situations where the user has deviated from recommended pub programming
    * practices.
    */
   static final ErrorType PUB_SUGGESTION = new ErrorType('PUB_SUGGESTION', 1, ErrorSeverity.SUGGESTION);
 
->>>>>>> d86c7234
   /**
    * Static warnings are those warnings reported by the static checker. They have no effect on
    * execution. Static warnings must be provided by Dart compilers used during development.
    */
-<<<<<<< HEAD
-  static final ErrorType STATIC_WARNING = new ErrorType('STATIC_WARNING', 1, ErrorSeverity.WARNING);
-=======
   static final ErrorType STATIC_WARNING = new ErrorType('STATIC_WARNING', 2, ErrorSeverity.WARNING);
->>>>>>> d86c7234
 
   /**
    * Many, but not all, static warnings relate to types, in which case they are known as static type
    * warnings.
    */
-<<<<<<< HEAD
-  static final ErrorType STATIC_TYPE_WARNING = new ErrorType('STATIC_TYPE_WARNING', 2, ErrorSeverity.WARNING);
-=======
   static final ErrorType STATIC_TYPE_WARNING = new ErrorType('STATIC_TYPE_WARNING', 3, ErrorSeverity.WARNING);
->>>>>>> d86c7234
 
   /**
    * Syntactic errors are errors produced as a result of input that does not conform to the grammar.
    */
-<<<<<<< HEAD
-  static final ErrorType SYNTACTIC_ERROR = new ErrorType('SYNTACTIC_ERROR', 3, ErrorSeverity.ERROR);
-  static final List<ErrorType> values = [COMPILE_TIME_ERROR, STATIC_WARNING, STATIC_TYPE_WARNING, SYNTACTIC_ERROR];
-=======
   static final ErrorType SYNTACTIC_ERROR = new ErrorType('SYNTACTIC_ERROR', 4, ErrorSeverity.ERROR);
   static final List<ErrorType> values = [COMPILE_TIME_ERROR, PUB_SUGGESTION, STATIC_WARNING, STATIC_TYPE_WARNING, SYNTACTIC_ERROR];
->>>>>>> d86c7234
 
   /// The name of this enum constant, as declared in the enum declaration.
   final String name;
@@ -553,7 +489,6 @@
   int compareTo(ErrorType other) => ordinal - other.ordinal;
   String toString() => name;
 }
-
 /**
  * The enumeration {@code CompileTimeErrorCode} defines the error codes used for compile time
  * errors. The convention for this class is for the name of the error code to indicate the problem
@@ -1175,8 +1110,6 @@
    */
   static final CompileTimeErrorCode METHOD_AND_GETTER_WITH_SAME_NAME = new CompileTimeErrorCode('METHOD_AND_GETTER_WITH_SAME_NAME', 77, "'%s' cannot be used to name a method, there is already a getter with the same name");
 
-<<<<<<< HEAD
-=======
   /**
    * 12.1 Constants: A constant expression is ... a constant list literal.
    */
@@ -1187,77 +1120,48 @@
    */
   static final CompileTimeErrorCode MISSING_CONST_IN_MAP_LITERAL = new CompileTimeErrorCode('MISSING_CONST_IN_MAP_LITERAL', 79, "Map literals must be prefixed with 'const' when used as a constant expression");
 
->>>>>>> d86c7234
   /**
    * 9 Mixins: It is a compile-time error if a declared or derived mixin explicitly declares a
    * constructor.
    * @param typeName the name of the mixin that is invalid
    */
-<<<<<<< HEAD
-  static final CompileTimeErrorCode MIXIN_DECLARES_CONSTRUCTOR = new CompileTimeErrorCode('MIXIN_DECLARES_CONSTRUCTOR', 78, "The class '%s' cannot be used as a mixin because it declares a constructor");
-=======
   static final CompileTimeErrorCode MIXIN_DECLARES_CONSTRUCTOR = new CompileTimeErrorCode('MIXIN_DECLARES_CONSTRUCTOR', 80, "The class '%s' cannot be used as a mixin because it declares a constructor");
->>>>>>> d86c7234
 
   /**
    * 9 Mixins: It is a compile-time error if a mixin is derived from a class whose superclass is not
    * Object.
    * @param typeName the name of the mixin that is invalid
    */
-<<<<<<< HEAD
-  static final CompileTimeErrorCode MIXIN_INHERITS_FROM_NOT_OBJECT = new CompileTimeErrorCode('MIXIN_INHERITS_FROM_NOT_OBJECT', 79, "The class '%s' cannot be used as a mixin because it extends a class other than Object");
-=======
   static final CompileTimeErrorCode MIXIN_INHERITS_FROM_NOT_OBJECT = new CompileTimeErrorCode('MIXIN_INHERITS_FROM_NOT_OBJECT', 81, "The class '%s' cannot be used as a mixin because it extends a class other than Object");
->>>>>>> d86c7234
 
   /**
    * 9.1 Mixin Application: It is a compile-time error if <i>M</i> does not denote a class or mixin
    * available in the immediately enclosing scope.
    */
-<<<<<<< HEAD
-  static final CompileTimeErrorCode MIXIN_OF_NON_CLASS = new CompileTimeErrorCode('MIXIN_OF_NON_CLASS', 80, "Classes can only mixin other classes");
-=======
   static final CompileTimeErrorCode MIXIN_OF_NON_CLASS = new CompileTimeErrorCode('MIXIN_OF_NON_CLASS', 82, "Classes can only mixin other classes");
->>>>>>> d86c7234
 
   /**
    * 9 Mixins: It is a compile-time error if a declared or derived mixin refers to super.
    */
-<<<<<<< HEAD
-  static final CompileTimeErrorCode MIXIN_REFERENCES_SUPER = new CompileTimeErrorCode('MIXIN_REFERENCES_SUPER', 81, "The class '%s' cannot be used as a mixin because it references 'super'");
-=======
   static final CompileTimeErrorCode MIXIN_REFERENCES_SUPER = new CompileTimeErrorCode('MIXIN_REFERENCES_SUPER', 83, "The class '%s' cannot be used as a mixin because it references 'super'");
->>>>>>> d86c7234
 
   /**
    * 9.1 Mixin Application: It is a compile-time error if <i>S</i> does not denote a class available
    * in the immediately enclosing scope.
    */
-<<<<<<< HEAD
-  static final CompileTimeErrorCode MIXIN_WITH_NON_CLASS_SUPERCLASS = new CompileTimeErrorCode('MIXIN_WITH_NON_CLASS_SUPERCLASS', 82, "Mixin can only be applied to class");
-=======
   static final CompileTimeErrorCode MIXIN_WITH_NON_CLASS_SUPERCLASS = new CompileTimeErrorCode('MIXIN_WITH_NON_CLASS_SUPERCLASS', 84, "Mixin can only be applied to class");
->>>>>>> d86c7234
 
   /**
    * 7.6.1 Generative Constructors: A generative constructor may be redirecting, in which case its
    * only action is to invoke another generative constructor.
    */
-<<<<<<< HEAD
-  static final CompileTimeErrorCode MULTIPLE_REDIRECTING_CONSTRUCTOR_INVOCATIONS = new CompileTimeErrorCode('MULTIPLE_REDIRECTING_CONSTRUCTOR_INVOCATIONS', 83, "Constructor may have at most one 'this' redirection");
-=======
   static final CompileTimeErrorCode MULTIPLE_REDIRECTING_CONSTRUCTOR_INVOCATIONS = new CompileTimeErrorCode('MULTIPLE_REDIRECTING_CONSTRUCTOR_INVOCATIONS', 85, "Constructor may have at most one 'this' redirection");
->>>>>>> d86c7234
 
   /**
    * 7.6.1 Generative Constructors: Let <i>k</i> be a generative constructor. Then <i>k</i> may
    * include at most one superinitializer in its initializer list or a compile time error occurs.
    */
-<<<<<<< HEAD
-  static final CompileTimeErrorCode MULTIPLE_SUPER_INITIALIZERS = new CompileTimeErrorCode('MULTIPLE_SUPER_INITIALIZERS', 84, "Constructor may have at most one 'super' initializer");
-=======
   static final CompileTimeErrorCode MULTIPLE_SUPER_INITIALIZERS = new CompileTimeErrorCode('MULTIPLE_SUPER_INITIALIZERS', 86, "Constructor may have at most one 'super' initializer");
->>>>>>> d86c7234
 
   /**
    * 12.11.1 New: It is a compile time error if <i>S</i> is not a generic type with <i>m</i> type
@@ -1266,21 +1170,13 @@
    * @param parameterCount the number of type parameters that were declared
    * @param argumentCount the number of type arguments provided
    */
-<<<<<<< HEAD
-  static final CompileTimeErrorCode NEW_WITH_INVALID_TYPE_PARAMETERS = new CompileTimeErrorCode('NEW_WITH_INVALID_TYPE_PARAMETERS', 85, "The type '%s' is declared with %d type parameters, but %d type arguments were given");
-=======
   static final CompileTimeErrorCode NEW_WITH_INVALID_TYPE_PARAMETERS = new CompileTimeErrorCode('NEW_WITH_INVALID_TYPE_PARAMETERS', 87, "The type '%s' is declared with %d type parameters, but %d type arguments were given");
->>>>>>> d86c7234
 
   /**
    * 13.2 Expression Statements: It is a compile-time error if a non-constant map literal that has
    * no explicit type arguments appears in a place where a statement is expected.
    */
-<<<<<<< HEAD
-  static final CompileTimeErrorCode NON_CONST_MAP_AS_EXPRESSION_STATEMENT = new CompileTimeErrorCode('NON_CONST_MAP_AS_EXPRESSION_STATEMENT', 86, "A non-constant map literal without type arguments cannot be used as an expression statement");
-=======
   static final CompileTimeErrorCode NON_CONST_MAP_AS_EXPRESSION_STATEMENT = new CompileTimeErrorCode('NON_CONST_MAP_AS_EXPRESSION_STATEMENT', 88, "A non-constant map literal without type arguments cannot be used as an expression statement");
->>>>>>> d86c7234
 
   /**
    * 13.9 Switch: Given a switch statement of the form <i>switch (e) { label<sub>11</sub> &hellip;
@@ -1291,61 +1187,37 @@
    * s<sub>n</sub>}</i>, it is a compile-time error if the expressions <i>e<sub>k</sub></i> are not
    * compile-time constants, for all <i>1 &lt;= k &lt;= n</i>.
    */
-<<<<<<< HEAD
-  static final CompileTimeErrorCode NON_CONSTANT_CASE_EXPRESSION = new CompileTimeErrorCode('NON_CONSTANT_CASE_EXPRESSION', 87, "Case expressions must be constant");
-=======
   static final CompileTimeErrorCode NON_CONSTANT_CASE_EXPRESSION = new CompileTimeErrorCode('NON_CONSTANT_CASE_EXPRESSION', 89, "Case expressions must be constant");
->>>>>>> d86c7234
 
   /**
    * 6.2.2 Optional Formals: It is a compile-time error if the default value of an optional
    * parameter is not a compile-time constant.
    */
-<<<<<<< HEAD
-  static final CompileTimeErrorCode NON_CONSTANT_DEFAULT_VALUE = new CompileTimeErrorCode('NON_CONSTANT_DEFAULT_VALUE', 88, "Default values of an optional parameter must be constant");
-=======
   static final CompileTimeErrorCode NON_CONSTANT_DEFAULT_VALUE = new CompileTimeErrorCode('NON_CONSTANT_DEFAULT_VALUE', 90, "Default values of an optional parameter must be constant");
->>>>>>> d86c7234
 
   /**
    * 12.6 Lists: It is a compile time error if an element of a constant list literal is not a
    * compile-time constant.
    */
-<<<<<<< HEAD
-  static final CompileTimeErrorCode NON_CONSTANT_LIST_ELEMENT = new CompileTimeErrorCode('NON_CONSTANT_LIST_ELEMENT', 89, "'const' lists must have all constant values");
-=======
   static final CompileTimeErrorCode NON_CONSTANT_LIST_ELEMENT = new CompileTimeErrorCode('NON_CONSTANT_LIST_ELEMENT', 91, "'const' lists must have all constant values");
->>>>>>> d86c7234
 
   /**
    * 12.7 Maps: It is a compile time error if either a key or a value of an entry in a constant map
    * literal is not a compile-time constant.
    */
-<<<<<<< HEAD
-  static final CompileTimeErrorCode NON_CONSTANT_MAP_KEY = new CompileTimeErrorCode('NON_CONSTANT_MAP_KEY', 90, "The keys in a map must be constant");
-=======
   static final CompileTimeErrorCode NON_CONSTANT_MAP_KEY = new CompileTimeErrorCode('NON_CONSTANT_MAP_KEY', 92, "The keys in a map must be constant");
->>>>>>> d86c7234
 
   /**
    * 12.7 Maps: It is a compile time error if either a key or a value of an entry in a constant map
    * literal is not a compile-time constant.
    */
-<<<<<<< HEAD
-  static final CompileTimeErrorCode NON_CONSTANT_MAP_VALUE = new CompileTimeErrorCode('NON_CONSTANT_MAP_VALUE', 91, "The values in a 'const' map must be constant");
-=======
   static final CompileTimeErrorCode NON_CONSTANT_MAP_VALUE = new CompileTimeErrorCode('NON_CONSTANT_MAP_VALUE', 93, "The values in a 'const' map must be constant");
->>>>>>> d86c7234
 
   /**
    * 7.6.3 Constant Constructors: Any expression that appears within the initializer list of a
    * constant constructor must be a potentially constant expression, or a compile-time error occurs.
    */
-<<<<<<< HEAD
-  static final CompileTimeErrorCode NON_CONSTANT_VALUE_IN_INITIALIZER = new CompileTimeErrorCode('NON_CONSTANT_VALUE_IN_INITIALIZER', 92, "Initializer expressions in constant constructors must be constants");
-=======
   static final CompileTimeErrorCode NON_CONSTANT_VALUE_IN_INITIALIZER = new CompileTimeErrorCode('NON_CONSTANT_VALUE_IN_INITIALIZER', 94, "Initializer expressions in constant constructors must be constants");
->>>>>>> d86c7234
 
   /**
    * 12.14.2 Binding Actuals to Formals: It is a static warning if <i>m < h</i> or if <i>m > n</i>.
@@ -1355,11 +1227,7 @@
    * @param requiredCount the expected number of required arguments
    * @param argumentCount the actual number of positional arguments given
    */
-<<<<<<< HEAD
-  static final CompileTimeErrorCode NOT_ENOUGH_REQUIRED_ARGUMENTS = new CompileTimeErrorCode('NOT_ENOUGH_REQUIRED_ARGUMENTS', 93, "%d required argument(s) expected, but %d found");
-=======
   static final CompileTimeErrorCode NOT_ENOUGH_REQUIRED_ARGUMENTS = new CompileTimeErrorCode('NOT_ENOUGH_REQUIRED_ARGUMENTS', 95, "%d required argument(s) expected, but %d found");
->>>>>>> d86c7234
 
   /**
    * 7.6.1 Generative Constructors: Let <i>C</i> be the class in which the superinitializer appears
@@ -1367,70 +1235,42 @@
    * a compile-time error if class <i>S</i> does not declare a generative constructor named <i>S</i>
    * (respectively <i>S.id</i>)
    */
-<<<<<<< HEAD
-  static final CompileTimeErrorCode NON_GENERATIVE_CONSTRUCTOR = new CompileTimeErrorCode('NON_GENERATIVE_CONSTRUCTOR', 94, "The generative constructor '%s' expected, but factory found");
-=======
   static final CompileTimeErrorCode NON_GENERATIVE_CONSTRUCTOR = new CompileTimeErrorCode('NON_GENERATIVE_CONSTRUCTOR', 96, "The generative constructor '%s' expected, but factory found");
->>>>>>> d86c7234
 
   /**
    * 7.9 Superclasses: It is a compile-time error to specify an extends clause for class Object.
    */
-<<<<<<< HEAD
-  static final CompileTimeErrorCode OBJECT_CANNOT_EXTEND_ANOTHER_CLASS = new CompileTimeErrorCode('OBJECT_CANNOT_EXTEND_ANOTHER_CLASS', 95, "");
-=======
   static final CompileTimeErrorCode OBJECT_CANNOT_EXTEND_ANOTHER_CLASS = new CompileTimeErrorCode('OBJECT_CANNOT_EXTEND_ANOTHER_CLASS', 97, "");
->>>>>>> d86c7234
 
   /**
    * 7.1.1 Operators: It is a compile-time error to declare an optional parameter in an operator.
    */
-<<<<<<< HEAD
-  static final CompileTimeErrorCode OPTIONAL_PARAMETER_IN_OPERATOR = new CompileTimeErrorCode('OPTIONAL_PARAMETER_IN_OPERATOR', 96, "Optional parameters are not allowed when defining an operator");
-=======
   static final CompileTimeErrorCode OPTIONAL_PARAMETER_IN_OPERATOR = new CompileTimeErrorCode('OPTIONAL_PARAMETER_IN_OPERATOR', 98, "Optional parameters are not allowed when defining an operator");
->>>>>>> d86c7234
 
   /**
    * 14.3 Parts: It is a compile time error if the contents of the URI are not a valid part
    * declaration.
    * @param uri the uri pointing to a non-library declaration
    */
-<<<<<<< HEAD
-  static final CompileTimeErrorCode PART_OF_NON_PART = new CompileTimeErrorCode('PART_OF_NON_PART', 97, "The included part '%s' must have a part-of directive");
-=======
   static final CompileTimeErrorCode PART_OF_NON_PART = new CompileTimeErrorCode('PART_OF_NON_PART', 99, "The included part '%s' must have a part-of directive");
->>>>>>> d86c7234
 
   /**
    * 14.1 Imports: It is a compile-time error if the current library declares a top-level member
    * named <i>p</i>.
    */
-<<<<<<< HEAD
-  static final CompileTimeErrorCode PREFIX_COLLIDES_WITH_TOP_LEVEL_MEMBER = new CompileTimeErrorCode('PREFIX_COLLIDES_WITH_TOP_LEVEL_MEMBER', 98, "The name '%s' is already used as an import prefix and cannot be used to name a top-level element");
-=======
   static final CompileTimeErrorCode PREFIX_COLLIDES_WITH_TOP_LEVEL_MEMBER = new CompileTimeErrorCode('PREFIX_COLLIDES_WITH_TOP_LEVEL_MEMBER', 100, "The name '%s' is already used as an import prefix and cannot be used to name a top-level element");
->>>>>>> d86c7234
 
   /**
    * 6.2.2 Optional Formals: It is a compile-time error if the name of a named optional parameter
    * begins with an '_' character.
    */
-<<<<<<< HEAD
-  static final CompileTimeErrorCode PRIVATE_OPTIONAL_PARAMETER = new CompileTimeErrorCode('PRIVATE_OPTIONAL_PARAMETER', 99, "Named optional parameters cannot start with an underscore");
-=======
   static final CompileTimeErrorCode PRIVATE_OPTIONAL_PARAMETER = new CompileTimeErrorCode('PRIVATE_OPTIONAL_PARAMETER', 101, "Named optional parameters cannot start with an underscore");
->>>>>>> d86c7234
 
   /**
    * 12.1 Constants: It is a compile-time error if the value of a compile-time constant expression
    * depends on itself.
    */
-<<<<<<< HEAD
-  static final CompileTimeErrorCode RECURSIVE_COMPILE_TIME_CONSTANT = new CompileTimeErrorCode('RECURSIVE_COMPILE_TIME_CONSTANT', 100, "");
-=======
   static final CompileTimeErrorCode RECURSIVE_COMPILE_TIME_CONSTANT = new CompileTimeErrorCode('RECURSIVE_COMPILE_TIME_CONSTANT', 102, "");
->>>>>>> d86c7234
 
   /**
    * 7.6.1 Generative Constructors: A generative constructor may be redirecting, in which case its
@@ -1441,28 +1281,19 @@
    * <p>
    * https://code.google.com/p/dart/issues/detail?id=954
    */
-<<<<<<< HEAD
-  static final CompileTimeErrorCode RECURSIVE_CONSTRUCTOR_REDIRECT = new CompileTimeErrorCode('RECURSIVE_CONSTRUCTOR_REDIRECT', 101, "Cycle in redirecting generative constructors");
-=======
   static final CompileTimeErrorCode RECURSIVE_CONSTRUCTOR_REDIRECT = new CompileTimeErrorCode('RECURSIVE_CONSTRUCTOR_REDIRECT', 103, "Cycle in redirecting generative constructors");
->>>>>>> d86c7234
 
   /**
    * 7.6.2 Factories: It is a compile-time error if a redirecting factory constructor redirects to
    * itself, either directly or indirectly via a sequence of redirections.
    */
-<<<<<<< HEAD
-  static final CompileTimeErrorCode RECURSIVE_FACTORY_REDIRECT = new CompileTimeErrorCode('RECURSIVE_FACTORY_REDIRECT', 102, "Cycle in redirecting factory constructors");
-=======
   static final CompileTimeErrorCode RECURSIVE_FACTORY_REDIRECT = new CompileTimeErrorCode('RECURSIVE_FACTORY_REDIRECT', 104, "Cycle in redirecting factory constructors");
->>>>>>> d86c7234
 
   /**
    * 15.3.1 Typedef: It is a compile-time error if a typedef refers to itself via a chain of
    * references that does not include a class type.
    */
-<<<<<<< HEAD
-  static final CompileTimeErrorCode RECURSIVE_FUNCTION_TYPE_ALIAS = new CompileTimeErrorCode('RECURSIVE_FUNCTION_TYPE_ALIAS', 103, "");
+  static final CompileTimeErrorCode RECURSIVE_FUNCTION_TYPE_ALIAS = new CompileTimeErrorCode('RECURSIVE_FUNCTION_TYPE_ALIAS', 105, "");
 
   /**
    * 7.10 Superinterfaces: It is a compile-time error if the interface of a class <i>C</i> is a
@@ -1474,10 +1305,7 @@
    * @param className the name of the class that implements itself recursively
    * @param strImplementsPath a string representation of the implements loop
    */
-  static final CompileTimeErrorCode RECURSIVE_INTERFACE_INHERITANCE = new CompileTimeErrorCode('RECURSIVE_INTERFACE_INHERITANCE', 104, "'%s' cannot be a superinterface of itself: %s");
-=======
-  static final CompileTimeErrorCode RECURSIVE_FUNCTION_TYPE_ALIAS = new CompileTimeErrorCode('RECURSIVE_FUNCTION_TYPE_ALIAS', 105, "");
->>>>>>> d86c7234
+  static final CompileTimeErrorCode RECURSIVE_INTERFACE_INHERITANCE = new CompileTimeErrorCode('RECURSIVE_INTERFACE_INHERITANCE', 106, "'%s' cannot be a superinterface of itself: %s");
 
   /**
    * 7.10 Superinterfaces: It is a compile-time error if the interface of a class <i>C</i> is a
@@ -1487,14 +1315,8 @@
    * <p>
    * 7.9 Superclasses: It is a compile-time error if a class <i>C</i> is a superclass of itself.
    * @param className the name of the class that implements itself recursively
-<<<<<<< HEAD
-   */
-  static final CompileTimeErrorCode RECURSIVE_INTERFACE_INHERITANCE_BASE_CASE_EXTENDS = new CompileTimeErrorCode('RECURSIVE_INTERFACE_INHERITANCE_BASE_CASE_EXTENDS', 105, "'%s' cannot extend itself");
-=======
-   * @param strImplementsPath a string representation of the implements loop
-   */
-  static final CompileTimeErrorCode RECURSIVE_INTERFACE_INHERITANCE = new CompileTimeErrorCode('RECURSIVE_INTERFACE_INHERITANCE', 106, "'%s' cannot be a superinterface of itself: %s");
->>>>>>> d86c7234
+   */
+  static final CompileTimeErrorCode RECURSIVE_INTERFACE_INHERITANCE_BASE_CASE_EXTENDS = new CompileTimeErrorCode('RECURSIVE_INTERFACE_INHERITANCE_BASE_CASE_EXTENDS', 107, "'%s' cannot extend itself");
 
   /**
    * 7.10 Superinterfaces: It is a compile-time error if the interface of a class <i>C</i> is a
@@ -1505,92 +1327,49 @@
    * 7.9 Superclasses: It is a compile-time error if a class <i>C</i> is a superclass of itself.
    * @param className the name of the class that implements itself recursively
    */
-<<<<<<< HEAD
-  static final CompileTimeErrorCode RECURSIVE_INTERFACE_INHERITANCE_BASE_CASE_IMPLEMENTS = new CompileTimeErrorCode('RECURSIVE_INTERFACE_INHERITANCE_BASE_CASE_IMPLEMENTS', 106, "'%s' cannot implement itself");
-=======
-  static final CompileTimeErrorCode RECURSIVE_INTERFACE_INHERITANCE_BASE_CASE_EXTENDS = new CompileTimeErrorCode('RECURSIVE_INTERFACE_INHERITANCE_BASE_CASE_EXTENDS', 107, "'%s' cannot extend itself");
-
-  /**
-   * 7.10 Superinterfaces: It is a compile-time error if the interface of a class <i>C</i> is a
-   * superinterface of itself.
-   * <p>
-   * 8.1 Superinterfaces: It is a compile-time error if an interface is a superinterface of itself.
-   * <p>
-   * 7.9 Superclasses: It is a compile-time error if a class <i>C</i> is a superclass of itself.
-   * @param className the name of the class that implements itself recursively
-   */
   static final CompileTimeErrorCode RECURSIVE_INTERFACE_INHERITANCE_BASE_CASE_IMPLEMENTS = new CompileTimeErrorCode('RECURSIVE_INTERFACE_INHERITANCE_BASE_CASE_IMPLEMENTS', 108, "'%s' cannot implement itself");
->>>>>>> d86c7234
 
   /**
    * 7.6.2 Factories: It is a compile-time error if <i>k</i> is prefixed with the const modifier but
    * <i>k'</i> is not a constant constructor.
    */
-<<<<<<< HEAD
-  static final CompileTimeErrorCode REDIRECT_TO_NON_CONST_CONSTRUCTOR = new CompileTimeErrorCode('REDIRECT_TO_NON_CONST_CONSTRUCTOR', 107, "Constant factory constructor cannot delegate to a non-constant constructor");
-=======
   static final CompileTimeErrorCode REDIRECT_TO_NON_CONST_CONSTRUCTOR = new CompileTimeErrorCode('REDIRECT_TO_NON_CONST_CONSTRUCTOR', 109, "Constant factory constructor cannot delegate to a non-constant constructor");
->>>>>>> d86c7234
 
   /**
    * 13.3 Local Variable Declaration: It is a compile-time error if <i>e</i> refers to the name
    * <i>v</i> or the name <i>v=</i>.
    */
-<<<<<<< HEAD
-  static final CompileTimeErrorCode REFERENCE_TO_DECLARED_VARIABLE_IN_INITIALIZER = new CompileTimeErrorCode('REFERENCE_TO_DECLARED_VARIABLE_IN_INITIALIZER', 108, "The name '%s' cannot be referenced in the initializer of a variable with the same name");
-=======
   static final CompileTimeErrorCode REFERENCE_TO_DECLARED_VARIABLE_IN_INITIALIZER = new CompileTimeErrorCode('REFERENCE_TO_DECLARED_VARIABLE_IN_INITIALIZER', 110, "The name '%s' cannot be referenced in the initializer of a variable with the same name");
->>>>>>> d86c7234
 
   /**
    * 16.1.1 Reserved Words: A reserved word may not be used as an identifier; it is a compile-time
    * error if a reserved word is used where an identifier is expected.
    */
-<<<<<<< HEAD
-  static final CompileTimeErrorCode RESERVED_WORD_AS_IDENTIFIER = new CompileTimeErrorCode('RESERVED_WORD_AS_IDENTIFIER', 109, "");
-=======
   static final CompileTimeErrorCode RESERVED_WORD_AS_IDENTIFIER = new CompileTimeErrorCode('RESERVED_WORD_AS_IDENTIFIER', 111, "");
->>>>>>> d86c7234
 
   /**
    * 12.8.1 Rethrow: It is a compile-time error if an expression of the form <i>rethrow;</i> is not
    * enclosed within a on-catch clause.
    */
-<<<<<<< HEAD
-  static final CompileTimeErrorCode RETHROW_OUTSIDE_CATCH = new CompileTimeErrorCode('RETHROW_OUTSIDE_CATCH', 110, "rethrow must be inside of a catch clause");
-=======
   static final CompileTimeErrorCode RETHROW_OUTSIDE_CATCH = new CompileTimeErrorCode('RETHROW_OUTSIDE_CATCH', 112, "rethrow must be inside of a catch clause");
->>>>>>> d86c7234
 
   /**
    * 13.11 Return: It is a compile-time error if a return statement of the form <i>return e;</i>
    * appears in a generative constructor.
    */
-<<<<<<< HEAD
-  static final CompileTimeErrorCode RETURN_IN_GENERATIVE_CONSTRUCTOR = new CompileTimeErrorCode('RETURN_IN_GENERATIVE_CONSTRUCTOR', 111, "Constructors cannot return a value");
-=======
   static final CompileTimeErrorCode RETURN_IN_GENERATIVE_CONSTRUCTOR = new CompileTimeErrorCode('RETURN_IN_GENERATIVE_CONSTRUCTOR', 113, "Constructors cannot return a value");
->>>>>>> d86c7234
 
   /**
    * 6.1 Function Declarations: It is a compile-time error to preface a function declaration with
    * the built-in identifier static.
    */
-<<<<<<< HEAD
-  static final CompileTimeErrorCode STATIC_TOP_LEVEL_FUNCTION = new CompileTimeErrorCode('STATIC_TOP_LEVEL_FUNCTION', 112, "");
-=======
   static final CompileTimeErrorCode STATIC_TOP_LEVEL_FUNCTION = new CompileTimeErrorCode('STATIC_TOP_LEVEL_FUNCTION', 114, "");
->>>>>>> d86c7234
 
   /**
    * 5 Variables: It is a compile-time error to preface a top level variable declaration with the
    * built-in identifier static.
    */
-<<<<<<< HEAD
-  static final CompileTimeErrorCode STATIC_TOP_LEVEL_VARIABLE = new CompileTimeErrorCode('STATIC_TOP_LEVEL_VARIABLE', 113, "");
-=======
   static final CompileTimeErrorCode STATIC_TOP_LEVEL_VARIABLE = new CompileTimeErrorCode('STATIC_TOP_LEVEL_VARIABLE', 115, "");
->>>>>>> d86c7234
 
   /**
    * 12.15.4 Super Invocation: A super method invocation <i>i</i> has the form
@@ -1600,31 +1379,19 @@
    * initializer list, in class Object, in a factory constructor, or in a static method or variable
    * initializer.
    */
-<<<<<<< HEAD
-  static final CompileTimeErrorCode SUPER_IN_INVALID_CONTEXT = new CompileTimeErrorCode('SUPER_IN_INVALID_CONTEXT', 114, "Invalid context for 'super' invocation");
-=======
   static final CompileTimeErrorCode SUPER_IN_INVALID_CONTEXT = new CompileTimeErrorCode('SUPER_IN_INVALID_CONTEXT', 116, "Invalid context for 'super' invocation");
->>>>>>> d86c7234
 
   /**
    * 7.6.1 Generative Constructors: A generative constructor may be redirecting, in which case its
    * only action is to invoke another generative constructor.
    */
-<<<<<<< HEAD
-  static final CompileTimeErrorCode SUPER_IN_REDIRECTING_CONSTRUCTOR = new CompileTimeErrorCode('SUPER_IN_REDIRECTING_CONSTRUCTOR', 115, "The redirecting constructor cannot have a 'super' initializer");
-=======
   static final CompileTimeErrorCode SUPER_IN_REDIRECTING_CONSTRUCTOR = new CompileTimeErrorCode('SUPER_IN_REDIRECTING_CONSTRUCTOR', 117, "The redirecting constructor cannot have a 'super' initializer");
->>>>>>> d86c7234
 
   /**
    * 7.6.1 Generative Constructors: Let <i>k</i> be a generative constructor. It is a compile-time
    * error if a generative constructor of class Object includes a superinitializer.
    */
-<<<<<<< HEAD
-  static final CompileTimeErrorCode SUPER_INITIALIZER_IN_OBJECT = new CompileTimeErrorCode('SUPER_INITIALIZER_IN_OBJECT', 116, "");
-=======
   static final CompileTimeErrorCode SUPER_INITIALIZER_IN_OBJECT = new CompileTimeErrorCode('SUPER_INITIALIZER_IN_OBJECT', 118, "");
->>>>>>> d86c7234
 
   /**
    * 12.11 Instance Creation: It is a compile-time error if a constructor of a non-generic type
@@ -1634,21 +1401,13 @@
    * <i>G&lt;T<sub>1</sub>, &hellip;, T<sub>n</sub>&gt;</i> and <i>G</i> is not a generic type with
    * <i>n</i> type parameters.
    */
-<<<<<<< HEAD
-  static final CompileTimeErrorCode TYPE_ARGUMENTS_FOR_NON_GENERIC_CLASS = new CompileTimeErrorCode('TYPE_ARGUMENTS_FOR_NON_GENERIC_CLASS', 117, "");
-=======
   static final CompileTimeErrorCode TYPE_ARGUMENTS_FOR_NON_GENERIC_CLASS = new CompileTimeErrorCode('TYPE_ARGUMENTS_FOR_NON_GENERIC_CLASS', 119, "");
->>>>>>> d86c7234
 
   /**
    * 12.11.2 Const: It is a compile-time error if <i>T</i> is not a class accessible in the current
    * scope, optionally followed by type arguments.
    */
-<<<<<<< HEAD
-  static final CompileTimeErrorCode UNDEFINED_CLASS = new CompileTimeErrorCode('UNDEFINED_CLASS', 118, "Undefined class '%s'");
-=======
   static final CompileTimeErrorCode UNDEFINED_CLASS = new CompileTimeErrorCode('UNDEFINED_CLASS', 120, "Undefined class '%s'");
->>>>>>> d86c7234
 
   /**
    * 7.6.1 Generative Constructors: Let <i>C</i> be the class in which the superinitializer appears
@@ -1656,11 +1415,7 @@
    * a compile-time error if class <i>S</i> does not declare a generative constructor named <i>S</i>
    * (respectively <i>S.id</i>)
    */
-<<<<<<< HEAD
-  static final CompileTimeErrorCode UNDEFINED_CONSTRUCTOR_IN_INITIALIZER = new CompileTimeErrorCode('UNDEFINED_CONSTRUCTOR_IN_INITIALIZER', 119, "The class '%s' does not have a generative constructor '%s'");
-=======
   static final CompileTimeErrorCode UNDEFINED_CONSTRUCTOR_IN_INITIALIZER = new CompileTimeErrorCode('UNDEFINED_CONSTRUCTOR_IN_INITIALIZER', 121, "The class '%s' does not have a generative constructor '%s'");
->>>>>>> d86c7234
 
   /**
    * 7.6.1 Generative Constructors: Let <i>C</i> be the class in which the superinitializer appears
@@ -1668,11 +1423,7 @@
    * a compile-time error if class <i>S</i> does not declare a generative constructor named <i>S</i>
    * (respectively <i>S.id</i>)
    */
-<<<<<<< HEAD
-  static final CompileTimeErrorCode UNDEFINED_CONSTRUCTOR_IN_INITIALIZER_DEFAULT = new CompileTimeErrorCode('UNDEFINED_CONSTRUCTOR_IN_INITIALIZER_DEFAULT', 120, "The class '%s' does not have a default generative constructor");
-=======
   static final CompileTimeErrorCode UNDEFINED_CONSTRUCTOR_IN_INITIALIZER_DEFAULT = new CompileTimeErrorCode('UNDEFINED_CONSTRUCTOR_IN_INITIALIZER_DEFAULT', 122, "The class '%s' does not have a default generative constructor");
->>>>>>> d86c7234
 
   /**
    * 7.6.1 Generative Constructors: Let <i>k</i> be a generative constructor. Each final instance
@@ -1685,11 +1436,7 @@
    * </ol>
    * or a compile-time error occurs.
    */
-<<<<<<< HEAD
-  static final CompileTimeErrorCode UNINITIALIZED_FINAL_FIELD = new CompileTimeErrorCode('UNINITIALIZED_FINAL_FIELD', 121, "");
-=======
   static final CompileTimeErrorCode UNINITIALIZED_FINAL_FIELD = new CompileTimeErrorCode('UNINITIALIZED_FINAL_FIELD', 123, "");
->>>>>>> d86c7234
 
   /**
    * 12.14.2 Binding Actuals to Formals: Furthermore, each <i>q<sub>i</sub></i>, <i>1<=i<=l</i>,
@@ -1700,11 +1447,7 @@
    * uncaught exception being thrown.
    * @param name the name of the requested named parameter
    */
-<<<<<<< HEAD
-  static final CompileTimeErrorCode UNDEFINED_NAMED_PARAMETER = new CompileTimeErrorCode('UNDEFINED_NAMED_PARAMETER', 122, "The named parameter '%s' is not defined");
-=======
   static final CompileTimeErrorCode UNDEFINED_NAMED_PARAMETER = new CompileTimeErrorCode('UNDEFINED_NAMED_PARAMETER', 124, "The named parameter '%s' is not defined");
->>>>>>> d86c7234
 
   /**
    * 14.2 Exports: It is a compile-time error if the compilation unit found at the specified URI is
@@ -1718,11 +1461,7 @@
    * @param uri the URI pointing to a non-existent file
    * @see #INVALID_URI
    */
-<<<<<<< HEAD
-  static final CompileTimeErrorCode URI_DOES_NOT_EXIST = new CompileTimeErrorCode('URI_DOES_NOT_EXIST', 123, "Target of URI does not exist: '%s'");
-=======
   static final CompileTimeErrorCode URI_DOES_NOT_EXIST = new CompileTimeErrorCode('URI_DOES_NOT_EXIST', 125, "Target of URI does not exist: '%s'");
->>>>>>> d86c7234
 
   /**
    * 14.1 Imports: It is a compile-time error if <i>x</i> is not a compile-time constant, or if
@@ -1734,11 +1473,7 @@
    * 14.5 URIs: It is a compile-time error if the string literal <i>x</i> that describes a URI is
    * not a compile-time constant, or if <i>x</i> involves string interpolation.
    */
-<<<<<<< HEAD
-  static final CompileTimeErrorCode URI_WITH_INTERPOLATION = new CompileTimeErrorCode('URI_WITH_INTERPOLATION', 124, "URIs cannot use string interpolation");
-=======
   static final CompileTimeErrorCode URI_WITH_INTERPOLATION = new CompileTimeErrorCode('URI_WITH_INTERPOLATION', 126, "URIs cannot use string interpolation");
->>>>>>> d86c7234
 
   /**
    * 7.1.1 Operators: It is a compile-time error if the arity of the user-declared operator \[\]= is
@@ -1749,38 +1484,22 @@
    * @param operatorName the name of the declared operator
    * @param expectedNumberOfParameters the number of parameters expected
    * @param actualNumberOfParameters the number of parameters found in the operator declaration
-<<<<<<< HEAD
-   */
-  static final CompileTimeErrorCode WRONG_NUMBER_OF_PARAMETERS_FOR_OPERATOR = new CompileTimeErrorCode('WRONG_NUMBER_OF_PARAMETERS_FOR_OPERATOR', 125, "Operator '%s' should declare exactly %d parameter(s), but %d found");
+   */
+  static final CompileTimeErrorCode WRONG_NUMBER_OF_PARAMETERS_FOR_OPERATOR = new CompileTimeErrorCode('WRONG_NUMBER_OF_PARAMETERS_FOR_OPERATOR', 127, "Operator '%s' should declare exactly %d parameter(s), but %d found");
 
   /**
    * 7.1.1 Operators: It is a compile time error if the arity of the user-declared operator - is not
    * 0 or 1.
    * @param actualNumberOfParameters the number of parameters found in the operator declaration
    */
-  static final CompileTimeErrorCode WRONG_NUMBER_OF_PARAMETERS_FOR_OPERATOR_MINUS = new CompileTimeErrorCode('WRONG_NUMBER_OF_PARAMETERS_FOR_OPERATOR_MINUS', 126, "Operator '-' should declare 0 or 1 parameter, but %d found");
-=======
-   */
-  static final CompileTimeErrorCode WRONG_NUMBER_OF_PARAMETERS_FOR_OPERATOR = new CompileTimeErrorCode('WRONG_NUMBER_OF_PARAMETERS_FOR_OPERATOR', 127, "Operator '%s' should declare exactly %d parameter(s), but %d found");
-
-  /**
-   * 7.1.1 Operators: It is a compile time error if the arity of the user-declared operator - is not
-   * 0 or 1.
-   * @param actualNumberOfParameters the number of parameters found in the operator declaration
-   */
   static final CompileTimeErrorCode WRONG_NUMBER_OF_PARAMETERS_FOR_OPERATOR_MINUS = new CompileTimeErrorCode('WRONG_NUMBER_OF_PARAMETERS_FOR_OPERATOR_MINUS', 128, "Operator '-' should declare 0 or 1 parameter, but %d found");
->>>>>>> d86c7234
 
   /**
    * 7.3 Setters: It is a compile-time error if a setter's formal parameter list does not include
    * exactly one required formal parameter <i>p</i>.
    * @param numberOfParameters the number of parameters found in the setter
    */
-<<<<<<< HEAD
-  static final CompileTimeErrorCode WRONG_NUMBER_OF_PARAMETERS_FOR_SETTER = new CompileTimeErrorCode('WRONG_NUMBER_OF_PARAMETERS_FOR_SETTER', 127, "Setters should declare exactly one parameter, %d found");
-=======
   static final CompileTimeErrorCode WRONG_NUMBER_OF_PARAMETERS_FOR_SETTER = new CompileTimeErrorCode('WRONG_NUMBER_OF_PARAMETERS_FOR_SETTER', 129, "Setters should declare exactly one parameter, %d found");
->>>>>>> d86c7234
 
   /**
    * 12.11 Instance Creation: It is a compile-time error if a constructor of a generic type with
@@ -1791,13 +1510,8 @@
    * <i>G&lt;T<sub>1</sub>, &hellip;, T<sub>n</sub>&gt;</i> and <i>G</i> is not a generic type with
    * <i>n</i> type parameters.
    */
-<<<<<<< HEAD
-  static final CompileTimeErrorCode WRONG_NUMBER_OF_TYPE_ARGUMENTS = new CompileTimeErrorCode('WRONG_NUMBER_OF_TYPE_ARGUMENTS', 128, "");
-  static final List<CompileTimeErrorCode> values = [AMBIGUOUS_EXPORT, AMBIGUOUS_IMPORT, ARGUMENT_DEFINITION_TEST_NON_PARAMETER, BUILT_IN_IDENTIFIER_AS_TYPE, BUILT_IN_IDENTIFIER_AS_TYPE_NAME, BUILT_IN_IDENTIFIER_AS_TYPEDEF_NAME, BUILT_IN_IDENTIFIER_AS_TYPE_VARIABLE_NAME, CASE_EXPRESSION_TYPE_IMPLEMENTS_EQUALS, COMPILE_TIME_CONSTANT_RAISES_EXCEPTION, CONFLICTING_CONSTRUCTOR_NAME_AND_FIELD, CONFLICTING_CONSTRUCTOR_NAME_AND_METHOD, CONST_CONSTRUCTOR_THROWS_EXCEPTION, CONST_CONSTRUCTOR_WITH_NON_FINAL_FIELD, CONST_FIELD_INITIALIZER_NOT_ASSIGNABLE, CONST_FORMAL_PARAMETER, CONST_INITIALIZED_WITH_NON_CONSTANT_VALUE, CONST_EVAL_TYPE_BOOL, CONST_EVAL_TYPE_BOOL_NUM_STRING, CONST_EVAL_TYPE_INT, CONST_EVAL_TYPE_NUM, CONST_EVAL_THROWS_EXCEPTION, CONST_WITH_INVALID_TYPE_PARAMETERS, CONST_WITH_NON_CONST, CONST_WITH_NON_CONSTANT_ARGUMENT, CONST_WITH_NON_TYPE, CONST_WITH_TYPE_PARAMETERS, CONST_WITH_UNDEFINED_CONSTRUCTOR, CONST_WITH_UNDEFINED_CONSTRUCTOR_DEFAULT, DEFAULT_VALUE_IN_FUNCTION_TYPE_ALIAS, DUPLICATE_CONSTRUCTOR_DEFAULT, DUPLICATE_CONSTRUCTOR_NAME, DUPLICATE_DEFINITION, DUPLICATE_MEMBER_NAME, DUPLICATE_MEMBER_NAME_INSTANCE_STATIC, DUPLICATE_NAMED_ARGUMENT, EXPORT_INTERNAL_LIBRARY, EXPORT_OF_NON_LIBRARY, EXTENDS_NON_CLASS, EXTENDS_DISALLOWED_CLASS, EXTRA_POSITIONAL_ARGUMENTS, IMPLEMENTS_DISALLOWED_CLASS, FIELD_INITIALIZED_BY_MULTIPLE_INITIALIZERS, FIELD_INITIALIZED_IN_INITIALIZER_AND_DECLARATION, FIELD_INITIALIZED_IN_PARAMETER_AND_INITIALIZER, FINAL_INITIALIZED_IN_DECLARATION_AND_CONSTRUCTOR, FINAL_INITIALIZED_MULTIPLE_TIMES, FIELD_INITIALIZER_FACTORY_CONSTRUCTOR, FIELD_INITIALIZER_OUTSIDE_CONSTRUCTOR, FIELD_INITIALIZER_REDIRECTING_CONSTRUCTOR, FINAL_NOT_INITIALIZED, GETTER_AND_METHOD_WITH_SAME_NAME, IMPLEMENTS_DYNAMIC, IMPLEMENTS_NON_CLASS, IMPLEMENTS_REPEATED, IMPLICIT_THIS_REFERENCE_IN_INITIALIZER, IMPORT_INTERNAL_LIBRARY, IMPORT_OF_NON_LIBRARY, INCONSISTENT_CASE_EXPRESSION_TYPES, INITIALIZER_FOR_NON_EXISTANT_FIELD, INITIALIZER_FOR_STATIC_FIELD, INITIALIZING_FORMAL_FOR_NON_EXISTANT_FIELD, INITIALIZING_FORMAL_FOR_STATIC_FIELD, INVALID_CONSTANT, INVALID_CONSTRUCTOR_NAME, INVALID_FACTORY_NAME_NOT_A_CLASS, INVALID_OVERRIDE_DEFAULT_VALUE, INVALID_OVERRIDE_NAMED, INVALID_OVERRIDE_POSITIONAL, INVALID_OVERRIDE_REQUIRED, INVALID_REFERENCE_TO_THIS, INVALID_TYPE_ARGUMENT_FOR_KEY, INVALID_TYPE_ARGUMENT_IN_CONST_LIST, INVALID_TYPE_ARGUMENT_IN_CONST_MAP, INVALID_URI, LABEL_IN_OUTER_SCOPE, LABEL_UNDEFINED, MEMBER_WITH_CLASS_NAME, METHOD_AND_GETTER_WITH_SAME_NAME, MIXIN_DECLARES_CONSTRUCTOR, MIXIN_INHERITS_FROM_NOT_OBJECT, MIXIN_OF_NON_CLASS, MIXIN_REFERENCES_SUPER, MIXIN_WITH_NON_CLASS_SUPERCLASS, MULTIPLE_REDIRECTING_CONSTRUCTOR_INVOCATIONS, MULTIPLE_SUPER_INITIALIZERS, NEW_WITH_INVALID_TYPE_PARAMETERS, NON_CONST_MAP_AS_EXPRESSION_STATEMENT, NON_CONSTANT_CASE_EXPRESSION, NON_CONSTANT_DEFAULT_VALUE, NON_CONSTANT_LIST_ELEMENT, NON_CONSTANT_MAP_KEY, NON_CONSTANT_MAP_VALUE, NON_CONSTANT_VALUE_IN_INITIALIZER, NOT_ENOUGH_REQUIRED_ARGUMENTS, NON_GENERATIVE_CONSTRUCTOR, OBJECT_CANNOT_EXTEND_ANOTHER_CLASS, OPTIONAL_PARAMETER_IN_OPERATOR, PART_OF_NON_PART, PREFIX_COLLIDES_WITH_TOP_LEVEL_MEMBER, PRIVATE_OPTIONAL_PARAMETER, RECURSIVE_COMPILE_TIME_CONSTANT, RECURSIVE_CONSTRUCTOR_REDIRECT, RECURSIVE_FACTORY_REDIRECT, RECURSIVE_FUNCTION_TYPE_ALIAS, RECURSIVE_INTERFACE_INHERITANCE, RECURSIVE_INTERFACE_INHERITANCE_BASE_CASE_EXTENDS, RECURSIVE_INTERFACE_INHERITANCE_BASE_CASE_IMPLEMENTS, REDIRECT_TO_NON_CONST_CONSTRUCTOR, REFERENCE_TO_DECLARED_VARIABLE_IN_INITIALIZER, RESERVED_WORD_AS_IDENTIFIER, RETHROW_OUTSIDE_CATCH, RETURN_IN_GENERATIVE_CONSTRUCTOR, STATIC_TOP_LEVEL_FUNCTION, STATIC_TOP_LEVEL_VARIABLE, SUPER_IN_INVALID_CONTEXT, SUPER_IN_REDIRECTING_CONSTRUCTOR, SUPER_INITIALIZER_IN_OBJECT, TYPE_ARGUMENTS_FOR_NON_GENERIC_CLASS, UNDEFINED_CLASS, UNDEFINED_CONSTRUCTOR_IN_INITIALIZER, UNDEFINED_CONSTRUCTOR_IN_INITIALIZER_DEFAULT, UNINITIALIZED_FINAL_FIELD, UNDEFINED_NAMED_PARAMETER, URI_DOES_NOT_EXIST, URI_WITH_INTERPOLATION, WRONG_NUMBER_OF_PARAMETERS_FOR_OPERATOR, WRONG_NUMBER_OF_PARAMETERS_FOR_OPERATOR_MINUS, WRONG_NUMBER_OF_PARAMETERS_FOR_SETTER, WRONG_NUMBER_OF_TYPE_ARGUMENTS];
-=======
   static final CompileTimeErrorCode WRONG_NUMBER_OF_TYPE_ARGUMENTS = new CompileTimeErrorCode('WRONG_NUMBER_OF_TYPE_ARGUMENTS', 130, "");
   static final List<CompileTimeErrorCode> values = [AMBIGUOUS_EXPORT, AMBIGUOUS_IMPORT, ARGUMENT_DEFINITION_TEST_NON_PARAMETER, BUILT_IN_IDENTIFIER_AS_TYPE, BUILT_IN_IDENTIFIER_AS_TYPE_NAME, BUILT_IN_IDENTIFIER_AS_TYPEDEF_NAME, BUILT_IN_IDENTIFIER_AS_TYPE_VARIABLE_NAME, CASE_EXPRESSION_TYPE_IMPLEMENTS_EQUALS, COMPILE_TIME_CONSTANT_RAISES_EXCEPTION, CONFLICTING_CONSTRUCTOR_NAME_AND_FIELD, CONFLICTING_CONSTRUCTOR_NAME_AND_METHOD, CONST_CONSTRUCTOR_THROWS_EXCEPTION, CONST_CONSTRUCTOR_WITH_NON_FINAL_FIELD, CONST_FIELD_INITIALIZER_NOT_ASSIGNABLE, CONST_FORMAL_PARAMETER, CONST_INITIALIZED_WITH_NON_CONSTANT_VALUE, CONST_EVAL_TYPE_BOOL, CONST_EVAL_TYPE_BOOL_NUM_STRING, CONST_EVAL_TYPE_INT, CONST_EVAL_TYPE_NUM, CONST_EVAL_THROWS_EXCEPTION, CONST_WITH_INVALID_TYPE_PARAMETERS, CONST_WITH_NON_CONST, CONST_WITH_NON_CONSTANT_ARGUMENT, CONST_WITH_NON_TYPE, CONST_WITH_TYPE_PARAMETERS, CONST_WITH_UNDEFINED_CONSTRUCTOR, CONST_WITH_UNDEFINED_CONSTRUCTOR_DEFAULT, DEFAULT_VALUE_IN_FUNCTION_TYPE_ALIAS, DUPLICATE_CONSTRUCTOR_DEFAULT, DUPLICATE_CONSTRUCTOR_NAME, DUPLICATE_DEFINITION, DUPLICATE_MEMBER_NAME, DUPLICATE_MEMBER_NAME_INSTANCE_STATIC, DUPLICATE_NAMED_ARGUMENT, EXPORT_INTERNAL_LIBRARY, EXPORT_OF_NON_LIBRARY, EXTENDS_NON_CLASS, EXTENDS_DISALLOWED_CLASS, EXTRA_POSITIONAL_ARGUMENTS, IMPLEMENTS_DISALLOWED_CLASS, FIELD_INITIALIZED_BY_MULTIPLE_INITIALIZERS, FIELD_INITIALIZED_IN_INITIALIZER_AND_DECLARATION, FIELD_INITIALIZED_IN_PARAMETER_AND_INITIALIZER, FINAL_INITIALIZED_IN_DECLARATION_AND_CONSTRUCTOR, FINAL_INITIALIZED_MULTIPLE_TIMES, FIELD_INITIALIZER_FACTORY_CONSTRUCTOR, FIELD_INITIALIZER_OUTSIDE_CONSTRUCTOR, FIELD_INITIALIZER_REDIRECTING_CONSTRUCTOR, FINAL_NOT_INITIALIZED, GETTER_AND_METHOD_WITH_SAME_NAME, IMPLEMENTS_DYNAMIC, IMPLEMENTS_NON_CLASS, IMPLEMENTS_REPEATED, IMPLICIT_THIS_REFERENCE_IN_INITIALIZER, IMPORT_INTERNAL_LIBRARY, IMPORT_OF_NON_LIBRARY, INCONSISTENT_CASE_EXPRESSION_TYPES, INITIALIZER_FOR_NON_EXISTANT_FIELD, INITIALIZER_FOR_STATIC_FIELD, INITIALIZING_FORMAL_FOR_NON_EXISTANT_FIELD, INITIALIZING_FORMAL_FOR_STATIC_FIELD, INVALID_CONSTANT, INVALID_CONSTRUCTOR_NAME, INVALID_FACTORY_NAME_NOT_A_CLASS, INVALID_OVERRIDE_DEFAULT_VALUE, INVALID_OVERRIDE_NAMED, INVALID_OVERRIDE_POSITIONAL, INVALID_OVERRIDE_REQUIRED, INVALID_REFERENCE_TO_THIS, INVALID_TYPE_ARGUMENT_FOR_KEY, INVALID_TYPE_ARGUMENT_IN_CONST_LIST, INVALID_TYPE_ARGUMENT_IN_CONST_MAP, INVALID_URI, LABEL_IN_OUTER_SCOPE, LABEL_UNDEFINED, MEMBER_WITH_CLASS_NAME, METHOD_AND_GETTER_WITH_SAME_NAME, MISSING_CONST_IN_LIST_LITERAL, MISSING_CONST_IN_MAP_LITERAL, MIXIN_DECLARES_CONSTRUCTOR, MIXIN_INHERITS_FROM_NOT_OBJECT, MIXIN_OF_NON_CLASS, MIXIN_REFERENCES_SUPER, MIXIN_WITH_NON_CLASS_SUPERCLASS, MULTIPLE_REDIRECTING_CONSTRUCTOR_INVOCATIONS, MULTIPLE_SUPER_INITIALIZERS, NEW_WITH_INVALID_TYPE_PARAMETERS, NON_CONST_MAP_AS_EXPRESSION_STATEMENT, NON_CONSTANT_CASE_EXPRESSION, NON_CONSTANT_DEFAULT_VALUE, NON_CONSTANT_LIST_ELEMENT, NON_CONSTANT_MAP_KEY, NON_CONSTANT_MAP_VALUE, NON_CONSTANT_VALUE_IN_INITIALIZER, NOT_ENOUGH_REQUIRED_ARGUMENTS, NON_GENERATIVE_CONSTRUCTOR, OBJECT_CANNOT_EXTEND_ANOTHER_CLASS, OPTIONAL_PARAMETER_IN_OPERATOR, PART_OF_NON_PART, PREFIX_COLLIDES_WITH_TOP_LEVEL_MEMBER, PRIVATE_OPTIONAL_PARAMETER, RECURSIVE_COMPILE_TIME_CONSTANT, RECURSIVE_CONSTRUCTOR_REDIRECT, RECURSIVE_FACTORY_REDIRECT, RECURSIVE_FUNCTION_TYPE_ALIAS, RECURSIVE_INTERFACE_INHERITANCE, RECURSIVE_INTERFACE_INHERITANCE_BASE_CASE_EXTENDS, RECURSIVE_INTERFACE_INHERITANCE_BASE_CASE_IMPLEMENTS, REDIRECT_TO_NON_CONST_CONSTRUCTOR, REFERENCE_TO_DECLARED_VARIABLE_IN_INITIALIZER, RESERVED_WORD_AS_IDENTIFIER, RETHROW_OUTSIDE_CATCH, RETURN_IN_GENERATIVE_CONSTRUCTOR, STATIC_TOP_LEVEL_FUNCTION, STATIC_TOP_LEVEL_VARIABLE, SUPER_IN_INVALID_CONTEXT, SUPER_IN_REDIRECTING_CONSTRUCTOR, SUPER_INITIALIZER_IN_OBJECT, TYPE_ARGUMENTS_FOR_NON_GENERIC_CLASS, UNDEFINED_CLASS, UNDEFINED_CONSTRUCTOR_IN_INITIALIZER, UNDEFINED_CONSTRUCTOR_IN_INITIALIZER_DEFAULT, UNINITIALIZED_FINAL_FIELD, UNDEFINED_NAMED_PARAMETER, URI_DOES_NOT_EXIST, URI_WITH_INTERPOLATION, WRONG_NUMBER_OF_PARAMETERS_FOR_OPERATOR, WRONG_NUMBER_OF_PARAMETERS_FOR_OPERATOR_MINUS, WRONG_NUMBER_OF_PARAMETERS_FOR_SETTER, WRONG_NUMBER_OF_TYPE_ARGUMENTS];
->>>>>>> d86c7234
 
   /// The name of this enum constant, as declared in the enum declaration.
   final String name;
@@ -1822,8 +1536,6 @@
   ErrorType get type => ErrorType.COMPILE_TIME_ERROR;
   int compareTo(CompileTimeErrorCode other) => ordinal - other.ordinal;
   String toString() => name;
-<<<<<<< HEAD
-=======
 }
 /**
  * The enumeration {@code PubSuggestionCode} defines the suggestions used for reporting deviations
@@ -1880,9 +1592,7 @@
   ErrorType get type => ErrorType.PUB_SUGGESTION;
   int compareTo(PubSuggestionCode other) => ordinal - other.ordinal;
   String toString() => name;
->>>>>>> d86c7234
 }
-
 /**
  * The enumeration {@code StaticWarningCode} defines the error codes used for static warnings. The
  * convention for this class is for the name of the error code to indicate the problem that caused
@@ -2119,10 +1829,6 @@
    * actualReturnTypeName
    * @param className the name of the class where the overridden getter is declared
    * @see #INVALID_METHOD_OVERRIDE_RETURN_TYPE
-<<<<<<< HEAD
-   */
-  static final StaticWarningCode INVALID_GETTER_OVERRIDE_RETURN_TYPE = new StaticWarningCode('INVALID_GETTER_OVERRIDE_RETURN_TYPE', 26, "The return type '%s' is not assignable to '%s' as required from getter it is overriding from '%s'");
-=======
    */
   static final StaticWarningCode INVALID_GETTER_OVERRIDE_RETURN_TYPE = new StaticWarningCode('INVALID_GETTER_OVERRIDE_RETURN_TYPE', 26, "The return type '%s' is not assignable to '%s' as required from getter it is overriding from '%s'");
 
@@ -2156,39 +1862,6 @@
    * @param className the name of the class where the overridden method is declared
    */
   static final StaticWarningCode INVALID_METHOD_OVERRIDE_OPTIONAL_PARAM_TYPE = new StaticWarningCode('INVALID_METHOD_OVERRIDE_OPTIONAL_PARAM_TYPE', 29, "The parameter type '%s' is not assignable to '%s' as required from method it is overriding from '%s'");
->>>>>>> d86c7234
-
-  /**
-   * 7.1 Instance Methods: It is a static warning if an instance method <i>m1</i> overrides an
-   * instance method <i>m2</i> and the type of <i>m1</i> is not a subtype of the type of <i>m2</i>.
-<<<<<<< HEAD
-   * @param actualParamTypeName the name of the expected parameter type
-   * @param expectedParamType the name of the actual parameter type, not assignable to the
-   * actualParamTypeName
-   * @param className the name of the class where the overridden method is declared
-   */
-  static final StaticWarningCode INVALID_METHOD_OVERRIDE_NAMED_PARAM_TYPE = new StaticWarningCode('INVALID_METHOD_OVERRIDE_NAMED_PARAM_TYPE', 27, "The parameter type '%s' is not assignable to '%s' as required from method it is overriding from '%s'");
-
-  /**
-   * 7.1 Instance Methods: It is a static warning if an instance method <i>m1</i> overrides an
-   * instance method <i>m2</i> and the type of <i>m1</i> is not a subtype of the type of <i>m2</i>.
-   * @param actualParamTypeName the name of the expected parameter type
-   * @param expectedParamType the name of the actual parameter type, not assignable to the
-   * actualParamTypeName
-   * @param className the name of the class where the overridden method is declared
-   * @see #INVALID_SETTER_OVERRIDE_NORMAL_PARAM_TYPE
-   */
-  static final StaticWarningCode INVALID_METHOD_OVERRIDE_NORMAL_PARAM_TYPE = new StaticWarningCode('INVALID_METHOD_OVERRIDE_NORMAL_PARAM_TYPE', 28, "The parameter type '%s' is not assignable to '%s' as required by the method it is overriding from '%s'");
-
-  /**
-   * 7.1 Instance Methods: It is a static warning if an instance method <i>m1</i> overrides an
-   * instance method <i>m2</i> and the type of <i>m1</i> is not a subtype of the type of <i>m2</i>.
-   * @param actualParamTypeName the name of the expected parameter type
-   * @param expectedParamType the name of the actual parameter type, not assignable to the
-   * actualParamTypeName
-   * @param className the name of the class where the overridden method is declared
-   */
-  static final StaticWarningCode INVALID_METHOD_OVERRIDE_OPTIONAL_PARAM_TYPE = new StaticWarningCode('INVALID_METHOD_OVERRIDE_OPTIONAL_PARAM_TYPE', 29, "The parameter type '%s' is not assignable to '%s' as required from method it is overriding from '%s'");
 
   /**
    * 7.1 Instance Methods: It is a static warning if an instance method <i>m1</i> overrides an
@@ -2207,22 +1880,6 @@
    * a formal parameter <i>p</i> and the signature of <i>m1</i> specifies a different default value
    * for <i>p</i>.
    */
-=======
-   * @param actualReturnTypeName the name of the expected return type
-   * @param expectedReturnType the name of the actual return type, not assignable to the
-   * actualReturnTypeName
-   * @param className the name of the class where the overridden method is declared
-   * @see #INVALID_GETTER_OVERRIDE_RETURN_TYPE
-   */
-  static final StaticWarningCode INVALID_METHOD_OVERRIDE_RETURN_TYPE = new StaticWarningCode('INVALID_METHOD_OVERRIDE_RETURN_TYPE', 30, "The return type '%s' is not assignable to '%s' as required from method it is overriding from '%s'");
-
-  /**
-   * 7.1 Instance Methods: It is a static warning if an instance method <i>m1</i> overrides an
-   * instance member <i>m2</i>, the signature of <i>m2</i> explicitly specifies a default value for
-   * a formal parameter <i>p</i> and the signature of <i>m1</i> specifies a different default value
-   * for <i>p</i>.
-   */
->>>>>>> d86c7234
   static final StaticWarningCode INVALID_OVERRIDE_DIFFERENT_DEFAULT_VALUES = new StaticWarningCode('INVALID_OVERRIDE_DIFFERENT_DEFAULT_VALUES', 31, "");
 
   /**
@@ -2273,7 +1930,6 @@
    * 12.11.1 New: It is a static warning if <i>T</i> is not a class accessible in the current scope,
    * optionally followed by type arguments.
    * @param name the name of the non-type element
-<<<<<<< HEAD
    */
   static final StaticWarningCode NEW_WITH_NON_TYPE = new StaticWarningCode('NEW_WITH_NON_TYPE', 37, "The name '%s' is not a class");
 
@@ -2287,10 +1943,6 @@
    * type <i>T</i> does not declare a constructor with the same name as the declaration of <i>T</i>.
    */
   static final StaticWarningCode NEW_WITH_UNDEFINED_CONSTRUCTOR = new StaticWarningCode('NEW_WITH_UNDEFINED_CONSTRUCTOR', 38, "The class '%s' does not have a constructor '%s'");
-=======
-   */
-  static final StaticWarningCode NEW_WITH_NON_TYPE = new StaticWarningCode('NEW_WITH_NON_TYPE', 37, "The name '%s' is not a class");
->>>>>>> d86c7234
 
   /**
    * 12.11.1 New: If <i>T</i> is a class or parameterized type accessible in the current scope then:
@@ -2301,26 +1953,9 @@
    * a<sub>n+1</sub>, &hellip; x<sub>n+k</sub>: a<sub>n+kM/sub>)</i> it is a static warning if the
    * type <i>T</i> does not declare a constructor with the same name as the declaration of <i>T</i>.
    */
-<<<<<<< HEAD
   static final StaticWarningCode NEW_WITH_UNDEFINED_CONSTRUCTOR_DEFAULT = new StaticWarningCode('NEW_WITH_UNDEFINED_CONSTRUCTOR_DEFAULT', 39, "The class '%s' does not have a default constructor");
 
   /**
-=======
-  static final StaticWarningCode NEW_WITH_UNDEFINED_CONSTRUCTOR = new StaticWarningCode('NEW_WITH_UNDEFINED_CONSTRUCTOR', 38, "The class '%s' does not have a constructor '%s'");
-
-  /**
-   * 12.11.1 New: If <i>T</i> is a class or parameterized type accessible in the current scope then:
-   * 1. If <i>e</i> is of the form <i>new T.id(a<sub>1</sub>, &hellip;, a<sub>n</sub>,
-   * x<sub>n+1</sub>: a<sub>n+1</sub>, &hellip;, x<sub>n+k</sub>: a<sub>n+k</sub>)</i> it is a
-   * static warning if <i>T.id</i> is not the name of a constructor declared by the type <i>T</i>.
-   * If <i>e</i> of the form <i>new T(a<sub>1</sub>, &hellip;, a<sub>n</sub>, x<sub>n+1</sub>:
-   * a<sub>n+1</sub>, &hellip; x<sub>n+k</sub>: a<sub>n+kM/sub>)</i> it is a static warning if the
-   * type <i>T</i> does not declare a constructor with the same name as the declaration of <i>T</i>.
-   */
-  static final StaticWarningCode NEW_WITH_UNDEFINED_CONSTRUCTOR_DEFAULT = new StaticWarningCode('NEW_WITH_UNDEFINED_CONSTRUCTOR_DEFAULT', 39, "The class '%s' does not have a default constructor");
-
-  /**
->>>>>>> d86c7234
    * 7.9.1 Inheritance and Overriding: It is a static warning if a non-abstract class inherits an
    * abstract method.
    * <p>
@@ -2578,7 +2213,6 @@
   int compareTo(StaticWarningCode other) => ordinal - other.ordinal;
   String toString() => name;
 }
-
 /**
  * The interface {@code AnalysisErrorListener} defines the behavior of objects that listen for{@link AnalysisError analysis errors} being produced by the analysis engine.
  * @coverage dart.engine.error
@@ -2588,11 +2222,7 @@
   /**
    * An error listener that ignores errors that are reported to it.
    */
-<<<<<<< HEAD
-  static AnalysisErrorListener _NULL_LISTENER = new AnalysisErrorListener_5();
-=======
   static final AnalysisErrorListener _NULL_LISTENER = new AnalysisErrorListener_5();
->>>>>>> d86c7234
 
   /**
    * This method is invoked when an error has been found by the analysis engine.
@@ -2604,7 +2234,6 @@
   void onError(AnalysisError event) {
   }
 }
-
 /**
  * The enumeration {@code HtmlWarningCode} defines the error codes used for warnings in HTML files.
  * The convention for this class is for the name of the error code to indicate the problem that
@@ -2653,7 +2282,6 @@
   int compareTo(HtmlWarningCode other) => ordinal - other.ordinal;
   String toString() => name;
 }
-
 /**
  * The enumeration {@code StaticTypeWarningCode} defines the error codes used for static type
  * warnings. The convention for this class is for the name of the error code to indicate the problem
