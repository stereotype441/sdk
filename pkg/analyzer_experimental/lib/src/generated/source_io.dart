// This code was auto-generated, is not intended to be edited, and is subject to
// significant change. Please see the README file for more information.
library engine.source.io;
import 'source.dart';
import 'dart:io';
import 'java_core.dart';
import 'java_io.dart';
import 'sdk.dart' show DartSdk;
import 'engine.dart' show AnalysisContext, AnalysisEngine;
export 'source.dart';
<<<<<<< HEAD


=======
>>>>>>> d86c7234
/**
 * Instances of the class {@code FileBasedSource} implement a source that represents a file.
 * @coverage dart.engine.source
 */
class FileBasedSource implements Source {
<<<<<<< HEAD
  
=======

>>>>>>> d86c7234
  /**
   * The content cache used to access the contents of this source if they have been overridden from
   * what is on disk or cached.
   */
  ContentCache _contentCache;
<<<<<<< HEAD
  
=======

>>>>>>> d86c7234
  /**
   * The file represented by this source.
   */
  JavaFile _file;
<<<<<<< HEAD
  
=======

>>>>>>> d86c7234
  /**
   * The cached encoding for this source.
   */
  String _encoding;
<<<<<<< HEAD
  
=======

>>>>>>> d86c7234
  /**
   * The kind of URI from which this source was originally derived.
   */
  UriKind _uriKind;
<<<<<<< HEAD
  
=======

>>>>>>> d86c7234
  /**
   * Initialize a newly created source object. The source object is assumed to not be in a system
   * library.
   * @param contentCache the content cache used to access the contents of this source
   * @param file the file represented by this source
   */
  FileBasedSource.con1(ContentCache contentCache, JavaFile file) {
<<<<<<< HEAD
    _jtd_constructor_336_impl(contentCache, file);
  }
  _jtd_constructor_336_impl(ContentCache contentCache, JavaFile file) {
    _jtd_constructor_337_impl(contentCache, file, UriKind.FILE_URI);
  }
  
=======
    _jtd_constructor_338_impl(contentCache, file);
  }
  _jtd_constructor_338_impl(ContentCache contentCache, JavaFile file) {
    _jtd_constructor_339_impl(contentCache, file, UriKind.FILE_URI);
  }

>>>>>>> d86c7234
  /**
   * Initialize a newly created source object.
   * @param contentCache the content cache used to access the contents of this source
   * @param file the file represented by this source
   * @param flags {@code true} if this source is in one of the system libraries
   */
  FileBasedSource.con2(ContentCache contentCache2, JavaFile file2, UriKind uriKind2) {
<<<<<<< HEAD
    _jtd_constructor_337_impl(contentCache2, file2, uriKind2);
  }
  _jtd_constructor_337_impl(ContentCache contentCache2, JavaFile file2, UriKind uriKind2) {
=======
    _jtd_constructor_339_impl(contentCache2, file2, uriKind2);
  }
  _jtd_constructor_339_impl(ContentCache contentCache2, JavaFile file2, UriKind uriKind2) {
>>>>>>> d86c7234
    this._contentCache = contentCache2;
    this._file = file2;
    this._uriKind = uriKind2;
    this._encoding = "${uriKind2.encoding}${file2.toURI().toString()}";
  }
  bool operator ==(Object object) => object != null && this.runtimeType == object.runtimeType && _file == ((object as FileBasedSource))._file;
  bool exists() => _contentCache.getContents(this) != null || (_file.exists() && !_file.isDirectory());
  void getContents(Source_ContentReceiver receiver) {
    {
      String contents = _contentCache.getContents(this);
      if (contents != null) {
        receiver.accept2(contents, _contentCache.getModificationStamp(this));
        return;
      }
    }
    receiver.accept2(_file.readAsStringSync(), _file.lastModified());
  }
  String get encoding => _encoding;
  String get fullName => _file.getAbsolutePath();
  int get modificationStamp {
    int stamp = _contentCache.getModificationStamp(this);
    if (stamp != null) {
      return stamp;
    }
    return _file.lastModified();
  }
  String get shortName => _file.getName();
  UriKind get uriKind => _uriKind;
  int get hashCode => _file.hashCode;
  bool isInSystemLibrary() => identical(_uriKind, UriKind.DART_URI);
  Source resolveRelative(Uri containedUri) {
    try {
      Uri resolvedUri = file.toURI().resolveUri(containedUri);
      return new FileBasedSource.con2(_contentCache, new JavaFile.fromUri(resolvedUri), _uriKind);
    } catch (exception) {
    }
    return null;
  }
  String toString() {
    if (_file == null) {
      return "<unknown source>";
    }
    return _file.getAbsolutePath();
  }
<<<<<<< HEAD
  
=======

>>>>>>> d86c7234
  /**
   * Return the file represented by this source. This is an internal method that is only intended to
   * be used by {@link UriResolver}.
   * @return the file represented by this source
   */
  JavaFile get file => _file;
}

/**
 * Instances of the class {@code PackageUriResolver} resolve {@code package} URI's in the context of
 * an application.
 * <p>
 * For the purposes of sharing analysis, the path to each package under the "packages" directory
 * should be canonicalized, but to preserve relative links within a package, the remainder of the
 * path from the package directory to the leaf should not.
 * @coverage dart.engine.source
 */
class PackageUriResolver extends UriResolver {
<<<<<<< HEAD
  
=======

>>>>>>> d86c7234
  /**
   * The package directories that {@code package} URI's are assumed to be relative to.
   */
  List<JavaFile> _packagesDirectories;
<<<<<<< HEAD
  
  /**
   * The name of the {@code package} scheme.
   */
  static String _PACKAGE_SCHEME = "package";
  
=======

  /**
   * The name of the {@code package} scheme.
   */
  static String PACKAGE_SCHEME = "package";

>>>>>>> d86c7234
  /**
   * Log exceptions thrown with the message "Required key not available" only once.
   */
  static bool _CanLogRequiredKeyIoException = true;
<<<<<<< HEAD
  
=======

>>>>>>> d86c7234
  /**
   * Return {@code true} if the given URI is a {@code package} URI.
   * @param uri the URI being tested
   * @return {@code true} if the given URI is a {@code package} URI
   */
<<<<<<< HEAD
  static bool isPackageUri(Uri uri) => _PACKAGE_SCHEME == uri.scheme;
  
=======
  static bool isPackageUri(Uri uri) => PACKAGE_SCHEME == uri.scheme;

>>>>>>> d86c7234
  /**
   * Initialize a newly created resolver to resolve {@code package} URI's relative to the given
   * package directories.
   * @param packagesDirectories the package directories that {@code package} URI's are assumed to be
   * relative to
   */
  PackageUriResolver(List<JavaFile> packagesDirectories) {
    if (packagesDirectories.length < 1) {
      throw new IllegalArgumentException("At least one package directory must be provided");
    }
    this._packagesDirectories = packagesDirectories;
  }
  Source fromEncoding(ContentCache contentCache, UriKind kind, Uri uri) {
    if (identical(kind, UriKind.PACKAGE_URI)) {
      return new FileBasedSource.con2(contentCache, new JavaFile.fromUri(uri), kind);
    }
    return null;
  }
  Source resolveAbsolute(ContentCache contentCache, Uri uri) {
    if (!isPackageUri(uri)) {
      return null;
    }
    String path2 = uri.path;
    if (path2 == null) {
      path2 = uri.path;
      if (path2 == null) {
        return null;
      }
    }
    String pkgName;
    String relPath;
    int index = path2.indexOf('/');
    if (index == -1) {
      pkgName = path2;
      relPath = "";
    } else if (index == 0) {
      return null;
    } else {
      pkgName = path2.substring(0, index);
      relPath = path2.substring(index + 1);
    }
    for (JavaFile packagesDirectory in _packagesDirectories) {
      JavaFile resolvedFile = new JavaFile.relative(packagesDirectory, path2);
      if (resolvedFile.exists()) {
        return new FileBasedSource.con2(contentCache, getCanonicalFile(packagesDirectory, pkgName, relPath), UriKind.PACKAGE_URI);
      }
    }
    return new FileBasedSource.con2(contentCache, getCanonicalFile(_packagesDirectories[0], pkgName, relPath), UriKind.PACKAGE_URI);
  }
  Uri restoreAbsolute(Source source) {
    if (source is FileBasedSource) {
      String sourcePath = ((source as FileBasedSource)).file.getPath();
      for (JavaFile packagesDirectory in _packagesDirectories) {
        List<JavaFile> pkgFolders = packagesDirectory.listFiles();
        if (pkgFolders != null) {
          for (JavaFile pkgFolder in pkgFolders) {
            try {
              String pkgCanonicalPath = pkgFolder.getCanonicalPath();
              if (sourcePath.startsWith(pkgCanonicalPath)) {
                String relPath = sourcePath.substring(pkgCanonicalPath.length);
<<<<<<< HEAD
                return parseUriWithException("${_PACKAGE_SCHEME}:${pkgFolder.getName()}${relPath}");
=======
                return parseUriWithException("${PACKAGE_SCHEME}:${pkgFolder.getName()}${relPath}");
>>>>>>> d86c7234
              }
            } catch (e) {
            }
          }
        }
      }
    }
    return null;
  }
<<<<<<< HEAD
  
=======

>>>>>>> d86c7234
  /**
   * Answer the canonical file for the specified package.
   * @param packagesDirectory the "packages" directory (not {@code null})
   * @param pkgName the package name (not {@code null}, not empty)
   * @param relPath the path relative to the package directory (not {@code null}, no leading slash,
   * but may be empty string)
   * @return the file (not {@code null})
   */
  JavaFile getCanonicalFile(JavaFile packagesDirectory, String pkgName, String relPath) {
    JavaFile pkgDir = new JavaFile.relative(packagesDirectory, pkgName);
    try {
      pkgDir = pkgDir.getCanonicalFile();
    } on IOException catch (e) {
      if (!e.toString().contains("Required key not available")) {
        AnalysisEngine.instance.logger.logError2("Canonical failed: ${pkgDir}", e);
      } else if (_CanLogRequiredKeyIoException) {
        _CanLogRequiredKeyIoException = false;
        AnalysisEngine.instance.logger.logError2("Canonical failed: ${pkgDir}", e);
      }
    }
    return new JavaFile.relative(pkgDir, relPath.replaceAll('/', JavaFile.separatorChar));
  }
}

/**
 * Instances of the class {@link DirectoryBasedSourceContainer} represent a source container that
 * contains all sources within a given directory.
 * @coverage dart.engine.source
 */
class DirectoryBasedSourceContainer implements SourceContainer {
<<<<<<< HEAD
  
=======

>>>>>>> d86c7234
  /**
   * Append the system file separator to the given path unless the path already ends with a
   * separator.
   * @param path the path to which the file separator is to be added
   * @return a path that ends with the system file separator
   */
  static String appendFileSeparator(String path) {
    if (path == null || path.length <= 0 || path.codeUnitAt(path.length - 1) == JavaFile.separatorChar) {
      return path;
    }
    return "${path}${JavaFile.separator}";
  }
<<<<<<< HEAD
  
=======

>>>>>>> d86c7234
  /**
   * The container's path (not {@code null}).
   */
  String _path;
<<<<<<< HEAD
  
=======

>>>>>>> d86c7234
  /**
   * Construct a container representing the specified directory and containing any sources whose{@link Source#getFullName()} starts with the directory's path. This is a convenience method,
   * fully equivalent to {@link DirectoryBasedSourceContainer#DirectoryBasedSourceContainer(String)}.
   * @param directory the directory (not {@code null})
   */
  DirectoryBasedSourceContainer.con1(JavaFile directory) {
<<<<<<< HEAD
    _jtd_constructor_334_impl(directory);
  }
  _jtd_constructor_334_impl(JavaFile directory) {
    _jtd_constructor_335_impl(directory.getPath());
  }
  
=======
    _jtd_constructor_336_impl(directory);
  }
  _jtd_constructor_336_impl(JavaFile directory) {
    _jtd_constructor_337_impl(directory.getPath());
  }

>>>>>>> d86c7234
  /**
   * Construct a container representing the specified path and containing any sources whose{@link Source#getFullName()} starts with the specified path.
   * @param path the path (not {@code null} and not empty)
   */
  DirectoryBasedSourceContainer.con2(String path2) {
<<<<<<< HEAD
    _jtd_constructor_335_impl(path2);
  }
  _jtd_constructor_335_impl(String path2) {
=======
    _jtd_constructor_337_impl(path2);
  }
  _jtd_constructor_337_impl(String path2) {
>>>>>>> d86c7234
    this._path = appendFileSeparator(path2);
  }
  bool contains(Source source) => source.fullName.startsWith(_path);
  bool operator ==(Object obj) => (obj is DirectoryBasedSourceContainer) && ((obj as DirectoryBasedSourceContainer)).path == path;
<<<<<<< HEAD
  
=======

>>>>>>> d86c7234
  /**
   * Answer the receiver's path, used to determine if a source is contained in the receiver.
   * @return the path (not {@code null}, not empty)
   */
  String get path => _path;
  int get hashCode => _path.hashCode;
  String toString() => "SourceContainer[${_path}]";
}

/**
 * Instances of the class {@code FileUriResolver} resolve {@code file} URI's.
 * @coverage dart.engine.source
 */
class FileUriResolver extends UriResolver {
<<<<<<< HEAD
  
  /**
   * The name of the {@code file} scheme.
   */
  static String _FILE_SCHEME = "file";
  
=======

  /**
   * The name of the {@code file} scheme.
   */
  static String FILE_SCHEME = "file";

>>>>>>> d86c7234
  /**
   * Return {@code true} if the given URI is a {@code file} URI.
   * @param uri the URI being tested
   * @return {@code true} if the given URI is a {@code file} URI
   */
<<<<<<< HEAD
  static bool isFileUri(Uri uri) => uri.scheme == _FILE_SCHEME;
=======
  static bool isFileUri(Uri uri) => uri.scheme == FILE_SCHEME;
>>>>>>> d86c7234
  Source fromEncoding(ContentCache contentCache, UriKind kind, Uri uri) {
    if (identical(kind, UriKind.FILE_URI)) {
      return new FileBasedSource.con2(contentCache, new JavaFile.fromUri(uri), kind);
    }
    return null;
  }
  Source resolveAbsolute(ContentCache contentCache, Uri uri) {
    if (!isFileUri(uri)) {
      return null;
    }
    return new FileBasedSource.con1(contentCache, new JavaFile.fromUri(uri));
  }
}<|MERGE_RESOLUTION|>--- conflicted
+++ resolved
@@ -8,58 +8,33 @@
 import 'sdk.dart' show DartSdk;
 import 'engine.dart' show AnalysisContext, AnalysisEngine;
 export 'source.dart';
-<<<<<<< HEAD
-
-
-=======
->>>>>>> d86c7234
 /**
  * Instances of the class {@code FileBasedSource} implement a source that represents a file.
  * @coverage dart.engine.source
  */
 class FileBasedSource implements Source {
-<<<<<<< HEAD
-  
-=======
-
->>>>>>> d86c7234
+
   /**
    * The content cache used to access the contents of this source if they have been overridden from
    * what is on disk or cached.
    */
   ContentCache _contentCache;
-<<<<<<< HEAD
-  
-=======
-
->>>>>>> d86c7234
+
   /**
    * The file represented by this source.
    */
   JavaFile _file;
-<<<<<<< HEAD
-  
-=======
-
->>>>>>> d86c7234
+
   /**
    * The cached encoding for this source.
    */
   String _encoding;
-<<<<<<< HEAD
-  
-=======
-
->>>>>>> d86c7234
+
   /**
    * The kind of URI from which this source was originally derived.
    */
   UriKind _uriKind;
-<<<<<<< HEAD
-  
-=======
-
->>>>>>> d86c7234
+
   /**
    * Initialize a newly created source object. The source object is assumed to not be in a system
    * library.
@@ -67,21 +42,12 @@
    * @param file the file represented by this source
    */
   FileBasedSource.con1(ContentCache contentCache, JavaFile file) {
-<<<<<<< HEAD
-    _jtd_constructor_336_impl(contentCache, file);
-  }
-  _jtd_constructor_336_impl(ContentCache contentCache, JavaFile file) {
-    _jtd_constructor_337_impl(contentCache, file, UriKind.FILE_URI);
-  }
-  
-=======
     _jtd_constructor_338_impl(contentCache, file);
   }
   _jtd_constructor_338_impl(ContentCache contentCache, JavaFile file) {
     _jtd_constructor_339_impl(contentCache, file, UriKind.FILE_URI);
   }
 
->>>>>>> d86c7234
   /**
    * Initialize a newly created source object.
    * @param contentCache the content cache used to access the contents of this source
@@ -89,15 +55,9 @@
    * @param flags {@code true} if this source is in one of the system libraries
    */
   FileBasedSource.con2(ContentCache contentCache2, JavaFile file2, UriKind uriKind2) {
-<<<<<<< HEAD
-    _jtd_constructor_337_impl(contentCache2, file2, uriKind2);
-  }
-  _jtd_constructor_337_impl(ContentCache contentCache2, JavaFile file2, UriKind uriKind2) {
-=======
     _jtd_constructor_339_impl(contentCache2, file2, uriKind2);
   }
   _jtd_constructor_339_impl(ContentCache contentCache2, JavaFile file2, UriKind uriKind2) {
->>>>>>> d86c7234
     this._contentCache = contentCache2;
     this._file = file2;
     this._uriKind = uriKind2;
@@ -142,11 +102,7 @@
     }
     return _file.getAbsolutePath();
   }
-<<<<<<< HEAD
-  
-=======
-
->>>>>>> d86c7234
+
   /**
    * Return the file represented by this source. This is an internal method that is only intended to
    * be used by {@link UriResolver}.
@@ -154,7 +110,6 @@
    */
   JavaFile get file => _file;
 }
-
 /**
  * Instances of the class {@code PackageUriResolver} resolve {@code package} URI's in the context of
  * an application.
@@ -165,51 +120,29 @@
  * @coverage dart.engine.source
  */
 class PackageUriResolver extends UriResolver {
-<<<<<<< HEAD
-  
-=======
-
->>>>>>> d86c7234
+
   /**
    * The package directories that {@code package} URI's are assumed to be relative to.
    */
   List<JavaFile> _packagesDirectories;
-<<<<<<< HEAD
-  
+
   /**
    * The name of the {@code package} scheme.
    */
-  static String _PACKAGE_SCHEME = "package";
-  
-=======
-
-  /**
-   * The name of the {@code package} scheme.
-   */
   static String PACKAGE_SCHEME = "package";
 
->>>>>>> d86c7234
   /**
    * Log exceptions thrown with the message "Required key not available" only once.
    */
   static bool _CanLogRequiredKeyIoException = true;
-<<<<<<< HEAD
-  
-=======
-
->>>>>>> d86c7234
+
   /**
    * Return {@code true} if the given URI is a {@code package} URI.
    * @param uri the URI being tested
    * @return {@code true} if the given URI is a {@code package} URI
    */
-<<<<<<< HEAD
-  static bool isPackageUri(Uri uri) => _PACKAGE_SCHEME == uri.scheme;
-  
-=======
   static bool isPackageUri(Uri uri) => PACKAGE_SCHEME == uri.scheme;
 
->>>>>>> d86c7234
   /**
    * Initialize a newly created resolver to resolve {@code package} URI's relative to the given
    * package directories.
@@ -270,11 +203,7 @@
               String pkgCanonicalPath = pkgFolder.getCanonicalPath();
               if (sourcePath.startsWith(pkgCanonicalPath)) {
                 String relPath = sourcePath.substring(pkgCanonicalPath.length);
-<<<<<<< HEAD
-                return parseUriWithException("${_PACKAGE_SCHEME}:${pkgFolder.getName()}${relPath}");
-=======
                 return parseUriWithException("${PACKAGE_SCHEME}:${pkgFolder.getName()}${relPath}");
->>>>>>> d86c7234
               }
             } catch (e) {
             }
@@ -284,11 +213,7 @@
     }
     return null;
   }
-<<<<<<< HEAD
-  
-=======
-
->>>>>>> d86c7234
+
   /**
    * Answer the canonical file for the specified package.
    * @param packagesDirectory the "packages" directory (not {@code null})
@@ -312,18 +237,13 @@
     return new JavaFile.relative(pkgDir, relPath.replaceAll('/', JavaFile.separatorChar));
   }
 }
-
 /**
  * Instances of the class {@link DirectoryBasedSourceContainer} represent a source container that
  * contains all sources within a given directory.
  * @coverage dart.engine.source
  */
 class DirectoryBasedSourceContainer implements SourceContainer {
-<<<<<<< HEAD
-  
-=======
-
->>>>>>> d86c7234
+
   /**
    * Append the system file separator to the given path unless the path already ends with a
    * separator.
@@ -336,64 +256,37 @@
     }
     return "${path}${JavaFile.separator}";
   }
-<<<<<<< HEAD
-  
-=======
-
->>>>>>> d86c7234
+
   /**
    * The container's path (not {@code null}).
    */
   String _path;
-<<<<<<< HEAD
-  
-=======
-
->>>>>>> d86c7234
+
   /**
    * Construct a container representing the specified directory and containing any sources whose{@link Source#getFullName()} starts with the directory's path. This is a convenience method,
    * fully equivalent to {@link DirectoryBasedSourceContainer#DirectoryBasedSourceContainer(String)}.
    * @param directory the directory (not {@code null})
    */
   DirectoryBasedSourceContainer.con1(JavaFile directory) {
-<<<<<<< HEAD
-    _jtd_constructor_334_impl(directory);
-  }
-  _jtd_constructor_334_impl(JavaFile directory) {
-    _jtd_constructor_335_impl(directory.getPath());
-  }
-  
-=======
     _jtd_constructor_336_impl(directory);
   }
   _jtd_constructor_336_impl(JavaFile directory) {
     _jtd_constructor_337_impl(directory.getPath());
   }
 
->>>>>>> d86c7234
   /**
    * Construct a container representing the specified path and containing any sources whose{@link Source#getFullName()} starts with the specified path.
    * @param path the path (not {@code null} and not empty)
    */
   DirectoryBasedSourceContainer.con2(String path2) {
-<<<<<<< HEAD
-    _jtd_constructor_335_impl(path2);
-  }
-  _jtd_constructor_335_impl(String path2) {
-=======
     _jtd_constructor_337_impl(path2);
   }
   _jtd_constructor_337_impl(String path2) {
->>>>>>> d86c7234
     this._path = appendFileSeparator(path2);
   }
   bool contains(Source source) => source.fullName.startsWith(_path);
   bool operator ==(Object obj) => (obj is DirectoryBasedSourceContainer) && ((obj as DirectoryBasedSourceContainer)).path == path;
-<<<<<<< HEAD
-  
-=======
-
->>>>>>> d86c7234
+
   /**
    * Answer the receiver's path, used to determine if a source is contained in the receiver.
    * @return the path (not {@code null}, not empty)
@@ -402,37 +295,23 @@
   int get hashCode => _path.hashCode;
   String toString() => "SourceContainer[${_path}]";
 }
-
 /**
  * Instances of the class {@code FileUriResolver} resolve {@code file} URI's.
  * @coverage dart.engine.source
  */
 class FileUriResolver extends UriResolver {
-<<<<<<< HEAD
-  
+
   /**
    * The name of the {@code file} scheme.
    */
-  static String _FILE_SCHEME = "file";
-  
-=======
-
-  /**
-   * The name of the {@code file} scheme.
-   */
   static String FILE_SCHEME = "file";
 
->>>>>>> d86c7234
   /**
    * Return {@code true} if the given URI is a {@code file} URI.
    * @param uri the URI being tested
    * @return {@code true} if the given URI is a {@code file} URI
    */
-<<<<<<< HEAD
-  static bool isFileUri(Uri uri) => uri.scheme == _FILE_SCHEME;
-=======
   static bool isFileUri(Uri uri) => uri.scheme == FILE_SCHEME;
->>>>>>> d86c7234
   Source fromEncoding(ContentCache contentCache, UriKind kind, Uri uri) {
     if (identical(kind, UriKind.FILE_URI)) {
       return new FileBasedSource.con2(contentCache, new JavaFile.fromUri(uri), kind);
