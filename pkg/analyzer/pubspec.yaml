--- conflicted
+++ resolved
@@ -1,9 +1,5 @@
 name: analyzer
-<<<<<<< HEAD
-version: 0.39.2+1
-=======
 version: 0.39.3-dev
->>>>>>> 1a281be3
 description: This package provides a library that performs static analysis of Dart code.
 homepage: https://github.com/dart-lang/sdk/tree/master/pkg/analyzer
 
