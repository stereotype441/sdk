// Copyright (c) 2014, the Dart project authors. Please see the AUTHORS file
// for details. All rights reserved. Use of this source code is governed by a
// BSD-style license that can be found in the LICENSE file.

import 'dart:collection';

import 'package:_fe_analyzer_shared/src/messages/codes.dart' show Message;
import 'package:analyzer/dart/ast/ast.dart' show AstNode;
import 'package:analyzer/dart/ast/token.dart';
import 'package:analyzer/dart/element/element.dart';
import 'package:analyzer/dart/element/type.dart';
import 'package:analyzer/error/error.dart';
import 'package:analyzer/src/generated/source.dart';
import 'package:source_span/source_span.dart';

/**
 * An object that listen for [AnalysisError]s being produced by the analysis
 * engine.
 */
abstract class AnalysisErrorListener {
  /**
   * An error listener that ignores errors that are reported to it.
   */
  static final AnalysisErrorListener NULL_LISTENER = _NullErrorListener();

  /**
   * This method is invoked when an [error] has been found by the analysis
   * engine.
   */
  void onError(AnalysisError error);
}

/**
 * An [AnalysisErrorListener] that keeps track of whether any error has been
 * reported to it.
 */
class BooleanErrorListener implements AnalysisErrorListener {
  /**
   * A flag indicating whether an error has been reported to this listener.
   */
  bool _errorReported = false;

  /**
   * Return `true` if an error has been reported to this listener.
   */
  bool get errorReported => _errorReported;

  @override
  void onError(AnalysisError error) {
    _errorReported = true;
  }
}

/**
 * An object used to create analysis errors and report then to an error
 * listener.
 */
class ErrorReporter {
  /**
   * The error listener to which errors will be reported.
   */
  final AnalysisErrorListener _errorListener;

  /**
   * The default source to be used when reporting errors.
   */
  final Source _defaultSource;

  /**
   * Is `true` if the library being analyzed is non-nullable by default.
   */
  final bool isNonNullableByDefault;

  /**
   * The source to be used when reporting errors.
   */
  Source _source;

  /**
   * Initialize a newly created error reporter that will report errors to the
   * given [_errorListener]. Errors will be reported against the
   * [_defaultSource] unless another source is provided later.
   */
  ErrorReporter(this._errorListener, this._defaultSource,
      {this.isNonNullableByDefault = false}) {
    if (_errorListener == null) {
      throw ArgumentError("An error listener must be provided");
    } else if (_defaultSource == null) {
      throw ArgumentError("A default source must be provided");
    }
    this._source = _defaultSource;
  }

  Source get source => _source;

  /**
   * Set the source to be used when reporting errors to the given [source].
   * Setting the source to `null` will cause the default source to be used.
   */
  set source(Source source) {
    this._source = source ?? _defaultSource;
  }

  /**
   * Report the given [error].
   */
  void reportError(AnalysisError error) {
    _errorListener.onError(error);
  }

  /**
   * Report an error with the given [errorCode] and [arguments]. The [element]
   * is used to compute the location of the error.
   */
  void reportErrorForElement(ErrorCode errorCode, Element element,
      [List<Object> arguments]) {
    reportErrorForOffset(
        errorCode, element.nameOffset, element.nameLength, arguments);
  }

  /**
   * Report an error with the given [errorCode] and [arguments].
   * The [node] is used to compute the location of the error.
   */
  void reportErrorForNode(ErrorCode errorCode, AstNode node,
      [List<Object> arguments]) {
    reportErrorForOffset(errorCode, node.offset, node.length, arguments);
  }

  /**
   * Report an error with the given [errorCode] and [arguments]. The location of
   * the error is specified by the given [offset] and [length].
   */
  void reportErrorForOffset(ErrorCode errorCode, int offset, int length,
      [List<Object> arguments]) {
    _convertTypeNames(arguments);
    _errorListener
        .onError(AnalysisError(_source, offset, length, errorCode, arguments));
  }

  /**
   * Report an error with the given [errorCode] and [arguments]. The location of
   * the error is specified by the given [span].
   */
  void reportErrorForSpan(ErrorCode errorCode, SourceSpan span,
      [List<Object> arguments]) {
    reportErrorForOffset(errorCode, span.start.offset, span.length, arguments);
  }

  /**
   * Report an error with the given [errorCode] and [arguments]. The [token] is
   * used to compute the location of the error.
   */
  void reportErrorForToken(ErrorCode errorCode, Token token,
      [List<Object> arguments]) {
    reportErrorForOffset(errorCode, token.offset, token.length, arguments);
  }

  /**
   * Report an error with the given [errorCode] and [message]. The location of
   * the error is specified by the given [offset] and [length].
   */
  void reportErrorMessage(
      ErrorCode errorCode, int offset, int length, Message message) {
    _errorListener.onError(AnalysisError.forValues(
        _source, offset, length, errorCode, message.message, message.tip));
  }

  /**
   * Report an error with the given [errorCode] and [arguments]. The [node] is
   * used to compute the location of the error. The arguments are expected to
   * contain two or more types. Convert the types into strings by using the
   * display names of the types, unless there are two or more types with the
   * same names, in which case the extended display names of the types will be
   * used in order to clarify the message.
   *
   * If there are not two or more types in the argument list, the method
   * [reportErrorForNode] should be used instead.
   */
  @Deprecated('Use reportErrorForNode(), it will convert types as well')
  void reportTypeErrorForNode(
      ErrorCode errorCode, AstNode node, List<Object> arguments) {
    reportErrorForOffset(errorCode, node.offset, node.length, arguments);
  }

  /**
   * Given an array of [arguments] that is expected to contain two or more
   * types, convert the types into strings by using the display names of the
   * types, unless there are two or more types with the same names, in which
   * case the extended display names of the types will be used in order to
   * clarify the message.
   */
  void _convertTypeNames(List<Object> arguments) {
<<<<<<< HEAD
    String computeDisplayName(DartType type) {
      if (type is FunctionType) {
        String name = type.name;
        if (name != null && name.isNotEmpty) {
          StringBuffer buffer = StringBuffer();
          buffer.write(name);
          (type as TypeImpl).appendTo(
            buffer,
            withNullability: isNonNullableByDefault,
            skipAllDynamicArguments: false,
          );
          return buffer.toString();
        }
      }
      return type.getDisplayString(withNullability: isNonNullableByDefault);
=======
    if (arguments == null) {
      return;
>>>>>>> 754034bb
    }

    Map<String, List<_TypeToConvert>> typeGroups = {};
    for (int i = 0; i < arguments.length; i++) {
      Object argument = arguments[i];
      if (argument is DartType) {
        String displayName = argument.getDisplayString(
          withNullability: isNonNullableByDefault,
        );
        List<_TypeToConvert> types =
            typeGroups.putIfAbsent(displayName, () => <_TypeToConvert>[]);
        types.add(_TypeToConvert(i, argument, displayName));
      }
    }
    for (List<_TypeToConvert> typeGroup in typeGroups.values) {
      if (typeGroup.length == 1) {
        _TypeToConvert typeToConvert = typeGroup[0];
        if (typeToConvert.type is DartType) {
          arguments[typeToConvert.index] = typeToConvert.displayName;
        }
      } else {
        Map<String, Set<Element>> nameToElementMap = {};
        for (_TypeToConvert typeToConvert in typeGroup) {
          for (Element element in typeToConvert.allElements()) {
            Set<Element> elements = nameToElementMap.putIfAbsent(
                element.name, () => Set<Element>());
            elements.add(element);
          }
        }
        for (_TypeToConvert typeToConvert in typeGroup) {
          // TODO(brianwilkerson) When analyzer supports info or context
          //  messages, expose the additional information that way (rather
          //  than being poorly inserted into the problem message).
          StringBuffer buffer;
          for (Element element in typeToConvert.allElements()) {
            String name = element.name;
            if (nameToElementMap[name].length > 1) {
              if (buffer == null) {
                buffer = StringBuffer();
                buffer.write('where ');
              } else {
                buffer.write(', ');
              }
              buffer.write('$name is defined in ${element.source.fullName}');
            }
          }

          if (buffer != null) {
            arguments[typeToConvert.index] =
                '${typeToConvert.displayName} ($buffer)';
          } else {
            arguments[typeToConvert.index] = typeToConvert.displayName;
          }
        }
      }
    }
  }
}

/**
 * An error listener that will record the errors that are reported to it in a
 * way that is appropriate for caching those errors within an analysis context.
 */
class RecordingErrorListener implements AnalysisErrorListener {
  Set<AnalysisError> _errors;

  /**
   * Return the errors collected by the listener.
   */
  List<AnalysisError> get errors {
    if (_errors == null) {
      return const <AnalysisError>[];
    }
    return _errors.toList();
  }

  /**
   * Return the errors collected by the listener for the given [source].
   */
  List<AnalysisError> getErrorsForSource(Source source) {
    if (_errors == null) {
      return const <AnalysisError>[];
    }
    return _errors.where((error) => error.source == source).toList();
  }

  @override
  void onError(AnalysisError error) {
    _errors ??= HashSet<AnalysisError>();
    _errors.add(error);
  }
}

/**
 * An [AnalysisErrorListener] that ignores error.
 */
class _NullErrorListener implements AnalysisErrorListener {
  @override
  void onError(AnalysisError event) {
    // Ignore errors
  }
}

/**
 * Used by `ErrorReporter._convertTypeNames` to keep track of a type that is
 * being converted.
 */
class _TypeToConvert {
  final int index;
  final DartType type;
  final String displayName;

  List<Element> _allElements;

  _TypeToConvert(this.index, this.type, this.displayName);

  List<Element> allElements() {
    if (_allElements == null) {
      Set<Element> elements = Set<Element>();

      void addElementsFrom(DartType type) {
        if (type is FunctionType) {
          addElementsFrom(type.returnType);
          for (ParameterElement parameter in type.parameters) {
            addElementsFrom(parameter.type);
          }
        } else if (type is InterfaceType) {
          if (elements.add(type.element)) {
            for (DartType typeArgument in type.typeArguments) {
              addElementsFrom(typeArgument);
            }
          }
        }
      }

      addElementsFrom(type);
      _allElements = elements
          .where((element) => element.name != null && element.name.isNotEmpty)
          .toList();
    }
    return _allElements;
  }
}<|MERGE_RESOLUTION|>--- conflicted
+++ resolved
@@ -191,26 +191,8 @@
    * clarify the message.
    */
   void _convertTypeNames(List<Object> arguments) {
-<<<<<<< HEAD
-    String computeDisplayName(DartType type) {
-      if (type is FunctionType) {
-        String name = type.name;
-        if (name != null && name.isNotEmpty) {
-          StringBuffer buffer = StringBuffer();
-          buffer.write(name);
-          (type as TypeImpl).appendTo(
-            buffer,
-            withNullability: isNonNullableByDefault,
-            skipAllDynamicArguments: false,
-          );
-          return buffer.toString();
-        }
-      }
-      return type.getDisplayString(withNullability: isNonNullableByDefault);
-=======
     if (arguments == null) {
       return;
->>>>>>> 754034bb
     }
 
     Map<String, List<_TypeToConvert>> typeGroups = {};
