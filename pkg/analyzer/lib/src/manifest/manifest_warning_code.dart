// Copyright (c) 2019, the Dart project authors. Please see the AUTHORS file
// for details. All rights reserved. Use of this source code is governed by a
// BSD-style license that can be found in the LICENSE file.

import 'package:analyzer/error/error.dart';

/**
 * The error codes used for warnings in analysis options files. The convention
 * for this class is for the name of the error code to indicate the problem that
 * caused the error to be generated and for the error message to explain what is
 * wrong and, when appropriate, how the problem can be corrected.
 */
class ManifestWarningCode extends ErrorCode {
  /**
   * A code indicating that a specified hardware feature is not supported on Chrome OS.
   */
  static const ManifestWarningCode UNSUPPORTED_CHROME_OS_HARDWARE =
<<<<<<< HEAD
      const ManifestWarningCode(
          'UNSUPPORTED_CHROME_OS_HARDWARE',
          "This feature is not supported on Chrome OS. Try adding " +
              "`android:required=\"false\"` for this feature.",
=======
      const ManifestWarningCode('UNSUPPORTED_CHROME_OS_HARDWARE',
          "The feature {0} is not supported on Chrome OS, consider making it optional.",
>>>>>>> 5b63d746
          correction:
              "Try adding `android:required=\"false\"` for this " + "feature.");

  /**
   * A code indicating that a specified feature is not supported on Chrome OS.
   */
  static const ManifestWarningCode UNSUPPORTED_CHROME_OS_FEATURE =
<<<<<<< HEAD
      const ManifestWarningCode(
          'UNSUPPORTED_CHROME_OS_FEATURE',
          "This feature is not supported on Chrome OS. Try changing " +
              "`android:required to \"false\"` for this feature.",
=======
      const ManifestWarningCode('UNSUPPORTED_CHROME_OS_FEATURE',
          'The feature {0} is not supported on Chrome OS, consider making it optional.',
>>>>>>> 5b63d746
          correction: "Try changing to `android:required=\"false\"` for this " +
              "feature.");

  /**
   * A code indicating that the touchscreen feature is not specified in the
   * manifest.
   */
  static const ManifestWarningCode NO_TOUCHSCREEN_FEATURE = const ManifestWarningCode(
      'NO_TOUCHSCREEN_FEATURE',
<<<<<<< HEAD
      "Explicitly set \"android.hardware.touchscreen\" to not required for Chrome OS. " +
          "Consider adding " +
          "<uses-feature android:name=\"android.hardware.touchscreen\" android:required=\"false\" />" +
          " to the manifest.",
=======
      "The default \"android.hardware.touchscreen\" needs to be optional for Chrome OS. ",
>>>>>>> 5b63d746
      correction: "Consider adding " +
          "<uses-feature android:name=\"android.hardware.touchscreen\" android:required=\"false\" />" +
          " to the manifest.");

  /**
   * A code indicating that a specified permission is not supported on Chrome OS.
   */
  static const ManifestWarningCode PERMISSION_IMPLIES_UNSUPPORTED_HARDWARE =
      const ManifestWarningCode('PERMISSION_IMPLIES_UNSUPPORTED_HARDWARE',
          "Permission makes app incompatible for Chrome OS, consider adding optional {0} feature tag, ",
          correction: " Try adding `<uses-feature " +
              "android:name=\"{0}\"  android:required=\"false\">`.");

  /**
   * A code indicating that the camera permissions is not supported on Chrome OS.
   */
  static const ManifestWarningCode CAMERA_PERMISSIONS_INCOMPATIBLE = const ManifestWarningCode(
      'CAMERA_PERMISSIONS_INCOMPATIBLE',
      "Camera permissions make app incompatible for Chrome OS, consider adding " +
          "optional features \"android.hardware.camera\" and \"android.hardware.camera.autofocus\".",
      correction: "Try adding `<uses-feature " +
          "android:name=\"android.hardware.camera\"  android:required=\"false\">` " +
          "`<uses-feature " +
          "android:name=\"android.hardware.camera.autofocus\"  android:required=\"false\">`.");

  /**
   * A code indicating that the activity is set to be non resizable.
   */
  static const ManifestWarningCode NON_RESIZABLE_ACTIVITY =
      const ManifestWarningCode(
          'NON_RESIZABLE_ACTIVITY',
          "The `<activity>` element should be allowed to be resized to allow " +
              "users to take advantage of the multi-window environment on Chrome OS",
          correction: "Consider declaring the corresponding " +
              "activity element with `resizableActivity=\"true\"` attribute.");

  /**
   * A code indicating that the activity is locked to an orientation.
   */
  static const ManifestWarningCode SETTING_ORIENTATION_ON_ACTIVITY =
      const ManifestWarningCode(
          'SETTING_ORIENTATION_ON_ACTIVITY',
          "The `<activity>` element should not be locked to any orientation so " +
              "that users can take advantage of the multi-window environments " +
              "and larger screens on Chrome OS",
          correction: "Consider declaring the corresponding activity element with" +
              " `screenOrientation=\"unspecified\"` or `\"fullSensor\"` attribute.");

  /**
   * Initialize a newly created warning code to have the given [name], [message]
   * and [correction].
   */
  const ManifestWarningCode(String name, String message, {String correction})
      : super.temporary(name, message, correction: correction);

  @override
  ErrorSeverity get errorSeverity => ErrorSeverity.WARNING;

  @override
  ErrorType get type => ErrorType.STATIC_WARNING;
}<|MERGE_RESOLUTION|>--- conflicted
+++ resolved
@@ -15,15 +15,8 @@
    * A code indicating that a specified hardware feature is not supported on Chrome OS.
    */
   static const ManifestWarningCode UNSUPPORTED_CHROME_OS_HARDWARE =
-<<<<<<< HEAD
-      const ManifestWarningCode(
-          'UNSUPPORTED_CHROME_OS_HARDWARE',
-          "This feature is not supported on Chrome OS. Try adding " +
-              "`android:required=\"false\"` for this feature.",
-=======
       const ManifestWarningCode('UNSUPPORTED_CHROME_OS_HARDWARE',
           "The feature {0} is not supported on Chrome OS, consider making it optional.",
->>>>>>> 5b63d746
           correction:
               "Try adding `android:required=\"false\"` for this " + "feature.");
 
@@ -31,15 +24,8 @@
    * A code indicating that a specified feature is not supported on Chrome OS.
    */
   static const ManifestWarningCode UNSUPPORTED_CHROME_OS_FEATURE =
-<<<<<<< HEAD
-      const ManifestWarningCode(
-          'UNSUPPORTED_CHROME_OS_FEATURE',
-          "This feature is not supported on Chrome OS. Try changing " +
-              "`android:required to \"false\"` for this feature.",
-=======
       const ManifestWarningCode('UNSUPPORTED_CHROME_OS_FEATURE',
           'The feature {0} is not supported on Chrome OS, consider making it optional.',
->>>>>>> 5b63d746
           correction: "Try changing to `android:required=\"false\"` for this " +
               "feature.");
 
@@ -49,14 +35,7 @@
    */
   static const ManifestWarningCode NO_TOUCHSCREEN_FEATURE = const ManifestWarningCode(
       'NO_TOUCHSCREEN_FEATURE',
-<<<<<<< HEAD
-      "Explicitly set \"android.hardware.touchscreen\" to not required for Chrome OS. " +
-          "Consider adding " +
-          "<uses-feature android:name=\"android.hardware.touchscreen\" android:required=\"false\" />" +
-          " to the manifest.",
-=======
       "The default \"android.hardware.touchscreen\" needs to be optional for Chrome OS. ",
->>>>>>> 5b63d746
       correction: "Consider adding " +
           "<uses-feature android:name=\"android.hardware.touchscreen\" android:required=\"false\" />" +
           " to the manifest.");
