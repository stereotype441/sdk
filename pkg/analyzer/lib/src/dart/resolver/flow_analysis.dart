// Copyright (c) 2019, the Dart project authors. Please see the AUTHORS file
// for details. All rights reserved. Use of this source code is governed by a
// BSD-style license that can be found in the LICENSE file.

import 'package:meta/meta.dart';

/// Sets of local variables that are potentially assigned in a statement.
///
/// These statements are loops, `switch`, and `try` statements.
class AssignedVariables<Statement, Variable> {
  final emptySet = Set<Variable>();

  /// Mapping from a [Statement] to the set of local variables that are
  /// potentially assigned in that statement.
  final Map<Statement, Set<Variable>> _map = {};

  /// The stack of nested statements.
  final List<Set<Variable>> _stack = [];

  AssignedVariables();

  /// Return the set of variables that are potentially assigned in the
  /// [statement].
  Set<Variable> operator [](Statement statement) {
    return _map[statement] ?? emptySet;
  }

  void beginStatement() {
    var set = Set<Variable>.identity();
    _stack.add(set);
  }

  void endStatement(Statement node) {
    _map[node] = _stack.removeLast();
  }

  void write(Variable variable) {
    for (var i = 0; i < _stack.length; ++i) {
      _stack[i].add(variable);
    }
  }
}

class FlowAnalysis<Statement, Expression, Variable, Type> {
  static bool get _assertionsEnabled {
    bool result = false;
    assert(result = true);
    return result;
  }

  final _VariableSet<Variable> _emptySet;

  final State<Variable, Type> _identity;

  /// The [NodeOperations], used to manipulate expressions.
  final NodeOperations<Expression> nodeOperations;

  /// The [TypeOperations], used to access types, and check subtyping.
  final TypeOperations<Variable, Type> typeOperations;

  /// The enclosing function body, used to check for potential mutations.
  final FunctionBodyAccess<Variable> functionBody;

  /// The stack of states of variables that are not definitely assigned.
  final List<State<Variable, Type>> _stack = [];

  /// The mapping from labeled [Statement]s to the index in the [_stack]
  /// where the first related element is located.  The number of elements
  /// is statement specific.  Loops have two elements: `break` and `continue`
  /// states.
  final Map<Statement, int> _statementToStackIndex = {};

  /// List of all variables passed to [add].
  final List<Variable> _addedVariables = [];

  State<Variable, Type> _current;

  /// The last boolean condition, for [_conditionTrue] and [_conditionFalse].
  Expression _condition;

  /// The state when [_condition] evaluates to `true`.
  State<Variable, Type> _conditionTrue;

  /// The state when [_condition] evaluates to `false`.
  State<Variable, Type> _conditionFalse;

  /// If assertions are enabled, keeps track of all variables that have been
  /// passed into the API (other than through a call to [add]).  The [finish]
  /// method uses this to verify that the caller doesn't forget to pass a
  /// variable to [add].
  ///
  /// Note: the reason we have to keep track of this set (rather than simply
  /// checking each variable at the time it is passed into the API) is because
  /// the client doesn't call `add` until a variable is declared, and in
  /// erroneous code, it's possible that a variable might be used before its
  /// declaration.
  final Set<Variable> _referencedVariables =
      _assertionsEnabled ? <Variable>{} : null;

  factory FlowAnalysis(
    NodeOperations<Expression> nodeOperations,
    TypeOperations<Variable, Type> typeOperations,
    FunctionBodyAccess<Variable> functionBody,
  ) {
    var identityState = State<Variable, Type>(false);
    var emptySet = identityState.notAssigned;
    return FlowAnalysis._(
      nodeOperations,
      typeOperations,
      functionBody,
      emptySet,
      identityState,
    );
  }

  FlowAnalysis._(
    this.nodeOperations,
    this.typeOperations,
    this.functionBody,
    this._emptySet,
    this._identity,
  ) {
    _current = State<Variable, Type>(true);
  }

  /// Return `true` if the current state is reachable.
  bool get isReachable => _current.reachable;

  /// Add a new [variable], which might be already [assigned].
  void add(Variable variable, {bool assigned: false}) {
    _addedVariables.add(variable);
    _current = _current.add(variable, assigned: assigned);
  }

  void booleanLiteral(Expression expression, bool value) {
    _condition = expression;
    if (value) {
      _conditionTrue = _current;
      _conditionFalse = _identity;
    } else {
      _conditionTrue = _identity;
      _conditionFalse = _current;
    }
  }

  void conditional_elseBegin(Expression conditionalExpression,
      Expression thenExpression, bool isBool) {
    var afterThen = _current;
    var falseCondition = _stack.removeLast();

    if (isBool) {
      _conditionalEnd(thenExpression);
      // Tail of the stack: falseThen, trueThen
    }

    _stack.add(afterThen);
    _current = falseCondition;
  }

  void conditional_end(Expression conditionalExpression,
      Expression elseExpression, bool isBool) {
    var afterThen = _stack.removeLast();
    var afterElse = _current;

    if (isBool) {
      _conditionalEnd(elseExpression);
      // Tail of the stack: falseThen, trueThen, falseElse, trueElse

      var trueElse = _stack.removeLast();
      var falseElse = _stack.removeLast();

      var trueThen = _stack.removeLast();
      var falseThen = _stack.removeLast();

      var trueResult = _join(trueThen, trueElse);
      var falseResult = _join(falseThen, falseElse);

      _condition = conditionalExpression;
      _conditionTrue = trueResult;
      _conditionFalse = falseResult;
    }

    _current = _join(afterThen, afterElse);
  }

  void conditional_thenBegin(
      Expression conditionalExpression, Expression condition) {
    _conditionalEnd(condition);
    // Tail of the stack: falseCondition, trueCondition

    var trueCondition = _stack.removeLast();
    _current = trueCondition;
  }

  /// The [binaryExpression] checks that the [variable] is equal to `null`.
  void conditionEqNull(Expression binaryExpression, Variable variable) {
    _variableReferenced(variable);
    if (functionBody.isPotentiallyMutatedInClosure(variable)) {
      return;
    }

    _condition = binaryExpression;
    _conditionTrue = _current;
    _conditionFalse = _current.markNonNullable(typeOperations, variable);
  }

  /// The [binaryExpression] checks that the [variable] is not equal to `null`.
  void conditionNotEqNull(Expression binaryExpression, Variable variable) {
    _variableReferenced(variable);
    if (functionBody.isPotentiallyMutatedInClosure(variable)) {
      return;
    }

    _condition = binaryExpression;
    _conditionTrue = _current.markNonNullable(typeOperations, variable);
    _conditionFalse = _current;
  }

  void doStatement_bodyBegin(
      Statement doStatement, Set<Variable> loopAssigned) {
    _variablesReferenced(loopAssigned);
    _current = _current.removePromotedAll(loopAssigned);

    _statementToStackIndex[doStatement] = _stack.length;
    _stack.add(_identity); // break
    _stack.add(_identity); // continue
  }

  void doStatement_conditionBegin() {
    // Tail of the stack: break, continue

    var continueState = _stack.removeLast();
    _current = _join(_current, continueState);
  }

  void doStatement_end(Statement doStatement, Expression condition) {
    _conditionalEnd(condition);
    // Tail of the stack:  break, falseCondition, trueCondition

    _stack.removeLast(); // trueCondition
    var falseCondition = _stack.removeLast();
    var breakState = _stack.removeLast();

    _current = _join(falseCondition, breakState);
  }

  /// This method should be called at the conclusion of flow analysis for a top
  /// level function or method.  Performs assertion checks.
  void finish() {
    assert(_stack.isEmpty);
    assert(() {
      var variablesNotAdded =
          _referencedVariables.difference(Set<Variable>.from(_addedVariables));
      assert(variablesNotAdded.isEmpty,
          'Variables not passed to add: $variablesNotAdded');
      return true;
    }());
  }

  void forEachStatement_bodyBegin(Set<Variable> loopAssigned) {
    _variablesReferenced(loopAssigned);
    _stack.add(_current);
    _current = _current.removePromotedAll(loopAssigned);
  }

  void forEachStatement_end() {
    var afterIterable = _stack.removeLast();
    _current = _join(_current, afterIterable);
  }

  void forStatement_bodyBegin(Statement node, Expression condition) {
    _conditionalEnd(condition);
    // Tail of the stack: falseCondition, trueCondition

    var trueCondition = _stack.removeLast();

    _statementToStackIndex[node] = _stack.length;
    _stack.add(_identity); // break
    _stack.add(_identity); // continue

    _current = trueCondition;
  }

  void forStatement_conditionBegin(Set<Variable> loopAssigned) {
    _variablesReferenced(loopAssigned);
    _current = _current.removePromotedAll(loopAssigned);
  }

  void forStatement_end() {
    // Tail of the stack: falseCondition, break
    var breakState = _stack.removeLast();
    var falseCondition = _stack.removeLast();

    _current = _join(falseCondition, breakState);
  }

  void forStatement_updaterBegin() {
    // Tail of the stack: falseCondition, break, continue
    var afterBody = _current;
    var continueState = _stack.removeLast();

    _current = _join(afterBody, continueState);
  }

  void functionExpression_begin() {
    _stack.add(_current);

    Set<Variable> notPromoted = null;
    for (var variable in _current.promoted.keys) {
      if (functionBody.isPotentiallyMutatedInScope(variable)) {
        notPromoted ??= Set<Variable>.identity();
        notPromoted.add(variable);
      }
    }

    if (notPromoted != null) {
      _current = _current.removePromotedAll(notPromoted);
    }
  }

  void functionExpression_end() {
    _current = _stack.removeLast();
  }

  void handleBreak(Statement target) {
    var breakIndex = _statementToStackIndex[target];
    if (breakIndex != null) {
      _stack[breakIndex] = _join(_stack[breakIndex], _current);
    }
    _current = _current.setReachable(false);
  }

  void handleContinue(Statement target) {
    var breakIndex = _statementToStackIndex[target];
    if (breakIndex != null) {
      var continueIndex = breakIndex + 1;
      _stack[continueIndex] = _join(_stack[continueIndex], _current);
    }
    _current = _current.setReachable(false);
  }

  /// Register the fact that the current state definitely exists, e.g. returns
  /// from the body, throws an exception, etc.
  void handleExit() {
    _current = _current.setReachable(false);
  }

  void ifNullExpression_end() {
    var afterLeft = _stack.removeLast();
    _current = _join(_current, afterLeft);
  }

  void ifNullExpression_rightBegin() {
    _stack.add(_current); // afterLeft
  }

  void ifStatement_elseBegin() {
    var afterThen = _current;
    var falseCondition = _stack.removeLast();
    _stack.add(afterThen);
    _current = falseCondition;
  }

  void ifStatement_end(bool hasElse) {
    State<Variable, Type> afterThen;
    State<Variable, Type> afterElse;
    if (hasElse) {
      afterThen = _stack.removeLast();
      afterElse = _current;
    } else {
      afterThen = _current; // no `else`, so `then` is still current
      afterElse = _stack.removeLast(); // `falseCond` is still on the stack
    }
    _current = _join(afterThen, afterElse);
  }

  void ifStatement_thenBegin(Expression condition) {
    _conditionalEnd(condition);
    // Tail of the stack:  falseCondition, trueCondition

    var trueCondition = _stack.removeLast();
    _current = trueCondition;
  }

  /// Return whether the [variable] is definitely assigned in the current state.
  bool isAssigned(Variable variable) {
    _variableReferenced(variable);
    return !_current.notAssigned.contains(variable);
  }

  void isExpression_end(
      Expression isExpression, Variable variable, bool isNot, Type type) {
    _variableReferenced(variable);
    if (functionBody.isPotentiallyMutatedInClosure(variable)) {
      return;
    }

    _condition = isExpression;
    if (isNot) {
      _conditionTrue = _current;
      _conditionFalse = _current.promote(typeOperations, variable, type);
    } else {
      _conditionTrue = _current.promote(typeOperations, variable, type);
      _conditionFalse = _current;
    }
  }

  @visibleForTesting
  Map<Variable, Type> joinPromoted(
    Map<Variable, Type> first,
    Map<Variable, Type> second,
  ) {
    if (identical(first, second)) return first;
    if (first.isEmpty || second.isEmpty) return const {};

    var result = <Variable, Type>{};
    var alwaysFirst = true;
    var alwaysSecond = true;
    for (var variable in first.keys) {
      var firstType = first[variable];
      var secondType = second[variable];
      if (secondType != null) {
        if (identical(firstType, secondType)) {
          result[variable] = firstType;
        } else if (typeOperations.isSubtypeOf(firstType, secondType)) {
          result[variable] = secondType;
          alwaysFirst = false;
        } else if (typeOperations.isSubtypeOf(secondType, firstType)) {
          result[variable] = firstType;
          alwaysSecond = false;
        } else {
          alwaysFirst = false;
          alwaysSecond = false;
        }
      } else {
        alwaysFirst = false;
      }
    }

    if (alwaysFirst) return first;
    if (alwaysSecond && result.length == second.length) return second;
    if (result.isEmpty) return const {};
    return result;
  }

  void logicalAnd_end(Expression andExpression, Expression rightOperand) {
    _conditionalEnd(rightOperand);
    // Tail of the stack: falseLeft, trueLeft, falseRight, trueRight

    var trueRight = _stack.removeLast();
    var falseRight = _stack.removeLast();

    _stack.removeLast(); // trueLeft is not used
    var falseLeft = _stack.removeLast();

    var trueResult = trueRight;
    var falseResult = _join(falseLeft, falseRight);
    var afterResult = _join(trueResult, falseResult);

    _condition = andExpression;
    _conditionTrue = trueResult;
    _conditionFalse = falseResult;

    _current = afterResult;
  }

  void logicalAnd_rightBegin(Expression andExpression, Expression leftOperand) {
    _conditionalEnd(leftOperand);
    // Tail of the stack: falseLeft, trueLeft

    var trueLeft = _stack.last;
    _current = trueLeft;
  }

  void logicalNot_end(Expression notExpression, Expression operand) {
    _conditionalEnd(operand);
    var trueExpr = _stack.removeLast();
    var falseExpr = _stack.removeLast();

    _condition = notExpression;
    _conditionTrue = falseExpr;
    _conditionFalse = trueExpr;
  }

  void logicalOr_end(Expression orExpression, Expression rightOperand) {
    _conditionalEnd(rightOperand);
    // Tail of the stack: falseLeft, trueLeft, falseRight, trueRight

    var trueRight = _stack.removeLast();
    var falseRight = _stack.removeLast();

    var trueLeft = _stack.removeLast();
    _stack.removeLast(); // falseLeft is not used

    var trueResult = _join(trueLeft, trueRight);
    var falseResult = falseRight;
    var afterResult = _join(trueResult, falseResult);

    _condition = orExpression;
    _conditionTrue = trueResult;
    _conditionFalse = falseResult;

    _current = afterResult;
  }

  void logicalOr_rightBegin(Expression orExpression, Expression leftOperand) {
    _conditionalEnd(leftOperand);
    // Tail of the stack: falseLeft, trueLeft

    var falseLeft = _stack[_stack.length - 2];
    _current = falseLeft;
  }

  /// Retrieves the type that the [variable] is promoted to, if the [variable]
  /// is currently promoted.  Otherwise returns `null`.
  Type promotedType(Variable variable) {
    _variableReferenced(variable);
    return _current.promoted[variable];
  }

  /// The [notPromoted] set contains all variables that are potentially
  /// assigned in other cases that might target this with `continue`, so
  /// these variables might have different types and are "un-promoted" from
  /// the "afterExpression" state.
  void switchStatement_beginCase(Set<Variable> notPromoted) {
    _variablesReferenced(notPromoted);
    _current = _stack.last.removePromotedAll(notPromoted);
  }

  void switchStatement_end(Statement switchStatement, bool hasDefault) {
    // Tail of the stack: break, continue, afterExpression
    var afterExpression = _current = _stack.removeLast();
    _stack.removeLast(); // continue
    var breakState = _stack.removeLast();

    if (hasDefault) {
      _current = breakState;
    } else {
      _current = _join(breakState, afterExpression);
    }
  }

  void switchStatement_expressionEnd(Statement switchStatement) {
    _statementToStackIndex[switchStatement] = _stack.length;
    _stack.add(_identity); // break
    _stack.add(_identity); // continue
    _stack.add(_current); // afterExpression
  }

  void tryCatchStatement_bodyBegin() {
    _stack.add(_current);
    // Tail of the stack: beforeBody
  }

  void tryCatchStatement_bodyEnd(Set<Variable> assignedInBody) {
    _variablesReferenced(assignedInBody);
    var beforeBody = _stack.removeLast();
    var beforeCatch = beforeBody.removePromotedAll(assignedInBody);
    _stack.add(beforeCatch);
    _stack.add(_current); // afterBodyAndCatches
    // Tail of the stack: beforeCatch, afterBodyAndCatches
  }

  void tryCatchStatement_catchBegin() {
    var beforeCatch = _stack[_stack.length - 2];
    _current = beforeCatch;
  }

  void tryCatchStatement_catchEnd() {
    var afterBodyAndCatches = _stack.last;
    _stack.last = _join(afterBodyAndCatches, _current);
  }

  void tryCatchStatement_end() {
    var afterBodyAndCatches = _stack.removeLast();
    _stack.removeLast(); // beforeCatch
    _current = afterBodyAndCatches;
  }

  void tryFinallyStatement_bodyBegin() {
    _stack.add(_current); // beforeTry
  }

  void tryFinallyStatement_end(Set<Variable> assignedInFinally) {
    _variablesReferenced(assignedInFinally);
    var afterBody = _stack.removeLast();
    _current = _current.restrict(
      typeOperations,
      _emptySet,
      afterBody,
      assignedInFinally,
    );
  }

  void tryFinallyStatement_finallyBegin(Set<Variable> assignedInBody) {
    _variablesReferenced(assignedInBody);
    var beforeTry = _stack.removeLast();
    var afterBody = _current;
    _stack.add(afterBody);
    _current = _join(afterBody, beforeTry.removePromotedAll(assignedInBody));
  }

  void whileStatement_bodyBegin(
      Statement whileStatement, Expression condition) {
    _conditionalEnd(condition);
    // Tail of the stack: falseCondition, trueCondition

    var trueCondition = _stack.removeLast();

    _statementToStackIndex[whileStatement] = _stack.length;
    _stack.add(_identity); // break
    _stack.add(_identity); // continue

    _current = trueCondition;
  }

  void whileStatement_conditionBegin(Set<Variable> loopAssigned) {
    _variablesReferenced(loopAssigned);
    _current = _current.removePromotedAll(loopAssigned);
  }

  void whileStatement_end() {
    _stack.removeLast(); // continue
    var breakState = _stack.removeLast();
    var falseCondition = _stack.removeLast();

    _current = _join(falseCondition, breakState);
  }

  /// Register write of the given [variable] in the current state.
  void write(Variable variable) {
    _variableReferenced(variable);
    _current = _current.write(typeOperations, _emptySet, variable);
  }

  void _conditionalEnd(Expression condition) {
    condition = nodeOperations.unwrapParenthesized(condition);
    if (identical(condition, _condition)) {
      _stack.add(_conditionFalse);
      _stack.add(_conditionTrue);
    } else {
      _stack.add(_current);
      _stack.add(_current);
    }
  }

  State<Variable, Type> _join(
    State<Variable, Type> first,
    State<Variable, Type> second,
  ) {
    if (identical(first, _identity)) return second;
    if (identical(second, _identity)) return first;

    if (first.reachable && !second.reachable) return first;
    if (!first.reachable && second.reachable) return second;

    var newReachable = first.reachable || second.reachable;
    var newNotAssigned = first.notAssigned.union(second.notAssigned);
    var newPromoted = joinPromoted(first.promoted, second.promoted);

    return State._identicalOrNew(
      first,
      second,
      newReachable,
      newNotAssigned,
      newPromoted,
    );
  }

  /// If assertions are enabled, records that the given variable has been
  /// referenced.  The [finish] method will verify that all referenced variables
  /// were eventually passed to [add].
  void _variableReferenced(Variable variable) {
    assert(() {
      _referencedVariables.add(variable);
      return true;
    }());
  }

  /// If assertions are enabled, records that the given variables have been
  /// referenced.  The [finish] method will verify that all referenced variables
  /// were eventually passed to [add].
  void _variablesReferenced(Iterable<Variable> variables) {
    assert(() {
      _referencedVariables.addAll(variables);
      return true;
    }());
  }
}

/// Accessor for function body information.
abstract class FunctionBodyAccess<Variable> {
  bool isPotentiallyMutatedInClosure(Variable variable);

  bool isPotentiallyMutatedInScope(Variable variable);
}

/// Operations on nodes, abstracted from concrete node interfaces.
abstract class NodeOperations<Expression> {
  /// If the [node] is a parenthesized expression, recursively unwrap it.
  Expression unwrapParenthesized(Expression node);
}

/// An instance of the [State] class represents the information gathered by flow
/// analysis at a single point in the control flow of the function or method
/// being analyzed.
///
/// Instances of this class are immuatable, so the methods below that "update"
/// the state actually leave `this` unchanged and return a new state object.
@visibleForTesting
class State<Variable, Type> {
  /// Indicates whether this point in the control flow is reachable.
  final bool reachable;

  /// The set of variables that are not yet definitely assigned at this point in
  /// the control flow.
  final _VariableSet<Variable> notAssigned;

  /// For each variable whose type is promoted at this point in the control
  /// flow, the promoted type.  Variables whose type is not promoted are not
  /// present in the map.  Variables that have gone out of scope are not
  /// guaranteed to be present in the map even if they were promoted at the time
  /// they went out of scope.
  final Map<Variable, Type> promoted;

  /// Creates a state object with the given [reachable] status.  All variables
  /// are assumed to be unpromoted and already assigned, so joining another
  /// state with this one will have no effect on it.
  State(bool reachable)
      : this._(
          reachable,
          _VariableSet<Variable>._(const []),
          const {},
        );

  State._(
    this.reachable,
    this.notAssigned,
    this.promoted,
  );

  /// Updates the state to track a newly declared local [variable].  The
<<<<<<< HEAD
  /// optional [assigned] boolean indicates whether the boolean is assigned at
=======
  /// optional [assigned] boolean indicates whether the variable is assigned at
>>>>>>> 9ec6a486
  /// the point of declaration.
  State<Variable, Type> add(Variable variable, {bool assigned: false}) {
    var newNotAssigned = assigned ? notAssigned : notAssigned.add(variable);

    if (identical(newNotAssigned, notAssigned)) {
      return this;
    }

    return State<Variable, Type>._(
      reachable,
      newNotAssigned,
      promoted,
    );
  }

<<<<<<< HEAD
=======
  /// Updates the state to indicate that the control flow path is unreachable.
  State<Variable, Type> exit() {
    return State<Variable, Type>._(
      false,
      notAssigned,
      promoted,
    );
  }

>>>>>>> 9ec6a486
  /// Updates the state to indicate that the given [variable] has been
  /// determined to contain a non-null value.
  ///
  /// TODO(paulberry): should this method mark the variable as definitely
  /// assigned?  Does it matter?
  State<Variable, Type> markNonNullable(
      TypeOperations<Variable, Type> typeOperations, Variable variable) {
    var previousType = promoted[variable];
    previousType ??= typeOperations.variableType(variable);
    var type = typeOperations.promoteToNonNull(previousType);

    if (!typeOperations.isSameType(type, previousType)) {
      var newPromoted = <Variable, Type>{}..addAll(promoted);
      newPromoted[variable] = type;
      return State<Variable, Type>._(
        reachable,
        notAssigned,
        newPromoted,
      );
    }

    return this;
  }

  /// Updates the state to indicate that the given [variable] has been
  /// determined to satisfy the given [type].
  ///
  /// Note that the state is only changed if [type] is a subtype of the
  /// variable's previous (possibly promoted) type.
  ///
  /// TODO(paulberry): if the type is non-nullable, should this method mark the
  /// variable as definitely assigned?  Does it matter?
  State<Variable, Type> promote(
    TypeOperations<Variable, Type> typeOperations,
    Variable variable,
    Type type,
  ) {
    var previousType = promoted[variable];
    previousType ??= typeOperations.variableType(variable);

    if (typeOperations.isSubtypeOf(type, previousType) &&
        !typeOperations.isSameType(type, previousType)) {
      var newPromoted = <Variable, Type>{}..addAll(promoted);
      newPromoted[variable] = type;
      return State<Variable, Type>._(
        reachable,
        notAssigned,
        newPromoted,
      );
    }

    return this;
  }

  /// Updates the state to indicate that the given [variables] are no longer
  /// promoted; they are presumed to have their declared types.
  State<Variable, Type> removePromotedAll(Set<Variable> variables) {
    var newPromoted = _removePromotedAll(promoted, variables);

    if (identical(newPromoted, promoted)) return this;

    return State<Variable, Type>._(
      reachable,
      notAssigned,
      newPromoted,
    );
  }

  /// Updates the state to reflect a control path that is known to have
  /// previously passed through some [other] state.
  ///
  /// The control flow path is considered reachable if both this state and the
  /// other state are reachable.  Variables are considered definitely assigned
  /// if they were definitely assigned in either this state or the other state.
  /// Variable type promotions are taken from this state, unless the promotion
  /// in the other state is more specific, and the variable is "safe".  A
  /// variable is considered safe if there is no chance that it was assigned
  /// more recently than the "other" state.
  State<Variable, Type> restrict(
    TypeOperations<Variable, Type> typeOperations,
    _VariableSet<Variable> emptySet,
    State<Variable, Type> other,
    Set<Variable> unsafe,
  ) {
    var newReachable = reachable && other.reachable;
    var newNotAssigned = notAssigned.intersect(
      empty: emptySet,
      other: other.notAssigned,
    );
    if (newNotAssigned.variables.length == notAssigned.variables.length) {
      newNotAssigned = notAssigned;
    } else if (newNotAssigned.variables.length ==
        other.notAssigned.variables.length) {
      newNotAssigned = other.notAssigned;
    }

    var newPromoted = <Variable, Type>{};
    bool promotedMatchesThis = true;
    bool promotedMatchesOther = true;
    for (var variable in Set<Variable>.from(promoted.keys)
      ..addAll(other.promoted.keys)) {
      var thisType = promoted[variable];
      var otherType = other.promoted[variable];
      if (!unsafe.contains(variable)) {
        if (otherType != null &&
            (thisType == null ||
                typeOperations.isSubtypeOf(otherType, thisType))) {
          newPromoted[variable] = otherType;
          if (promotedMatchesThis &&
              (thisType == null ||
                  !typeOperations.isSameType(thisType, otherType))) {
            promotedMatchesThis = false;
          }
          continue;
        }
      }
      if (thisType != null) {
        newPromoted[variable] = thisType;
        if (promotedMatchesOther &&
            (otherType == null ||
                !typeOperations.isSameType(thisType, otherType))) {
          promotedMatchesOther = false;
        }
      } else {
        if (promotedMatchesOther && otherType != null) {
          promotedMatchesOther = false;
        }
      }
    }
    assert(promotedMatchesThis ==
        _promotionsEqual(typeOperations, newPromoted, promoted));
    assert(promotedMatchesOther ==
        _promotionsEqual(typeOperations, newPromoted, other.promoted));
    if (promotedMatchesThis) {
      newPromoted = promoted;
    } else if (promotedMatchesOther) {
      newPromoted = other.promoted;
    }

    return _identicalOrNew(
      this,
      other,
      newReachable,
      newNotAssigned,
      newPromoted,
    );
  }

  /// Updates the state to indicate whether the control flow path is
  /// [reachable].
  State<Variable, Type> setReachable(bool reachable) {
    if (this.reachable == reachable) return this;

    return State<Variable, Type>._(
      reachable,
      notAssigned,
      promoted,
    );
  }

  @override
  String toString() => '($reachable, $notAssigned, $promoted)';

  /// Updates the state to indicate that an assignment was made to the given
  /// [variable].  The variable is marked as definitely assigned, and any
  /// previous type promotion is removed.
  ///
  /// TODO(paulberry): allow for writes that preserve type promotions.
  State<Variable, Type> write(TypeOperations<Variable, Type> typeOperations,
      _VariableSet<Variable> emptySet, Variable variable) {
    var newNotAssigned = typeOperations.isLocalVariable(variable)
        ? notAssigned.remove(emptySet, variable)
        : notAssigned;

    var newPromoted = _removePromoted(promoted, variable);

    if (identical(newNotAssigned, notAssigned) &&
        identical(newPromoted, promoted)) {
      return this;
    }

    return State<Variable, Type>._(
      reachable,
      newNotAssigned,
      newPromoted,
    );
  }

  /// Removes a [variable] from a "promoted" [map], treating the map as
  /// immutable.
  Map<Variable, Type> _removePromoted(
      Map<Variable, Type> map, Variable variable) {
    if (map.isEmpty) return const {};

    var result = <Variable, Type>{};
    for (var key in map.keys) {
      if (!identical(key, variable)) {
        result[key] = map[key];
      }
    }

    if (result.isEmpty) return const {};
    return result;
  }

  /// Removes a set of [variable]s from a "promoted" [map], treating the map as
  /// immutable.
  Map<Variable, Type> _removePromotedAll(
    Map<Variable, Type> map,
    Set<Variable> variables,
  ) {
    if (map.isEmpty) return const {};
    if (variables.isEmpty) return map;

    var result = <Variable, Type>{};
    var noChanges = true;
    for (var key in map.keys) {
      if (variables.contains(key)) {
        noChanges = false;
      } else {
        result[key] = map[key];
      }
    }

    if (noChanges) return map;
    if (result.isEmpty) return const {};
    return result;
  }

  /// Creates a new [State] object, unless it is equivalent to either [first] or
  /// [second], in which case one of those objects is re-used.
  static State<Variable, Type> _identicalOrNew<Variable, Type>(
    State<Variable, Type> first,
    State<Variable, Type> second,
    bool newReachable,
    _VariableSet<Variable> newNotAssigned,
    Map<Variable, Type> newPromoted,
  ) {
    if (first.reachable == newReachable &&
        identical(first.notAssigned, newNotAssigned) &&
        identical(first.promoted, newPromoted)) {
      return first;
    }
    if (second.reachable == newReachable &&
        identical(second.notAssigned, newNotAssigned) &&
        identical(second.promoted, newPromoted)) {
      return second;
    }

    return State<Variable, Type>._(
      newReachable,
      newNotAssigned,
      newPromoted,
    );
  }

  /// Determines whether the given "promoted" maps are equivalent.
  static bool _promotionsEqual<Variable, Type>(
      TypeOperations<Variable, Type> typeOperations,
      Map<Variable, Type> p1,
      Map<Variable, Type> p2) {
    if (p1.length != p2.length) return false;
    if (!p1.keys.toSet().containsAll(p2.keys)) return false;
    for (var entry in p1.entries) {
      var p1Value = entry.value;
      var p2Value = p2[entry.key];
      if (!typeOperations.isSameType(p1Value, p2Value)) return false;
    }
    return true;
  }
}

/// Operations on types, abstracted from concrete type interfaces.
abstract class TypeOperations<Variable, Type> {
  /// Return `true` if the [variable] is a local variable, not a parameter.
  bool isLocalVariable(Variable variable);

  /// Returns `true` if [type1] and [type2] are the same type.
  bool isSameType(Type type1, Type type2);

  /// Return `true` if the [leftType] is a subtype of the [rightType].
  bool isSubtypeOf(Type leftType, Type rightType);

  /// Returns the non-null promoted version of [type].
  ///
  /// Note that some types don't have a non-nullable version (e.g.
  /// `FutureOr<int?>`), so [type] may be returned even if it is nullable.
  Type /*!*/ promoteToNonNull(Type type);

  /// Return the static type of the given [variable].
  Type variableType(Variable variable);
}

/// List based immutable set of variables.
class _VariableSet<Variable> {
  final List<Variable> variables;

  _VariableSet._(this.variables);

  _VariableSet<Variable> add(Variable addedVariable) {
    if (contains(addedVariable)) {
      return this;
    }

    var length = variables.length;
    var newVariables = List<Variable>(length + 1);
    for (var i = 0; i < length; ++i) {
      newVariables[i] = variables[i];
    }
    newVariables[length] = addedVariable;
    return _VariableSet._(newVariables);
  }

  _VariableSet<Variable> addAll(Iterable<Variable> variables) {
    var result = this;
    for (var variable in variables) {
      result = result.add(variable);
    }
    return result;
  }

  bool contains(Variable variable) {
    var length = variables.length;
    for (var i = 0; i < length; ++i) {
      if (identical(variables[i], variable)) {
        return true;
      }
    }
    return false;
  }

  _VariableSet<Variable> intersect({
    _VariableSet<Variable> empty,
    _VariableSet<Variable> other,
  }) {
    if (identical(other, empty)) return empty;
    if (identical(this, other)) return this;

    // TODO(scheglov) optimize
    var newVariables =
        variables.toSet().intersection(other.variables.toSet()).toList();

    if (newVariables.isEmpty) return empty;
    return _VariableSet._(newVariables);
  }

  _VariableSet<Variable> remove(
    _VariableSet<Variable> empty,
    Variable removedVariable,
  ) {
    if (!contains(removedVariable)) {
      return this;
    }

    var length = variables.length;
    if (length == 1) {
      return empty;
    }

    var newVariables = List<Variable>(length - 1);
    var newIndex = 0;
    for (var i = 0; i < length; ++i) {
      var variable = variables[i];
      if (!identical(variable, removedVariable)) {
        newVariables[newIndex++] = variable;
      }
    }

    return _VariableSet._(newVariables);
  }

  @override
  String toString() => variables.isEmpty ? '{}' : '{ ${variables.join(', ')} }';

  _VariableSet<Variable> union(_VariableSet<Variable> other) {
    if (other.variables.isEmpty) {
      return this;
    }

    var result = this;
    var otherVariables = other.variables;
    for (var i = 0; i < otherVariables.length; ++i) {
      var otherVariable = otherVariables[i];
      result = result.add(otherVariable);
    }
    return result;
  }
}<|MERGE_RESOLUTION|>--- conflicted
+++ resolved
@@ -740,11 +740,7 @@
   );
 
   /// Updates the state to track a newly declared local [variable].  The
-<<<<<<< HEAD
-  /// optional [assigned] boolean indicates whether the boolean is assigned at
-=======
   /// optional [assigned] boolean indicates whether the variable is assigned at
->>>>>>> 9ec6a486
   /// the point of declaration.
   State<Variable, Type> add(Variable variable, {bool assigned: false}) {
     var newNotAssigned = assigned ? notAssigned : notAssigned.add(variable);
@@ -760,18 +756,6 @@
     );
   }
 
-<<<<<<< HEAD
-=======
-  /// Updates the state to indicate that the control flow path is unreachable.
-  State<Variable, Type> exit() {
-    return State<Variable, Type>._(
-      false,
-      notAssigned,
-      promoted,
-    );
-  }
-
->>>>>>> 9ec6a486
   /// Updates the state to indicate that the given [variable] has been
   /// determined to contain a non-null value.
   ///
