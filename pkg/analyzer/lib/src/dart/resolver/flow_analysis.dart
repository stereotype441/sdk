--- conflicted
+++ resolved
@@ -77,13 +77,8 @@
 
   factory FlowAnalysis(
     NodeOperations<Expression> nodeOperations,
-<<<<<<< HEAD
-    TypeOperations<Element, Type> typeOperations,
-    FunctionBodyAccess<Element> functionBody,
-=======
     TypeOperations<Variable, Type> typeOperations,
-    FunctionBodyAccess functionBody,
->>>>>>> dcdcfe82
+    FunctionBodyAccess<Variable> functionBody,
   ) {
     var emptySet = _VariableSet<Variable>._(
       List<Variable>(0),
