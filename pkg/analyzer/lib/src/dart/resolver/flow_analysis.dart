--- conflicted
+++ resolved
@@ -42,12 +42,7 @@
 }
 
 class FlowAnalysis<Statement, Expression, Variable, Type> {
-<<<<<<< HEAD
-  final _State<Variable, Type> _identity;
-=======
-  final _VariableSet<Variable> _emptySet;
   final State<Variable, Type> _identity;
->>>>>>> ea21c27e
 
   /// The [NodeOperations], used to manipulate expressions.
   final NodeOperations<Expression> nodeOperations;
@@ -86,25 +81,12 @@
     TypeOperations<Variable, Type> typeOperations,
     FunctionBodyAccess<Variable> functionBody,
   ) {
-<<<<<<< HEAD
-    var identifyState = _State<Variable, Type>(
-      false,
-      const {},
-    );
-=======
     var identityState = State<Variable, Type>(false);
-    var emptySet = identityState.notAssigned;
->>>>>>> ea21c27e
     return FlowAnalysis._(
       nodeOperations,
       typeOperations,
       functionBody,
-<<<<<<< HEAD
-      identifyState,
-=======
-      emptySet,
       identityState,
->>>>>>> ea21c27e
     );
   }
 
@@ -114,14 +96,7 @@
     this.functionBody,
     this._identity,
   ) {
-<<<<<<< HEAD
-    _current = _State<Variable, Type>(
-      true,
-      const {},
-    );
-=======
     _current = State<Variable, Type>(true);
->>>>>>> ea21c27e
   }
 
   /// Return `true` if the current state is reachable.
@@ -629,22 +604,9 @@
     if (!first.reachable && second.reachable) return second;
 
     var newReachable = first.reachable || second.reachable;
-<<<<<<< HEAD
     var newVariables = joinVariables(first.variables, second.variables);
 
     return _State._identicalOrNew(first, second, newReachable, newVariables);
-=======
-    var newNotAssigned = first.notAssigned.union(second.notAssigned);
-    var newPromoted = joinPromoted(first.promoted, second.promoted);
-
-    return State._identicalOrNew(
-      first,
-      second,
-      newReachable,
-      newNotAssigned,
-      newPromoted,
-    );
->>>>>>> ea21c27e
   }
 }
 
@@ -659,29 +621,6 @@
 abstract class NodeOperations<Expression> {
   /// If the [node] is a parenthesized expression, recursively unwrap it.
   Expression unwrapParenthesized(Expression node);
-}
-
-<<<<<<< HEAD
-/// Operations on types, abstracted from concrete type interfaces.
-abstract class TypeOperations<Variable, Type> {
-  /// Return `true` if the [variable] is a local variable, not a parameter.
-  bool isLocalVariable(Variable variable);
-
-  /// Returns `true` if [type1] and [type2] are the same type.
-  bool isSameType(Type type1, Type type2);
-
-  /// Return `true` if the [leftType] is a subtype of the [rightType].
-  bool isSubtypeOf(Type leftType, Type rightType);
-
-  /// Returns the non-null promoted version of [type], if it is different,
-  /// otherwise `null`.  For example, given `int?`, returns `int`.
-  ///
-  /// Note that some types don't have a non-nullable version (e.g.
-  /// `FutureOr<int?>`), so `null` may be returned even if the type is nullable.
-  Type tryPromoteToNonNull(Type type);
-
-  /// Return the static type of the given [variable].
-  Type variableType(Variable variable);
 }
 
 @visibleForTesting
@@ -740,11 +679,8 @@
   }
 }
 
-class _State<Variable, Type> {
-=======
 @visibleForTesting
 class State<Variable, Type> {
->>>>>>> ea21c27e
   final bool reachable;
   final Map<Variable, VariableState<Type>> variables;
 
@@ -761,67 +697,27 @@
   );
 
   /// Add a new [variable] to track definite assignment.
-<<<<<<< HEAD
-  _State<Variable, Type> add(Variable variable, {bool assigned: false}) {
+  State<Variable, Type> add(Variable variable, {bool assigned: false}) {
     var newVariables = Map<Variable, VariableState<Type>>.from(variables);
     newVariables[variable] = VariableState<Type>(assigned, null);
-    return _State<Variable, Type>(reachable, newVariables);
-  }
-
-  _State<Variable, Type> exit() {
-    return _State<Variable, Type>(false, variables);
-  }
-
-  _State<Variable, Type> markNonNullable(
+    return State<Variable, Type>._(reachable, newVariables);
+  }
+
+  State<Variable, Type> exit() {
+    return State<Variable, Type>._(false, variables);
+  }
+
+  State<Variable, Type> markNonNullable(
       TypeOperations<Variable, Type> typeOperations, Variable variable) {
     var previousVariableState = variables[variable];
     var previousType = previousVariableState.promotedType;
-=======
-  State<Variable, Type> add(Variable variable, {bool assigned: false}) {
-    var newNotAssigned = assigned ? notAssigned : notAssigned.add(variable);
-
-    if (identical(newNotAssigned, notAssigned)) {
-      return this;
-    }
-
-    return State<Variable, Type>._(
-      reachable,
-      newNotAssigned,
-      promoted,
-    );
-  }
-
-  State<Variable, Type> exit() {
-    return State<Variable, Type>._(
-      false,
-      notAssigned,
-      promoted,
-    );
-  }
-
-  State<Variable, Type> markNonNullable(
-      TypeOperations<Variable, Type> typeOperations,
-      _VariableSet<Variable> emptySet,
-      Variable variable) {
-    var previousType = promoted[variable];
->>>>>>> ea21c27e
     previousType ??= typeOperations.variableType(variable);
     var type = typeOperations.tryPromoteToNonNull(previousType);
 
     if (type != null) {
-<<<<<<< HEAD
       var newVariables = _cloneVariables();
       newVariables[variable] = previousVariableState.setPromotedType(type);
-      return _State<Variable, Type>(reachable, newVariables);
-=======
-      var newPromoted = <Variable, Type>{}..addAll(promoted);
-      newPromoted[variable] = type;
-      return State<Variable, Type>._(
-        reachable,
-        notAssigned,
-        newPromoted,
-      );
->>>>>>> ea21c27e
+      return State<Variable, Type>._(reachable, newVariables);
     }
 
     return this;
@@ -838,65 +734,42 @@
 
     if (typeOperations.isSubtypeOf(type, previousType) &&
         !typeOperations.isSameType(type, previousType)) {
-<<<<<<< HEAD
       var newVariables = _cloneVariables();
       newVariables[variable] = previousVariableState.setPromotedType(type);
-      return _State<Variable, Type>(reachable, newVariables);
-=======
-      var newPromoted = <Variable, Type>{}..addAll(promoted);
-      newPromoted[variable] = type;
-      return State<Variable, Type>._(
-        reachable,
-        notAssigned,
-        newPromoted,
-      );
->>>>>>> ea21c27e
+      return State<Variable, Type>._(reachable, newVariables);
     }
 
     return this;
   }
 
-<<<<<<< HEAD
-  _State<Variable, Type> removePromotedAll(Set<Variable> toRemove) {
+  State<Variable, Type> removePromotedAll(Set<Variable> toRemove) {
     var newVariables = _removePromotedAll(variables, toRemove);
-=======
-  State<Variable, Type> removePromotedAll(Set<Variable> variables) {
-    var newPromoted = _removePromotedAll(promoted, variables);
->>>>>>> ea21c27e
 
     if (identical(newVariables, variables)) return this;
 
-<<<<<<< HEAD
-    return _State<Variable, Type>(reachable, newVariables);
-=======
-    return State<Variable, Type>._(
-      reachable,
-      notAssigned,
-      newPromoted,
-    );
->>>>>>> ea21c27e
+    return State<Variable, Type>._(reachable, newVariables);
   }
 
   State<Variable, Type> restrict(
     TypeOperations<Variable, Type> typeOperations,
-<<<<<<< HEAD
-    _State<Variable, Type> other,
+    State<Variable, Type> other,
     Set<Variable> unsafe,
   ) {
     var newReachable = reachable && other.reachable;
-    bool isDifferent = newReachable != reachable;
 
     var newVariables = <Variable, VariableState<Type>>{};
+    bool variablesMatchesThis = true;
+    bool variablesMatchesOther = true;
     for (var entry in variables.entries) {
       var variable = entry.key;
       var variableState = entry.value;
+      var otherVariableState = other.variables[variable];
       if (unsafe.contains(variable)) {
-        var otherVariableState = other.variables[variable];
         var otherType = otherVariableState.promotedType;
         var thisType = variableState.promotedType;
         if (otherType != null &&
             !identical(otherType, thisType) &&
-            typeOperations.isSubtypeOf(otherType, thisType)) {
+            (thisType == null || typeOperations.isSubtypeOf(otherType, thisType))) {
           variableState = variableState.setPromotedType(otherType);
           isDifferent = true;
         }
@@ -907,55 +780,6 @@
         }
       }
       newVariables[variable] = variableState;
-=======
-    _VariableSet<Variable> emptySet,
-    State<Variable, Type> other,
-    Set<Variable> unsafe,
-  ) {
-    var newReachable = reachable && other.reachable;
-    var newNotAssigned = notAssigned.intersect(
-      empty: emptySet,
-      other: other.notAssigned,
-    );
-    if (newNotAssigned.variables.length == notAssigned.variables.length) {
-      newNotAssigned = notAssigned;
-    } else if (newNotAssigned.variables.length ==
-        other.notAssigned.variables.length) {
-      newNotAssigned = other.notAssigned;
-    }
-
-    var newPromoted = <Variable, Type>{};
-    bool promotedMatchesThis = true;
-    bool promotedMatchesOther = true;
-    for (var variable in Set<Variable>.from(promoted.keys)
-      ..addAll(other.promoted.keys)) {
-      var thisType = promoted[variable];
-      var otherType = other.promoted[variable];
-      if (!unsafe.contains(variable)) {
-        if (otherType != null &&
-            (thisType == null ||
-                typeOperations.isSubtypeOf(otherType, thisType))) {
-          newPromoted[variable] = otherType;
-          if (promotedMatchesThis &&
-              (thisType == null ||
-                  !typeOperations.isSameType(thisType, otherType))) {
-            promotedMatchesThis = false;
-          }
-          continue;
-        }
-      }
-      if (thisType != null) {
-        newPromoted[variable] = thisType;
-        if (promotedMatchesOther &&
-            (otherType == null ||
-                !typeOperations.isSameType(thisType, otherType))) {
-          promotedMatchesOther = false;
-        }
-      } else {
-        if (promotedMatchesOther && otherType != null) {
-          promotedMatchesOther = false;
-        }
-      }
     }
     assert(promotedMatchesThis ==
         _promotionsEqual(typeOperations, newPromoted, promoted));
@@ -965,22 +789,23 @@
       newPromoted = promoted;
     } else if (promotedMatchesOther) {
       newPromoted = other.promoted;
->>>>>>> ea21c27e
     }
 
     return isDifferent
-        ? _State<Variable, Type>(newReachable, newVariables)
+        ? State<Variable, Type>(newReachable, newVariables)
         : this;
   }
 
   State<Variable, Type> setReachable(bool reachable) {
     if (this.reachable == reachable) return this;
 
-<<<<<<< HEAD
-    return _State<Variable, Type>(reachable, variables);
-  }
-
-  _State<Variable, Type> write(
+    return State<Variable, Type>._(reachable, variables);
+  }
+
+  @override
+  String toString() => '($reachable, $notAssigned, $promoted)';
+
+  State<Variable, Type> write(
       TypeOperations<Variable, Type> typeOperations, Variable variable) {
     var oldVariableState = variables[variable];
     var newVariableState = oldVariableState;
@@ -991,41 +816,14 @@
     if (newVariableState.promotedType != null) {
       newVariableState = newVariableState.setPromotedType(null);
     }
-=======
-    return State<Variable, Type>._(
-      reachable,
-      notAssigned,
-      promoted,
-    );
-  }
-
-  @override
-  String toString() => '($reachable, $notAssigned, $promoted)';
-
-  State<Variable, Type> write(TypeOperations<Variable, Type> typeOperations,
-      _VariableSet<Variable> emptySet, Variable variable) {
-    var newNotAssigned = typeOperations.isLocalVariable(variable)
-        ? notAssigned.remove(emptySet, variable)
-        : notAssigned;
-
-    var newPromoted = _removePromoted(promoted, variable);
->>>>>>> ea21c27e
 
     if (identical(oldVariableState, newVariableState)) {
       return this;
     }
 
-<<<<<<< HEAD
     var newVariables = _cloneVariables();
     newVariables[variable] = newVariableState;
-    return _State<Variable, Type>(reachable, newVariables);
-=======
-    return State<Variable, Type>._(
-      reachable,
-      newNotAssigned,
-      newPromoted,
-    );
->>>>>>> ea21c27e
+    return State<Variable, Type>._(reachable, newVariables);
   }
 
   Map<Variable, VariableState<Type>> _cloneVariables() =>
@@ -1072,14 +870,7 @@
       return second;
     }
 
-<<<<<<< HEAD
-    return _State<Variable, Type>(newReachable, newVariables);
-=======
-    return State<Variable, Type>._(
-      newReachable,
-      newNotAssigned,
-      newPromoted,
-    );
+    return State<Variable, Type>._(newReachable, newVariables);
   }
 
   static bool _promotionsEqual<Variable, Type>(
@@ -1117,101 +908,4 @@
 
   /// Return the static type of the given [variable].
   Type variableType(Variable variable);
-}
-
-/// List based immutable set of variables.
-class _VariableSet<Variable> {
-  final List<Variable> variables;
-
-  _VariableSet._(this.variables);
-
-  _VariableSet<Variable> add(Variable addedVariable) {
-    if (contains(addedVariable)) {
-      return this;
-    }
-
-    var length = variables.length;
-    var newVariables = List<Variable>(length + 1);
-    for (var i = 0; i < length; ++i) {
-      newVariables[i] = variables[i];
-    }
-    newVariables[length] = addedVariable;
-    return _VariableSet._(newVariables);
-  }
-
-  _VariableSet<Variable> addAll(Iterable<Variable> variables) {
-    var result = this;
-    for (var variable in variables) {
-      result = result.add(variable);
-    }
-    return result;
-  }
-
-  bool contains(Variable variable) {
-    var length = variables.length;
-    for (var i = 0; i < length; ++i) {
-      if (identical(variables[i], variable)) {
-        return true;
-      }
-    }
-    return false;
-  }
-
-  _VariableSet<Variable> intersect({
-    _VariableSet<Variable> empty,
-    _VariableSet<Variable> other,
-  }) {
-    if (identical(other, empty)) return empty;
-    if (identical(this, other)) return this;
-
-    // TODO(scheglov) optimize
-    var newVariables =
-        variables.toSet().intersection(other.variables.toSet()).toList();
-
-    if (newVariables.isEmpty) return empty;
-    return _VariableSet._(newVariables);
-  }
-
-  _VariableSet<Variable> remove(
-    _VariableSet<Variable> empty,
-    Variable removedVariable,
-  ) {
-    if (!contains(removedVariable)) {
-      return this;
-    }
-
-    var length = variables.length;
-    if (length == 1) {
-      return empty;
-    }
-
-    var newVariables = List<Variable>(length - 1);
-    var newIndex = 0;
-    for (var i = 0; i < length; ++i) {
-      var variable = variables[i];
-      if (!identical(variable, removedVariable)) {
-        newVariables[newIndex++] = variable;
-      }
-    }
-
-    return _VariableSet._(newVariables);
-  }
-
-  @override
-  String toString() => variables.isEmpty ? '{}' : '{ ${variables.join(', ')} }';
-
-  _VariableSet<Variable> union(_VariableSet<Variable> other) {
-    if (other.variables.isEmpty) {
-      return this;
-    }
-
-    var result = this;
-    var otherVariables = other.variables;
-    for (var i = 0; i < otherVariables.length; ++i) {
-      var otherVariable = otherVariables[i];
-      result = result.add(otherVariable);
-    }
-    return result;
->>>>>>> ea21c27e
-  }
 }