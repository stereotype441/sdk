// Copyright (c) 2019, the Dart project authors. Please see the AUTHORS file
// for details. All rights reserved. Use of this source code is governed by a
// BSD-style license that can be found in the LICENSE file.

import 'package:analyzer/dart/ast/ast.dart';
import 'package:analyzer/dart/ast/standard_ast_factory.dart';
import 'package:analyzer/dart/ast/visitor.dart';
import 'package:analyzer/dart/element/element.dart';
import 'package:analyzer/dart/element/type.dart';
import 'package:analyzer/dart/element/type_system.dart';
import 'package:analyzer/src/dart/element/type.dart';
import 'package:analyzer/src/dart/resolver/flow_analysis.dart';
import 'package:analyzer/src/generated/variable_type_provider.dart';

/// The helper for performing flow analysis during resolution.
///
/// It contains related precomputed data, result, and non-trivial pieces of
/// code that are independent from visiting AST during resolution, so can
/// be extracted.
class FlowAnalysisHelper {
  static final _trueLiteral = astFactory.booleanLiteral(null, true);

  /// The reused instance for creating new [FlowAnalysis] instances.
  final NodeOperations<Expression> _nodeOperations;

  /// The reused instance for creating new [FlowAnalysis] instances.
  final _TypeSystemTypeOperations _typeOperations;

  /// Precomputed sets of potentially assigned variables.
  final AssignedVariables<Statement, VariableElement> assignedVariables;

  /// The result for post-resolution stages of analysis.
  final FlowAnalysisResult result = FlowAnalysisResult();

  /// The current flow, when resolving a function body, or `null` otherwise.
  FlowAnalysis<Statement, Expression, VariableElement, DartType> flow;

  int _blockFunctionBodyLevel = 0;

  factory FlowAnalysisHelper(TypeSystem typeSystem, AstNode node) {
    var assignedVariables = AssignedVariables<Statement, VariableElement>();
    node.accept(_AssignedVariablesVisitor(assignedVariables));

    return FlowAnalysisHelper._(
      _NodeOperations(),
      _TypeSystemTypeOperations(typeSystem),
      assignedVariables,
    );
  }

  FlowAnalysisHelper._(
    this._nodeOperations,
    this._typeOperations,
    this.assignedVariables,
  );

  LocalVariableTypeProvider get localVariableTypeProvider {
    return _LocalVariableTypeProvider(this);
  }

  VariableElement assignmentExpression(AssignmentExpression node) {
    if (flow == null) return null;

    var left = node.leftHandSide;

    if (left is SimpleIdentifier) {
      var element = left.staticElement;
      if (element is VariableElement) {
        return element;
      }
    }

    return null;
  }

  void assignmentExpression_afterRight(
      VariableElement localElement, Expression right) {
    if (localElement == null) return;

    flow.write(localElement);
  }

  void binaryExpression_bangEq(
    BinaryExpression node,
    Expression left,
    Expression right,
  ) {
    if (flow == null) return;

    if (right is NullLiteral) {
      if (left is SimpleIdentifier) {
        var element = left.staticElement;
        if (element is VariableElement) {
          flow.conditionNotEqNull(node, element);
        }
      }
    } else if (left is NullLiteral) {
      if (right is SimpleIdentifier) {
        var element = right.staticElement;
        if (element is VariableElement) {
          flow.conditionNotEqNull(node, element);
        }
      }
    }
  }

  void binaryExpression_eqEq(
    BinaryExpression node,
    Expression left,
    Expression right,
  ) {
    if (flow == null) return;

    if (right is NullLiteral) {
      if (left is SimpleIdentifier) {
        var element = left.staticElement;
        if (element is VariableElement) {
          flow.conditionEqNull(node, element);
        }
      }
    } else if (left is NullLiteral) {
      if (right is SimpleIdentifier) {
        var element = right.staticElement;
        if (element is VariableElement) {
          flow.conditionEqNull(node, element);
        }
      }
    }
  }

  void blockFunctionBody_enter(BlockFunctionBody node) {
    _blockFunctionBodyLevel++;

    if (_blockFunctionBodyLevel > 1) {
      assert(flow != null);
      return;
    }

    flow = FlowAnalysis<Statement, Expression, VariableElement, DartType>(
      _nodeOperations,
      _typeOperations,
      _FunctionBodyAccess(node),
    );

    var parameters = _enclosingExecutableParameters(node);
    if (parameters != null) {
      for (var parameter in parameters.parameters) {
        flow.write(parameter.declaredElement);
      }
    }
  }

  void blockFunctionBody_exit(BlockFunctionBody node) {
    _blockFunctionBodyLevel--;

    if (_blockFunctionBodyLevel > 0) {
      return;
    }

    if (!flow.isReachable) {
      result.functionBodiesThatDontComplete.add(node);
    }

    flow.verifyStackEmpty();
    flow = null;
  }

  void breakStatement(BreakStatement node) {
    var target = _getLabelTarget(node, node.label?.staticElement);
    flow.handleBreak(target);
  }

  /// Mark the [node] as unreachable if it is not covered by another node that
  /// is already known to be unreachable.
  void checkUnreachableNode(AstNode node) {
    if (flow == null) return;
    if (flow.isReachable) return;

    // Ignore the [node] if it is fully covered by the last unreachable.
    if (result.unreachableNodes.isNotEmpty) {
      var last = result.unreachableNodes.last;
      if (node.offset >= last.offset && node.end <= last.end) return;
    }

    result.unreachableNodes.add(node);
  }

  void continueStatement(ContinueStatement node) {
    var target = _getLabelTarget(node, node.label?.staticElement);
    flow.handleContinue(target);
  }

  void forStatement_bodyBegin(ForStatement node, Expression condition) {
    flow.forStatement_bodyBegin(node, condition ?? _trueLiteral);
  }

  void forStatement_conditionBegin(ForStatement node, Expression condition) {
    if (condition != null) {
      var assigned = assignedVariables[node];
      flow.forStatement_conditionBegin(assigned);
    } else {
      flow.booleanLiteral(_trueLiteral, true);
    }
  }

  void isExpression(IsExpression node) {
    if (flow == null) return;

    var expression = node.expression;
    var typeAnnotation = node.type;

    if (expression is SimpleIdentifier) {
      var element = expression.staticElement;
      if (element is VariableElement) {
        flow.isExpression_end(
          node,
          element,
          node.notOperator != null,
          typeAnnotation.type,
        );
      }
    }
  }

  bool isPotentiallyNonNullableLocalReadBeforeWrite(SimpleIdentifier node) {
    if (flow == null) return false;

    if (node.inDeclarationContext()) return false;
    if (!node.inGetterContext()) return false;

    var element = node.staticElement;
    if (element is LocalVariableElement) {
      if (element.isLate) return false;

      var typeSystem = _typeOperations.typeSystem;
      if (typeSystem.isPotentiallyNonNullable(element.type)) {
        return !flow.isAssigned(element);
      }
    }

    return false;
  }

  void loopVariable(DeclaredIdentifier loopVariable) {
    if (loopVariable != null) {
<<<<<<< HEAD
      flow.write(loopVariable.declaredElement);
=======
      flow.add(loopVariable.declaredElement, assigned: true);
>>>>>>> da586471
    }
  }

  void variableDeclarationStatement(VariableDeclarationStatement node) {
    var variables = node.variables.variables;
    for (var i = 0; i < variables.length; ++i) {
      var variable = variables[i];
      if (variable.initializer != null) {
        flow.write(variable.declaredElement);
      }
    }
  }

  FormalParameterList _enclosingExecutableParameters(FunctionBody node) {
    var parent = node.parent;
    if (parent is ConstructorDeclaration) {
      return parent.parameters;
    }
    if (parent is FunctionExpression) {
      return parent.parameters;
    }
    if (parent is MethodDeclaration) {
      return parent.parameters;
    }
    return null;
  }

  /// Return the target of the `break` or `continue` statement with the
  /// [element] label. The [element] might be `null` (when the statement does
  /// not specify a label), so the default enclosing target is returned.
  AstNode _getLabelTarget(AstNode node, LabelElement element) {
    for (; node != null; node = node.parent) {
      if (node is DoStatement ||
          node is ForStatement ||
          node is SwitchStatement ||
          node is WhileStatement) {
        if (element == null) {
          return node;
        }
        var parent = node.parent;
        if (parent is LabeledStatement) {
          for (var nodeLabel in parent.labels) {
            if (identical(nodeLabel.label.staticElement, element)) {
              return node;
            }
          }
        }
      }
      if (element != null && node is SwitchStatement) {
        for (var member in node.members) {
          for (var nodeLabel in member.labels) {
            if (identical(nodeLabel.label.staticElement, element)) {
              return node;
            }
          }
        }
      }
    }
    return null;
  }
}

/// The result of performing flow analysis on a unit.
class FlowAnalysisResult {
  static const _astKey = 'FlowAnalysisResult';

  /// The list of nodes, [Expression]s or [Statement]s, that cannot be reached,
  /// for example because a previous statement always exits.
  final List<AstNode> unreachableNodes = [];

  /// The list of [FunctionBody]s that don't complete, for example because
  /// there is a `return` statement at the end of the function body block.
  final List<FunctionBody> functionBodiesThatDontComplete = [];

  void putIntoNode(AstNode node) {
    node.setProperty(_astKey, this);
  }

  static FlowAnalysisResult getFromNode(AstNode node) {
    return node.getProperty(_astKey);
  }
}

/// The visitor that gathers local variables that are potentially assigned
/// in corresponding statements, such as loops, `switch` and `try`.
class _AssignedVariablesVisitor extends RecursiveAstVisitor<void> {
  final AssignedVariables assignedVariables;

  _AssignedVariablesVisitor(this.assignedVariables);

  @override
  void visitAssignmentExpression(AssignmentExpression node) {
    var left = node.leftHandSide;

    super.visitAssignmentExpression(node);

    if (left is SimpleIdentifier) {
      var element = left.staticElement;
      if (element is VariableElement) {
        assignedVariables.write(element);
      }
    }
  }

  @override
  void visitDoStatement(DoStatement node) {
    assignedVariables.beginStatement();
    super.visitDoStatement(node);
    assignedVariables.endStatement(node);
  }

  @override
  void visitForStatement(ForStatement node) {
    var forLoopParts = node.forLoopParts;
    if (forLoopParts is ForParts) {
      if (forLoopParts is ForPartsWithExpression) {
        forLoopParts.initialization?.accept(this);
      } else if (forLoopParts is ForPartsWithDeclarations) {
        forLoopParts.variables?.accept(this);
      } else {
        throw new StateError('Unrecognized for loop parts');
      }

      assignedVariables.beginStatement();
      forLoopParts.condition?.accept(this);
      node.body.accept(this);
      forLoopParts.updaters?.accept(this);
      assignedVariables.endStatement(node);
    } else if (forLoopParts is ForEachParts) {
      var iterable = forLoopParts.iterable;
      var body = node.body;

      iterable.accept(this);

      assignedVariables.beginStatement();
      body.accept(this);
      assignedVariables.endStatement(node);
    } else {
      throw new StateError('Unrecognized for loop parts');
    }
  }

  @override
  void visitSwitchStatement(SwitchStatement node) {
    var expression = node.expression;
    var members = node.members;

    expression.accept(this);

    assignedVariables.beginStatement();
    members.accept(this);
    assignedVariables.endStatement(node);
  }

  @override
  void visitTryStatement(TryStatement node) {
    assignedVariables.beginStatement();
    node.body.accept(this);
    assignedVariables.endStatement(node.body);

    node.catchClauses.accept(this);

    var finallyBlock = node.finallyBlock;
    if (finallyBlock != null) {
      assignedVariables.beginStatement();
      finallyBlock.accept(this);
      assignedVariables.endStatement(finallyBlock);
    }
  }

  @override
  void visitWhileStatement(WhileStatement node) {
    assignedVariables.beginStatement();
    super.visitWhileStatement(node);
    assignedVariables.endStatement(node);
  }
}

class _FunctionBodyAccess implements FunctionBodyAccess<VariableElement> {
  final FunctionBody node;

  _FunctionBodyAccess(this.node);

  @override
  bool isPotentiallyMutatedInClosure(VariableElement variable) {
    return node.isPotentiallyMutatedInClosure(variable);
  }

  @override
  bool isPotentiallyMutatedInScope(VariableElement variable) {
    return node.isPotentiallyMutatedInScope(variable);
  }
}

/// The flow analysis based implementation of [LocalVariableTypeProvider].
class _LocalVariableTypeProvider implements LocalVariableTypeProvider {
  final FlowAnalysisHelper _manager;

  _LocalVariableTypeProvider(this._manager);

  @override
  DartType getType(SimpleIdentifier node) {
    var variable = node.staticElement as VariableElement;
    var promotedType = _manager.flow?.promotedType(variable);
    return promotedType ?? variable.type;
  }
}

class _NodeOperations implements NodeOperations<Expression> {
  @override
  Expression unwrapParenthesized(Expression node) {
    return node.unParenthesized;
  }
}

class _TypeSystemTypeOperations
    implements TypeOperations<VariableElement, DartType> {
  final TypeSystem typeSystem;

  _TypeSystemTypeOperations(this.typeSystem);

  @override
  bool isLocalVariable(VariableElement element) {
    return element is LocalVariableElement;
  }

  @override
  bool isSameType(covariant TypeImpl type1, covariant TypeImpl type2) {
    if (type1.nullabilitySuffix != type2.nullabilitySuffix) {
      // TODO(paulberry): after DartType.operator== has been updated to compare
      // nullabilities, this if test can be dropped.  See dartbug.com/37587.
      return false;
    }
    return type1 == type2;
  }

  @override
  bool isSubtypeOf(DartType leftType, DartType rightType) {
    return typeSystem.isSubtypeOf(leftType, rightType);
  }

  @override
  DartType promoteToNonNull(DartType type) {
    return typeSystem.promoteToNonNull(type);
  }

  @override
  DartType variableType(VariableElement variable) {
    return variable.type;
  }
}<|MERGE_RESOLUTION|>--- conflicted
+++ resolved
@@ -243,11 +243,7 @@
 
   void loopVariable(DeclaredIdentifier loopVariable) {
     if (loopVariable != null) {
-<<<<<<< HEAD
       flow.write(loopVariable.declaredElement);
-=======
-      flow.add(loopVariable.declaredElement, assigned: true);
->>>>>>> da586471
     }
   }
 
