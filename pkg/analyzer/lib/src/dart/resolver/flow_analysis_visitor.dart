// Copyright (c) 2019, the Dart project authors. Please see the AUTHORS file
// for details. All rights reserved. Use of this source code is governed by a
// BSD-style license that can be found in the LICENSE file.

import 'package:analyzer/dart/ast/ast.dart';
import 'package:analyzer/dart/ast/standard_ast_factory.dart';
import 'package:analyzer/dart/ast/visitor.dart';
import 'package:analyzer/dart/element/element.dart';
import 'package:analyzer/dart/element/type.dart';
import 'package:analyzer/dart/element/type_system.dart';
import 'package:analyzer/src/dart/element/type.dart';
import 'package:analyzer/src/generated/variable_type_provider.dart';
import 'package:front_end/src/fasta/flow_analysis/flow_analysis.dart';
import 'package:meta/meta.dart';

class AnalyzerNodeOperations implements NodeOperations<Expression> {
  const AnalyzerNodeOperations();

  @override
  Expression unwrapParenthesized(Expression node) {
    return node.unParenthesized;
  }
}

/// The helper for performing flow analysis during resolution.
///
/// It contains related precomputed data, result, and non-trivial pieces of
/// code that are independent from visiting AST during resolution, so can
/// be extracted.
class FlowAnalysisHelper {
  static final _trueLiteral = astFactory.booleanLiteral(null, true);

  /// The reused instance for creating new [FlowAnalysis] instances.
  final NodeOperations<Expression> _nodeOperations;

  /// The reused instance for creating new [FlowAnalysis] instances.
  final _TypeSystemTypeOperations _typeOperations;

  /// Precomputed sets of potentially assigned variables.
  final AssignedVariables<AstNode, VariableElement> assignedVariables;

  /// The result for post-resolution stages of analysis.
  final FlowAnalysisResult result;

  /// The current flow, when resolving a function body, or `null` otherwise.
  FlowAnalysis<Statement, Expression, VariableElement, DartType> flow;

  int _blockFunctionBodyLevel = 0;

  factory FlowAnalysisHelper(
      TypeSystem typeSystem, AstNode node, bool retainDataForTesting) {
    return FlowAnalysisHelper._(
        const AnalyzerNodeOperations(),
        _TypeSystemTypeOperations(typeSystem),
        computeAssignedVariables(node),
        retainDataForTesting ? FlowAnalysisResult() : null);
  }

  FlowAnalysisHelper._(this._nodeOperations, this._typeOperations,
      this.assignedVariables, this.result);

  LocalVariableTypeProvider get localVariableTypeProvider {
    return _LocalVariableTypeProvider(this);
  }

  VariableElement assignmentExpression(AssignmentExpression node) {
    if (flow == null) return null;

    var left = node.leftHandSide;

    if (left is SimpleIdentifier) {
      var element = left.staticElement;
      if (element is VariableElement) {
        return element;
      }
    }

    return null;
  }

  void assignmentExpression_afterRight(
      VariableElement localElement, Expression right) {
    if (localElement == null) return;

    flow.write(localElement);
  }

  void binaryExpression_equal(
      BinaryExpression node, Expression left, Expression right,
      {@required bool notEqual}) {
    if (flow == null) return;

    if (right is NullLiteral) {
      if (left is SimpleIdentifier) {
        var element = left.staticElement;
        if (element is VariableElement) {
          flow.conditionEqNull(node, element, notEqual: notEqual);
        }
      }
    } else if (left is NullLiteral) {
      if (right is SimpleIdentifier) {
        var element = right.staticElement;
        if (element is VariableElement) {
          flow.conditionEqNull(node, element, notEqual: notEqual);
        }
      }
    }
  }

<<<<<<< HEAD
  void functionBody_enter(FunctionBody node) {
    _blockFunctionBodyLevel++;

    if (_blockFunctionBodyLevel > 1) {
      assert(flow != null);
    } else {
      flow = FlowAnalysis<Statement, Expression, VariableElement, DartType>(
          _nodeOperations, _typeOperations);
    }

    var parameters = _enclosingExecutableParameters(node);
    if (parameters != null) {
      for (var parameter in parameters.parameters) {
        flow.add(parameter.declaredElement, assigned: true);
      }
    }
  }

  void functionBody_exit(FunctionBody node) {
    _blockFunctionBodyLevel--;

    if (_blockFunctionBodyLevel > 0) {
      return;
    }

    // Set this.flow to null before doing any clean-up so that if an exception
    // is raised, the state is already updated correctly, and we don't have
    // cascading failures.
    var flow = this.flow;
    this.flow = null;

    if (!flow.isReachable) {
      result?.functionBodiesThatDontComplete?.add(node);
    }

    flow.finish();
  }

=======
>>>>>>> 05f411db
  void breakStatement(BreakStatement node) {
    var target = getLabelTarget(node, node.label?.staticElement);
    flow.handleBreak(target);
  }

  /// Mark the [node] as unreachable if it is not covered by another node that
  /// is already known to be unreachable.
  void checkUnreachableNode(AstNode node) {
    if (flow == null) return;
    if (flow.isReachable) return;

    if (result != null) {
      // Ignore the [node] if it is fully covered by the last unreachable.
      if (result.unreachableNodes.isNotEmpty) {
        var last = result.unreachableNodes.last;
        if (node.offset >= last.offset && node.end <= last.end) return;
      }

      result.unreachableNodes.add(node);
    }
  }

  void continueStatement(ContinueStatement node) {
    var target = getLabelTarget(node, node.label?.staticElement);
    flow.handleContinue(target);
  }

  void for_bodyBegin(AstNode node, Expression condition) {
    flow.for_bodyBegin(
        node is Statement ? node : null, condition ?? _trueLiteral);
  }

  void for_conditionBegin(AstNode node, Expression condition) {
    if (condition != null) {
      var assigned = assignedVariables[node];
      flow.for_conditionBegin(assigned);
    } else {
      flow.booleanLiteral(_trueLiteral, true);
    }
  }

  void functionBody_enter(FunctionBody node) {
    _blockFunctionBodyLevel++;

    if (_blockFunctionBodyLevel > 1) {
      assert(flow != null);
    } else {
      flow = FlowAnalysis<Statement, Expression, VariableElement, DartType>(
        _nodeOperations,
        _typeOperations,
        AnalyzerFunctionBodyAccess(node),
      );
    }

    var parameters = _enclosingExecutableParameters(node);
    if (parameters != null) {
      for (var parameter in parameters.parameters) {
        flow.add(parameter.declaredElement, assigned: true);
      }
    }
  }

  void functionBody_exit(FunctionBody node) {
    _blockFunctionBodyLevel--;

    if (_blockFunctionBodyLevel > 0) {
      return;
    }

    // Set this.flow to null before doing any clean-up so that if an exception
    // is raised, the state is already updated correctly, and we don't have
    // cascading failures.
    var flow = this.flow;
    this.flow = null;

    if (!flow.isReachable) {
      result?.functionBodiesThatDontComplete?.add(node);
    }

    flow.finish();
  }

  void isExpression(IsExpression node) {
    if (flow == null) return;

    var expression = node.expression;
    var typeAnnotation = node.type;

    if (expression is SimpleIdentifier) {
      var element = expression.staticElement;
      if (element is VariableElement) {
        flow.isExpression_end(
          node,
          element,
          node.notOperator != null,
          typeAnnotation.type,
        );
      }
    }
  }

  bool isPotentiallyNonNullableLocalReadBeforeWrite(SimpleIdentifier node) {
    if (flow == null) return false;

    if (node.inDeclarationContext()) return false;
    if (!node.inGetterContext()) return false;

    var element = node.staticElement;
    if (element is LocalVariableElement) {
      var typeSystem = _typeOperations.typeSystem;
      if (typeSystem.isPotentiallyNonNullable(element.type)) {
        var isUnassigned = !flow.isAssigned(element);
        if (isUnassigned) {
          result?.unassignedNodes?.add(node);
        }
        // Note: in principle we could make this slightly more performant by
        // checking element.isLate earlier, but we would lose the ability to
        // test the flow analysis mechanism using late variables.  And it seems
        // unlikely that the `late` modifier will be used often enough for it to
        // make a significant difference.
        if (element.isLate) return false;
        return isUnassigned;
      }
    }

    return false;
  }

  void loopVariable(DeclaredIdentifier loopVariable) {
    if (loopVariable != null) {
      flow.add(loopVariable.declaredElement, assigned: true);
    }
  }

  void variableDeclarationList(VariableDeclarationList node) {
    if (flow != null) {
      var variables = node.variables;
      for (var i = 0; i < variables.length; ++i) {
        var variable = variables[i];
        flow.add(variable.declaredElement,
            assigned: variable.initializer != null);
      }
    }
  }

  FormalParameterList _enclosingExecutableParameters(FunctionBody node) {
    var parent = node.parent;
    if (parent is ConstructorDeclaration) {
      return parent.parameters;
    }
    if (parent is FunctionExpression) {
      return parent.parameters;
    }
    if (parent is MethodDeclaration) {
      return parent.parameters;
    }
    return null;
  }

  /// Computes the [AssignedVariables] map for the given [node].
  static AssignedVariables<AstNode, VariableElement> computeAssignedVariables(
      AstNode node) {
    var assignedVariables = AssignedVariables<AstNode, VariableElement>();
    node.accept(_AssignedVariablesVisitor(assignedVariables));
    return assignedVariables;
  }

  /// Return the target of the `break` or `continue` statement with the
  /// [element] label. The [element] might be `null` (when the statement does
  /// not specify a label), so the default enclosing target is returned.
  static Statement getLabelTarget(AstNode node, LabelElement element) {
    for (; node != null; node = node.parent) {
      if (node is DoStatement ||
          node is ForStatement ||
          node is SwitchStatement ||
          node is WhileStatement) {
        if (element == null) {
          return node;
        }
        var parent = node.parent;
        if (parent is LabeledStatement) {
          for (var nodeLabel in parent.labels) {
            if (identical(nodeLabel.label.staticElement, element)) {
              return node;
            }
          }
        }
      }
      if (element != null && node is SwitchStatement) {
        for (var member in node.members) {
          for (var nodeLabel in member.labels) {
            if (identical(nodeLabel.label.staticElement, element)) {
              return node;
            }
          }
        }
      }
    }
    return null;
  }
}

/// The result of performing flow analysis on a unit.
class FlowAnalysisResult {
  /// The list of nodes, [Expression]s or [Statement]s, that cannot be reached,
  /// for example because a previous statement always exits.
  final List<AstNode> unreachableNodes = [];

  /// The list of [FunctionBody]s that don't complete, for example because
  /// there is a `return` statement at the end of the function body block.
  final List<FunctionBody> functionBodiesThatDontComplete = [];

  /// The list of [Expression]s representing variable accesses that occur before
  /// the corresponding variable has been definitely assigned.
  final List<AstNode> unassignedNodes = [];
}

/// The visitor that gathers local variables that are potentially assigned
/// in corresponding statements, such as loops, `switch` and `try`.
class _AssignedVariablesVisitor extends RecursiveAstVisitor<void> {
  final AssignedVariables assignedVariables;

  _AssignedVariablesVisitor(this.assignedVariables);

  @override
  void visitAssignmentExpression(AssignmentExpression node) {
    var left = node.leftHandSide;

    super.visitAssignmentExpression(node);

    if (left is SimpleIdentifier) {
      var element = left.staticElement;
      if (element is VariableElement) {
        assignedVariables.write(element);
      }
    }
  }

  @override
  void visitDoStatement(DoStatement node) {
    assignedVariables.beginStatementOrElement();
    super.visitDoStatement(node);
    assignedVariables.endStatementOrElement(node);
  }

  @override
  void visitForElement(ForElement node) {
    _handleFor(node, node.forLoopParts, node.body);
  }

  @override
  void visitForStatement(ForStatement node) {
    _handleFor(node, node.forLoopParts, node.body);
  }

  @override
  void visitSwitchStatement(SwitchStatement node) {
    var expression = node.expression;
    var members = node.members;

    expression.accept(this);

    assignedVariables.beginStatementOrElement();
    members.accept(this);
    assignedVariables.endStatementOrElement(node);
  }

  @override
  void visitTryStatement(TryStatement node) {
    assignedVariables.beginStatementOrElement();
    node.body.accept(this);
    assignedVariables.endStatementOrElement(node.body);

    node.catchClauses.accept(this);

    var finallyBlock = node.finallyBlock;
    if (finallyBlock != null) {
      assignedVariables.beginStatementOrElement();
      finallyBlock.accept(this);
      assignedVariables.endStatementOrElement(finallyBlock);
    }
  }

  @override
  void visitWhileStatement(WhileStatement node) {
    assignedVariables.beginStatementOrElement();
    super.visitWhileStatement(node);
    assignedVariables.endStatementOrElement(node);
  }

  void _handleFor(AstNode node, ForLoopParts forLoopParts, AstNode body) {
    if (forLoopParts is ForParts) {
      if (forLoopParts is ForPartsWithExpression) {
        forLoopParts.initialization?.accept(this);
      } else if (forLoopParts is ForPartsWithDeclarations) {
        forLoopParts.variables?.accept(this);
      } else {
        throw new StateError('Unrecognized for loop parts');
      }

      assignedVariables.beginStatementOrElement();
      forLoopParts.condition?.accept(this);
      body.accept(this);
      forLoopParts.updaters?.accept(this);
      assignedVariables.endStatementOrElement(node);
    } else if (forLoopParts is ForEachParts) {
      var iterable = forLoopParts.iterable;

      iterable.accept(this);

      assignedVariables.beginStatementOrElement();
      body.accept(this);
      assignedVariables.endStatementOrElement(node);
    } else {
      throw new StateError('Unrecognized for loop parts');
    }
  }
}

/// The flow analysis based implementation of [LocalVariableTypeProvider].
class _LocalVariableTypeProvider implements LocalVariableTypeProvider {
  final FlowAnalysisHelper _manager;

  _LocalVariableTypeProvider(this._manager);

  @override
  DartType getType(SimpleIdentifier node) {
    var variable = node.staticElement as VariableElement;
    var promotedType = _manager.flow?.promotedType(variable);
    return promotedType ?? variable.type;
  }
}

class _TypeSystemTypeOperations
    implements TypeOperations<VariableElement, DartType> {
  final TypeSystem typeSystem;

  _TypeSystemTypeOperations(this.typeSystem);

  @override
  bool isLocalVariable(VariableElement element) {
    return element is LocalVariableElement;
  }

  @override
  bool isSameType(covariant TypeImpl type1, covariant TypeImpl type2) {
    return type1 == type2;
  }

  @override
  bool isSubtypeOf(DartType leftType, DartType rightType) {
    return typeSystem.isSubtypeOf(leftType, rightType);
  }

  @override
  DartType promoteToNonNull(DartType type) {
    return typeSystem.promoteToNonNull(type);
  }

  @override
  DartType variableType(VariableElement variable) {
    return variable.type;
  }
}<|MERGE_RESOLUTION|>--- conflicted
+++ resolved
@@ -107,47 +107,6 @@
     }
   }
 
-<<<<<<< HEAD
-  void functionBody_enter(FunctionBody node) {
-    _blockFunctionBodyLevel++;
-
-    if (_blockFunctionBodyLevel > 1) {
-      assert(flow != null);
-    } else {
-      flow = FlowAnalysis<Statement, Expression, VariableElement, DartType>(
-          _nodeOperations, _typeOperations);
-    }
-
-    var parameters = _enclosingExecutableParameters(node);
-    if (parameters != null) {
-      for (var parameter in parameters.parameters) {
-        flow.add(parameter.declaredElement, assigned: true);
-      }
-    }
-  }
-
-  void functionBody_exit(FunctionBody node) {
-    _blockFunctionBodyLevel--;
-
-    if (_blockFunctionBodyLevel > 0) {
-      return;
-    }
-
-    // Set this.flow to null before doing any clean-up so that if an exception
-    // is raised, the state is already updated correctly, and we don't have
-    // cascading failures.
-    var flow = this.flow;
-    this.flow = null;
-
-    if (!flow.isReachable) {
-      result?.functionBodiesThatDontComplete?.add(node);
-    }
-
-    flow.finish();
-  }
-
-=======
->>>>>>> 05f411db
   void breakStatement(BreakStatement node) {
     var target = getLabelTarget(node, node.label?.staticElement);
     flow.handleBreak(target);
@@ -197,8 +156,7 @@
     } else {
       flow = FlowAnalysis<Statement, Expression, VariableElement, DartType>(
         _nodeOperations,
-        _typeOperations,
-        AnalyzerFunctionBodyAccess(node),
+        _typeOperations
       );
     }
 
