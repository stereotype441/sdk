// Copyright (c) 2019, the Dart project authors. Please see the AUTHORS file
// for details. All rights reserved. Use of this source code is governed by a
// BSD-style license that can be found in the LICENSE file.

import 'package:analyzer/dart/ast/ast.dart';
import 'package:analyzer/dart/ast/token.dart';
import 'package:analyzer/dart/ast/visitor.dart';
import 'package:analyzer/dart/element/element.dart';
import 'package:analyzer/dart/element/type.dart';
import 'package:analyzer/dart/element/type_system.dart';
import 'package:analyzer/src/dart/element/type.dart';
import 'package:analyzer/src/generated/type_system.dart' show Dart2TypeSystem;
import 'package:analyzer/src/generated/variable_type_provider.dart';
import 'package:front_end/src/fasta/flow_analysis/flow_analysis.dart';

/// Data gathered by flow analysis, retained for testing purposes.
class FlowAnalysisDataForTesting {
  /// The list of nodes, [Expression]s or [Statement]s, that cannot be reached,
  /// for example because a previous statement always exits.
  final List<AstNode> unreachableNodes = [];

  /// The list of [FunctionBody]s that don't complete, for example because
  /// there is a `return` statement at the end of the function body block.
  final List<FunctionBody> functionBodiesThatDontComplete = [];

  /// The list of [Expression]s representing variable accesses that occur before
  /// the corresponding variable has been definitely assigned.
  final List<AstNode> unassignedNodes = [];

  /// For each top level or class level declaration, the assigned variables
  /// information that was computed for it.
  final Map<Declaration,
          AssignedVariablesForTesting<AstNode, PromotableElement>>
      assignedVariables = {};
}

/// The helper for performing flow analysis during resolution.
///
/// It contains related precomputed data, result, and non-trivial pieces of
/// code that are independent from visiting AST during resolution, so can
/// be extracted.
class FlowAnalysisHelper {
  /// The reused instance for creating new [FlowAnalysis] instances.
  final TypeSystemTypeOperations _typeOperations;

  /// Precomputed sets of potentially assigned variables.
  AssignedVariables<AstNode, PromotableElement> assignedVariables;

  /// The result for post-resolution stages of analysis, for testing only.
  final FlowAnalysisDataForTesting dataForTesting;

  /// The current flow, when resolving a function body, or `null` otherwise.
  FlowAnalysis<AstNode, Statement, Expression, PromotableElement, DartType>
      flow;

  factory FlowAnalysisHelper(TypeSystem typeSystem, bool retainDataForTesting) {
    return FlowAnalysisHelper._(TypeSystemTypeOperations(typeSystem),
        retainDataForTesting ? FlowAnalysisDataForTesting() : null);
  }

  FlowAnalysisHelper._(this._typeOperations, this.dataForTesting);

  LocalVariableTypeProvider get localVariableTypeProvider {
    return _LocalVariableTypeProvider(this);
  }

  void asExpression(AsExpression node) {
    if (flow == null) return;

    var expression = node.expression;
    var typeAnnotation = node.type;

    flow.asExpression_end(expression, typeAnnotation.type);
  }

  VariableElement assignmentExpression(AssignmentExpression node) {
    if (flow == null) return null;

    if (node.operator.type == TokenType.QUESTION_QUESTION_EQ) {
      flow.ifNullExpression_rightBegin();
    }

    var left = node.leftHandSide;

    if (left is SimpleIdentifier) {
      var element = left.staticElement;
      if (element is VariableElement) {
        return element;
      }
    }

    return null;
  }

  void assignmentExpression_afterRight(
<<<<<<< HEAD
      VariableElement localElement, Expression right, DartType writtenType) {
    if (localElement == null) return;

    flow.write(localElement, writtenType);
=======
      AssignmentExpression node, VariableElement localElement) {
    if (localElement != null) {
      flow.write(localElement);
    }

    if (node.operator.type == TokenType.QUESTION_QUESTION_EQ) {
      flow.ifNullExpression_end();
    }
>>>>>>> 3217193d
  }

  void breakStatement(BreakStatement node) {
    var target = getLabelTarget(node, node.label?.staticElement);
    flow.handleBreak(target);
  }

  /// Mark the [node] as unreachable if it is not covered by another node that
  /// is already known to be unreachable.
  void checkUnreachableNode(AstNode node) {
    if (flow == null) return;
    if (flow.isReachable) return;

    if (dataForTesting != null) {
      dataForTesting.unreachableNodes.add(node);
    }
  }

  void continueStatement(ContinueStatement node) {
    var target = getLabelTarget(node, node.label?.staticElement);
    flow.handleContinue(target);
  }

  void executableDeclaration_enter(
      Declaration node, FormalParameterList parameters, bool isClosure) {
    if (isClosure) {
      flow.functionExpression_begin(node);
    }

    if (parameters != null) {
      for (var parameter in parameters.parameters) {
        flow.initialize(parameter.declaredElement);
      }
    }
  }

  void executableDeclaration_exit(FunctionBody body, bool isClosure) {
    if (isClosure) {
      flow.functionExpression_end();
    }
    if (!flow.isReachable) {
      dataForTesting?.functionBodiesThatDontComplete?.add(body);
    }
  }

  void for_bodyBegin(AstNode node, Expression condition) {
    flow.for_bodyBegin(node is Statement ? node : null, condition);
  }

  void for_conditionBegin(AstNode node, Expression condition) {
    flow.for_conditionBegin(node);
  }

  void isExpression(IsExpression node) {
    if (flow == null) return;

    var expression = node.expression;
    var typeAnnotation = node.type;

    flow.isExpression_end(
      node,
      expression,
      node.notOperator != null,
      typeAnnotation.type,
    );
  }

  bool isPotentiallyNonNullableLocalReadBeforeWrite(SimpleIdentifier node) {
    if (flow == null) return false;

    if (node.inDeclarationContext()) return false;
    if (!node.inGetterContext()) return false;

    var element = node.staticElement;
    if (element is LocalVariableElement) {
      var typeSystem = _typeOperations.typeSystem;
      if (typeSystem.isPotentiallyNonNullable(element.type)) {
        var isUnassigned = !flow.isAssigned(element);
        if (isUnassigned) {
          dataForTesting?.unassignedNodes?.add(node);
        }
        // Note: in principle we could make this slightly more performant by
        // checking element.isLate earlier, but we would lose the ability to
        // test the flow analysis mechanism using late variables.  And it seems
        // unlikely that the `late` modifier will be used often enough for it to
        // make a significant difference.
        if (element.isLate) return false;
        return isUnassigned;
      }
    }

    return false;
  }

  void topLevelDeclaration_enter(
      Declaration node, FormalParameterList parameters, FunctionBody body) {
    assert(node != null);
    assert(flow == null);
    assignedVariables = computeAssignedVariables(node, parameters,
        retainDataForTesting: dataForTesting != null);
    if (dataForTesting != null) {
      dataForTesting.assignedVariables[node] = assignedVariables;
    }
    flow = FlowAnalysis<AstNode, Statement, Expression, PromotableElement,
        DartType>(_typeOperations, assignedVariables);
  }

  void topLevelDeclaration_exit() {
    // Set this.flow to null before doing any clean-up so that if an exception
    // is raised, the state is already updated correctly, and we don't have
    // cascading failures.
    var flow = this.flow;
    this.flow = null;
    assignedVariables = null;

    flow.finish();
  }

  void variableDeclarationList(VariableDeclarationList node) {
    if (flow != null) {
      var variables = node.variables;
      for (var i = 0; i < variables.length; ++i) {
        var variable = variables[i];
        if (variable.initializer != null) {
          flow.initialize(variable.declaredElement);
        }
      }
    }
  }

  /// Computes the [AssignedVariables] map for the given [node].
  static AssignedVariables<AstNode, PromotableElement> computeAssignedVariables(
      Declaration node, FormalParameterList parameters,
      {bool retainDataForTesting = false}) {
    AssignedVariables<AstNode, PromotableElement> assignedVariables =
        retainDataForTesting
            ? AssignedVariablesForTesting()
            : AssignedVariables();
    var assignedVariablesVisitor = _AssignedVariablesVisitor(assignedVariables);
    assignedVariablesVisitor._declareParameters(parameters);
    node.visitChildren(assignedVariablesVisitor);
    assignedVariables.finish();
    return assignedVariables;
  }

  /// Return the target of the `break` or `continue` statement with the
  /// [element] label. The [element] might be `null` (when the statement does
  /// not specify a label), so the default enclosing target is returned.
  static Statement getLabelTarget(AstNode node, LabelElement element) {
    for (; node != null; node = node.parent) {
      if (node is DoStatement ||
          node is ForStatement ||
          node is SwitchStatement ||
          node is WhileStatement) {
        if (element == null) {
          return node;
        }
        var parent = node.parent;
        if (parent is LabeledStatement) {
          for (var nodeLabel in parent.labels) {
            if (identical(nodeLabel.label.staticElement, element)) {
              return node;
            }
          }
        }
      }
      if (element != null && node is SwitchStatement) {
        for (var member in node.members) {
          for (var nodeLabel in member.labels) {
            if (identical(nodeLabel.label.staticElement, element)) {
              return node;
            }
          }
        }
      }
    }
    return null;
  }
}

class TypeSystemTypeOperations
    implements TypeOperations<PromotableElement, DartType> {
  final Dart2TypeSystem typeSystem;

  TypeSystemTypeOperations(this.typeSystem);

  @override
  bool isSameType(covariant TypeImpl type1, covariant TypeImpl type2) {
    return type1 == type2;
  }

  @override
  bool isSubtypeOf(DartType leftType, DartType rightType) {
    return typeSystem.isSubtypeOf(leftType, rightType);
  }

  @override
  DartType promoteToNonNull(DartType type) {
    return typeSystem.promoteToNonNull(type);
  }

  @override
  DartType tryPromoteToType(DartType to, DartType from) {
    return typeSystem.tryPromoteToType(to, from);
  }

  @override
  DartType variableType(PromotableElement variable) {
    return variable.type;
  }
}

/// The visitor that gathers local variables that are potentially assigned
/// in corresponding statements, such as loops, `switch` and `try`.
class _AssignedVariablesVisitor extends RecursiveAstVisitor<void> {
  final AssignedVariables assignedVariables;

  _AssignedVariablesVisitor(this.assignedVariables);

  @override
  void visitAssignmentExpression(AssignmentExpression node) {
    var left = node.leftHandSide;

    super.visitAssignmentExpression(node);

    if (left is SimpleIdentifier) {
      var element = left.staticElement;
      if (element is VariableElement) {
        assignedVariables.write(element);
      }
    }
  }

  @override
  void visitCatchClause(CatchClause node) {
    for (var identifier in [
      node.exceptionParameter,
      node.stackTraceParameter
    ]) {
      if (identifier != null) {
        assignedVariables
            .declare(identifier.staticElement as PromotableElement);
      }
    }
    super.visitCatchClause(node);
  }

  @override
  void visitConstructorDeclaration(ConstructorDeclaration node) {
    throw StateError('Should not visit top level declarations');
  }

  @override
  void visitDoStatement(DoStatement node) {
    assignedVariables.beginNode();
    super.visitDoStatement(node);
    assignedVariables.endNode(node);
  }

  @override
  void visitForElement(ForElement node) {
    _handleFor(node, node.forLoopParts, node.body);
  }

  @override
  void visitForStatement(ForStatement node) {
    _handleFor(node, node.forLoopParts, node.body);
  }

  @override
  void visitFunctionDeclaration(FunctionDeclaration node) {
    if (node.parent is CompilationUnit) {
      throw StateError('Should not visit top level declarations');
    }
    assignedVariables.beginNode();
    _declareParameters(node.functionExpression.parameters);
    super.visitFunctionDeclaration(node);
    assignedVariables.endNode(node, isClosure: true);
  }

  @override
  void visitFunctionExpression(FunctionExpression node) {
    if (node.parent is FunctionDeclaration) {
      // A FunctionExpression just inside a FunctionDeclaration is an analyzer
      // artifact--it doesn't correspond to a separate closure.  So skip our
      // usual processing.
      return super.visitFunctionExpression(node);
    }
    assignedVariables.beginNode();
    _declareParameters(node.parameters);
    super.visitFunctionExpression(node);
    assignedVariables.endNode(node, isClosure: true);
  }

  @override
  void visitMethodDeclaration(MethodDeclaration node) {
    throw StateError('Should not visit top level declarations');
  }

  @override
  void visitPostfixExpression(PostfixExpression node) {
    super.visitPostfixExpression(node);
    var operator = node.operator.type;
    if (operator == TokenType.PLUS_PLUS || operator == TokenType.MINUS_MINUS) {
      var operand = node.operand;
      if (operand is SimpleIdentifier) {
        var element = operand.staticElement;
        if (element is PromotableElement) {
          assignedVariables.write(element);
        }
      }
    }
  }

  @override
  void visitPrefixExpression(PrefixExpression node) {
    super.visitPrefixExpression(node);
    var operator = node.operator.type;
    if (operator == TokenType.PLUS_PLUS || operator == TokenType.MINUS_MINUS) {
      var operand = node.operand;
      if (operand is SimpleIdentifier) {
        var element = operand.staticElement;
        if (element is PromotableElement) {
          assignedVariables.write(element);
        }
      }
    }
  }

  @override
  void visitSwitchStatement(SwitchStatement node) {
    var expression = node.expression;
    var members = node.members;

    expression.accept(this);

    assignedVariables.beginNode();
    members.accept(this);
    assignedVariables.endNode(node);
  }

  @override
  void visitTryStatement(TryStatement node) {
    assignedVariables.beginNode();
    node.body.accept(this);
    assignedVariables.endNode(node.body);

    node.catchClauses.accept(this);

    var finallyBlock = node.finallyBlock;
    if (finallyBlock != null) {
      assignedVariables.beginNode();
      finallyBlock.accept(this);
      assignedVariables.endNode(finallyBlock);
    }
  }

  @override
  void visitVariableDeclaration(VariableDeclaration node) {
    var grandParent = node.parent.parent;
    if (grandParent is TopLevelVariableDeclaration ||
        grandParent is FieldDeclaration) {
      throw StateError('Should not visit top level declarations');
    }
    assignedVariables.declare(node.declaredElement);
    super.visitVariableDeclaration(node);
  }

  @override
  void visitWhileStatement(WhileStatement node) {
    assignedVariables.beginNode();
    super.visitWhileStatement(node);
    assignedVariables.endNode(node);
  }

  void _declareParameters(FormalParameterList parameters) {
    if (parameters == null) return;
    for (var parameter in parameters.parameters) {
      assignedVariables.declare(parameter.declaredElement);
    }
  }

  void _handleFor(AstNode node, ForLoopParts forLoopParts, AstNode body) {
    if (forLoopParts is ForParts) {
      if (forLoopParts is ForPartsWithExpression) {
        forLoopParts.initialization?.accept(this);
      } else if (forLoopParts is ForPartsWithDeclarations) {
        forLoopParts.variables?.accept(this);
      } else {
        throw new StateError('Unrecognized for loop parts');
      }

      assignedVariables.beginNode();
      forLoopParts.condition?.accept(this);
      body.accept(this);
      forLoopParts.updaters?.accept(this);
      assignedVariables.endNode(node);
    } else if (forLoopParts is ForEachParts) {
      var iterable = forLoopParts.iterable;

      iterable.accept(this);

      if (forLoopParts is ForEachPartsWithIdentifier) {
        var element = forLoopParts.identifier.staticElement;
        if (element is VariableElement) {
          assignedVariables.write(element);
        }
      } else if (forLoopParts is ForEachPartsWithDeclaration) {
        var variable = forLoopParts.loopVariable.declaredElement;
        assignedVariables.declare(variable);
        assignedVariables.write(variable);
      } else {
        throw new StateError('Unrecognized for loop parts');
      }
      assignedVariables.beginNode();
      body.accept(this);
      assignedVariables.endNode(node);
    } else {
      throw new StateError('Unrecognized for loop parts');
    }
  }
}

/// The flow analysis based implementation of [LocalVariableTypeProvider].
class _LocalVariableTypeProvider implements LocalVariableTypeProvider {
  final FlowAnalysisHelper _manager;

  _LocalVariableTypeProvider(this._manager);

  @override
  DartType getType(SimpleIdentifier node) {
    var variable = node.staticElement as VariableElement;
    if (variable is PromotableElement) {
      var promotedType = _manager.flow?.variableRead(node, variable);
      if (promotedType != null) return promotedType;
    }
    return variable.type;
  }
}<|MERGE_RESOLUTION|>--- conflicted
+++ resolved
@@ -93,21 +93,14 @@
   }
 
   void assignmentExpression_afterRight(
-<<<<<<< HEAD
-      VariableElement localElement, Expression right, DartType writtenType) {
-    if (localElement == null) return;
-
-    flow.write(localElement, writtenType);
-=======
-      AssignmentExpression node, VariableElement localElement) {
+      AssignmentExpression node, VariableElement localElement, DartType writtenType) {
     if (localElement != null) {
-      flow.write(localElement);
+      flow.write(localElement, writtenType);
     }
 
     if (node.operator.type == TokenType.QUESTION_QUESTION_EQ) {
       flow.ifNullExpression_end();
     }
->>>>>>> 3217193d
   }
 
   void breakStatement(BreakStatement node) {
