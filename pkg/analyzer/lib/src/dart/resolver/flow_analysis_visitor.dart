// Copyright (c) 2019, the Dart project authors. Please see the AUTHORS file
// for details. All rights reserved. Use of this source code is governed by a
// BSD-style license that can be found in the LICENSE file.

import 'package:analyzer/dart/ast/ast.dart';
import 'package:analyzer/dart/ast/visitor.dart';
import 'package:analyzer/dart/element/element.dart';
import 'package:analyzer/dart/element/type.dart';
import 'package:analyzer/dart/element/type_system.dart';
import 'package:analyzer/src/dart/element/type.dart';
import 'package:analyzer/src/generated/variable_type_provider.dart';
import 'package:front_end/src/fasta/flow_analysis/flow_analysis.dart';
import 'package:meta/meta.dart';

class AnalyzerNodeOperations implements NodeOperations<Expression> {
  const AnalyzerNodeOperations();

  @override
  Expression unwrapParenthesized(Expression node) {
    return node.unParenthesized;
  }
}

/// The helper for performing flow analysis during resolution.
///
/// It contains related precomputed data, result, and non-trivial pieces of
/// code that are independent from visiting AST during resolution, so can
/// be extracted.
class FlowAnalysisHelper {
  /// The reused instance for creating new [FlowAnalysis] instances.
  final NodeOperations<Expression> _nodeOperations;

  /// The reused instance for creating new [FlowAnalysis] instances.
  final TypeSystemTypeOperations _typeOperations;

  /// Precomputed sets of potentially assigned variables.
  final AssignedVariables<AstNode, PromotableElement> assignedVariables;

  /// The result for post-resolution stages of analysis.
  final FlowAnalysisResult result;

  /// The current flow, when resolving a function body, or `null` otherwise.
  FlowAnalysis<Statement, Expression, PromotableElement, DartType> flow;

  int _executableLevel = 0;

  factory FlowAnalysisHelper(
      TypeSystem typeSystem, AstNode node, bool retainDataForTesting) {
    return FlowAnalysisHelper._(
        const AnalyzerNodeOperations(),
        TypeSystemTypeOperations(typeSystem),
        computeAssignedVariables(node),
        retainDataForTesting ? FlowAnalysisResult() : null);
  }

  FlowAnalysisHelper._(this._nodeOperations, this._typeOperations,
      this.assignedVariables, this.result);

  LocalVariableTypeProvider get localVariableTypeProvider {
    return _LocalVariableTypeProvider(this);
  }

  VariableElement assignmentExpression(AssignmentExpression node) {
    if (flow == null) return null;

    var left = node.leftHandSide;

    if (left is SimpleIdentifier) {
      var element = left.staticElement;
      if (element is VariableElement) {
        return element;
      }
    }

    return null;
  }

  void assignmentExpression_afterRight(
      VariableElement localElement, Expression right) {
    if (localElement == null) return;

    flow.write(localElement);
  }

  void binaryExpression_equal(
      BinaryExpression node, Expression left, Expression right,
      {@required bool notEqual}) {
    if (flow == null) return;

    if (right is NullLiteral) {
      if (left is SimpleIdentifier) {
        var element = left.staticElement;
        if (element is VariableElement) {
          flow.conditionEqNull(node, element, notEqual: notEqual);
        }
      }
    } else if (left is NullLiteral) {
      if (right is SimpleIdentifier) {
        var element = right.staticElement;
        if (element is VariableElement) {
          flow.conditionEqNull(node, element, notEqual: notEqual);
        }
      }
    }
  }

  void breakStatement(BreakStatement node) {
    var target = getLabelTarget(node, node.label?.staticElement);
    flow.handleBreak(target);
  }

  /// Mark the [node] as unreachable if it is not covered by another node that
  /// is already known to be unreachable.
  void checkUnreachableNode(AstNode node) {
    if (flow == null) return;
    if (flow.isReachable) return;

    if (result != null) {
      // Ignore the [node] if it is fully covered by the last unreachable.
      if (result.unreachableNodes.isNotEmpty) {
        var last = result.unreachableNodes.last;
        if (node.offset >= last.offset && node.end <= last.end) return;
      }

      result.unreachableNodes.add(node);
    }
  }

  void continueStatement(ContinueStatement node) {
    var target = getLabelTarget(node, node.label?.staticElement);
    flow.handleContinue(target);
  }

<<<<<<< HEAD
  void for_bodyBegin(AstNode node, Expression condition) {
    flow.for_bodyBegin(node is Statement ? node : null, condition);
  }

  void for_conditionBegin(AstNode node, Expression condition) {
    flow.for_conditionBegin(assignedVariables.writtenInNode(node),
        assignedVariables.capturedInNode(node));
  }

  void functionBody_enter(FunctionBody node) {
    _blockFunctionBodyLevel++;
=======
  void executableDeclaration_enter(
      FormalParameterList parameters, FunctionBody body) {
    _executableLevel++;
>>>>>>> 127d192f

    if (_executableLevel > 1) {
      assert(flow != null);
    } else {
      // TODO(paulberry): test that the right thing is passed in for
      // assignedVariables.writtenInNode(node) for top level functions, methods,
      // initializers, and constructors.
      flow = FlowAnalysis<Statement, Expression, PromotableElement, DartType>(
<<<<<<< HEAD
          _nodeOperations,
          _typeOperations,
          assignedVariables.writtenInNode(node),
          assignedVariables.capturedInNode(node));
=======
        _nodeOperations,
        _typeOperations,
        AnalyzerFunctionBodyAccess(body),
      );
>>>>>>> 127d192f
    }

    if (parameters != null) {
      for (var parameter in parameters.parameters) {
        flow.initialize(parameter.declaredElement);
      }
    }

    if (_blockFunctionBodyLevel > 1) {
      flow.functionExpression_begin(assignedVariables.writtenInNode(node));
    }
  }

  void executableDeclaration_exit(FunctionBody body) {
    _executableLevel--;

<<<<<<< HEAD
    var flow = this.flow;
    if (_blockFunctionBodyLevel > 0) {
      flow.functionExpression_end();
=======
    if (_executableLevel > 0) {
>>>>>>> 127d192f
      return;
    }

    // Set this.flow to null before doing any clean-up so that if an exception
    // is raised, the state is already updated correctly, and we don't have
    // cascading failures.
    this.flow = null;

    if (!flow.isReachable) {
      result?.functionBodiesThatDontComplete?.add(body);
    }

    flow.finish();
  }

  void for_bodyBegin(AstNode node, Expression condition) {
    flow.for_bodyBegin(node is Statement ? node : null, condition);
  }

  void for_conditionBegin(AstNode node, Expression condition) {
    var assigned = assignedVariables.writtenInNode(node);
    flow.for_conditionBegin(assigned);
  }

  void isExpression(IsExpression node) {
    if (flow == null) return;

    var expression = node.expression;
    var typeAnnotation = node.type;

    if (expression is SimpleIdentifier) {
      var element = expression.staticElement;
      if (element is VariableElement) {
        flow.isExpression_end(
          node,
          element,
          node.notOperator != null,
          typeAnnotation.type,
        );
      }
    }
  }

  bool isPotentiallyNonNullableLocalReadBeforeWrite(SimpleIdentifier node) {
    if (flow == null) return false;

    if (node.inDeclarationContext()) return false;
    if (!node.inGetterContext()) return false;

    var element = node.staticElement;
    if (element is LocalVariableElement) {
      var typeSystem = _typeOperations.typeSystem;
      if (typeSystem.isPotentiallyNonNullable(element.type)) {
        var isUnassigned = !flow.isAssigned(element);
        if (isUnassigned) {
          result?.unassignedNodes?.add(node);
        }
        // Note: in principle we could make this slightly more performant by
        // checking element.isLate earlier, but we would lose the ability to
        // test the flow analysis mechanism using late variables.  And it seems
        // unlikely that the `late` modifier will be used often enough for it to
        // make a significant difference.
        if (element.isLate) return false;
        return isUnassigned;
      }
    }

    return false;
  }

  void variableDeclarationList(VariableDeclarationList node) {
    if (flow != null) {
      var variables = node.variables;
      for (var i = 0; i < variables.length; ++i) {
        var variable = variables[i];
        if (variable.initializer != null) {
          flow.initialize(variable.declaredElement);
        }
      }
    }
  }

  /// Computes the [AssignedVariables] map for the given [node].
  static AssignedVariables<AstNode, PromotableElement> computeAssignedVariables(
      AstNode node) {
    var assignedVariables = AssignedVariables<AstNode, PromotableElement>();
    node.accept(_AssignedVariablesVisitor(assignedVariables));
    return assignedVariables;
  }

  /// Return the target of the `break` or `continue` statement with the
  /// [element] label. The [element] might be `null` (when the statement does
  /// not specify a label), so the default enclosing target is returned.
  static Statement getLabelTarget(AstNode node, LabelElement element) {
    for (; node != null; node = node.parent) {
      if (node is DoStatement ||
          node is ForStatement ||
          node is SwitchStatement ||
          node is WhileStatement) {
        if (element == null) {
          return node;
        }
        var parent = node.parent;
        if (parent is LabeledStatement) {
          for (var nodeLabel in parent.labels) {
            if (identical(nodeLabel.label.staticElement, element)) {
              return node;
            }
          }
        }
      }
      if (element != null && node is SwitchStatement) {
        for (var member in node.members) {
          for (var nodeLabel in member.labels) {
            if (identical(nodeLabel.label.staticElement, element)) {
              return node;
            }
          }
        }
      }
    }
    return null;
  }
}

/// The result of performing flow analysis on a unit.
class FlowAnalysisResult {
  /// The list of nodes, [Expression]s or [Statement]s, that cannot be reached,
  /// for example because a previous statement always exits.
  final List<AstNode> unreachableNodes = [];

  /// The list of [FunctionBody]s that don't complete, for example because
  /// there is a `return` statement at the end of the function body block.
  final List<FunctionBody> functionBodiesThatDontComplete = [];

  /// The list of [Expression]s representing variable accesses that occur before
  /// the corresponding variable has been definitely assigned.
  final List<AstNode> unassignedNodes = [];
}

class TypeSystemTypeOperations
    implements TypeOperations<PromotableElement, DartType> {
  final TypeSystem typeSystem;

  TypeSystemTypeOperations(this.typeSystem);

  @override
  bool isSameType(covariant TypeImpl type1, covariant TypeImpl type2) {
    return type1 == type2;
  }

  @override
  bool isSubtypeOf(DartType leftType, DartType rightType) {
    return typeSystem.isSubtypeOf(leftType, rightType);
  }

  @override
  DartType promoteToNonNull(DartType type) {
    return typeSystem.promoteToNonNull(type);
  }

  @override
  DartType variableType(PromotableElement variable) {
    return variable.type;
  }
}

/// The visitor that gathers local variables that are potentially assigned
/// in corresponding statements, such as loops, `switch` and `try`.
class _AssignedVariablesVisitor extends GeneralizingAstVisitor<void> {
  final AssignedVariables assignedVariables;

  _AssignedVariablesVisitor(this.assignedVariables);

  @override
  void visitAssignmentExpression(AssignmentExpression node) {
    var left = node.leftHandSide;

    super.visitAssignmentExpression(node);

    if (left is SimpleIdentifier) {
      var element = left.staticElement;
      if (element is VariableElement) {
        assignedVariables.write(element);
      }
    }
  }

  @override
  void visitDoStatement(DoStatement node) {
    assignedVariables.beginNode();
    super.visitDoStatement(node);
    assignedVariables.endNode(node);
  }

  @override
  void visitForElement(ForElement node) {
    _handleFor(node, node.forLoopParts, node.body);
  }

  @override
  void visitForStatement(ForStatement node) {
    _handleFor(node, node.forLoopParts, node.body);
  }

  @override
  void visitFunctionBody(FunctionBody node) {
    bool isClosure;
    var parent = node.parent;
    if (parent is FunctionExpression) {
      var grandParent = parent.parent;
      if (grandParent is FunctionDeclaration) {
        var greatGrandParent = grandParent.parent;
        if (greatGrandParent is CompilationUnit) {
          isClosure = false;
        } else if (greatGrandParent is FunctionDeclarationStatement) {
          isClosure = true;
        } else {
          throw UnimplementedError('TODO(paulberry)');
        }
      } else {
        isClosure = true;
      }
    } else if (parent is MethodDeclaration ||
        parent is ConstructorDeclaration) {
      isClosure = false;
    } else {
      throw UnimplementedError('TODO(paulberry)');
    }
    assignedVariables.beginNode(isClosure: isClosure);
    super.visitFunctionBody(node);
    assignedVariables.endNode(node, isClosure: isClosure);
  }

  @override
  void visitSwitchStatement(SwitchStatement node) {
    var expression = node.expression;
    var members = node.members;

    expression.accept(this);

    assignedVariables.beginNode();
    members.accept(this);
    assignedVariables.endNode(node);
  }

  @override
  void visitTryStatement(TryStatement node) {
    assignedVariables.beginNode();
    node.body.accept(this);
    assignedVariables.endNode(node.body);

    node.catchClauses.accept(this);

    var finallyBlock = node.finallyBlock;
    if (finallyBlock != null) {
      assignedVariables.beginNode();
      finallyBlock.accept(this);
      assignedVariables.endNode(finallyBlock);
    }
  }

  @override
  void visitWhileStatement(WhileStatement node) {
    assignedVariables.beginNode();
    super.visitWhileStatement(node);
    assignedVariables.endNode(node);
  }

  void _handleFor(AstNode node, ForLoopParts forLoopParts, AstNode body) {
    if (forLoopParts is ForParts) {
      if (forLoopParts is ForPartsWithExpression) {
        forLoopParts.initialization?.accept(this);
      } else if (forLoopParts is ForPartsWithDeclarations) {
        forLoopParts.variables?.accept(this);
      } else {
        throw new StateError('Unrecognized for loop parts');
      }

      assignedVariables.beginNode();
      forLoopParts.condition?.accept(this);
      body.accept(this);
      forLoopParts.updaters?.accept(this);
      assignedVariables.endNode(node);
    } else if (forLoopParts is ForEachParts) {
      var iterable = forLoopParts.iterable;

      iterable.accept(this);

      assignedVariables.beginNode();
      if (forLoopParts is ForEachPartsWithIdentifier) {
        var element = forLoopParts.identifier.staticElement;
        if (element is VariableElement) {
          assignedVariables.write(element);
        }
      } else if (forLoopParts is ForEachPartsWithDeclaration) {
        assignedVariables.write(forLoopParts.loopVariable.declaredElement);
      } else {
        throw new StateError('Unrecognized for loop parts');
      }
      body.accept(this);
      assignedVariables.endNode(node);
    } else {
      throw new StateError('Unrecognized for loop parts');
    }
  }
}

/// The flow analysis based implementation of [LocalVariableTypeProvider].
class _LocalVariableTypeProvider implements LocalVariableTypeProvider {
  final FlowAnalysisHelper _manager;

  _LocalVariableTypeProvider(this._manager);

  @override
  DartType getType(SimpleIdentifier node) {
    var variable = node.staticElement as VariableElement;
    var promotedType = _manager.flow?.promotedType(variable);
    return promotedType ?? variable.type;
  }
}<|MERGE_RESOLUTION|>--- conflicted
+++ resolved
@@ -131,23 +131,9 @@
     flow.handleContinue(target);
   }
 
-<<<<<<< HEAD
-  void for_bodyBegin(AstNode node, Expression condition) {
-    flow.for_bodyBegin(node is Statement ? node : null, condition);
-  }
-
-  void for_conditionBegin(AstNode node, Expression condition) {
-    flow.for_conditionBegin(assignedVariables.writtenInNode(node),
-        assignedVariables.capturedInNode(node));
-  }
-
-  void functionBody_enter(FunctionBody node) {
-    _blockFunctionBodyLevel++;
-=======
   void executableDeclaration_enter(
       FormalParameterList parameters, FunctionBody body) {
     _executableLevel++;
->>>>>>> 127d192f
 
     if (_executableLevel > 1) {
       assert(flow != null);
@@ -156,17 +142,10 @@
       // assignedVariables.writtenInNode(node) for top level functions, methods,
       // initializers, and constructors.
       flow = FlowAnalysis<Statement, Expression, PromotableElement, DartType>(
-<<<<<<< HEAD
           _nodeOperations,
           _typeOperations,
           assignedVariables.writtenInNode(node),
           assignedVariables.capturedInNode(node));
-=======
-        _nodeOperations,
-        _typeOperations,
-        AnalyzerFunctionBodyAccess(body),
-      );
->>>>>>> 127d192f
     }
 
     if (parameters != null) {
@@ -183,13 +162,9 @@
   void executableDeclaration_exit(FunctionBody body) {
     _executableLevel--;
 
-<<<<<<< HEAD
     var flow = this.flow;
-    if (_blockFunctionBodyLevel > 0) {
+    if (_executableLevel > 0) {
       flow.functionExpression_end();
-=======
-    if (_executableLevel > 0) {
->>>>>>> 127d192f
       return;
     }
 
