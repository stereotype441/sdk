// Copyright (c) 2019, the Dart project authors. Please see the AUTHORS file
// for details. All rights reserved. Use of this source code is governed by a
// BSD-style license that can be found in the LICENSE file.

import 'package:analyzer/dart/ast/ast.dart';
import 'package:analyzer/dart/ast/visitor.dart';
import 'package:analyzer/dart/element/element.dart';
import 'package:analyzer/dart/element/type.dart';
import 'package:analyzer/dart/element/type_system.dart';
import 'package:analyzer/src/dart/element/type.dart';
import 'package:analyzer/src/generated/variable_type_provider.dart';
import 'package:front_end/src/fasta/flow_analysis/flow_analysis.dart';
import 'package:meta/meta.dart';

class AnalyzerNodeOperations implements NodeOperations<Expression> {
  const AnalyzerNodeOperations();

  @override
  Expression unwrapParenthesized(Expression node) {
    return node.unParenthesized;
  }
}

/// The helper for performing flow analysis during resolution.
///
/// It contains related precomputed data, result, and non-trivial pieces of
/// code that are independent from visiting AST during resolution, so can
/// be extracted.
class FlowAnalysisHelper {
  /// The reused instance for creating new [FlowAnalysis] instances.
  final NodeOperations<Expression> _nodeOperations;

  /// The reused instance for creating new [FlowAnalysis] instances.
  final TypeSystemTypeOperations _typeOperations;

  /// Precomputed sets of potentially assigned variables.
  final AssignedVariables<AstNode, PromotableElement> assignedVariables;

  /// The result for post-resolution stages of analysis.
  final FlowAnalysisResult result;

  /// The current flow, when resolving a function body, or `null` otherwise.
  FlowAnalysis<Statement, Expression, PromotableElement, DartType> flow;

  int _executableLevel = 0;

  factory FlowAnalysisHelper(
      TypeSystem typeSystem, AstNode node, bool retainDataForTesting) {
    return FlowAnalysisHelper._(
        const AnalyzerNodeOperations(),
        TypeSystemTypeOperations(typeSystem),
        computeAssignedVariables(node),
        retainDataForTesting ? FlowAnalysisResult() : null);
  }

  FlowAnalysisHelper._(this._nodeOperations, this._typeOperations,
      this.assignedVariables, this.result);

  LocalVariableTypeProvider get localVariableTypeProvider {
    return _LocalVariableTypeProvider(this);
  }

  VariableElement assignmentExpression(AssignmentExpression node) {
    if (flow == null) return null;

    var left = node.leftHandSide;

    if (left is SimpleIdentifier) {
      var element = left.staticElement;
      if (element is VariableElement) {
        return element;
      }
    }

    return null;
  }

  void assignmentExpression_afterRight(
      VariableElement localElement, Expression right) {
    if (localElement == null) return;

    flow.write(localElement);
  }

  void binaryExpression_equal(
      BinaryExpression node, Expression left, Expression right,
      {@required bool notEqual}) {
    if (flow == null) return;

    if (right is NullLiteral) {
      if (left is SimpleIdentifier) {
        var element = left.staticElement;
        if (element is VariableElement) {
          flow.conditionEqNull(node, element, notEqual: notEqual);
        }
      }
    } else if (left is NullLiteral) {
      if (right is SimpleIdentifier) {
        var element = right.staticElement;
        if (element is VariableElement) {
          flow.conditionEqNull(node, element, notEqual: notEqual);
        }
      }
    }
  }

  void breakStatement(BreakStatement node) {
    var target = getLabelTarget(node, node.label?.staticElement);
    flow.handleBreak(target);
  }

  /// Mark the [node] as unreachable if it is not covered by another node that
  /// is already known to be unreachable.
  void checkUnreachableNode(AstNode node) {
    if (flow == null) return;
    if (flow.isReachable) return;

    if (result != null) {
      // Ignore the [node] if it is fully covered by the last unreachable.
      if (result.unreachableNodes.isNotEmpty) {
        var last = result.unreachableNodes.last;
        if (node.offset >= last.offset && node.end <= last.end) return;
      }

      result.unreachableNodes.add(node);
    }
  }

  void continueStatement(ContinueStatement node) {
    var target = getLabelTarget(node, node.label?.staticElement);
    flow.handleContinue(target);
  }

  void executableDeclaration_enter(AstNode node,
      FormalParameterList parameters, FunctionBody body) {
    _executableLevel++;

    if (_executableLevel > 1) {
      assert(flow != null);
    } else {
      // TODO(paulberry): test that the right thing is passed in for
      // assignedVariables.writtenInNode(node) for top level functions, methods,
      // initializers, and constructors.
      flow = FlowAnalysis<Statement, Expression, PromotableElement, DartType>(
          _nodeOperations,
          _typeOperations,
          assignedVariables.writtenInNode(node),
          assignedVariables.capturedInNode(node));
    }

    if (parameters != null) {
      for (var parameter in parameters.parameters) {
        flow.initialize(parameter.declaredElement);
      }
    }

    if (_executableLevel > 1) {
      flow.functionExpression_begin(assignedVariables.writtenInNode(node));
    }
  }

  void executableDeclaration_exit(FunctionBody body) {
    _executableLevel--;

    var flow = this.flow;
    if (_executableLevel > 0) {
      flow.functionExpression_end();
      return;
    }

    // Set this.flow to null before doing any clean-up so that if an exception
    // is raised, the state is already updated correctly, and we don't have
    // cascading failures.
    this.flow = null;

    if (!flow.isReachable) {
      result?.functionBodiesThatDontComplete?.add(body);
    }

    flow.finish();
  }

  void for_bodyBegin(AstNode node, Expression condition) {
    flow.for_bodyBegin(node is Statement ? node : null, condition);
  }

  void for_conditionBegin(AstNode node, Expression condition) {
    flow.for_conditionBegin(assignedVariables.writtenInNode(node),
    assignedVariables.capturedInNode(node));
  }

  void isExpression(IsExpression node) {
    if (flow == null) return;

    var expression = node.expression;
    var typeAnnotation = node.type;

    if (expression is SimpleIdentifier) {
      var element = expression.staticElement;
      if (element is VariableElement) {
        flow.isExpression_end(
          node,
          element,
          node.notOperator != null,
          typeAnnotation.type,
        );
      }
    }
  }

  bool isPotentiallyNonNullableLocalReadBeforeWrite(SimpleIdentifier node) {
    if (flow == null) return false;

    if (node.inDeclarationContext()) return false;
    if (!node.inGetterContext()) return false;

    var element = node.staticElement;
    if (element is LocalVariableElement) {
      var typeSystem = _typeOperations.typeSystem;
      if (typeSystem.isPotentiallyNonNullable(element.type)) {
        var isUnassigned = !flow.isAssigned(element);
        if (isUnassigned) {
          result?.unassignedNodes?.add(node);
        }
        // Note: in principle we could make this slightly more performant by
        // checking element.isLate earlier, but we would lose the ability to
        // test the flow analysis mechanism using late variables.  And it seems
        // unlikely that the `late` modifier will be used often enough for it to
        // make a significant difference.
        if (element.isLate) return false;
        return isUnassigned;
      }
    }

    return false;
  }

  void variableDeclarationList(VariableDeclarationList node) {
    if (flow != null) {
      var variables = node.variables;
      for (var i = 0; i < variables.length; ++i) {
        var variable = variables[i];
        if (variable.initializer != null) {
          flow.initialize(variable.declaredElement);
        }
      }
    }
  }

  /// Computes the [AssignedVariables] map for the given [node].
  static AssignedVariables<AstNode, PromotableElement> computeAssignedVariables(
      AstNode node) {
    var assignedVariables = AssignedVariables<AstNode, PromotableElement>();
    node.accept(_AssignedVariablesVisitor(assignedVariables));
    return assignedVariables;
  }

  /// Return the target of the `break` or `continue` statement with the
  /// [element] label. The [element] might be `null` (when the statement does
  /// not specify a label), so the default enclosing target is returned.
  static Statement getLabelTarget(AstNode node, LabelElement element) {
    for (; node != null; node = node.parent) {
      if (node is DoStatement ||
          node is ForStatement ||
          node is SwitchStatement ||
          node is WhileStatement) {
        if (element == null) {
          return node;
        }
        var parent = node.parent;
        if (parent is LabeledStatement) {
          for (var nodeLabel in parent.labels) {
            if (identical(nodeLabel.label.staticElement, element)) {
              return node;
            }
          }
        }
      }
      if (element != null && node is SwitchStatement) {
        for (var member in node.members) {
          for (var nodeLabel in member.labels) {
            if (identical(nodeLabel.label.staticElement, element)) {
              return node;
            }
          }
        }
      }
    }
    return null;
  }
}

/// The result of performing flow analysis on a unit.
class FlowAnalysisResult {
  /// The list of nodes, [Expression]s or [Statement]s, that cannot be reached,
  /// for example because a previous statement always exits.
  final List<AstNode> unreachableNodes = [];

  /// The list of [FunctionBody]s that don't complete, for example because
  /// there is a `return` statement at the end of the function body block.
  final List<FunctionBody> functionBodiesThatDontComplete = [];

  /// The list of [Expression]s representing variable accesses that occur before
  /// the corresponding variable has been definitely assigned.
  final List<AstNode> unassignedNodes = [];
}

class TypeSystemTypeOperations
    implements TypeOperations<PromotableElement, DartType> {
  final TypeSystem typeSystem;

  TypeSystemTypeOperations(this.typeSystem);

  @override
  bool isSameType(covariant TypeImpl type1, covariant TypeImpl type2) {
    return type1 == type2;
  }

  @override
  bool isSubtypeOf(DartType leftType, DartType rightType) {
    return typeSystem.isSubtypeOf(leftType, rightType);
  }

  @override
  DartType promoteToNonNull(DartType type) {
    return typeSystem.promoteToNonNull(type);
  }

  @override
  DartType variableType(PromotableElement variable) {
    return variable.type;
  }
}

/// The visitor that gathers local variables that are potentially assigned
/// in corresponding statements, such as loops, `switch` and `try`.
class _AssignedVariablesVisitor extends GeneralizingAstVisitor<void> {
  final AssignedVariables assignedVariables;

  _AssignedVariablesVisitor(this.assignedVariables);

  @override
  void visitAssignmentExpression(AssignmentExpression node) {
    var left = node.leftHandSide;

    super.visitAssignmentExpression(node);

    if (left is SimpleIdentifier) {
      var element = left.staticElement;
      if (element is VariableElement) {
        assignedVariables.write(element);
      }
    }
  }

  @override
  void visitConstructorDeclaration(ConstructorDeclaration node) {
    assignedVariables.beginNode();
    super.visitConstructorDeclaration(node);
    assignedVariables.endNode(node);
  }

  @override
  void visitDoStatement(DoStatement node) {
    assignedVariables.beginNode();
    super.visitDoStatement(node);
    assignedVariables.endNode(node);
  }

  @override
  void visitForElement(ForElement node) {
    _handleFor(node, node.forLoopParts, node.body);
  }

  @override
  void visitForStatement(ForStatement node) {
    _handleFor(node, node.forLoopParts, node.body);
  }

  @override
<<<<<<< HEAD
  void visitFunctionBody(FunctionBody node) {
    bool isClosure;
    var parent = node.parent;
    if (parent is FunctionExpression) {
      var grandParent = parent.parent;
      if (grandParent is FunctionDeclaration) {
        var greatGrandParent = grandParent.parent;
        if (greatGrandParent is CompilationUnit) {
          isClosure = false;
        } else if (greatGrandParent is FunctionDeclarationStatement) {
          isClosure = true;
        } else {
          throw UnimplementedError('TODO(paulberry)');
        }
      } else {
        isClosure = true;
      }
    } else if (parent is MethodDeclaration ||
        parent is ConstructorDeclaration) {
      isClosure = false;
    } else {
      throw UnimplementedError('TODO(paulberry)');
    }
    assignedVariables.beginNode(isClosure: isClosure);
    super.visitFunctionBody(node);
=======
  void visitFunctionDeclaration(FunctionDeclaration node) {
    bool isClosure = node.parent is! CompilationUnit;
    assignedVariables.beginNode(isClosure: isClosure);
    super.visitFunctionDeclaration(node);
>>>>>>> fc75f011
    assignedVariables.endNode(node, isClosure: isClosure);
  }

  @override
<<<<<<< HEAD
=======
  void visitFunctionExpression(FunctionExpression node) {
    assignedVariables.beginNode(isClosure: true);
    super.visitFunctionExpression(node);
    assignedVariables.endNode(node, isClosure: true);
  }

  @override
  void visitMethodDeclaration(MethodDeclaration node) {
    assignedVariables.beginNode();
    super.visitMethodDeclaration(node);
    assignedVariables.endNode(node);
  }

  @override
>>>>>>> fc75f011
  void visitSwitchStatement(SwitchStatement node) {
    var expression = node.expression;
    var members = node.members;

    expression.accept(this);

    assignedVariables.beginNode();
    members.accept(this);
    assignedVariables.endNode(node);
  }

  @override
  void visitTryStatement(TryStatement node) {
    assignedVariables.beginNode();
    node.body.accept(this);
    assignedVariables.endNode(node.body);

    node.catchClauses.accept(this);

    var finallyBlock = node.finallyBlock;
    if (finallyBlock != null) {
      assignedVariables.beginNode();
      finallyBlock.accept(this);
      assignedVariables.endNode(finallyBlock);
    }
  }

  @override
  void visitWhileStatement(WhileStatement node) {
    assignedVariables.beginNode();
    super.visitWhileStatement(node);
    assignedVariables.endNode(node);
  }

  void _handleFor(AstNode node, ForLoopParts forLoopParts, AstNode body) {
    if (forLoopParts is ForParts) {
      if (forLoopParts is ForPartsWithExpression) {
        forLoopParts.initialization?.accept(this);
      } else if (forLoopParts is ForPartsWithDeclarations) {
        forLoopParts.variables?.accept(this);
      } else {
        throw new StateError('Unrecognized for loop parts');
      }

      assignedVariables.beginNode();
      forLoopParts.condition?.accept(this);
      body.accept(this);
      forLoopParts.updaters?.accept(this);
      assignedVariables.endNode(node);
    } else if (forLoopParts is ForEachParts) {
      var iterable = forLoopParts.iterable;

      iterable.accept(this);

      assignedVariables.beginNode();
      if (forLoopParts is ForEachPartsWithIdentifier) {
        var element = forLoopParts.identifier.staticElement;
        if (element is VariableElement) {
          assignedVariables.write(element);
        }
      } else if (forLoopParts is ForEachPartsWithDeclaration) {
        assignedVariables.write(forLoopParts.loopVariable.declaredElement);
      } else {
        throw new StateError('Unrecognized for loop parts');
      }
      body.accept(this);
      assignedVariables.endNode(node);
    } else {
      throw new StateError('Unrecognized for loop parts');
    }
  }
}

/// The flow analysis based implementation of [LocalVariableTypeProvider].
class _LocalVariableTypeProvider implements LocalVariableTypeProvider {
  final FlowAnalysisHelper _manager;

  _LocalVariableTypeProvider(this._manager);

  @override
  DartType getType(SimpleIdentifier node) {
    var variable = node.staticElement as VariableElement;
    var promotedType = _manager.flow?.promotedType(variable);
    return promotedType ?? variable.type;
  }
}<|MERGE_RESOLUTION|>--- conflicted
+++ resolved
@@ -378,44 +378,14 @@
   }
 
   @override
-<<<<<<< HEAD
-  void visitFunctionBody(FunctionBody node) {
-    bool isClosure;
-    var parent = node.parent;
-    if (parent is FunctionExpression) {
-      var grandParent = parent.parent;
-      if (grandParent is FunctionDeclaration) {
-        var greatGrandParent = grandParent.parent;
-        if (greatGrandParent is CompilationUnit) {
-          isClosure = false;
-        } else if (greatGrandParent is FunctionDeclarationStatement) {
-          isClosure = true;
-        } else {
-          throw UnimplementedError('TODO(paulberry)');
-        }
-      } else {
-        isClosure = true;
-      }
-    } else if (parent is MethodDeclaration ||
-        parent is ConstructorDeclaration) {
-      isClosure = false;
-    } else {
-      throw UnimplementedError('TODO(paulberry)');
-    }
-    assignedVariables.beginNode(isClosure: isClosure);
-    super.visitFunctionBody(node);
-=======
   void visitFunctionDeclaration(FunctionDeclaration node) {
     bool isClosure = node.parent is! CompilationUnit;
     assignedVariables.beginNode(isClosure: isClosure);
     super.visitFunctionDeclaration(node);
->>>>>>> fc75f011
     assignedVariables.endNode(node, isClosure: isClosure);
   }
 
   @override
-<<<<<<< HEAD
-=======
   void visitFunctionExpression(FunctionExpression node) {
     assignedVariables.beginNode(isClosure: true);
     super.visitFunctionExpression(node);
@@ -430,7 +400,6 @@
   }
 
   @override
->>>>>>> fc75f011
   void visitSwitchStatement(SwitchStatement node) {
     var expression = node.expression;
     var members = node.members;
