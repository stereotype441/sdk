--- conflicted
+++ resolved
@@ -476,11 +476,7 @@
       // nullabilities, this if test can be dropped.  See dartbug.com/37587.
       return promotedType;
     }
-<<<<<<< HEAD
-    if (promotedType != type.nullabilitySuffix) {
-=======
     if (promotedType != type) {
->>>>>>> 7b6c6678
       return promotedType;
     }
     return null;
