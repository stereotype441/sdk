--- conflicted
+++ resolved
@@ -10,11 +10,8 @@
 import 'package:analyzer/dart/element/type.dart';
 import 'package:analyzer/dart/element/type_system.dart';
 import 'package:analyzer/src/dart/element/type.dart';
-<<<<<<< HEAD
+import 'package:analyzer/src/generated/element_type_provider.dart';
 import 'package:analyzer/src/generated/migration.dart';
-=======
-import 'package:analyzer/src/generated/element_type_provider.dart';
->>>>>>> fa0b67e1
 import 'package:analyzer/src/generated/type_system.dart' show TypeSystemImpl;
 import 'package:analyzer/src/generated/variable_type_provider.dart';
 
@@ -571,26 +568,6 @@
       var promotedType = _manager.flow?.variableRead(node, variable);
       if (promotedType != null) return promotedType;
     }
-<<<<<<< HEAD
-    return _getDeclaredType(variable);
-  }
-
-  DartType _getDeclaredType(VariableElement variable) => variable.type;
-}
-
-class _LocalVariableTypeProviderForMigration
-    extends _LocalVariableTypeProvider {
-  final MigrationResolutionHooks _migrationResolutionHooks;
-
-  _LocalVariableTypeProviderForMigration(
-      FlowAnalysisHelper manager, this._migrationResolutionHooks)
-      : super(manager);
-
-  @override
-  DartType _getDeclaredType(VariableElement variable) {
-    return _migrationResolutionHooks.getVariableType(variable);
-=======
     return _elementTypeProvider.getVariableType(variable);
->>>>>>> fa0b67e1
   }
 }