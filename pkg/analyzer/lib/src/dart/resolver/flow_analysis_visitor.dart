--- conflicted
+++ resolved
@@ -203,13 +203,9 @@
     return false;
   }
 
-<<<<<<< HEAD
-  void topLevelDeclaration_enter(Declaration node) {
-    assert(node != null);
-=======
   void topLevelDeclaration_enter(
       Declaration node, FormalParameterList parameters, FunctionBody body) {
->>>>>>> ac97a42f
+    assert(node != null);
     assert(flow == null);
     assignedVariables = computeAssignedVariables(node, parameters);
     flow = FlowAnalysis<Statement, Expression, PromotableElement, DartType>(
@@ -443,23 +439,11 @@
   @override
   void visitVariableDeclaration(VariableDeclaration node) {
     var grandParent = node.parent.parent;
-<<<<<<< HEAD
-    bool isTopLevel = grandParent is TopLevelVariableDeclaration ||
-        grandParent is FieldDeclaration;
-    if (isTopLevel) {
-      assignedVariables.beginNode();
-    }
-    super.visitVariableDeclaration(node);
-    if (isTopLevel) {
-      assignedVariables.endNode(node);
-    }
-=======
     if (grandParent is TopLevelVariableDeclaration ||
         grandParent is FieldDeclaration) {
       throw StateError('Should not visit top level declarations');
     }
     assignedVariables.declare(node.declaredElement);
->>>>>>> ac97a42f
   }
 
   @override
