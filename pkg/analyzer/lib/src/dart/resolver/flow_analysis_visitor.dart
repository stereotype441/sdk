// Copyright (c) 2019, the Dart project authors. Please see the AUTHORS file
// for details. All rights reserved. Use of this source code is governed by a
// BSD-style license that can be found in the LICENSE file.

import 'package:analyzer/dart/ast/ast.dart';
import 'package:analyzer/dart/ast/visitor.dart';
import 'package:analyzer/dart/element/element.dart';
import 'package:analyzer/dart/element/type.dart';
import 'package:analyzer/dart/element/type_system.dart';
import 'package:analyzer/src/dart/element/type.dart';
import 'package:analyzer/src/generated/variable_type_provider.dart';
import 'package:front_end/src/fasta/flow_analysis/flow_analysis.dart';
import 'package:meta/meta.dart';

class AnalyzerFunctionBodyAccess
    implements FunctionBodyAccess<PromotableElement> {
  final FunctionBody node;

  AnalyzerFunctionBodyAccess(this.node);

  @override
  bool isPotentiallyMutatedInClosure(PromotableElement variable) {
    return node.isPotentiallyMutatedInClosure(variable);
  }

  @override
  bool isPotentiallyMutatedInScope(PromotableElement variable) {
    return node.isPotentiallyMutatedInScope(variable);
  }
}

class AnalyzerNodeOperations implements NodeOperations<Expression> {
  const AnalyzerNodeOperations();

  @override
  Expression unwrapParenthesized(Expression node) {
    return node.unParenthesized;
  }
}

/// The helper for performing flow analysis during resolution.
///
/// It contains related precomputed data, result, and non-trivial pieces of
/// code that are independent from visiting AST during resolution, so can
/// be extracted.
class FlowAnalysisHelper {
  /// The reused instance for creating new [FlowAnalysis] instances.
  final NodeOperations<Expression> _nodeOperations;

  /// The reused instance for creating new [FlowAnalysis] instances.
  final TypeSystemTypeOperations _typeOperations;

  /// Precomputed sets of potentially assigned variables.
  AssignedVariables<AstNode, PromotableElement> assignedVariables;

  /// The result for post-resolution stages of analysis.
  final FlowAnalysisResult result;

  /// The current flow, when resolving a function body, or `null` otherwise.
  FlowAnalysis<Statement, Expression, PromotableElement, DartType> flow;

  factory FlowAnalysisHelper(TypeSystem typeSystem, bool retainDataForTesting) {
    return FlowAnalysisHelper._(
        const AnalyzerNodeOperations(),
        TypeSystemTypeOperations(typeSystem),
        retainDataForTesting ? FlowAnalysisResult() : null);
  }

  FlowAnalysisHelper._(this._nodeOperations, this._typeOperations, this.result);

  LocalVariableTypeProvider get localVariableTypeProvider {
    return _LocalVariableTypeProvider(this);
  }

  VariableElement assignmentExpression(AssignmentExpression node) {
    if (flow == null) return null;

    var left = node.leftHandSide;

    if (left is SimpleIdentifier) {
      var element = left.staticElement;
      if (element is VariableElement) {
        return element;
      }
    }

    return null;
  }

  void assignmentExpression_afterRight(
      VariableElement localElement, Expression right) {
    if (localElement == null) return;

    flow.write(localElement);
  }

  void binaryExpression_equal(
      BinaryExpression node, Expression left, Expression right,
      {@required bool notEqual}) {
    if (flow == null) return;

    if (right is NullLiteral) {
      if (left is SimpleIdentifier) {
        var element = left.staticElement;
        if (element is VariableElement) {
          flow.conditionEqNull(node, element, notEqual: notEqual);
        }
      }
    } else if (left is NullLiteral) {
      if (right is SimpleIdentifier) {
        var element = right.staticElement;
        if (element is VariableElement) {
          flow.conditionEqNull(node, element, notEqual: notEqual);
        }
      }
    }
  }

  void breakStatement(BreakStatement node) {
    var target = getLabelTarget(node, node.label?.staticElement);
    flow.handleBreak(target);
  }

  /// Mark the [node] as unreachable if it is not covered by another node that
  /// is already known to be unreachable.
  void checkUnreachableNode(AstNode node) {
    if (flow == null) return;
    if (flow.isReachable) return;

    if (result != null) {
      // Ignore the [node] if it is fully covered by the last unreachable.
      if (result.unreachableNodes.isNotEmpty) {
        var last = result.unreachableNodes.last;
        if (node.offset >= last.offset && node.end <= last.end) return;
      }

      result.unreachableNodes.add(node);
    }
  }

  void continueStatement(ContinueStatement node) {
    var target = getLabelTarget(node, node.label?.staticElement);
    flow.handleContinue(target);
  }

  void executableDeclaration_enter(FormalParameterList parameters) {
    if (parameters != null) {
      for (var parameter in parameters.parameters) {
        flow.write(parameter.declaredElement);
      }
    }
  }

  void executableDeclaration_exit(FunctionBody body) {
    if (!flow.isReachable) {
      result?.functionBodiesThatDontComplete?.add(body);
    }
  }

  void for_bodyBegin(AstNode node, Expression condition) {
    flow.for_bodyBegin(node is Statement ? node : null, condition);
  }

  void for_conditionBegin(AstNode node, Expression condition) {
    var assigned = assignedVariables.writtenInNode(node);
    flow.for_conditionBegin(assigned);
  }

  void isExpression(IsExpression node) {
    if (flow == null) return;

    var expression = node.expression;
    var typeAnnotation = node.type;

    if (expression is SimpleIdentifier) {
      var element = expression.staticElement;
      if (element is VariableElement) {
        flow.isExpression_end(
          node,
          element,
          node.notOperator != null,
          typeAnnotation.type,
        );
      }
    }
  }

  bool isPotentiallyNonNullableLocalReadBeforeWrite(SimpleIdentifier node) {
    if (flow == null) return false;

    if (node.inDeclarationContext()) return false;
    if (!node.inGetterContext()) return false;

    var element = node.staticElement;
    if (element is LocalVariableElement) {
      var typeSystem = _typeOperations.typeSystem;
      if (typeSystem.isPotentiallyNonNullable(element.type)) {
        var isUnassigned = !flow.isAssigned(element);
        if (isUnassigned) {
          result?.unassignedNodes?.add(node);
        }
        // Note: in principle we could make this slightly more performant by
        // checking element.isLate earlier, but we would lose the ability to
        // test the flow analysis mechanism using late variables.  And it seems
        // unlikely that the `late` modifier will be used often enough for it to
        // make a significant difference.
        if (element.isLate) return false;
        return isUnassigned;
      }
    }

    return false;
  }

  void topLevelDeclaration_enter(Declaration node, FunctionBody body) {
    assert(flow == null);
    assignedVariables = computeAssignedVariables(node);
    flow = FlowAnalysis<Statement, Expression, PromotableElement, DartType>(
      _nodeOperations,
      _typeOperations,
      AnalyzerFunctionBodyAccess(body),
    );
  }

  void topLevelDeclaration_exit() {
    // Set this.flow to null before doing any clean-up so that if an exception
    // is raised, the state is already updated correctly, and we don't have
    // cascading failures.
    var flow = this.flow;
    this.flow = null;
    assignedVariables = null;

    flow.finish();
  }

  void variableDeclarationList(VariableDeclarationList node) {
    if (flow != null) {
      var variables = node.variables;
      for (var i = 0; i < variables.length; ++i) {
        var variable = variables[i];
        if (variable.initializer != null) {
          flow.write(variable.declaredElement);
        }
      }
    }
  }

  /// Computes the [AssignedVariables] map for the given [node].
  static AssignedVariables<AstNode, PromotableElement> computeAssignedVariables(
      Declaration node) {
    var assignedVariables = AssignedVariables<AstNode, PromotableElement>();
    node.visitChildren(_AssignedVariablesVisitor(assignedVariables));
    return assignedVariables;
  }

  /// Return the target of the `break` or `continue` statement with the
  /// [element] label. The [element] might be `null` (when the statement does
  /// not specify a label), so the default enclosing target is returned.
  static Statement getLabelTarget(AstNode node, LabelElement element) {
    for (; node != null; node = node.parent) {
      if (node is DoStatement ||
          node is ForStatement ||
          node is SwitchStatement ||
          node is WhileStatement) {
        if (element == null) {
          return node;
        }
        var parent = node.parent;
        if (parent is LabeledStatement) {
          for (var nodeLabel in parent.labels) {
            if (identical(nodeLabel.label.staticElement, element)) {
              return node;
            }
          }
        }
      }
      if (element != null && node is SwitchStatement) {
        for (var member in node.members) {
          for (var nodeLabel in member.labels) {
            if (identical(nodeLabel.label.staticElement, element)) {
              return node;
            }
          }
        }
      }
    }
    return null;
  }
}

/// The result of performing flow analysis on a unit.
class FlowAnalysisResult {
  /// The list of nodes, [Expression]s or [Statement]s, that cannot be reached,
  /// for example because a previous statement always exits.
  final List<AstNode> unreachableNodes = [];

  /// The list of [FunctionBody]s that don't complete, for example because
  /// there is a `return` statement at the end of the function body block.
  final List<FunctionBody> functionBodiesThatDontComplete = [];

  /// The list of [Expression]s representing variable accesses that occur before
  /// the corresponding variable has been definitely assigned.
  final List<AstNode> unassignedNodes = [];
}

class TypeSystemTypeOperations
    implements TypeOperations<PromotableElement, DartType> {
  final TypeSystem typeSystem;

  TypeSystemTypeOperations(this.typeSystem);

  @override
  bool isSameType(covariant TypeImpl type1, covariant TypeImpl type2) {
    return type1 == type2;
  }

  @override
  bool isSubtypeOf(DartType leftType, DartType rightType) {
    return typeSystem.isSubtypeOf(leftType, rightType);
  }

  @override
  DartType promoteToNonNull(DartType type) {
    return typeSystem.promoteToNonNull(type);
  }

  @override
  DartType variableType(PromotableElement variable) {
    return variable.type;
  }
}

/// The visitor that gathers local variables that are potentially assigned
/// in corresponding statements, such as loops, `switch` and `try`.
class _AssignedVariablesVisitor extends RecursiveAstVisitor<void> {
  final AssignedVariables assignedVariables;

  _AssignedVariablesVisitor(this.assignedVariables);

  @override
  void visitAssignmentExpression(AssignmentExpression node) {
    var left = node.leftHandSide;

    super.visitAssignmentExpression(node);

    if (left is SimpleIdentifier) {
      var element = left.staticElement;
      if (element is VariableElement) {
        assignedVariables.write(element);
      }
    }
  }

  @override
  void visitConstructorDeclaration(ConstructorDeclaration node) {
    throw StateError('Should not visit top level declarations');
  }

  @override
  void visitDoStatement(DoStatement node) {
    assignedVariables.beginNode();
    super.visitDoStatement(node);
    assignedVariables.endNode(node);
  }

  @override
  void visitForElement(ForElement node) {
    _handleFor(node, node.forLoopParts, node.body);
  }

  @override
  void visitForStatement(ForStatement node) {
    _handleFor(node, node.forLoopParts, node.body);
  }

  @override
  void visitFunctionDeclaration(FunctionDeclaration node) {
<<<<<<< HEAD
    bool isClosure = node.parent is! CompilationUnit;
    assignedVariables.beginNode();
    if (isClosure) {
      _declareParameters(node.functionExpression.parameters);
    }
=======
    if (node.parent is CompilationUnit) {
      throw StateError('Should not visit top level declarations');
    }
    assignedVariables.beginNode(isClosure: true);
>>>>>>> fa484c00
    // Note: we bypass this.visitFunctionExpression so that the function
    // expression isn't mistaken for a closure.
    super.visitFunctionExpression(node.functionExpression);
    assignedVariables.endNode(node, isClosure: true);
  }

  @override
  void visitFunctionExpression(FunctionExpression node) {
    assignedVariables.beginNode();
    _declareParameters(node.parameters);
    super.visitFunctionExpression(node);
    assignedVariables.endNode(node, isClosure: true);
  }

  @override
  void visitMethodDeclaration(MethodDeclaration node) {
    throw StateError('Should not visit top level declarations');
  }

  @override
  void visitSwitchStatement(SwitchStatement node) {
    var expression = node.expression;
    var members = node.members;

    expression.accept(this);

    assignedVariables.beginNode();
    members.accept(this);
    assignedVariables.endNode(node);
  }

  @override
  void visitTryStatement(TryStatement node) {
    assignedVariables.beginNode();
    node.body.accept(this);
    assignedVariables.endNode(node.body);

    node.catchClauses.accept(this);

    var finallyBlock = node.finallyBlock;
    if (finallyBlock != null) {
      assignedVariables.beginNode();
      finallyBlock.accept(this);
      assignedVariables.endNode(finallyBlock);
    }
  }

  @override
  void visitWhileStatement(WhileStatement node) {
    assignedVariables.beginNode();
    super.visitWhileStatement(node);
    assignedVariables.endNode(node);
  }

  void _declareParameters(FormalParameterList parameters) {
    for (var parameter in parameters.parameters) {
      assignedVariables.declare(parameter.declaredElement);
    }
  }

  void _handleFor(AstNode node, ForLoopParts forLoopParts, AstNode body) {
    if (forLoopParts is ForParts) {
      if (forLoopParts is ForPartsWithExpression) {
        forLoopParts.initialization?.accept(this);
      } else if (forLoopParts is ForPartsWithDeclarations) {
        forLoopParts.variables?.accept(this);
      } else {
        throw new StateError('Unrecognized for loop parts');
      }

      assignedVariables.beginNode();
      forLoopParts.condition?.accept(this);
      body.accept(this);
      forLoopParts.updaters?.accept(this);
      assignedVariables.endNode(node);
    } else if (forLoopParts is ForEachParts) {
      var iterable = forLoopParts.iterable;

      iterable.accept(this);

      assignedVariables.beginNode();
      if (forLoopParts is ForEachPartsWithIdentifier) {
        var element = forLoopParts.identifier.staticElement;
        if (element is VariableElement) {
          assignedVariables.write(element);
        }
      } else if (forLoopParts is ForEachPartsWithDeclaration) {
        var variable = forLoopParts.loopVariable.declaredElement;
        assignedVariables.declare(variable);
        assignedVariables.write(variable);
      } else {
        throw new StateError('Unrecognized for loop parts');
      }
      body.accept(this);
      assignedVariables.endNode(node);
    } else {
      throw new StateError('Unrecognized for loop parts');
    }
  }
}

/// The flow analysis based implementation of [LocalVariableTypeProvider].
class _LocalVariableTypeProvider implements LocalVariableTypeProvider {
  final FlowAnalysisHelper _manager;

  _LocalVariableTypeProvider(this._manager);

  @override
  DartType getType(SimpleIdentifier node) {
    var variable = node.staticElement as VariableElement;
    if (variable is PromotableElement) {
      var promotedType = _manager.flow?.promotedType(variable);
      if (promotedType != null) return promotedType;
    }
    return variable.type;
  }
}<|MERGE_RESOLUTION|>--- conflicted
+++ resolved
@@ -375,18 +375,11 @@
 
   @override
   void visitFunctionDeclaration(FunctionDeclaration node) {
-<<<<<<< HEAD
-    bool isClosure = node.parent is! CompilationUnit;
-    assignedVariables.beginNode();
-    if (isClosure) {
-      _declareParameters(node.functionExpression.parameters);
-    }
-=======
     if (node.parent is CompilationUnit) {
       throw StateError('Should not visit top level declarations');
     }
-    assignedVariables.beginNode(isClosure: true);
->>>>>>> fa484c00
+    assignedVariables.beginNode();
+    _declareParameters(node.functionExpression.parameters);
     // Note: we bypass this.visitFunctionExpression so that the function
     // expression isn't mistaken for a closure.
     super.visitFunctionExpression(node.functionExpression);
