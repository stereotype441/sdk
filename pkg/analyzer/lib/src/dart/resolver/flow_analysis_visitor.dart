// Copyright (c) 2019, the Dart project authors. Please see the AUTHORS file
// for details. All rights reserved. Use of this source code is governed by a
// BSD-style license that can be found in the LICENSE file.

import 'package:analyzer/dart/ast/ast.dart';
import 'package:analyzer/dart/ast/token.dart';
import 'package:analyzer/dart/ast/visitor.dart';
import 'package:analyzer/dart/element/element.dart';
import 'package:analyzer/dart/element/type.dart';
import 'package:analyzer/dart/element/type_system.dart';
import 'package:analyzer/src/dart/element/type.dart';
import 'package:analyzer/src/generated/type_system.dart' show Dart2TypeSystem;
import 'package:analyzer/src/generated/variable_type_provider.dart';
import 'package:front_end/src/fasta/flow_analysis/flow_analysis.dart';

/// Data gathered by flow analysis, retained for testing purposes.
class FlowAnalysisDataForTesting {
  /// The list of nodes, [Expression]s or [Statement]s, that cannot be reached,
  /// for example because a previous statement always exits.
  final List<AstNode> unreachableNodes = [];

  /// The list of [FunctionBody]s that don't complete, for example because
  /// there is a `return` statement at the end of the function body block.
  final List<FunctionBody> functionBodiesThatDontComplete = [];

  /// The list of [Expression]s representing variable accesses that occur before
  /// the corresponding variable has been definitely assigned.
  final List<AstNode> unassignedNodes = [];
}

/// The helper for performing flow analysis during resolution.
///
/// It contains related precomputed data, result, and non-trivial pieces of
/// code that are independent from visiting AST during resolution, so can
/// be extracted.
class FlowAnalysisHelper {
  /// The reused instance for creating new [FlowAnalysis] instances.
  final TypeSystemTypeOperations _typeOperations;

  /// Precomputed sets of potentially assigned variables.
  AssignedVariables<AstNode, PromotableElement> assignedVariables;

  /// The result for post-resolution stages of analysis, for testing only.
  final FlowAnalysisDataForTesting dataForTesting;

  /// The current flow, when resolving a function body, or `null` otherwise.
  FlowAnalysis<AstNode, Statement, Expression, PromotableElement, DartType>
      flow;

  factory FlowAnalysisHelper(TypeSystem typeSystem, bool retainDataForTesting) {
    return FlowAnalysisHelper._(TypeSystemTypeOperations(typeSystem),
        retainDataForTesting ? FlowAnalysisDataForTesting() : null);
  }

  FlowAnalysisHelper._(this._typeOperations, this.dataForTesting);

  LocalVariableTypeProvider get localVariableTypeProvider {
    return _LocalVariableTypeProvider(this);
  }

  void asExpression(AsExpression node) {
    if (flow == null) return;

    var expression = node.expression;
    var typeAnnotation = node.type;

    flow.asExpression_end(expression, typeAnnotation.type);
  }

  VariableElement assignmentExpression(AssignmentExpression node) {
    if (flow == null) return null;

    if (node.operator.type == TokenType.QUESTION_QUESTION_EQ) {
      flow.ifNullExpression_rightBegin();
    }

    var left = node.leftHandSide;

    if (left is SimpleIdentifier) {
      var element = left.staticElement;
      if (element is VariableElement) {
        return element;
      }
    }

    return null;
  }

  void assignmentExpression_afterRight(
      AssignmentExpression node, VariableElement localElement) {
    if (localElement != null) {
      flow.write(localElement);
    }

    if (node.operator.type == TokenType.QUESTION_QUESTION_EQ) {
      flow.ifNullExpression_end();
    }
  }

  void breakStatement(BreakStatement node) {
    var target = getLabelTarget(node, node.label?.staticElement);
    flow.handleBreak(target);
  }

  /// Mark the [node] as unreachable if it is not covered by another node that
  /// is already known to be unreachable.
  void checkUnreachableNode(AstNode node) {
    if (flow == null) return;
    if (flow.isReachable) return;

    if (dataForTesting != null) {
      dataForTesting.unreachableNodes.add(node);
    }
  }

  void continueStatement(ContinueStatement node) {
    var target = getLabelTarget(node, node.label?.staticElement);
    flow.handleContinue(target);
  }

  void executableDeclaration_enter(
      Declaration node, FormalParameterList parameters, bool isClosure) {
    if (isClosure) {
      flow.functionExpression_begin(node);
    }

    if (parameters != null) {
      for (var parameter in parameters.parameters) {
        flow.initialize(parameter.declaredElement);
      }
    }
  }

  void executableDeclaration_exit(FunctionBody body, bool isClosure) {
    if (isClosure) {
      flow.functionExpression_end();
    }
    if (!flow.isReachable) {
      dataForTesting?.functionBodiesThatDontComplete?.add(body);
    }
  }

  void for_bodyBegin(AstNode node, Expression condition) {
    flow.for_bodyBegin(node is Statement ? node : null, condition);
  }

  void for_conditionBegin(AstNode node, Expression condition) {
    flow.for_conditionBegin(node);
  }

  void isExpression(IsExpression node) {
    if (flow == null) return;

    var expression = node.expression;
    var typeAnnotation = node.type;

    flow.isExpression_end(
      node,
      expression,
      node.notOperator != null,
      typeAnnotation.type,
    );
  }

  bool isPotentiallyNonNullableLocalReadBeforeWrite(SimpleIdentifier node) {
    if (flow == null) return false;

    if (node.inDeclarationContext()) return false;
    if (!node.inGetterContext()) return false;

    var element = node.staticElement;
    if (element is LocalVariableElement) {
      var typeSystem = _typeOperations.typeSystem;
      if (typeSystem.isPotentiallyNonNullable(element.type)) {
        var isUnassigned = !flow.isAssigned(element);
        if (isUnassigned) {
          dataForTesting?.unassignedNodes?.add(node);
        }
        // Note: in principle we could make this slightly more performant by
        // checking element.isLate earlier, but we would lose the ability to
        // test the flow analysis mechanism using late variables.  And it seems
        // unlikely that the `late` modifier will be used often enough for it to
        // make a significant difference.
        if (element.isLate) return false;
        return isUnassigned;
      }
    }

    return false;
  }

  void topLevelDeclaration_enter(
      Declaration node, FormalParameterList parameters, FunctionBody body) {
    assert(node != null);
    assert(flow == null);
    assignedVariables = computeAssignedVariables(node, parameters, result != null);
    flow = FlowAnalysis<AstNode, Statement, Expression, PromotableElement,
        DartType>(_typeOperations, assignedVariables);
  }

  void topLevelDeclaration_exit() {
    // Set this.flow to null before doing any clean-up so that if an exception
    // is raised, the state is already updated correctly, and we don't have
    // cascading failures.
    var flow = this.flow;
    this.flow = null;
    assignedVariables = null;

    flow.finish();
  }

  void variableDeclarationList(VariableDeclarationList node) {
    if (flow != null) {
      var variables = node.variables;
      for (var i = 0; i < variables.length; ++i) {
        var variable = variables[i];
        if (variable.initializer != null) {
          flow.initialize(variable.declaredElement);
        }
      }
    }
  }

  /// Computes the [AssignedVariables] map for the given [node].
  static AssignedVariables<AstNode, PromotableElement> computeAssignedVariables(
      Declaration node, FormalParameterList parameters, bool retainDataForTesting) {
    AssignedVariables<AstNode, PromotableElement> assignedVariables =
     retainDataForTesting ? AssignedVariablesForTesting() : AssignedVariables();
    var assignedVariablesVisitor = _AssignedVariablesVisitor(assignedVariables);
    assignedVariablesVisitor._declareParameters(parameters);
    node.visitChildren(assignedVariablesVisitor);
    assignedVariables.finish();
    return assignedVariables;
  }

  /// Return the target of the `break` or `continue` statement with the
  /// [element] label. The [element] might be `null` (when the statement does
  /// not specify a label), so the default enclosing target is returned.
  static Statement getLabelTarget(AstNode node, LabelElement element) {
    for (; node != null; node = node.parent) {
      if (node is DoStatement ||
          node is ForStatement ||
          node is SwitchStatement ||
          node is WhileStatement) {
        if (element == null) {
          return node;
        }
        var parent = node.parent;
        if (parent is LabeledStatement) {
          for (var nodeLabel in parent.labels) {
            if (identical(nodeLabel.label.staticElement, element)) {
              return node;
            }
          }
        }
      }
      if (element != null && node is SwitchStatement) {
        for (var member in node.members) {
          for (var nodeLabel in member.labels) {
            if (identical(nodeLabel.label.staticElement, element)) {
              return node;
            }
          }
        }
      }
    }
    return null;
  }
}

<<<<<<< HEAD
/// The result of performing flow analysis on a unit.
class FlowAnalysisResult {
  /// The list of nodes, [Expression]s or [Statement]s, that cannot be reached,
  /// for example because a previous statement always exits.
  final List<AstNode> unreachableNodes = [];

  /// The list of [FunctionBody]s that don't complete, for example because
  /// there is a `return` statement at the end of the function body block.
  final List<FunctionBody> functionBodiesThatDontComplete = [];

  /// The list of [Expression]s representing variable accesses that occur before
  /// the corresponding variable has been definitely assigned.
  final List<AstNode> unassignedNodes = [];

  /// For each ???, the assigned variables information that was computed for it.
  final Map<int, AssignedVariablesForTesting<AstNode, PromotableElement>> assignedVariables = {};
}

=======
>>>>>>> 99fb408b
class TypeSystemTypeOperations
    implements TypeOperations<PromotableElement, DartType> {
  final Dart2TypeSystem typeSystem;

  TypeSystemTypeOperations(this.typeSystem);

  @override
  bool isSameType(covariant TypeImpl type1, covariant TypeImpl type2) {
    return type1 == type2;
  }

  @override
  bool isSubtypeOf(DartType leftType, DartType rightType) {
    return typeSystem.isSubtypeOf(leftType, rightType);
  }

  @override
  DartType promoteToNonNull(DartType type) {
    return typeSystem.promoteToNonNull(type);
  }

  @override
  DartType tryPromoteToType(DartType to, DartType from) {
    return typeSystem.tryPromoteToType(to, from);
  }

  @override
  DartType variableType(PromotableElement variable) {
    return variable.type;
  }
}

/// The visitor that gathers local variables that are potentially assigned
/// in corresponding statements, such as loops, `switch` and `try`.
class _AssignedVariablesVisitor extends RecursiveAstVisitor<void> {
  final AssignedVariables assignedVariables;

  _AssignedVariablesVisitor(this.assignedVariables);

  @override
  void visitAssignmentExpression(AssignmentExpression node) {
    var left = node.leftHandSide;

    super.visitAssignmentExpression(node);

    if (left is SimpleIdentifier) {
      var element = left.staticElement;
      if (element is VariableElement) {
        assignedVariables.write(element);
      }
    }
  }

  @override
  void visitCatchClause(CatchClause node) {
    for (var identifier in [
      node.exceptionParameter,
      node.stackTraceParameter
    ]) {
      if (identifier != null) {
        assignedVariables
            .declare(identifier.staticElement as PromotableElement);
      }
    }
    super.visitCatchClause(node);
  }

  @override
  void visitConstructorDeclaration(ConstructorDeclaration node) {
    throw StateError('Should not visit top level declarations');
  }

  @override
  void visitDoStatement(DoStatement node) {
    assignedVariables.beginNode();
    super.visitDoStatement(node);
    assignedVariables.endNode(node);
  }

  @override
  void visitForElement(ForElement node) {
    _handleFor(node, node.forLoopParts, node.body);
  }

  @override
  void visitForStatement(ForStatement node) {
    _handleFor(node, node.forLoopParts, node.body);
  }

  @override
  void visitFunctionDeclaration(FunctionDeclaration node) {
    if (node.parent is CompilationUnit) {
      throw StateError('Should not visit top level declarations');
    }
    assignedVariables.beginNode();
    _declareParameters(node.functionExpression.parameters);
    // Note: we bypass this.visitFunctionExpression so that the function
    // expression isn't mistaken for a closure.
    super.visitFunctionExpression(node.functionExpression);
    assignedVariables.endNode(node, isClosure: true);
  }

  @override
  void visitFunctionExpression(FunctionExpression node) {
    assignedVariables.beginNode();
    _declareParameters(node.parameters);
    super.visitFunctionExpression(node);
    assignedVariables.endNode(node, isClosure: true);
  }

  @override
  void visitMethodDeclaration(MethodDeclaration node) {
    throw StateError('Should not visit top level declarations');
  }

  @override
  void visitPostfixExpression(PostfixExpression node) {
    super.visitPostfixExpression(node);
    var operator = node.operator.type;
    if (operator == TokenType.PLUS_PLUS || operator == TokenType.MINUS_MINUS) {
      var operand = node.operand;
      if (operand is SimpleIdentifier) {
        var element = operand.staticElement;
        if (element is PromotableElement) {
          assignedVariables.write(element);
        }
      }
    }
  }

  @override
  void visitPrefixExpression(PrefixExpression node) {
    super.visitPrefixExpression(node);
    var operator = node.operator.type;
    if (operator == TokenType.PLUS_PLUS || operator == TokenType.MINUS_MINUS) {
      var operand = node.operand;
      if (operand is SimpleIdentifier) {
        var element = operand.staticElement;
        if (element is PromotableElement) {
          assignedVariables.write(element);
        }
      }
    }
  }

  @override
  void visitSwitchStatement(SwitchStatement node) {
    var expression = node.expression;
    var members = node.members;

    expression.accept(this);

    assignedVariables.beginNode();
    members.accept(this);
    assignedVariables.endNode(node);
  }

  @override
  void visitTryStatement(TryStatement node) {
    assignedVariables.beginNode();
    node.body.accept(this);
    assignedVariables.endNode(node.body);

    node.catchClauses.accept(this);

    var finallyBlock = node.finallyBlock;
    if (finallyBlock != null) {
      assignedVariables.beginNode();
      finallyBlock.accept(this);
      assignedVariables.endNode(finallyBlock);
    }
  }

  @override
  void visitVariableDeclaration(VariableDeclaration node) {
    var grandParent = node.parent.parent;
    if (grandParent is TopLevelVariableDeclaration ||
        grandParent is FieldDeclaration) {
      throw StateError('Should not visit top level declarations');
    }
    assignedVariables.declare(node.declaredElement);
    super.visitVariableDeclaration(node);
  }

  @override
  void visitWhileStatement(WhileStatement node) {
    assignedVariables.beginNode();
    super.visitWhileStatement(node);
    assignedVariables.endNode(node);
  }

  void _declareParameters(FormalParameterList parameters) {
    if (parameters == null) return;
    for (var parameter in parameters.parameters) {
      assignedVariables.declare(parameter.declaredElement);
    }
  }

  void _handleFor(AstNode node, ForLoopParts forLoopParts, AstNode body) {
    if (forLoopParts is ForParts) {
      if (forLoopParts is ForPartsWithExpression) {
        forLoopParts.initialization?.accept(this);
      } else if (forLoopParts is ForPartsWithDeclarations) {
        forLoopParts.variables?.accept(this);
      } else {
        throw new StateError('Unrecognized for loop parts');
      }

      assignedVariables.beginNode();
      forLoopParts.condition?.accept(this);
      body.accept(this);
      forLoopParts.updaters?.accept(this);
      assignedVariables.endNode(node);
    } else if (forLoopParts is ForEachParts) {
      var iterable = forLoopParts.iterable;

      iterable.accept(this);

      assignedVariables.beginNode();
      if (forLoopParts is ForEachPartsWithIdentifier) {
        var element = forLoopParts.identifier.staticElement;
        if (element is VariableElement) {
          assignedVariables.write(element);
        }
      } else if (forLoopParts is ForEachPartsWithDeclaration) {
        var variable = forLoopParts.loopVariable.declaredElement;
        assignedVariables.declare(variable);
        assignedVariables.write(variable);
      } else {
        throw new StateError('Unrecognized for loop parts');
      }
      body.accept(this);
      assignedVariables.endNode(node);
    } else {
      throw new StateError('Unrecognized for loop parts');
    }
  }
}

/// The flow analysis based implementation of [LocalVariableTypeProvider].
class _LocalVariableTypeProvider implements LocalVariableTypeProvider {
  final FlowAnalysisHelper _manager;

  _LocalVariableTypeProvider(this._manager);

  @override
  DartType getType(SimpleIdentifier node) {
    var variable = node.staticElement as VariableElement;
    if (variable is PromotableElement) {
      var promotedType = _manager.flow?.variableRead(node, variable);
      if (promotedType != null) return promotedType;
    }
    return variable.type;
  }
}<|MERGE_RESOLUTION|>--- conflicted
+++ resolved
@@ -26,6 +26,9 @@
   /// The list of [Expression]s representing variable accesses that occur before
   /// the corresponding variable has been definitely assigned.
   final List<AstNode> unassignedNodes = [];
+
+  /// For each ???, the assigned variables information that was computed for it.
+  final Map<int, AssignedVariablesForTesting<AstNode, PromotableElement>> assignedVariables = {};
 }
 
 /// The helper for performing flow analysis during resolution.
@@ -268,27 +271,6 @@
   }
 }
 
-<<<<<<< HEAD
-/// The result of performing flow analysis on a unit.
-class FlowAnalysisResult {
-  /// The list of nodes, [Expression]s or [Statement]s, that cannot be reached,
-  /// for example because a previous statement always exits.
-  final List<AstNode> unreachableNodes = [];
-
-  /// The list of [FunctionBody]s that don't complete, for example because
-  /// there is a `return` statement at the end of the function body block.
-  final List<FunctionBody> functionBodiesThatDontComplete = [];
-
-  /// The list of [Expression]s representing variable accesses that occur before
-  /// the corresponding variable has been definitely assigned.
-  final List<AstNode> unassignedNodes = [];
-
-  /// For each ???, the assigned variables information that was computed for it.
-  final Map<int, AssignedVariablesForTesting<AstNode, PromotableElement>> assignedVariables = {};
-}
-
-=======
->>>>>>> 99fb408b
 class TypeSystemTypeOperations
     implements TypeOperations<PromotableElement, DartType> {
   final Dart2TypeSystem typeSystem;
