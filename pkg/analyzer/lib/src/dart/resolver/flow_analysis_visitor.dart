--- conflicted
+++ resolved
@@ -129,55 +129,22 @@
     flow.handleContinue(target);
   }
 
-<<<<<<< HEAD
-  void executableDeclaration_enter(AstNode node,
-      FormalParameterList parameters, FunctionBody body) {
-    _executableLevel++;
-
-    if (_executableLevel > 1) {
-      assert(flow != null);
-    } else {
-      // TODO(paulberry): test that the right thing is passed in for
-      // assignedVariables.writtenInNode(node) for top level functions, methods,
-      // initializers, and constructors.
-      flow = FlowAnalysis<Statement, Expression, PromotableElement, DartType>(
-          _nodeOperations,
-          _typeOperations,
-          assignedVariables.writtenInNode(node),
-          assignedVariables.capturedInNode(node));
-    }
-
-=======
-  void executableDeclaration_enter(FormalParameterList parameters) {
->>>>>>> 2b6a5ff7
+  void executableDeclaration_enter(FormalParameterList parameters, bool isClosure) {
     if (parameters != null) {
       for (var parameter in parameters.parameters) {
         flow.initialize(parameter.declaredElement);
       }
     }
 
-    if (_executableLevel > 1) {
+    if (isClosure) {
       flow.functionExpression_begin(assignedVariables.writtenInNode(node));
     }
   }
 
   void executableDeclaration_exit(FunctionBody body) {
-<<<<<<< HEAD
-    _executableLevel--;
-
-    var flow = this.flow;
-    if (_executableLevel > 0) {
+    if (isClosure) {
       flow.functionExpression_end();
-      return;
-    }
-
-    // Set this.flow to null before doing any clean-up so that if an exception
-    // is raised, the state is already updated correctly, and we don't have
-    // cascading failures.
-    this.flow = null;
-
-=======
->>>>>>> 2b6a5ff7
+    }      
     if (!flow.isReachable) {
       result?.functionBodiesThatDontComplete?.add(body);
     }
@@ -238,13 +205,13 @@
     return false;
   }
 
-  void topLevelDeclaration_enter(FunctionBody body) {
+  void topLevelDeclaration_enter(AstNode node, bool HACK) {
     assert(flow == null);
     flow = FlowAnalysis<Statement, Expression, PromotableElement, DartType>(
       _nodeOperations,
       _typeOperations,
-      AnalyzerFunctionBodyAccess(body),
-    );
+          assignedVariables.writtenInNode(node),
+          assignedVariables.capturedInNode(node));
   }
 
   void topLevelDeclaration_exit() {
