// Copyright (c) 2014, the Dart project authors. Please see the AUTHORS file
// for details. All rights reserved. Use of this source code is governed by a
// BSD-style license that can be found in the LICENSE file.

import 'dart:collection';
import 'dart:math' as math;

import 'package:analyzer/dart/analysis/features.dart';
import 'package:analyzer/dart/ast/ast.dart';
import 'package:analyzer/dart/ast/precedence.dart';
import 'package:analyzer/dart/ast/syntactic_entity.dart';
import 'package:analyzer/dart/ast/token.dart';
import 'package:analyzer/dart/element/element.dart';
import 'package:analyzer/dart/element/type.dart';
import 'package:analyzer/error/error.dart';
import 'package:analyzer/error/listener.dart';
import 'package:analyzer/exception/exception.dart';
import 'package:analyzer/src/dart/ast/to_source_visitor.dart';
import 'package:analyzer/src/dart/ast/token.dart';
import 'package:analyzer/src/dart/element/element.dart';
import 'package:analyzer/src/error/codes.dart';
import 'package:analyzer/src/fasta/token_utils.dart' as util show findPrevious;
import 'package:analyzer/src/generated/engine.dart' show AnalysisEngine;
import 'package:analyzer/src/generated/engine.dart';
import 'package:analyzer/src/generated/java_engine.dart';
import 'package:analyzer/src/generated/parser.dart';
import 'package:analyzer/src/generated/source.dart' show LineInfo, Source;
import 'package:analyzer/src/generated/utilities_dart.dart';

/// Two or more string literals that are implicitly concatenated because of
/// being adjacent (separated only by whitespace).
///
/// While the grammar only allows adjacent strings when all of the strings are
/// of the same kind (single line or multi-line), this class doesn't enforce
/// that restriction.
///
///    adjacentStrings ::=
///        [StringLiteral] [StringLiteral]+
class AdjacentStringsImpl extends StringLiteralImpl implements AdjacentStrings {
  /// The strings that are implicitly concatenated.
  NodeList<StringLiteral> _strings;

  /// Initialize a newly created list of adjacent strings. To be syntactically
  /// valid, the list of [strings] must contain at least two elements.
  AdjacentStringsImpl(List<StringLiteral> strings) {
    _strings = new NodeListImpl<StringLiteral>(this, strings);
  }

  @override
  Token get beginToken => _strings.beginToken;

  @override
  Iterable<SyntacticEntity> get childEntities =>
      new ChildEntities()..addAll(_strings);

  @override
  Token get endToken => _strings.endToken;

  @override
  NodeList<StringLiteral> get strings => _strings;

  @override
  E accept<E>(AstVisitor<E> visitor) => visitor.visitAdjacentStrings(this);

  @override
  void visitChildren(AstVisitor visitor) {
    _strings.accept(visitor);
  }

  @override
  void _appendStringValue(StringBuffer buffer) {
    int length = strings.length;
    for (int i = 0; i < length; i++) {
      StringLiteralImpl stringLiteral = strings[i];
      stringLiteral._appendStringValue(buffer);
    }
  }
}

/// An AST node that can be annotated with both a documentation comment and a
/// list of annotations.
abstract class AnnotatedNodeImpl extends AstNodeImpl implements AnnotatedNode {
  /// The documentation comment associated with this node, or `null` if this
  /// node does not have a documentation comment associated with it.
  CommentImpl _comment;

  /// The annotations associated with this node.
  NodeList<Annotation> _metadata;

  /// Initialize a newly created annotated node. Either or both of the [comment]
  /// and [metadata] can be `null` if the node does not have the corresponding
  /// attribute.
  AnnotatedNodeImpl(CommentImpl comment, List<Annotation> metadata) {
    _comment = _becomeParentOf(comment);
    _metadata = new NodeListImpl<Annotation>(this, metadata);
  }

  @override
  Token get beginToken {
    if (_comment == null) {
      if (_metadata.isEmpty) {
        return firstTokenAfterCommentAndMetadata;
      }
      return _metadata.beginToken;
    } else if (_metadata.isEmpty) {
      return _comment.beginToken;
    }
    Token commentToken = _comment.beginToken;
    Token metadataToken = _metadata.beginToken;
    if (commentToken.offset < metadataToken.offset) {
      return commentToken;
    }
    return metadataToken;
  }

  @override
  Comment get documentationComment => _comment;

  @override
  void set documentationComment(Comment comment) {
    _comment = _becomeParentOf(comment as CommentImpl);
  }

  @override
  NodeList<Annotation> get metadata => _metadata;

  @override
  List<AstNode> get sortedCommentAndAnnotations {
    return <AstNode>[]
      ..add(_comment)
      ..addAll(_metadata)
      ..sort(AstNode.LEXICAL_ORDER);
  }

  /// Return a holder of child entities that subclasses can add to.
  ChildEntities get _childEntities {
    ChildEntities result = new ChildEntities();
    if (_commentIsBeforeAnnotations()) {
      result
        ..add(_comment)
        ..addAll(_metadata);
    } else {
      result.addAll(sortedCommentAndAnnotations);
    }
    return result;
  }

  @override
  void visitChildren(AstVisitor visitor) {
    if (_commentIsBeforeAnnotations()) {
      _comment?.accept(visitor);
      _metadata.accept(visitor);
    } else {
      List<AstNode> children = sortedCommentAndAnnotations;
      int length = children.length;
      for (int i = 0; i < length; i++) {
        children[i].accept(visitor);
      }
    }
  }

  /// Return `true` if there are no annotations before the comment. Note that a
  /// result of `true` does not imply that there is a comment, nor that there
  /// are annotations associated with this node.
  bool _commentIsBeforeAnnotations() {
    if (_comment == null || _metadata.isEmpty) {
      return true;
    }
    Annotation firstAnnotation = _metadata[0];
    return _comment.offset < firstAnnotation.offset;
  }
}

/// An annotation that can be associated with an AST node.
///
///    metadata ::=
///        annotation*
///
///    annotation ::=
///        '@' [Identifier] ('.' [SimpleIdentifier])? [ArgumentList]?
class AnnotationImpl extends AstNodeImpl implements Annotation {
  /// The at sign that introduced the annotation.
  @override
  Token atSign;

  /// The name of the class defining the constructor that is being invoked or
  /// the name of the field that is being referenced.
  IdentifierImpl _name;

  /// The period before the constructor name, or `null` if this annotation is
  /// not the invocation of a named constructor.
  @override
  Token period;

  /// The name of the constructor being invoked, or `null` if this annotation is
  /// not the invocation of a named constructor.
  SimpleIdentifierImpl _constructorName;

  /// The arguments to the constructor being invoked, or `null` if this
  /// annotation is not the invocation of a constructor.
  ArgumentListImpl _arguments;

  /// The element associated with this annotation, or `null` if the AST
  /// structure has not been resolved or if this annotation could not be
  /// resolved.
  Element _element;

  /// The element annotation representing this annotation in the element model.
  @override
  ElementAnnotation elementAnnotation;

  /// Initialize a newly created annotation. Both the [period] and the
  /// [constructorName] can be `null` if the annotation is not referencing a
  /// named constructor. The [arguments] can be `null` if the annotation is not
  /// referencing a constructor.
  AnnotationImpl(this.atSign, IdentifierImpl name, this.period,
      SimpleIdentifierImpl constructorName, ArgumentListImpl arguments) {
    _name = _becomeParentOf(name);
    _constructorName = _becomeParentOf(constructorName);
    _arguments = _becomeParentOf(arguments);
  }

  @override
  ArgumentList get arguments => _arguments;

  @override
  void set arguments(ArgumentList arguments) {
    _arguments = _becomeParentOf(arguments as ArgumentListImpl);
  }

  @override
  Token get beginToken => atSign;

  @override
  Iterable<SyntacticEntity> get childEntities => new ChildEntities()
    ..add(atSign)
    ..add(_name)
    ..add(period)
    ..add(_constructorName)
    ..add(_arguments);

  @override
  SimpleIdentifier get constructorName => _constructorName;

  @override
  void set constructorName(SimpleIdentifier name) {
    _constructorName = _becomeParentOf(name as SimpleIdentifierImpl);
  }

  @override
  Element get element {
    if (_element != null) {
      return _element;
    } else if (_constructorName == null && _name != null) {
      return _name.staticElement;
    }
    return null;
  }

  @override
  void set element(Element element) {
    _element = element;
  }

  @override
  Token get endToken {
    if (_arguments != null) {
      return _arguments.endToken;
    } else if (_constructorName != null) {
      return _constructorName.endToken;
    }
    return _name.endToken;
  }

  @override
  Identifier get name => _name;

  @override
  void set name(Identifier name) {
    _name = _becomeParentOf(name as IdentifierImpl);
  }

  @override
  E accept<E>(AstVisitor<E> visitor) => visitor.visitAnnotation(this);

  @override
  void visitChildren(AstVisitor visitor) {
    _name?.accept(visitor);
    _constructorName?.accept(visitor);
    _arguments?.accept(visitor);
  }
}

/// A list of arguments in the invocation of an executable element (that is, a
/// function, method, or constructor).
///
///    argumentList ::=
///        '(' arguments? ')'
///
///    arguments ::=
///        [NamedExpression] (',' [NamedExpression])*
///      | [Expression] (',' [Expression])* (',' [NamedExpression])*
class ArgumentListImpl extends AstNodeImpl implements ArgumentList {
  /// The left parenthesis.
  @override
  Token leftParenthesis;

  /// The expressions producing the values of the arguments.
  NodeList<Expression> _arguments;

  /// The right parenthesis.
  @override
  Token rightParenthesis;

  /// A list containing the elements representing the parameters corresponding
  /// to each of the arguments in this list, or `null` if the AST has not been
  /// resolved or if the function or method being invoked could not be
  /// determined based on static type information. The list must be the same
  /// length as the number of arguments, but can contain `null` entries if a
  /// given argument does not correspond to a formal parameter.
  List<ParameterElement> _correspondingStaticParameters;

  /// Initialize a newly created list of arguments. The list of [arguments] can
  /// be `null` if there are no arguments.
  ArgumentListImpl(
      this.leftParenthesis, List<Expression> arguments, this.rightParenthesis) {
    _arguments = new NodeListImpl<Expression>(this, arguments);
  }

  @override
  NodeList<Expression> get arguments => _arguments;

  @override
  Token get beginToken => leftParenthesis;

  @override
  // TODO(paulberry): Add commas.
  Iterable<SyntacticEntity> get childEntities => new ChildEntities()
    ..add(leftParenthesis)
    ..addAll(_arguments)
    ..add(rightParenthesis);

  List<ParameterElement> get correspondingStaticParameters =>
      _correspondingStaticParameters;

  @override
  void set correspondingStaticParameters(List<ParameterElement> parameters) {
    if (parameters != null && parameters.length != _arguments.length) {
      throw new ArgumentError(
          "Expected ${_arguments.length} parameters, not ${parameters.length}");
    }
    _correspondingStaticParameters = parameters;
  }

  @override
  Token get endToken => rightParenthesis;

  @override
  E accept<E>(AstVisitor<E> visitor) => visitor.visitArgumentList(this);

  @override
  void visitChildren(AstVisitor visitor) {
    _arguments.accept(visitor);
  }

  /// If
  /// * the given [expression] is a child of this list,
  /// * the AST structure has been resolved,
  /// * the function being invoked is known based on static type information,
  ///   and
  /// * the expression corresponds to one of the parameters of the function
  ///   being invoked,
  /// then return the parameter element representing the parameter to which the
  /// value of the given expression will be bound. Otherwise, return `null`.
  ParameterElement _getStaticParameterElementFor(Expression expression) {
    if (_correspondingStaticParameters == null ||
        _correspondingStaticParameters.length != _arguments.length) {
      // Either the AST structure has not been resolved, the invocation of which
      // this list is a part could not be resolved, or the argument list was
      // modified after the parameters were set.
      return null;
    }
    int index = _arguments.indexOf(expression);
    if (index < 0) {
      // The expression isn't a child of this node.
      return null;
    }
    return _correspondingStaticParameters[index];
  }
}

/// An as expression.
///
///    asExpression ::=
///        [Expression] 'as' [TypeName]
class AsExpressionImpl extends ExpressionImpl implements AsExpression {
  /// The expression used to compute the value being cast.
  ExpressionImpl _expression;

  /// The 'as' operator.
  @override
  Token asOperator;

  /// The type being cast to.
  TypeAnnotationImpl _type;

  /// Initialize a newly created as expression.
  AsExpressionImpl(
      ExpressionImpl expression, this.asOperator, TypeAnnotationImpl type) {
    _expression = _becomeParentOf(expression);
    _type = _becomeParentOf(type);
  }

  @override
  Token get beginToken => _expression.beginToken;

  @override
  Iterable<SyntacticEntity> get childEntities =>
      new ChildEntities()..add(_expression)..add(asOperator)..add(_type);

  @override
  Token get endToken => _type.endToken;

  @override
  Expression get expression => _expression;

  @override
  void set expression(Expression expression) {
    _expression = _becomeParentOf(expression as ExpressionImpl);
  }

  @override
  Precedence get precedence => Precedence.relational;

  @override
  TypeAnnotation get type => _type;

  @override
  void set type(TypeAnnotation type) {
    _type = _becomeParentOf(type as TypeAnnotationImpl);
  }

  @override
  E accept<E>(AstVisitor<E> visitor) => visitor.visitAsExpression(this);

  @override
  void visitChildren(AstVisitor visitor) {
    _expression?.accept(visitor);
    _type?.accept(visitor);
  }
}

/// An assert in the initializer list of a constructor.
///
///    assertInitializer ::=
///        'assert' '(' [Expression] (',' [Expression])? ')'
class AssertInitializerImpl extends ConstructorInitializerImpl
    implements AssertInitializer {
  @override
  Token assertKeyword;

  @override
  Token leftParenthesis;

  /// The condition that is being asserted to be `true`.
  ExpressionImpl _condition;

  @override
  Token comma;

  /// The message to report if the assertion fails, or `null` if no message was
  /// supplied.
  ExpressionImpl _message;

  @override
  Token rightParenthesis;

  /// Initialize a newly created assert initializer.
  AssertInitializerImpl(
      this.assertKeyword,
      this.leftParenthesis,
      ExpressionImpl condition,
      this.comma,
      ExpressionImpl message,
      this.rightParenthesis) {
    _condition = _becomeParentOf(condition);
    _message = _becomeParentOf(message);
  }

  @override
  Token get beginToken => assertKeyword;

  @override
  Iterable<SyntacticEntity> get childEntities => new ChildEntities()
    ..add(assertKeyword)
    ..add(leftParenthesis)
    ..add(_condition)
    ..add(comma)
    ..add(_message)
    ..add(rightParenthesis);

  @override
  Expression get condition => _condition;

  @override
  void set condition(Expression condition) {
    _condition = _becomeParentOf(condition as ExpressionImpl);
  }

  @override
  Token get endToken => rightParenthesis;

  @override
  Expression get message => _message;

  @override
  void set message(Expression expression) {
    _message = _becomeParentOf(expression as ExpressionImpl);
  }

  @override
  E accept<E>(AstVisitor<E> visitor) => visitor.visitAssertInitializer(this);

  @override
  void visitChildren(AstVisitor visitor) {
    _condition?.accept(visitor);
    message?.accept(visitor);
  }
}

/// An assert statement.
///
///    assertStatement ::=
///        'assert' '(' [Expression] ')' ';'
class AssertStatementImpl extends StatementImpl implements AssertStatement {
  @override
  Token assertKeyword;

  @override
  Token leftParenthesis;

  /// The condition that is being asserted to be `true`.
  ExpressionImpl _condition;

  @override
  Token comma;

  /// The message to report if the assertion fails, or `null` if no message was
  /// supplied.
  ExpressionImpl _message;

  @override
  Token rightParenthesis;

  @override
  Token semicolon;

  /// Initialize a newly created assert statement.
  AssertStatementImpl(
      this.assertKeyword,
      this.leftParenthesis,
      ExpressionImpl condition,
      this.comma,
      ExpressionImpl message,
      this.rightParenthesis,
      this.semicolon) {
    _condition = _becomeParentOf(condition);
    _message = _becomeParentOf(message);
  }

  @override
  Token get beginToken => assertKeyword;

  @override
  Iterable<SyntacticEntity> get childEntities => new ChildEntities()
    ..add(assertKeyword)
    ..add(leftParenthesis)
    ..add(_condition)
    ..add(comma)
    ..add(_message)
    ..add(rightParenthesis)
    ..add(semicolon);

  @override
  Expression get condition => _condition;

  @override
  void set condition(Expression condition) {
    _condition = _becomeParentOf(condition as ExpressionImpl);
  }

  @override
  Token get endToken => semicolon;

  @override
  Expression get message => _message;

  @override
  void set message(Expression expression) {
    _message = _becomeParentOf(expression as ExpressionImpl);
  }

  @override
  E accept<E>(AstVisitor<E> visitor) => visitor.visitAssertStatement(this);

  @override
  void visitChildren(AstVisitor visitor) {
    _condition?.accept(visitor);
    message?.accept(visitor);
  }
}

/// An assignment expression.
///
///    assignmentExpression ::=
///        [Expression] operator [Expression]
class AssignmentExpressionImpl extends ExpressionImpl
    with NullShortableExpressionImpl
    implements AssignmentExpression {
  /// The expression used to compute the left hand side.
  ExpressionImpl _leftHandSide;

  /// The assignment operator being applied.
  @override
  Token operator;

  /// The expression used to compute the right hand side.
  ExpressionImpl _rightHandSide;

  /// The element associated with the operator based on the static type of the
  /// left-hand-side, or `null` if the AST structure has not been resolved, if
  /// the operator is not a compound operator, or if the operator could not be
  /// resolved.
  @override
  MethodElement staticElement;

  /// Initialize a newly created assignment expression.
  AssignmentExpressionImpl(ExpressionImpl leftHandSide, this.operator,
      ExpressionImpl rightHandSide) {
    if (leftHandSide == null || rightHandSide == null) {
      String message;
      if (leftHandSide == null) {
        if (rightHandSide == null) {
          message = "Both the left-hand and right-hand sides are null";
        } else {
          message = "The left-hand size is null";
        }
      } else {
        message = "The right-hand size is null";
      }
      AnalysisEngine.instance.instrumentationService.logException(
          new CaughtException(new AnalysisException(message), null),
          StackTrace.current);
    }
    _leftHandSide = _becomeParentOf(leftHandSide);
    _rightHandSide = _becomeParentOf(rightHandSide);
  }

  @override
  Token get beginToken => _leftHandSide.beginToken;

  @override
  Iterable<SyntacticEntity> get childEntities => new ChildEntities()
    ..add(_leftHandSide)
    ..add(operator)
    ..add(_rightHandSide);

  @override
  Token get endToken => _rightHandSide.endToken;

  @override
  Expression get leftHandSide => _leftHandSide;

  @override
  void set leftHandSide(Expression expression) {
    _leftHandSide = _becomeParentOf(expression as ExpressionImpl);
  }

  @override
  Precedence get precedence => Precedence.assignment;

  @override
  Expression get rightHandSide => _rightHandSide;

  @override
  void set rightHandSide(Expression expression) {
    _rightHandSide = _becomeParentOf(expression as ExpressionImpl);
  }

  @override
  AstNode get _nullShortingExtensionCandidate => parent;

  /// If the AST structure has been resolved, and the function being invoked is
  /// known based on static type information, then return the parameter element
  /// representing the parameter to which the value of the right operand will be
  /// bound. Otherwise, return `null`.
  ParameterElement get _staticParameterElementForRightHandSide {
    ExecutableElement executableElement;
    if (staticElement != null) {
      executableElement = staticElement;
    } else {
      Expression left = _leftHandSide;
      if (left is Identifier) {
        Element leftElement = left.staticElement;
        if (leftElement is ExecutableElement) {
          executableElement = leftElement;
        }
      } else if (left is PropertyAccess) {
        Element leftElement = left.propertyName.staticElement;
        if (leftElement is ExecutableElement) {
          executableElement = leftElement;
        }
      }
    }
    if (executableElement == null) {
      return null;
    }
    List<ParameterElement> parameters = executableElement.parameters;
    if (parameters.isEmpty) {
      return null;
    }
    return parameters[0];
  }

  @override
  E accept<E>(AstVisitor<E> visitor) => visitor.visitAssignmentExpression(this);

  @override
  void visitChildren(AstVisitor visitor) {
    _leftHandSide?.accept(visitor);
    _rightHandSide?.accept(visitor);
  }

  @override
  bool _extendsNullShorting(Expression child) =>
      identical(child, _leftHandSide);
}

/// A node in the AST structure for a Dart program.
abstract class AstNodeImpl implements AstNode {
  /// The parent of the node, or `null` if the node is the root of an AST
  /// structure.
  AstNode _parent;

  /// A table mapping the names of properties to their values, or `null` if this
  /// node does not have any properties associated with it.
  Map<String, Object> _propertyMap;

  @override
  int get end => offset + length;

  @override
  bool get isSynthetic => false;

  @override
  int get length {
    Token beginToken = this.beginToken;
    Token endToken = this.endToken;
    if (beginToken == null || endToken == null) {
      return -1;
    }
    return endToken.offset + endToken.length - beginToken.offset;
  }

  @override
  int get offset {
    Token beginToken = this.beginToken;
    if (beginToken == null) {
      return -1;
    }
    return beginToken.offset;
  }

  @override
  AstNode get parent => _parent;

  @override
  AstNode get root {
    AstNode root = this;
    AstNode parent = this.parent;
    while (parent != null) {
      root = parent;
      parent = root.parent;
    }
    return root;
  }

  Token findPrevious(Token target) =>
      util.findPrevious(beginToken, target) ?? parent?.findPrevious(target);

  @override
  E getProperty<E>(String name) {
    if (_propertyMap == null) {
      return null;
    }
    return _propertyMap[name] as E;
  }

  @override
  void setProperty(String name, Object value) {
    if (value == null) {
      if (_propertyMap != null) {
        _propertyMap.remove(name);
        if (_propertyMap.isEmpty) {
          _propertyMap = null;
        }
      }
    } else {
      if (_propertyMap == null) {
        _propertyMap = new HashMap<String, Object>();
      }
      _propertyMap[name] = value;
    }
  }

  @override
  E thisOrAncestorMatching<E extends AstNode>(Predicate<AstNode> predicate) {
    // TODO(brianwilkerson) It is a bug that this method can return `this`.
    AstNode node = this;
    while (node != null && !predicate(node)) {
      node = node.parent;
    }
    return node as E;
  }

  @override
  T thisOrAncestorOfType<T extends AstNode>() {
    AstNode node = this;
    while (node != null && node is! T) {
      node = node.parent;
    }
    return node as T;
  }

  @override
  String toSource() {
    StringBuffer buffer = new StringBuffer();
    accept(new ToSourceVisitor(buffer));
    return buffer.toString();
  }

  @override
  String toString() => toSource();

  /// Make this node the parent of the given [child] node. Return the child
  /// node.
  T _becomeParentOf<T extends AstNodeImpl>(T child) {
    if (child != null) {
      child._parent = this;
    }
    return child;
  }
}

/// An await expression.
///
///    awaitExpression ::=
///        'await' [Expression]
class AwaitExpressionImpl extends ExpressionImpl implements AwaitExpression {
  /// The 'await' keyword.
  @override
  Token awaitKeyword;

  /// The expression whose value is being waited on.
  ExpressionImpl _expression;

  /// Initialize a newly created await expression.
  AwaitExpressionImpl(this.awaitKeyword, ExpressionImpl expression) {
    _expression = _becomeParentOf(expression);
  }

  @override
  Token get beginToken {
    if (awaitKeyword != null) {
      return awaitKeyword;
    }
    return _expression.beginToken;
  }

  @override
  Iterable<SyntacticEntity> get childEntities =>
      new ChildEntities()..add(awaitKeyword)..add(_expression);

  @override
  Token get endToken => _expression.endToken;

  @override
  Expression get expression => _expression;

  @override
  void set expression(Expression expression) {
    _expression = _becomeParentOf(expression as ExpressionImpl);
  }

  @override
  Precedence get precedence => Precedence.prefix;

  @override
  E accept<E>(AstVisitor<E> visitor) => visitor.visitAwaitExpression(this);

  @override
  void visitChildren(AstVisitor visitor) {
    _expression?.accept(visitor);
  }
}

/// A binary (infix) expression.
///
///    binaryExpression ::=
///        [Expression] [Token] [Expression]
class BinaryExpressionImpl extends ExpressionImpl implements BinaryExpression {
  /// The expression used to compute the left operand.
  ExpressionImpl _leftOperand;

  /// The binary operator being applied.
  @override
  Token operator;

  /// The expression used to compute the right operand.
  ExpressionImpl _rightOperand;

  /// The element associated with the operator based on the static type of the
  /// left operand, or `null` if the AST structure has not been resolved, if the
  /// operator is not user definable, or if the operator could not be resolved.
  @override
  MethodElement staticElement;

  @override
  FunctionType staticInvokeType;

  /// Initialize a newly created binary expression.
  BinaryExpressionImpl(
      ExpressionImpl leftOperand, this.operator, ExpressionImpl rightOperand) {
    _leftOperand = _becomeParentOf(leftOperand);
    _rightOperand = _becomeParentOf(rightOperand);
  }

  @override
  Token get beginToken => _leftOperand.beginToken;

  @override
  Iterable<SyntacticEntity> get childEntities =>
      new ChildEntities()..add(_leftOperand)..add(operator)..add(_rightOperand);

  @override
  Token get endToken => _rightOperand.endToken;

  @override
  Expression get leftOperand => _leftOperand;

  @override
  void set leftOperand(Expression expression) {
    _leftOperand = _becomeParentOf(expression as ExpressionImpl);
  }

  @override
  Precedence get precedence => Precedence.forTokenType(operator.type);

  @override
  Expression get rightOperand => _rightOperand;

  @override
  void set rightOperand(Expression expression) {
    _rightOperand = _becomeParentOf(expression as ExpressionImpl);
  }

  @override
  E accept<E>(AstVisitor<E> visitor) => visitor.visitBinaryExpression(this);

  @override
  void visitChildren(AstVisitor visitor) {
    _leftOperand?.accept(visitor);
    _rightOperand?.accept(visitor);
  }
}

/// A function body that consists of a block of statements.
///
///    blockFunctionBody ::=
///        ('async' | 'async' '*' | 'sync' '*')? [Block]
class BlockFunctionBodyImpl extends FunctionBodyImpl
    implements BlockFunctionBody {
  /// The token representing the 'async' or 'sync' keyword, or `null` if there
  /// is no such keyword.
  @override
  Token keyword;

  /// The star optionally following the 'async' or 'sync' keyword, or `null` if
  /// there is wither no such keyword or no star.
  @override
  Token star;

  /// The block representing the body of the function.
  BlockImpl _block;

  /// Initialize a newly created function body consisting of a block of
  /// statements. The [keyword] can be `null` if there is no keyword specified
  /// for the block. The [star] can be `null` if there is no star following the
  /// keyword (and must be `null` if there is no keyword).
  BlockFunctionBodyImpl(this.keyword, this.star, BlockImpl block) {
    _block = _becomeParentOf(block);
  }

  @override
  Token get beginToken {
    if (keyword != null) {
      return keyword;
    }
    return _block.beginToken;
  }

  @override
  Block get block => _block;

  @override
  void set block(Block block) {
    _block = _becomeParentOf(block as BlockImpl);
  }

  @override
  Iterable<SyntacticEntity> get childEntities =>
      new ChildEntities()..add(keyword)..add(star)..add(_block);

  @override
  Token get endToken => _block.endToken;

  @override
  bool get isAsynchronous => keyword != null && keyword.lexeme == Parser.ASYNC;

  @override
  bool get isGenerator => star != null;

  @override
  bool get isSynchronous => keyword == null || keyword.lexeme != Parser.ASYNC;

  @override
  E accept<E>(AstVisitor<E> visitor) => visitor.visitBlockFunctionBody(this);

  @override
  void visitChildren(AstVisitor visitor) {
    _block?.accept(visitor);
  }
}

/// A sequence of statements.
///
///    block ::=
///        '{' statement* '}'
class BlockImpl extends StatementImpl implements Block {
  /// The left curly bracket.
  @override
  Token leftBracket;

  /// The statements contained in the block.
  NodeList<Statement> _statements;

  /// The right curly bracket.
  @override
  Token rightBracket;

  /// Initialize a newly created block of code.
  BlockImpl(this.leftBracket, List<Statement> statements, this.rightBracket) {
    _statements = new NodeListImpl<Statement>(this, statements);
  }

  @override
  Token get beginToken => leftBracket;

  @override
  Iterable<SyntacticEntity> get childEntities => new ChildEntities()
    ..add(leftBracket)
    ..addAll(_statements)
    ..add(rightBracket);

  @override
  Token get endToken => rightBracket;

  @override
  NodeList<Statement> get statements => _statements;

  @override
  E accept<E>(AstVisitor<E> visitor) => visitor.visitBlock(this);

  @override
  void visitChildren(AstVisitor visitor) {
    _statements.accept(visitor);
  }
}

/// A boolean literal expression.
///
///    booleanLiteral ::=
///        'false' | 'true'
class BooleanLiteralImpl extends LiteralImpl implements BooleanLiteral {
  /// The token representing the literal.
  @override
  Token literal;

  /// The value of the literal.
  @override
  bool value = false;

  /// Initialize a newly created boolean literal.
  BooleanLiteralImpl(this.literal, this.value);

  @override
  Token get beginToken => literal;

  @override
  Iterable<SyntacticEntity> get childEntities =>
      new ChildEntities()..add(literal);

  @override
  Token get endToken => literal;

  @override
  bool get isSynthetic => literal.isSynthetic;

  @override
  E accept<E>(AstVisitor<E> visitor) => visitor.visitBooleanLiteral(this);

  @override
  void visitChildren(AstVisitor visitor) {
    // There are no children to visit.
  }
}

/// A break statement.
///
///    breakStatement ::=
///        'break' [SimpleIdentifier]? ';'
class BreakStatementImpl extends StatementImpl implements BreakStatement {
  /// The token representing the 'break' keyword.
  @override
  Token breakKeyword;

  /// The label associated with the statement, or `null` if there is no label.
  SimpleIdentifierImpl _label;

  /// The semicolon terminating the statement.
  @override
  Token semicolon;

  /// The AstNode which this break statement is breaking from.  This will be
  /// either a [Statement] (in the case of breaking out of a loop), a
  /// [SwitchMember] (in the case of a labeled break statement whose label
  /// matches a label on a switch case in an enclosing switch statement), or
  /// `null` if the AST has not yet been resolved or if the target could not be
  /// resolved. Note that if the source code has errors, the target might be
  /// invalid (e.g. trying to break to a switch case).
  @override
  AstNode target;

  /// Initialize a newly created break statement. The [label] can be `null` if
  /// there is no label associated with the statement.
  BreakStatementImpl(
      this.breakKeyword, SimpleIdentifierImpl label, this.semicolon) {
    _label = _becomeParentOf(label);
  }

  @override
  Token get beginToken => breakKeyword;

  @override
  Iterable<SyntacticEntity> get childEntities =>
      new ChildEntities()..add(breakKeyword)..add(_label)..add(semicolon);

  @override
  Token get endToken => semicolon;

  @override
  SimpleIdentifier get label => _label;

  @override
  void set label(SimpleIdentifier identifier) {
    _label = _becomeParentOf(identifier as SimpleIdentifierImpl);
  }

  @override
  E accept<E>(AstVisitor<E> visitor) => visitor.visitBreakStatement(this);

  @override
  void visitChildren(AstVisitor visitor) {
    _label?.accept(visitor);
  }
}

/// A sequence of cascaded expressions: expressions that share a common target.
/// There are three kinds of expressions that can be used in a cascade
/// expression: [IndexExpression], [MethodInvocation] and [PropertyAccess].
///
///    cascadeExpression ::=
///        [Expression] cascadeSection*
///
///    cascadeSection ::=
///        '..'  (cascadeSelector arguments*) (assignableSelector arguments*)*
///        (assignmentOperator expressionWithoutCascade)?
///
///    cascadeSelector ::=
///        '[ ' expression '] '
///      | identifier
class CascadeExpressionImpl extends ExpressionImpl
    with NullShortableExpressionImpl
    implements CascadeExpression {
  /// The target of the cascade sections.
  ExpressionImpl _target;

  /// The cascade sections sharing the common target.
  NodeList<Expression> _cascadeSections;

  /// Initialize a newly created cascade expression. The list of
  /// [cascadeSections] must contain at least one element.
  CascadeExpressionImpl(
      ExpressionImpl target, List<Expression> cascadeSections) {
    _target = _becomeParentOf(target);
    _cascadeSections = new NodeListImpl<Expression>(this, cascadeSections);
  }

  @override
  Token get beginToken => _target.beginToken;

  @override
  NodeList<Expression> get cascadeSections => _cascadeSections;

  @override
  Iterable<SyntacticEntity> get childEntities => new ChildEntities()
    ..add(_target)
    ..addAll(_cascadeSections);

  @override
  Token get endToken => _cascadeSections.endToken;

  @override
  bool get isNullAware =>
      _isNullAware(_findCascadeSectionBase(_cascadeSections.first));

  @override
  Precedence get precedence => Precedence.cascade;

  @override
  Expression get target => _target;

  @override
  void set target(Expression target) {
    _target = _becomeParentOf(target as ExpressionImpl);
  }

  @override
  AstNode get _nullShortingExtensionCandidate => null;

  @override
  E accept<E>(AstVisitor<E> visitor) => visitor.visitCascadeExpression(this);

  @override
  void visitChildren(AstVisitor visitor) {
    _target?.accept(visitor);
    _cascadeSections.accept(visitor);
  }

  @override
  bool _extendsNullShorting(Expression descendant) =>
      identical(descendant, _findCascadeSectionBase(_cascadeSections.first));

  Expression _findCascadeSectionBase(Expression expression) {
    while (true) {
      var target = _getCascadeTarget(expression);
      if (target == null) {
        return expression;
      }
      expression = target;
    }
  }

  Expression _getCascadeTarget(Expression expression) {
    if (expression is PropertyAccess) {
      return expression.target;
    } else if (expression is IndexExpression) {
      return expression.target;
    } else if (expression is MethodInvocation) {
      return expression.target;
    } else if (expression is PostfixExpression) {
      return expression.operand;
    } else if (expression is FunctionExpressionInvocation) {
      return expression.function;
    } else if (expression is AssignmentExpression) {
      return expression.leftHandSide;
    } else {
      throw StateError('Unexpected expression type in cascade spine: '
          '${expression.runtimeType}');
    }
  }

  bool _isNullAware(Expression expression) {
    if (expression is PropertyAccess) {
      return expression.isNullAware;
    } else if (expression is IndexExpression) {
      return expression.isNullAware;
    } else if (expression is MethodInvocation) {
      return expression.isNullAware;
    } else {
      throw StateError(
          'Unexpected expression type at final position in cascade spine: '
          '${expression.runtimeType}');
    }
  }
}

/// A catch clause within a try statement.
///
///    onPart ::=
///        catchPart [Block]
///      | 'on' type catchPart? [Block]
///
///    catchPart ::=
///        'catch' '(' [SimpleIdentifier] (',' [SimpleIdentifier])? ')'
class CatchClauseImpl extends AstNodeImpl implements CatchClause {
  /// The token representing the 'on' keyword, or `null` if there is no 'on'
  /// keyword.
  @override
  Token onKeyword;

  /// The type of exceptions caught by this catch clause, or `null` if this
  /// catch clause catches every type of exception.
  TypeAnnotationImpl _exceptionType;

  /// The token representing the 'catch' keyword, or `null` if there is no
  /// 'catch' keyword.
  @override
  Token catchKeyword;

  /// The left parenthesis, or `null` if there is no 'catch' keyword.
  @override
  Token leftParenthesis;

  /// The parameter whose value will be the exception that was thrown, or `null`
  /// if there is no 'catch' keyword.
  SimpleIdentifierImpl _exceptionParameter;

  /// The comma separating the exception parameter from the stack trace
  /// parameter, or `null` if there is no stack trace parameter.
  @override
  Token comma;

  /// The parameter whose value will be the stack trace associated with the
  /// exception, or `null` if there is no stack trace parameter.
  SimpleIdentifierImpl _stackTraceParameter;

  /// The right parenthesis, or `null` if there is no 'catch' keyword.
  @override
  Token rightParenthesis;

  /// The body of the catch block.
  BlockImpl _body;

  /// Initialize a newly created catch clause. The [onKeyword] and
  /// [exceptionType] can be `null` if the clause will catch all exceptions. The
  /// [comma] and [stackTraceParameter] can be `null` if the stack trace
  /// parameter is not defined.
  CatchClauseImpl(
      this.onKeyword,
      TypeAnnotationImpl exceptionType,
      this.catchKeyword,
      this.leftParenthesis,
      SimpleIdentifierImpl exceptionParameter,
      this.comma,
      SimpleIdentifierImpl stackTraceParameter,
      this.rightParenthesis,
      BlockImpl body) {
    _exceptionType = _becomeParentOf(exceptionType);
    _exceptionParameter = _becomeParentOf(exceptionParameter);
    _stackTraceParameter = _becomeParentOf(stackTraceParameter);
    _body = _becomeParentOf(body);
  }

  @override
  Token get beginToken {
    if (onKeyword != null) {
      return onKeyword;
    }
    return catchKeyword;
  }

  @override
  Block get body => _body;

  @override
  void set body(Block block) {
    _body = _becomeParentOf(block as BlockImpl);
  }

  @override
  Iterable<SyntacticEntity> get childEntities => new ChildEntities()
    ..add(onKeyword)
    ..add(_exceptionType)
    ..add(catchKeyword)
    ..add(leftParenthesis)
    ..add(_exceptionParameter)
    ..add(comma)
    ..add(_stackTraceParameter)
    ..add(rightParenthesis)
    ..add(_body);

  @override
  Token get endToken => _body.endToken;

  @override
  SimpleIdentifier get exceptionParameter => _exceptionParameter;

  @override
  void set exceptionParameter(SimpleIdentifier parameter) {
    _exceptionParameter = _becomeParentOf(parameter as SimpleIdentifierImpl);
  }

  @override
  TypeAnnotation get exceptionType => _exceptionType;

  @override
  void set exceptionType(TypeAnnotation exceptionType) {
    _exceptionType = _becomeParentOf(exceptionType as TypeAnnotationImpl);
  }

  @override
  SimpleIdentifier get stackTraceParameter => _stackTraceParameter;

  @override
  void set stackTraceParameter(SimpleIdentifier parameter) {
    _stackTraceParameter = _becomeParentOf(parameter as SimpleIdentifierImpl);
  }

  @override
  E accept<E>(AstVisitor<E> visitor) => visitor.visitCatchClause(this);

  @override
  void visitChildren(AstVisitor visitor) {
    _exceptionType?.accept(visitor);
    _exceptionParameter?.accept(visitor);
    _stackTraceParameter?.accept(visitor);
    _body?.accept(visitor);
  }
}

/// Helper class to allow iteration of child entities of an AST node.
class ChildEntities
    with IterableMixin<SyntacticEntity>
    implements Iterable<SyntacticEntity> {
  /// The list of child entities to be iterated over.
  List<SyntacticEntity> _entities = [];

  @override
  Iterator<SyntacticEntity> get iterator => _entities.iterator;

  /// Add an AST node or token as the next child entity, if it is not null.
  void add(SyntacticEntity entity) {
    if (entity != null) {
      _entities.add(entity);
    }
  }

  /// Add the given items as the next child entities, if [items] is not null.
  void addAll(Iterable<SyntacticEntity> items) {
    if (items != null) {
      _entities.addAll(items);
    }
  }
}

/// The declaration of a class.
///
///    classDeclaration ::=
///        'abstract'? 'class' [SimpleIdentifier] [TypeParameterList]?
///        ([ExtendsClause] [WithClause]?)?
///        [ImplementsClause]?
///        '{' [ClassMember]* '}'
class ClassDeclarationImpl extends ClassOrMixinDeclarationImpl
    implements ClassDeclaration {
  /// The 'abstract' keyword, or `null` if the keyword was absent.
  @override
  Token abstractKeyword;

  /// The token representing the 'class' keyword.
  @override
  Token classKeyword;

  /// The extends clause for the class, or `null` if the class does not extend
  /// any other class.
  ExtendsClauseImpl _extendsClause;

  /// The with clause for the class, or `null` if the class does not have a with
  /// clause.
  WithClauseImpl _withClause;

  /// The native clause for the class, or `null` if the class does not have a
  /// native clause.
  NativeClauseImpl _nativeClause;

  /// Initialize a newly created class declaration. Either or both of the
  /// [comment] and [metadata] can be `null` if the class does not have the
  /// corresponding attribute. The [abstractKeyword] can be `null` if the class
  /// is not abstract. The [typeParameters] can be `null` if the class does not
  /// have any type parameters. Any or all of the [extendsClause], [withClause],
  /// and [implementsClause] can be `null` if the class does not have the
  /// corresponding clause. The list of [members] can be `null` if the class
  /// does not have any members.
  ClassDeclarationImpl(
      CommentImpl comment,
      List<Annotation> metadata,
      this.abstractKeyword,
      this.classKeyword,
      SimpleIdentifierImpl name,
      TypeParameterListImpl typeParameters,
      ExtendsClauseImpl extendsClause,
      WithClauseImpl withClause,
      ImplementsClauseImpl implementsClause,
      Token leftBracket,
      List<ClassMember> members,
      Token rightBracket)
      : super(comment, metadata, name, typeParameters, implementsClause,
            leftBracket, members, rightBracket) {
    _extendsClause = _becomeParentOf(extendsClause);
    _withClause = _becomeParentOf(withClause);
  }

  @override
  Iterable<SyntacticEntity> get childEntities => super._childEntities
    ..add(abstractKeyword)
    ..add(classKeyword)
    ..add(_name)
    ..add(_typeParameters)
    ..add(_extendsClause)
    ..add(_withClause)
    ..add(_implementsClause)
    ..add(_nativeClause)
    ..add(leftBracket)
    ..addAll(members)
    ..add(rightBracket);

  @override
  ClassElement get declaredElement => _name?.staticElement as ClassElement;

  @override
  ExtendsClause get extendsClause => _extendsClause;

  @override
  void set extendsClause(ExtendsClause extendsClause) {
    _extendsClause = _becomeParentOf(extendsClause as ExtendsClauseImpl);
  }

  @override
  Token get firstTokenAfterCommentAndMetadata {
    if (abstractKeyword != null) {
      return abstractKeyword;
    }
    return classKeyword;
  }

  @override
  bool get isAbstract => abstractKeyword != null;

  @override
  NativeClause get nativeClause => _nativeClause;

  @override
  void set nativeClause(NativeClause nativeClause) {
    _nativeClause = _becomeParentOf(nativeClause as NativeClauseImpl);
  }

  @override
  WithClause get withClause => _withClause;

  @override
  void set withClause(WithClause withClause) {
    _withClause = _becomeParentOf(withClause as WithClauseImpl);
  }

  @override
  E accept<E>(AstVisitor<E> visitor) => visitor.visitClassDeclaration(this);

  @override
  ConstructorDeclaration getConstructor(String name) {
    int length = _members.length;
    for (int i = 0; i < length; i++) {
      ClassMember classMember = _members[i];
      if (classMember is ConstructorDeclaration) {
        ConstructorDeclaration constructor = classMember;
        SimpleIdentifier constructorName = constructor.name;
        if (name == null && constructorName == null) {
          return constructor;
        }
        if (constructorName != null && constructorName.name == name) {
          return constructor;
        }
      }
    }
    return null;
  }

  @override
  void visitChildren(AstVisitor visitor) {
    super.visitChildren(visitor);
    _name?.accept(visitor);
    _typeParameters?.accept(visitor);
    _extendsClause?.accept(visitor);
    _withClause?.accept(visitor);
    _implementsClause?.accept(visitor);
    _nativeClause?.accept(visitor);
    members.accept(visitor);
  }
}

/// A node that declares a name within the scope of a class.
abstract class ClassMemberImpl extends DeclarationImpl implements ClassMember {
  /// Initialize a newly created member of a class. Either or both of the
  /// [comment] and [metadata] can be `null` if the member does not have the
  /// corresponding attribute.
  ClassMemberImpl(CommentImpl comment, List<Annotation> metadata)
      : super(comment, metadata);
}

abstract class ClassOrMixinDeclarationImpl
    extends NamedCompilationUnitMemberImpl implements ClassOrMixinDeclaration {
  /// The type parameters for the class or mixin,
  /// or `null` if the declaration does not have any type parameters.
  TypeParameterListImpl _typeParameters;

  /// The implements clause for the class or mixin,
  /// or `null` if the declaration does not implement any interfaces.
  ImplementsClauseImpl _implementsClause;

  /// The left curly bracket.
  Token leftBracket;

  /// The members defined by the class or mixin.
  NodeList<ClassMember> _members;

  /// The right curly bracket.
  Token rightBracket;

  ClassOrMixinDeclarationImpl(
      CommentImpl comment,
      List<Annotation> metadata,
      SimpleIdentifierImpl name,
      TypeParameterListImpl typeParameters,
      ImplementsClauseImpl implementsClause,
      this.leftBracket,
      List<ClassMember> members,
      this.rightBracket)
      : super(comment, metadata, name) {
    _typeParameters = _becomeParentOf(typeParameters);
    _implementsClause = _becomeParentOf(implementsClause);
    _members = new NodeListImpl<ClassMember>(this, members);
  }

  Token get endToken => rightBracket;

  ImplementsClause get implementsClause => _implementsClause;

  void set implementsClause(ImplementsClause implementsClause) {
    _implementsClause =
        _becomeParentOf(implementsClause as ImplementsClauseImpl);
  }

  NodeList<ClassMember> get members => _members;

  TypeParameterList get typeParameters => _typeParameters;

  void set typeParameters(TypeParameterList typeParameters) {
    _typeParameters = _becomeParentOf(typeParameters as TypeParameterListImpl);
  }

  VariableDeclaration getField(String name) {
    int memberLength = _members.length;
    for (int i = 0; i < memberLength; i++) {
      ClassMember classMember = _members[i];
      if (classMember is FieldDeclaration) {
        FieldDeclaration fieldDeclaration = classMember;
        NodeList<VariableDeclaration> fields =
            fieldDeclaration.fields.variables;
        int fieldLength = fields.length;
        for (int i = 0; i < fieldLength; i++) {
          VariableDeclaration field = fields[i];
          SimpleIdentifier fieldName = field.name;
          if (fieldName != null && name == fieldName.name) {
            return field;
          }
        }
      }
    }
    return null;
  }

  MethodDeclaration getMethod(String name) {
    int length = _members.length;
    for (int i = 0; i < length; i++) {
      ClassMember classMember = _members[i];
      if (classMember is MethodDeclaration) {
        MethodDeclaration method = classMember;
        SimpleIdentifier methodName = method.name;
        if (methodName != null && name == methodName.name) {
          return method;
        }
      }
    }
    return null;
  }
}

/// A class type alias.
///
///    classTypeAlias ::=
///        [SimpleIdentifier] [TypeParameterList]? '=' 'abstract'?
///        mixinApplication
///
///    mixinApplication ::=
///        [TypeName] [WithClause] [ImplementsClause]? ';'
class ClassTypeAliasImpl extends TypeAliasImpl implements ClassTypeAlias {
  /// The type parameters for the class, or `null` if the class does not have
  /// any type parameters.
  TypeParameterListImpl _typeParameters;

  /// The token for the '=' separating the name from the definition.
  @override
  Token equals;

  /// The token for the 'abstract' keyword, or `null` if this is not defining an
  /// abstract class.
  @override
  Token abstractKeyword;

  /// The name of the superclass of the class being declared.
  TypeNameImpl _superclass;

  /// The with clause for this class.
  WithClauseImpl _withClause;

  /// The implements clause for this class, or `null` if there is no implements
  /// clause.
  ImplementsClauseImpl _implementsClause;

  /// Initialize a newly created class type alias. Either or both of the
  /// [comment] and [metadata] can be `null` if the class type alias does not
  /// have the corresponding attribute. The [typeParameters] can be `null` if
  /// the class does not have any type parameters. The [abstractKeyword] can be
  /// `null` if the class is not abstract. The [implementsClause] can be `null`
  /// if the class does not implement any interfaces.
  ClassTypeAliasImpl(
      CommentImpl comment,
      List<Annotation> metadata,
      Token keyword,
      SimpleIdentifierImpl name,
      TypeParameterListImpl typeParameters,
      this.equals,
      this.abstractKeyword,
      TypeNameImpl superclass,
      WithClauseImpl withClause,
      ImplementsClauseImpl implementsClause,
      Token semicolon)
      : super(comment, metadata, keyword, name, semicolon) {
    _typeParameters = _becomeParentOf(typeParameters);
    _superclass = _becomeParentOf(superclass);
    _withClause = _becomeParentOf(withClause);
    _implementsClause = _becomeParentOf(implementsClause);
  }

  @override
  Iterable<SyntacticEntity> get childEntities => super._childEntities
    ..add(typedefKeyword)
    ..add(_name)
    ..add(_typeParameters)
    ..add(equals)
    ..add(abstractKeyword)
    ..add(_superclass)
    ..add(_withClause)
    ..add(_implementsClause)
    ..add(semicolon);

  @override
  ClassElement get declaredElement => _name?.staticElement as ClassElement;

  @override
  Token get firstTokenAfterCommentAndMetadata {
    if (abstractKeyword != null) {
      return abstractKeyword;
    }
    return typedefKeyword;
  }

  @override
  ImplementsClause get implementsClause => _implementsClause;

  @override
  void set implementsClause(ImplementsClause implementsClause) {
    _implementsClause =
        _becomeParentOf(implementsClause as ImplementsClauseImpl);
  }

  @override
  bool get isAbstract => abstractKeyword != null;

  @override
  TypeName get superclass => _superclass;

  @override
  void set superclass(TypeName superclass) {
    _superclass = _becomeParentOf(superclass as TypeNameImpl);
  }

  @override
  TypeParameterList get typeParameters => _typeParameters;

  @override
  void set typeParameters(TypeParameterList typeParameters) {
    _typeParameters = _becomeParentOf(typeParameters as TypeParameterListImpl);
  }

  @override
  WithClause get withClause => _withClause;

  @override
  void set withClause(WithClause withClause) {
    _withClause = _becomeParentOf(withClause as WithClauseImpl);
  }

  @override
  E accept<E>(AstVisitor<E> visitor) => visitor.visitClassTypeAlias(this);

  @override
  void visitChildren(AstVisitor visitor) {
    super.visitChildren(visitor);
    _name?.accept(visitor);
    _typeParameters?.accept(visitor);
    _superclass?.accept(visitor);
    _withClause?.accept(visitor);
    _implementsClause?.accept(visitor);
  }
}

abstract class CollectionElementImpl extends AstNodeImpl
    implements CollectionElement {}

/// A combinator associated with an import or export directive.
///
///    combinator ::=
///        [HideCombinator]
///      | [ShowCombinator]
abstract class CombinatorImpl extends AstNodeImpl implements Combinator {
  /// The 'hide' or 'show' keyword specifying what kind of processing is to be
  /// done on the names.
  @override
  Token keyword;

  /// Initialize a newly created combinator.
  CombinatorImpl(this.keyword);

  @override
  Token get beginToken => keyword;
}

/// A comment within the source code.
///
///    comment ::=
///        endOfLineComment
///      | blockComment
///      | documentationComment
///
///    endOfLineComment ::=
///        '//' (CHARACTER - EOL)* EOL
///
///    blockComment ::=
///        '/ *' CHARACTER* '&#42;/'
///
///    documentationComment ::=
///        '/ **' (CHARACTER | [CommentReference])* '&#42;/'
///      | ('///' (CHARACTER - EOL)* EOL)+
class CommentImpl extends AstNodeImpl implements Comment {
  /// The tokens representing the comment.
  @override
  final List<Token> tokens;

  /// The type of the comment.
  final CommentType _type;

  /// The references embedded within the documentation comment. This list will
  /// be empty unless this is a documentation comment that has references embedded
  /// within it.
  NodeList<CommentReference> _references;

  /// Initialize a newly created comment. The list of [tokens] must contain at
  /// least one token. The [_type] is the type of the comment. The list of
  /// [references] can be empty if the comment does not contain any embedded
  /// references.
  CommentImpl(this.tokens, this._type, List<CommentReference> references) {
    _references = new NodeListImpl<CommentReference>(this, references);
  }

  @override
  Token get beginToken => tokens[0];

  @override
  Iterable<SyntacticEntity> get childEntities =>
      new ChildEntities()..addAll(tokens);

  @override
  Token get endToken => tokens[tokens.length - 1];

  @override
  bool get isBlock => _type == CommentType.BLOCK;

  @override
  bool get isDocumentation => _type == CommentType.DOCUMENTATION;

  @override
  bool get isEndOfLine => _type == CommentType.END_OF_LINE;

  @override
  NodeList<CommentReference> get references => _references;

  @override
  E accept<E>(AstVisitor<E> visitor) => visitor.visitComment(this);

  @override
  void visitChildren(AstVisitor visitor) {
    _references.accept(visitor);
  }

  /// Create a block comment consisting of the given [tokens].
  static Comment createBlockComment(List<Token> tokens) =>
      new CommentImpl(tokens, CommentType.BLOCK, null);

  /// Create a documentation comment consisting of the given [tokens].
  static Comment createDocumentationComment(List<Token> tokens) =>
      new CommentImpl(
          tokens, CommentType.DOCUMENTATION, new List<CommentReference>());

  /// Create a documentation comment consisting of the given [tokens] and having
  /// the given [references] embedded within it.
  static Comment createDocumentationCommentWithReferences(
          List<Token> tokens, List<CommentReference> references) =>
      new CommentImpl(tokens, CommentType.DOCUMENTATION, references);

  /// Create an end-of-line comment consisting of the given [tokens].
  static Comment createEndOfLineComment(List<Token> tokens) =>
      new CommentImpl(tokens, CommentType.END_OF_LINE, null);
}

/// A reference to a Dart element that is found within a documentation comment.
///
///    commentReference ::=
///        '[' 'new'? [Identifier] ']'
class CommentReferenceImpl extends AstNodeImpl implements CommentReference {
  /// The token representing the 'new' keyword, or `null` if there was no 'new'
  /// keyword.
  @override
  Token newKeyword;

  /// The identifier being referenced.
  IdentifierImpl _identifier;

  /// Initialize a newly created reference to a Dart element. The [newKeyword]
  /// can be `null` if the reference is not to a constructor.
  CommentReferenceImpl(this.newKeyword, IdentifierImpl identifier) {
    _identifier = _becomeParentOf(identifier);
  }

  @override
  Token get beginToken => newKeyword ?? _identifier.beginToken;

  @override
  Iterable<SyntacticEntity> get childEntities =>
      new ChildEntities()..add(newKeyword)..add(_identifier);

  @override
  Token get endToken => _identifier.endToken;

  @override
  Identifier get identifier => _identifier;

  @override
  void set identifier(Identifier identifier) {
    _identifier = _becomeParentOf(identifier as IdentifierImpl);
  }

  @override
  E accept<E>(AstVisitor<E> visitor) => visitor.visitCommentReference(this);

  @override
  void visitChildren(AstVisitor visitor) {
    _identifier?.accept(visitor);
  }
}

/// The possible types of comments that are recognized by the parser.
class CommentType {
  /// A block comment.
  static const CommentType BLOCK = const CommentType('BLOCK');

  /// A documentation comment.
  static const CommentType DOCUMENTATION = const CommentType('DOCUMENTATION');

  /// An end-of-line comment.
  static const CommentType END_OF_LINE = const CommentType('END_OF_LINE');

  /// The name of the comment type.
  final String name;

  /// Initialize a newly created comment type to have the given [name].
  const CommentType(this.name);

  @override
  String toString() => name;
}

/// A compilation unit.
///
/// While the grammar restricts the order of the directives and declarations
/// within a compilation unit, this class does not enforce those restrictions.
/// In particular, the children of a compilation unit will be visited in lexical
/// order even if lexical order does not conform to the restrictions of the
/// grammar.
///
///    compilationUnit ::=
///        directives declarations
///
///    directives ::=
///        [ScriptTag]? [LibraryDirective]? namespaceDirective* [PartDirective]*
///      | [PartOfDirective]
///
///    namespaceDirective ::=
///        [ImportDirective]
///      | [ExportDirective]
///
///    declarations ::=
///        [CompilationUnitMember]*
class CompilationUnitImpl extends AstNodeImpl implements CompilationUnit {
  /// The first token in the token stream that was parsed to form this
  /// compilation unit.
  @override
  Token beginToken;

  /// The script tag at the beginning of the compilation unit, or `null` if
  /// there is no script tag in this compilation unit.
  ScriptTagImpl _scriptTag;

  /// The directives contained in this compilation unit.
  NodeList<Directive> _directives;

  /// The declarations contained in this compilation unit.
  NodeList<CompilationUnitMember> _declarations;

  /// The last token in the token stream that was parsed to form this
  /// compilation unit. This token should always have a type of [TokenType.EOF].
  @override
  Token endToken;

  /// The element associated with this compilation unit, or `null` if the AST
  /// structure has not been resolved.
  @override
  CompilationUnitElement declaredElement;

  /// The line information for this compilation unit.
  @override
  LineInfo lineInfo;

  @override
  final FeatureSet featureSet;

  /// Initialize a newly created compilation unit to have the given directives
  /// and declarations. The [scriptTag] can be `null` if there is no script tag
  /// in the compilation unit. The list of [directives] can be `null` if there
  /// are no directives in the compilation unit. The list of [declarations] can
  /// be `null` if there are no declarations in the compilation unit.
  CompilationUnitImpl(
      this.beginToken,
      ScriptTagImpl scriptTag,
      List<Directive> directives,
      List<CompilationUnitMember> declarations,
      this.endToken,
      this.featureSet) {
    _scriptTag = _becomeParentOf(scriptTag);
    _directives = new NodeListImpl<Directive>(this, directives);
    _declarations = new NodeListImpl<CompilationUnitMember>(this, declarations);
  }

  @override
  Iterable<SyntacticEntity> get childEntities {
    ChildEntities result = new ChildEntities()..add(_scriptTag);
    if (_directivesAreBeforeDeclarations) {
      result..addAll(_directives)..addAll(_declarations);
    } else {
      result.addAll(sortedDirectivesAndDeclarations);
    }
    return result;
  }

  @override
  NodeList<CompilationUnitMember> get declarations => _declarations;

  @override
  NodeList<Directive> get directives => _directives;

  @override
  set element(CompilationUnitElement element) {
    declaredElement = element;
  }

  @override
  int get length {
    Token endToken = this.endToken;
    if (endToken == null) {
      return 0;
    }
    return endToken.offset + endToken.length;
  }

  @override
  int get offset => 0;

  @override
  ScriptTag get scriptTag => _scriptTag;

  @override
  void set scriptTag(ScriptTag scriptTag) {
    _scriptTag = _becomeParentOf(scriptTag as ScriptTagImpl);
  }

  @override
  List<AstNode> get sortedDirectivesAndDeclarations {
    return <AstNode>[]
      ..addAll(_directives)
      ..addAll(_declarations)
      ..sort(AstNode.LEXICAL_ORDER);
  }

  /// Return `true` if all of the directives are lexically before any
  /// declarations.
  bool get _directivesAreBeforeDeclarations {
    if (_directives.isEmpty || _declarations.isEmpty) {
      return true;
    }
    Directive lastDirective = _directives[_directives.length - 1];
    CompilationUnitMember firstDeclaration = _declarations[0];
    return lastDirective.offset < firstDeclaration.offset;
  }

  @override
  E accept<E>(AstVisitor<E> visitor) => visitor.visitCompilationUnit(this);

  @override
  void visitChildren(AstVisitor visitor) {
    _scriptTag?.accept(visitor);
    if (_directivesAreBeforeDeclarations) {
      _directives.accept(visitor);
      _declarations.accept(visitor);
    } else {
      List<AstNode> sortedMembers = sortedDirectivesAndDeclarations;
      int length = sortedMembers.length;
      for (int i = 0; i < length; i++) {
        AstNode child = sortedMembers[i];
        child.accept(visitor);
      }
    }
  }
}

/// A node that declares one or more names within the scope of a compilation
/// unit.
///
///    compilationUnitMember ::=
///        [ClassDeclaration]
///      | [MixinDeclaration]
///      | [ExtensionDeclaration]
///      | [EnumDeclaration]
///      | [TypeAlias]
///      | [FunctionDeclaration]
///      | [TopLevelVariableDeclaration]
abstract class CompilationUnitMemberImpl extends DeclarationImpl
    implements CompilationUnitMember {
  /// Initialize a newly created generic compilation unit member. Either or both
  /// of the [comment] and [metadata] can be `null` if the member does not have
  /// the corresponding attribute.
  CompilationUnitMemberImpl(CommentImpl comment, List<Annotation> metadata)
      : super(comment, metadata);
}

/// A conditional expression.
///
///    conditionalExpression ::=
///        [Expression] '?' [Expression] ':' [Expression]
class ConditionalExpressionImpl extends ExpressionImpl
    implements ConditionalExpression {
  /// The condition used to determine which of the expressions is executed next.
  ExpressionImpl _condition;

  /// The token used to separate the condition from the then expression.
  @override
  Token question;

  /// The expression that is executed if the condition evaluates to `true`.
  ExpressionImpl _thenExpression;

  /// The token used to separate the then expression from the else expression.
  @override
  Token colon;

  /// The expression that is executed if the condition evaluates to `false`.
  ExpressionImpl _elseExpression;

  /// Initialize a newly created conditional expression.
  ConditionalExpressionImpl(
      ExpressionImpl condition,
      this.question,
      ExpressionImpl thenExpression,
      this.colon,
      ExpressionImpl elseExpression) {
    _condition = _becomeParentOf(condition);
    _thenExpression = _becomeParentOf(thenExpression);
    _elseExpression = _becomeParentOf(elseExpression);
  }

  @override
  Token get beginToken => _condition.beginToken;

  @override
  Iterable<SyntacticEntity> get childEntities => new ChildEntities()
    ..add(_condition)
    ..add(question)
    ..add(_thenExpression)
    ..add(colon)
    ..add(_elseExpression);

  @override
  Expression get condition => _condition;

  @override
  void set condition(Expression expression) {
    _condition = _becomeParentOf(expression as ExpressionImpl);
  }

  @override
  Expression get elseExpression => _elseExpression;

  @override
  void set elseExpression(Expression expression) {
    _elseExpression = _becomeParentOf(expression as ExpressionImpl);
  }

  @override
  Token get endToken => _elseExpression.endToken;

  @override
  Precedence get precedence => Precedence.conditional;

  @override
  Expression get thenExpression => _thenExpression;

  @override
  void set thenExpression(Expression expression) {
    _thenExpression = _becomeParentOf(expression as ExpressionImpl);
  }

  @override
  E accept<E>(AstVisitor<E> visitor) =>
      visitor.visitConditionalExpression(this);

  @override
  void visitChildren(AstVisitor visitor) {
    _condition?.accept(visitor);
    _thenExpression?.accept(visitor);
    _elseExpression?.accept(visitor);
  }
}

/// A configuration in either an import or export directive.
///
///     configuration ::=
///         'if' '(' test ')' uri
///
///     test ::=
///         dottedName ('==' stringLiteral)?
///
///     dottedName ::=
///         identifier ('.' identifier)*
class ConfigurationImpl extends AstNodeImpl implements Configuration {
  @override
  Token ifKeyword;

  @override
  Token leftParenthesis;

  DottedNameImpl _name;

  @override
  Token equalToken;

  StringLiteralImpl _value;

  @override
  Token rightParenthesis;

  StringLiteralImpl _uri;

  @override
  Source uriSource;

  ConfigurationImpl(
      this.ifKeyword,
      this.leftParenthesis,
      DottedNameImpl name,
      this.equalToken,
      StringLiteralImpl value,
      this.rightParenthesis,
      StringLiteralImpl libraryUri) {
    _name = _becomeParentOf(name);
    _value = _becomeParentOf(value);
    _uri = _becomeParentOf(libraryUri);
  }

  @override
  Token get beginToken => ifKeyword;

  @override
  Iterable<SyntacticEntity> get childEntities => new ChildEntities()
    ..add(ifKeyword)
    ..add(leftParenthesis)
    ..add(_name)
    ..add(equalToken)
    ..add(_value)
    ..add(rightParenthesis)
    ..add(_uri);

  @override
  Token get endToken => _uri.endToken;

  @deprecated
  @override
  StringLiteral get libraryUri => _uri;

  @deprecated
  @override
  void set libraryUri(StringLiteral libraryUri) {
    _uri = _becomeParentOf(libraryUri as StringLiteralImpl);
  }

  @override
  DottedName get name => _name;

  @override
  void set name(DottedName name) {
    _name = _becomeParentOf(name as DottedNameImpl);
  }

  @override
  StringLiteral get uri => _uri;

  @override
  void set uri(StringLiteral uri) {
    _uri = _becomeParentOf(uri as StringLiteralImpl);
  }

  @override
  StringLiteral get value => _value;

  @override
  void set value(StringLiteral value) {
    _value = _becomeParentOf(value as StringLiteralImpl);
  }

  @override
  E accept<E>(AstVisitor<E> visitor) => visitor.visitConfiguration(this);

  @override
  void visitChildren(AstVisitor visitor) {
    _name?.accept(visitor);
    _value?.accept(visitor);
    _uri?.accept(visitor);
  }
}

/// An error listener that only records whether any constant related errors have
/// been reported.
class ConstantAnalysisErrorListener extends AnalysisErrorListener {
  /// A flag indicating whether any constant related errors have been reported
  /// to this listener.
  bool hasConstError = false;

  @override
  void onError(AnalysisError error) {
    ErrorCode errorCode = error.errorCode;
    if (errorCode is CompileTimeErrorCode) {
      switch (errorCode) {
        case CompileTimeErrorCode
            .CONST_CONSTRUCTOR_WITH_FIELD_INITIALIZED_BY_NON_CONST:
        case CompileTimeErrorCode.CONST_EVAL_TYPE_BOOL:
        case CompileTimeErrorCode.CONST_EVAL_TYPE_BOOL_INT:
        case CompileTimeErrorCode.CONST_EVAL_TYPE_BOOL_NUM_STRING:
        case CompileTimeErrorCode.CONST_EVAL_TYPE_INT:
        case CompileTimeErrorCode.CONST_EVAL_TYPE_NUM:
        case CompileTimeErrorCode.CONST_EVAL_THROWS_EXCEPTION:
        case CompileTimeErrorCode.CONST_EVAL_THROWS_IDBZE:
        case CompileTimeErrorCode.CONST_WITH_NON_CONST:
        case CompileTimeErrorCode.CONST_WITH_NON_CONSTANT_ARGUMENT:
        case CompileTimeErrorCode.CONST_WITH_TYPE_PARAMETERS:
        case CompileTimeErrorCode.INVALID_CONSTANT:
        case CompileTimeErrorCode.MISSING_CONST_IN_LIST_LITERAL:
        case CompileTimeErrorCode.MISSING_CONST_IN_MAP_LITERAL:
        case CompileTimeErrorCode.MISSING_CONST_IN_SET_LITERAL:
          hasConstError = true;
      }
    }
  }
}

/// A constructor declaration.
///
///    constructorDeclaration ::=
///        constructorSignature [FunctionBody]?
///      | constructorName formalParameterList ':' 'this'
///        ('.' [SimpleIdentifier])? arguments
///
///    constructorSignature ::=
///        'external'? constructorName formalParameterList initializerList?
///      | 'external'? 'factory' factoryName formalParameterList
///        initializerList?
///      | 'external'? 'const'  constructorName formalParameterList
///        initializerList?
///
///    constructorName ::=
///        [SimpleIdentifier] ('.' [SimpleIdentifier])?
///
///    factoryName ::=
///        [Identifier] ('.' [SimpleIdentifier])?
///
///    initializerList ::=
///        ':' [ConstructorInitializer] (',' [ConstructorInitializer])*
class ConstructorDeclarationImpl extends ClassMemberImpl
    implements ConstructorDeclaration {
  /// The token for the 'external' keyword, or `null` if the constructor is not
  /// external.
  @override
  Token externalKeyword;

  /// The token for the 'const' keyword, or `null` if the constructor is not a
  /// const constructor.
  @override
  Token constKeyword;

  /// The token for the 'factory' keyword, or `null` if the constructor is not a
  /// factory constructor.
  @override
  Token factoryKeyword;

  /// The type of object being created. This can be different than the type in
  /// which the constructor is being declared if the constructor is the
  /// implementation of a factory constructor.
  IdentifierImpl _returnType;

  /// The token for the period before the constructor name, or `null` if the
  /// constructor being declared is unnamed.
  @override
  Token period;

  /// The name of the constructor, or `null` if the constructor being declared
  /// is unnamed.
  SimpleIdentifierImpl _name;

  /// The parameters associated with the constructor.
  FormalParameterListImpl _parameters;

  /// The token for the separator (colon or equals) before the initializer list
  /// or redirection, or `null` if there are no initializers.
  @override
  Token separator;

  /// The initializers associated with the constructor.
  NodeList<ConstructorInitializer> _initializers;

  /// The name of the constructor to which this constructor will be redirected,
  /// or `null` if this is not a redirecting factory constructor.
  ConstructorNameImpl _redirectedConstructor;

  /// The body of the constructor, or `null` if the constructor does not have a
  /// body.
  FunctionBodyImpl _body;

  /// The element associated with this constructor, or `null` if the AST
  /// structure has not been resolved or if this constructor could not be
  /// resolved.
  @override
  ConstructorElement declaredElement;

  /// Initialize a newly created constructor declaration. The [externalKeyword]
  /// can be `null` if the constructor is not external. Either or both of the
  /// [comment] and [metadata] can be `null` if the constructor does not have
  /// the corresponding attribute. The [constKeyword] can be `null` if the
  /// constructor cannot be used to create a constant. The [factoryKeyword] can
  /// be `null` if the constructor is not a factory. The [period] and [name] can
  /// both be `null` if the constructor is not a named constructor. The
  /// [separator] can be `null` if the constructor does not have any
  /// initializers and does not redirect to a different constructor. The list of
  /// [initializers] can be `null` if the constructor does not have any
  /// initializers. The [redirectedConstructor] can be `null` if the constructor
  /// does not redirect to a different constructor. The [body] can be `null` if
  /// the constructor does not have a body.
  ConstructorDeclarationImpl(
      CommentImpl comment,
      List<Annotation> metadata,
      this.externalKeyword,
      this.constKeyword,
      this.factoryKeyword,
      IdentifierImpl returnType,
      this.period,
      SimpleIdentifierImpl name,
      FormalParameterListImpl parameters,
      this.separator,
      List<ConstructorInitializer> initializers,
      ConstructorNameImpl redirectedConstructor,
      FunctionBodyImpl body)
      : super(comment, metadata) {
    _returnType = _becomeParentOf(returnType);
    _name = _becomeParentOf(name);
    _parameters = _becomeParentOf(parameters);
    _initializers =
        new NodeListImpl<ConstructorInitializer>(this, initializers);
    _redirectedConstructor = _becomeParentOf(redirectedConstructor);
    _body = _becomeParentOf(body);
  }

  @override
  FunctionBody get body => _body;

  @override
  void set body(FunctionBody functionBody) {
    _body = _becomeParentOf(functionBody as FunctionBodyImpl);
  }

  @override
  Iterable<SyntacticEntity> get childEntities => super._childEntities
    ..add(externalKeyword)
    ..add(constKeyword)
    ..add(factoryKeyword)
    ..add(_returnType)
    ..add(period)
    ..add(_name)
    ..add(_parameters)
    ..add(separator)
    ..addAll(initializers)
    ..add(_redirectedConstructor)
    ..add(_body);

  @deprecated
  @override
  set element(ConstructorElement element) {
    declaredElement = element;
  }

  @override
  Token get endToken {
    if (_body != null) {
      return _body.endToken;
    } else if (_initializers.isNotEmpty) {
      return _initializers.endToken;
    }
    return _parameters.endToken;
  }

  @override
  Token get firstTokenAfterCommentAndMetadata {
    Token leftMost =
        Token.lexicallyFirst([externalKeyword, constKeyword, factoryKeyword]);
    if (leftMost != null) {
      return leftMost;
    }
    return _returnType.beginToken;
  }

  @override
  NodeList<ConstructorInitializer> get initializers => _initializers;

  @override
  SimpleIdentifier get name => _name;

  @override
  void set name(SimpleIdentifier identifier) {
    _name = _becomeParentOf(identifier as SimpleIdentifierImpl);
  }

  @override
  FormalParameterList get parameters => _parameters;

  @override
  void set parameters(FormalParameterList parameters) {
    _parameters = _becomeParentOf(parameters as FormalParameterListImpl);
  }

  @override
  ConstructorName get redirectedConstructor => _redirectedConstructor;

  @override
  void set redirectedConstructor(ConstructorName redirectedConstructor) {
    _redirectedConstructor =
        _becomeParentOf(redirectedConstructor as ConstructorNameImpl);
  }

  @override
  Identifier get returnType => _returnType;

  @override
  void set returnType(Identifier typeName) {
    _returnType = _becomeParentOf(typeName as IdentifierImpl);
  }

  @override
  E accept<E>(AstVisitor<E> visitor) =>
      visitor.visitConstructorDeclaration(this);

  @override
  void visitChildren(AstVisitor visitor) {
    super.visitChildren(visitor);
    _returnType?.accept(visitor);
    _name?.accept(visitor);
    _parameters?.accept(visitor);
    _initializers.accept(visitor);
    _redirectedConstructor?.accept(visitor);
    _body?.accept(visitor);
  }
}

/// The initialization of a field within a constructor's initialization list.
///
///    fieldInitializer ::=
///        ('this' '.')? [SimpleIdentifier] '=' [Expression]
class ConstructorFieldInitializerImpl extends ConstructorInitializerImpl
    implements ConstructorFieldInitializer {
  /// The token for the 'this' keyword, or `null` if there is no 'this' keyword.
  @override
  Token thisKeyword;

  /// The token for the period after the 'this' keyword, or `null` if there is
  /// no'this' keyword.
  @override
  Token period;

  /// The name of the field being initialized.
  SimpleIdentifierImpl _fieldName;

  /// The token for the equal sign between the field name and the expression.
  @override
  Token equals;

  /// The expression computing the value to which the field will be initialized.
  ExpressionImpl _expression;

  /// Initialize a newly created field initializer to initialize the field with
  /// the given name to the value of the given expression. The [thisKeyword] and
  /// [period] can be `null` if the 'this' keyword was not specified.
  ConstructorFieldInitializerImpl(this.thisKeyword, this.period,
      SimpleIdentifierImpl fieldName, this.equals, ExpressionImpl expression) {
    _fieldName = _becomeParentOf(fieldName);
    _expression = _becomeParentOf(expression);
  }

  @override
  Token get beginToken {
    if (thisKeyword != null) {
      return thisKeyword;
    }
    return _fieldName.beginToken;
  }

  @override
  Iterable<SyntacticEntity> get childEntities => new ChildEntities()
    ..add(thisKeyword)
    ..add(period)
    ..add(_fieldName)
    ..add(equals)
    ..add(_expression);

  @override
  Token get endToken => _expression.endToken;

  @override
  Expression get expression => _expression;

  @override
  void set expression(Expression expression) {
    _expression = _becomeParentOf(expression as ExpressionImpl);
  }

  @override
  SimpleIdentifier get fieldName => _fieldName;

  @override
  void set fieldName(SimpleIdentifier identifier) {
    _fieldName = _becomeParentOf(identifier as SimpleIdentifierImpl);
  }

  @override
  E accept<E>(AstVisitor<E> visitor) =>
      visitor.visitConstructorFieldInitializer(this);

  @override
  void visitChildren(AstVisitor visitor) {
    _fieldName?.accept(visitor);
    _expression?.accept(visitor);
  }
}

/// A node that can occur in the initializer list of a constructor declaration.
///
///    constructorInitializer ::=
///        [SuperConstructorInvocation]
///      | [ConstructorFieldInitializer]
///      | [RedirectingConstructorInvocation]
abstract class ConstructorInitializerImpl extends AstNodeImpl
    implements ConstructorInitializer {}

/// The name of the constructor.
///
///    constructorName ::=
///        type ('.' identifier)?
class ConstructorNameImpl extends AstNodeImpl implements ConstructorName {
  /// The name of the type defining the constructor.
  TypeNameImpl _type;

  /// The token for the period before the constructor name, or `null` if the
  /// specified constructor is the unnamed constructor.
  @override
  Token period;

  /// The name of the constructor, or `null` if the specified constructor is the
  /// unnamed constructor.
  SimpleIdentifierImpl _name;

  /// The element associated with this constructor name based on static type
  /// information, or `null` if the AST structure has not been resolved or if
  /// this constructor name could not be resolved.
  @override
  ConstructorElement staticElement;

  /// Initialize a newly created constructor name. The [period] and [name] can
  /// be`null` if the constructor being named is the unnamed constructor.
  ConstructorNameImpl(
      TypeNameImpl type, this.period, SimpleIdentifierImpl name) {
    _type = _becomeParentOf(type);
    _name = _becomeParentOf(name);
  }

  @override
  Token get beginToken => _type.beginToken;

  @override
  Iterable<SyntacticEntity> get childEntities =>
      new ChildEntities()..add(_type)..add(period)..add(_name);

  @override
  Token get endToken {
    if (_name != null) {
      return _name.endToken;
    }
    return _type.endToken;
  }

  @override
  SimpleIdentifier get name => _name;

  @override
  void set name(SimpleIdentifier name) {
    _name = _becomeParentOf(name as SimpleIdentifierImpl);
  }

  @override
  TypeName get type => _type;

  @override
  void set type(TypeName type) {
    _type = _becomeParentOf(type as TypeNameImpl);
  }

  @override
  E accept<E>(AstVisitor<E> visitor) => visitor.visitConstructorName(this);

  @override
  void visitChildren(AstVisitor visitor) {
    _type?.accept(visitor);
    _name?.accept(visitor);
  }
}

/// A continue statement.
///
///    continueStatement ::=
///        'continue' [SimpleIdentifier]? ';'
class ContinueStatementImpl extends StatementImpl implements ContinueStatement {
  /// The token representing the 'continue' keyword.
  @override
  Token continueKeyword;

  /// The label associated with the statement, or `null` if there is no label.
  SimpleIdentifierImpl _label;

  /// The semicolon terminating the statement.
  @override
  Token semicolon;

  /// The AstNode which this continue statement is continuing to.  This will be
  /// either a Statement (in the case of continuing a loop) or a SwitchMember
  /// (in the case of continuing from one switch case to another).  Null if the
  /// AST has not yet been resolved or if the target could not be resolved.
  /// Note that if the source code has errors, the target may be invalid (e.g.
  /// the target may be in an enclosing function).
  AstNode target;

  /// Initialize a newly created continue statement. The [label] can be `null`
  /// if there is no label associated with the statement.
  ContinueStatementImpl(
      this.continueKeyword, SimpleIdentifierImpl label, this.semicolon) {
    _label = _becomeParentOf(label);
  }

  @override
  Token get beginToken => continueKeyword;

  @override
  Iterable<SyntacticEntity> get childEntities =>
      new ChildEntities()..add(continueKeyword)..add(_label)..add(semicolon);

  @override
  Token get endToken => semicolon;

  @override
  SimpleIdentifier get label => _label;

  @override
  void set label(SimpleIdentifier identifier) {
    _label = _becomeParentOf(identifier as SimpleIdentifierImpl);
  }

  @override
  E accept<E>(AstVisitor<E> visitor) => visitor.visitContinueStatement(this);

  @override
  void visitChildren(AstVisitor visitor) {
    _label?.accept(visitor);
  }
}

/// A node that represents the declaration of one or more names. Each declared
/// name is visible within a name scope.
abstract class DeclarationImpl extends AnnotatedNodeImpl
    implements Declaration {
  /// Initialize a newly created declaration. Either or both of the [comment]
  /// and [metadata] can be `null` if the declaration does not have the
  /// corresponding attribute.
  DeclarationImpl(CommentImpl comment, List<Annotation> metadata)
      : super(comment, metadata);
}

/// The declaration of a single identifier.
///
///    declaredIdentifier ::=
///        [Annotation] finalConstVarOrType [SimpleIdentifier]
class DeclaredIdentifierImpl extends DeclarationImpl
    implements DeclaredIdentifier {
  /// The token representing either the 'final', 'const' or 'var' keyword, or
  /// `null` if no keyword was used.
  @override
  Token keyword;

  /// The name of the declared type of the parameter, or `null` if the parameter
  /// does not have a declared type.
  TypeAnnotationImpl _type;

  /// The name of the variable being declared.
  SimpleIdentifierImpl _identifier;

  /// Initialize a newly created formal parameter. Either or both of the
  /// [comment] and [metadata] can be `null` if the declaration does not have
  /// the corresponding attribute. The [keyword] can be `null` if a type name is
  /// given. The [type] must be `null` if the keyword is 'var'.
  DeclaredIdentifierImpl(CommentImpl comment, List<Annotation> metadata,
      this.keyword, TypeAnnotationImpl type, SimpleIdentifierImpl identifier)
      : super(comment, metadata) {
    _type = _becomeParentOf(type);
    _identifier = _becomeParentOf(identifier);
  }

  @override
  Iterable<SyntacticEntity> get childEntities =>
      super._childEntities..add(keyword)..add(_type)..add(_identifier);

  @override
  LocalVariableElement get declaredElement {
    if (_identifier == null) {
      return null;
    }
    return _identifier.staticElement as LocalVariableElement;
  }

  @override
  Token get endToken => _identifier.endToken;

  @override
  Token get firstTokenAfterCommentAndMetadata {
    if (keyword != null) {
      return keyword;
    } else if (_type != null) {
      return _type.beginToken;
    }
    return _identifier.beginToken;
  }

  @override
  SimpleIdentifier get identifier => _identifier;

  @override
  void set identifier(SimpleIdentifier identifier) {
    _identifier = _becomeParentOf(identifier as SimpleIdentifierImpl);
  }

  @override
  bool get isConst => keyword?.keyword == Keyword.CONST;

  @override
  bool get isFinal => keyword?.keyword == Keyword.FINAL;

  @override
  TypeAnnotation get type => _type;

  @override
  void set type(TypeAnnotation type) {
    _type = _becomeParentOf(type as TypeAnnotationImpl);
  }

  @override
  E accept<E>(AstVisitor<E> visitor) => visitor.visitDeclaredIdentifier(this);

  @override
  void visitChildren(AstVisitor visitor) {
    super.visitChildren(visitor);
    _type?.accept(visitor);
    _identifier?.accept(visitor);
  }
}

/// A simple identifier that declares a name.
// TODO(rnystrom): Consider making this distinct from [SimpleIdentifier] and
// get rid of all of the:
//
//     if (node.inDeclarationContext()) { ... }
//
// code and instead visit this separately. A declaration is semantically pretty
// different from a use, so using the same node type doesn't seem to buy us
// much.
class DeclaredSimpleIdentifier extends SimpleIdentifierImpl {
  DeclaredSimpleIdentifier(Token token) : super(token);

  @override
  bool inDeclarationContext() => true;
}

/// A formal parameter with a default value. There are two kinds of parameters
/// that are both represented by this class: named formal parameters and
/// positional formal parameters.
///
///    defaultFormalParameter ::=
///        [NormalFormalParameter] ('=' [Expression])?
///
///    defaultNamedParameter ::=
///        [NormalFormalParameter] (':' [Expression])?
class DefaultFormalParameterImpl extends FormalParameterImpl
    implements DefaultFormalParameter {
  /// The formal parameter with which the default value is associated.
  NormalFormalParameterImpl _parameter;

  /// The kind of this parameter.
  @override
  ParameterKind kind;

  /// The token separating the parameter from the default value, or `null` if
  /// there is no default value.
  @override
  Token separator;

  /// The expression computing the default value for the parameter, or `null` if
  /// there is no default value.
  ExpressionImpl _defaultValue;

  /// Initialize a newly created default formal parameter. The [separator] and
  /// [defaultValue] can be `null` if there is no default value.
  DefaultFormalParameterImpl(NormalFormalParameterImpl parameter, this.kind,
      this.separator, ExpressionImpl defaultValue) {
    _parameter = _becomeParentOf(parameter);
    _defaultValue = _becomeParentOf(defaultValue);
  }

  @override
  Token get beginToken => _parameter.beginToken;

  @override
  Iterable<SyntacticEntity> get childEntities =>
      new ChildEntities()..add(_parameter)..add(separator)..add(_defaultValue);

  @override
  Token get covariantKeyword => null;

  @override
  ParameterElement get declaredElement => _parameter.declaredElement;

  @override
  Expression get defaultValue => _defaultValue;

  @override
  void set defaultValue(Expression expression) {
    _defaultValue = _becomeParentOf(expression as ExpressionImpl);
  }

  @override
  Token get endToken {
    if (_defaultValue != null) {
      return _defaultValue.endToken;
    }
    return _parameter.endToken;
  }

  @override
  SimpleIdentifier get identifier => _parameter.identifier;

  @override
  bool get isConst => _parameter != null && _parameter.isConst;

  @override
  bool get isFinal => _parameter != null && _parameter.isFinal;

  @override
  NodeList<Annotation> get metadata => _parameter.metadata;

  @override
  NormalFormalParameter get parameter => _parameter;

  @override
  void set parameter(NormalFormalParameter formalParameter) {
    _parameter = _becomeParentOf(formalParameter as NormalFormalParameterImpl);
  }

  @override
  Token get requiredKeyword => null;

  @override
  E accept<E>(AstVisitor<E> visitor) =>
      visitor.visitDefaultFormalParameter(this);

  @override
  void visitChildren(AstVisitor visitor) {
    _parameter?.accept(visitor);
    _defaultValue?.accept(visitor);
  }
}

/// A node that represents a directive.
///
///    directive ::=
///        [ExportDirective]
///      | [ImportDirective]
///      | [LibraryDirective]
///      | [PartDirective]
///      | [PartOfDirective]
abstract class DirectiveImpl extends AnnotatedNodeImpl implements Directive {
  /// The element associated with this directive, or `null` if the AST structure
  /// has not been resolved or if this directive could not be resolved.
  Element _element;

  /// Initialize a newly create directive. Either or both of the [comment] and
  /// [metadata] can be `null` if the directive does not have the corresponding
  /// attribute.
  DirectiveImpl(CommentImpl comment, List<Annotation> metadata)
      : super(comment, metadata);

  @override
  Element get element => _element;

  /// Set the element associated with this directive to be the given [element].
  void set element(Element element) {
    _element = element;
  }
}

/// A do statement.
///
///    doStatement ::=
///        'do' [Statement] 'while' '(' [Expression] ')' ';'
class DoStatementImpl extends StatementImpl implements DoStatement {
  /// The token representing the 'do' keyword.
  @override
  Token doKeyword;

  /// The body of the loop.
  StatementImpl _body;

  /// The token representing the 'while' keyword.
  @override
  Token whileKeyword;

  /// The left parenthesis.
  Token leftParenthesis;

  /// The condition that determines when the loop will terminate.
  ExpressionImpl _condition;

  /// The right parenthesis.
  @override
  Token rightParenthesis;

  /// The semicolon terminating the statement.
  @override
  Token semicolon;

  /// Initialize a newly created do loop.
  DoStatementImpl(
      this.doKeyword,
      StatementImpl body,
      this.whileKeyword,
      this.leftParenthesis,
      ExpressionImpl condition,
      this.rightParenthesis,
      this.semicolon) {
    _body = _becomeParentOf(body);
    _condition = _becomeParentOf(condition);
  }

  @override
  Token get beginToken => doKeyword;

  @override
  Statement get body => _body;

  @override
  void set body(Statement statement) {
    _body = _becomeParentOf(statement as StatementImpl);
  }

  @override
  Iterable<SyntacticEntity> get childEntities => new ChildEntities()
    ..add(doKeyword)
    ..add(_body)
    ..add(whileKeyword)
    ..add(leftParenthesis)
    ..add(_condition)
    ..add(rightParenthesis)
    ..add(semicolon);

  @override
  Expression get condition => _condition;

  @override
  void set condition(Expression expression) {
    _condition = _becomeParentOf(expression as ExpressionImpl);
  }

  @override
  Token get endToken => semicolon;

  @override
  E accept<E>(AstVisitor<E> visitor) => visitor.visitDoStatement(this);

  @override
  void visitChildren(AstVisitor visitor) {
    _body?.accept(visitor);
    _condition?.accept(visitor);
  }
}

/// A dotted name, used in a configuration within an import or export directive.
///
///    dottedName ::=
///        [SimpleIdentifier] ('.' [SimpleIdentifier])*
class DottedNameImpl extends AstNodeImpl implements DottedName {
  /// The components of the identifier.
  NodeList<SimpleIdentifier> _components;

  /// Initialize a newly created dotted name.
  DottedNameImpl(List<SimpleIdentifier> components) {
    _components = new NodeListImpl<SimpleIdentifier>(this, components);
  }

  @override
  Token get beginToken => _components.beginToken;

  @override
  // TODO(paulberry): add "." tokens.
  Iterable<SyntacticEntity> get childEntities =>
      new ChildEntities()..addAll(_components);

  @override
  NodeList<SimpleIdentifier> get components => _components;

  @override
  Token get endToken => _components.endToken;

  @override
  E accept<E>(AstVisitor<E> visitor) => visitor.visitDottedName(this);

  @override
  void visitChildren(AstVisitor visitor) {
    _components.accept(visitor);
  }
}

/// A floating point literal expression.
///
///    doubleLiteral ::=
///        decimalDigit+ ('.' decimalDigit*)? exponent?
///      | '.' decimalDigit+ exponent?
///
///    exponent ::=
///        ('e' | 'E') ('+' | '-')? decimalDigit+
class DoubleLiteralImpl extends LiteralImpl implements DoubleLiteral {
  /// The token representing the literal.
  @override
  Token literal;

  /// The value of the literal.
  @override
  double value;

  /// Initialize a newly created floating point literal.
  DoubleLiteralImpl(this.literal, this.value);

  @override
  Token get beginToken => literal;

  @override
  Iterable<SyntacticEntity> get childEntities =>
      new ChildEntities()..add(literal);

  @override
  Token get endToken => literal;

  @override
  E accept<E>(AstVisitor<E> visitor) => visitor.visitDoubleLiteral(this);

  @override
  void visitChildren(AstVisitor visitor) {
    // There are no children to visit.
  }
}

/// An empty function body, which can only appear in constructors or abstract
/// methods.
///
///    emptyFunctionBody ::=
///        ';'
class EmptyFunctionBodyImpl extends FunctionBodyImpl
    implements EmptyFunctionBody {
  /// The token representing the semicolon that marks the end of the function
  /// body.
  @override
  Token semicolon;

  /// Initialize a newly created function body.
  EmptyFunctionBodyImpl(this.semicolon);

  @override
  Token get beginToken => semicolon;

  @override
  Iterable<SyntacticEntity> get childEntities =>
      new ChildEntities()..add(semicolon);

  @override
  Token get endToken => semicolon;

  @override
  E accept<E>(AstVisitor<E> visitor) => visitor.visitEmptyFunctionBody(this);

  @override
  void visitChildren(AstVisitor visitor) {
    // Empty function bodies have no children.
  }
}

/// An empty statement.
///
///    emptyStatement ::=
///        ';'
class EmptyStatementImpl extends StatementImpl implements EmptyStatement {
  /// The semicolon terminating the statement.
  Token semicolon;

  /// Initialize a newly created empty statement.
  EmptyStatementImpl(this.semicolon);

  @override
  Token get beginToken => semicolon;

  @override
  Iterable<SyntacticEntity> get childEntities =>
      new ChildEntities()..add(semicolon);

  @override
  Token get endToken => semicolon;

  @override
  bool get isSynthetic => semicolon.isSynthetic;

  @override
  E accept<E>(AstVisitor<E> visitor) => visitor.visitEmptyStatement(this);

  @override
  void visitChildren(AstVisitor visitor) {
    // There are no children to visit.
  }
}

/// The declaration of an enum constant.
class EnumConstantDeclarationImpl extends DeclarationImpl
    implements EnumConstantDeclaration {
  /// The name of the constant.
  SimpleIdentifierImpl _name;

  /// Initialize a newly created enum constant declaration. Either or both of
  /// the [comment] and [metadata] can be `null` if the constant does not have
  /// the corresponding attribute. (Technically, enum constants cannot have
  /// metadata, but we allow it for consistency.)
  EnumConstantDeclarationImpl(
      CommentImpl comment, List<Annotation> metadata, SimpleIdentifierImpl name)
      : super(comment, metadata) {
    _name = _becomeParentOf(name);
  }

  @override
  Iterable<SyntacticEntity> get childEntities =>
      super._childEntities..add(_name);

  @override
  FieldElement get declaredElement => _name?.staticElement as FieldElement;

  @override
  Token get endToken => _name.endToken;

  @override
  Token get firstTokenAfterCommentAndMetadata => _name.beginToken;

  @override
  SimpleIdentifier get name => _name;

  @override
  void set name(SimpleIdentifier name) {
    _name = _becomeParentOf(name as SimpleIdentifierImpl);
  }

  @override
  E accept<E>(AstVisitor<E> visitor) =>
      visitor.visitEnumConstantDeclaration(this);

  @override
  void visitChildren(AstVisitor visitor) {
    super.visitChildren(visitor);
    _name?.accept(visitor);
  }
}

/// The declaration of an enumeration.
///
///    enumType ::=
///        metadata 'enum' [SimpleIdentifier] '{' [SimpleIdentifier]
///        (',' [SimpleIdentifier])* (',')? '}'
class EnumDeclarationImpl extends NamedCompilationUnitMemberImpl
    implements EnumDeclaration {
  /// The 'enum' keyword.
  @override
  Token enumKeyword;

  /// The left curly bracket.
  @override
  Token leftBracket;

  /// The enumeration constants being declared.
  NodeList<EnumConstantDeclaration> _constants;

  /// The right curly bracket.
  @override
  Token rightBracket;

  /// Initialize a newly created enumeration declaration. Either or both of the
  /// [comment] and [metadata] can be `null` if the declaration does not have
  /// the corresponding attribute. The list of [constants] must contain at least
  /// one value.
  EnumDeclarationImpl(
      CommentImpl comment,
      List<Annotation> metadata,
      this.enumKeyword,
      SimpleIdentifierImpl name,
      this.leftBracket,
      List<EnumConstantDeclaration> constants,
      this.rightBracket)
      : super(comment, metadata, name) {
    _constants = new NodeListImpl<EnumConstantDeclaration>(this, constants);
  }

  @override
  // TODO(brianwilkerson) Add commas?
  Iterable<SyntacticEntity> get childEntities => super._childEntities
    ..add(enumKeyword)
    ..add(_name)
    ..add(leftBracket)
    ..addAll(_constants)
    ..add(rightBracket);

  @override
  NodeList<EnumConstantDeclaration> get constants => _constants;

  @override
  ClassElement get declaredElement => _name?.staticElement as ClassElement;

  @override
  Token get endToken => rightBracket;

  @override
  Token get firstTokenAfterCommentAndMetadata => enumKeyword;

  @override
  E accept<E>(AstVisitor<E> visitor) => visitor.visitEnumDeclaration(this);

  @override
  void visitChildren(AstVisitor visitor) {
    super.visitChildren(visitor);
    _name?.accept(visitor);
    _constants.accept(visitor);
  }
}

/// Ephemeral identifiers are created as needed to mimic the presence of an
/// empty identifier.
class EphemeralIdentifier extends SimpleIdentifierImpl {
  EphemeralIdentifier(AstNode parent, int location)
      : super(new StringToken(TokenType.IDENTIFIER, "", location)) {
    (parent as AstNodeImpl)._becomeParentOf(this);
  }
}

/// An export directive.
///
///    exportDirective ::=
///        [Annotation] 'export' [StringLiteral] [Combinator]* ';'
class ExportDirectiveImpl extends NamespaceDirectiveImpl
    implements ExportDirective {
  /// Initialize a newly created export directive. Either or both of the
  /// [comment] and [metadata] can be `null` if the directive does not have the
  /// corresponding attribute. The list of [combinators] can be `null` if there
  /// are no combinators.
  ExportDirectiveImpl(
      CommentImpl comment,
      List<Annotation> metadata,
      Token keyword,
      StringLiteralImpl libraryUri,
      List<Configuration> configurations,
      List<Combinator> combinators,
      Token semicolon)
      : super(comment, metadata, keyword, libraryUri, configurations,
            combinators, semicolon);

  @override
  Iterable<SyntacticEntity> get childEntities => super._childEntities
    ..add(keyword)
    ..add(_uri)
    ..addAll(combinators)
    ..add(semicolon);

  @override
  ExportElement get element => super.element as ExportElement;

  @override
  LibraryElement get uriElement {
    if (element != null) {
      return element.exportedLibrary;
    }
    return null;
  }

  @override
  E accept<E>(AstVisitor<E> visitor) => visitor.visitExportDirective(this);

  @override
  void visitChildren(AstVisitor visitor) {
    super.visitChildren(visitor);
    combinators.accept(visitor);
  }
}

/// A function body consisting of a single expression.
///
///    expressionFunctionBody ::=
///        'async'? '=>' [Expression] ';'
class ExpressionFunctionBodyImpl extends FunctionBodyImpl
    implements ExpressionFunctionBody {
  /// The token representing the 'async' keyword, or `null` if there is no such
  /// keyword.
  @override
  Token keyword;

  /// The token introducing the expression that represents the body of the
  /// function.
  @override
  Token functionDefinition;

  /// The expression representing the body of the function.
  ExpressionImpl _expression;

  /// The semicolon terminating the statement.
  @override
  Token semicolon;

  /// Initialize a newly created function body consisting of a block of
  /// statements. The [keyword] can be `null` if the function body is not an
  /// async function body.
  ExpressionFunctionBodyImpl(this.keyword, this.functionDefinition,
      ExpressionImpl expression, this.semicolon) {
    _expression = _becomeParentOf(expression);
  }

  @override
  Token get beginToken {
    if (keyword != null) {
      return keyword;
    }
    return functionDefinition;
  }

  @override
  Iterable<SyntacticEntity> get childEntities => new ChildEntities()
    ..add(keyword)
    ..add(functionDefinition)
    ..add(_expression)
    ..add(semicolon);

  @override
  Token get endToken {
    if (semicolon != null) {
      return semicolon;
    }
    return _expression.endToken;
  }

  @override
  Expression get expression => _expression;

  @override
  void set expression(Expression expression) {
    _expression = _becomeParentOf(expression as ExpressionImpl);
  }

  @override
  bool get isAsynchronous => keyword != null;

  @override
  bool get isSynchronous => keyword == null;

  @override
  E accept<E>(AstVisitor<E> visitor) =>
      visitor.visitExpressionFunctionBody(this);

  @override
  void visitChildren(AstVisitor visitor) {
    _expression?.accept(visitor);
  }
}

/// A node that represents an expression.
///
///    expression ::=
///        [AssignmentExpression]
///      | [ConditionalExpression] cascadeSection*
///      | [ThrowExpression]
abstract class ExpressionImpl extends AstNodeImpl
    implements CollectionElementImpl, Expression {
  /// The static type of this expression, or `null` if the AST structure has not
  /// been resolved.
  @override
  DartType staticType;

  /// An expression _e_ is said to _occur in a constant context_,
  /// * if _e_ is an element of a constant list literal, or a key or value of an
  ///   entry of a constant map literal.
  /// * if _e_ is an actual argument of a constant object expression or of a
  ///   metadata annotation.
  /// * if _e_ is the initializing expression of a constant variable
  ///   declaration.
  /// * if _e_ is a switch case expression.
  /// * if _e_ is an immediate subexpression of an expression _e1_ which occurs
  ///   in a constant context, unless _e1_ is a `throw` expression or a function
  ///   literal.
  ///
  /// This roughly means that everything which is inside a syntactically
  /// constant expression is in a constant context. A `throw` expression is
  /// currently not allowed in a constant expression, but extensions affecting
  /// that status may be considered. A similar situation arises for function
  /// literals.
  ///
  /// Note that the default value of an optional formal parameter is _not_ a
  /// constant context. This choice reserves some freedom to modify the
  /// semantics of default values.
  bool get inConstantContext {
    AstNode child = this;
    while (child is Expression ||
        child is ArgumentList ||
        child is MapLiteralEntry ||
        child is SpreadElement ||
        child is IfElement ||
        child is ForElement) {
      AstNode parent = child.parent;
      if (parent is TypedLiteralImpl && parent.constKeyword != null) {
        // Inside an explicitly `const` list or map literal.
        return true;
      } else if (parent is InstanceCreationExpression &&
          parent.keyword?.keyword == Keyword.CONST) {
        // Inside an explicitly `const` instance creation expression.
        return true;
      } else if (parent is Annotation) {
        // Inside an annotation.
        return true;
      } else if (parent is VariableDeclaration) {
        AstNode grandParent = parent.parent;
        // Inside the initializer for a `const` variable declaration.
        return grandParent is VariableDeclarationList &&
            grandParent.keyword?.keyword == Keyword.CONST;
      } else if (parent is SwitchCase) {
        // Inside a switch case.
        return true;
      }
      child = parent;
    }
    return false;
  }

  @override
  bool get isAssignable => false;

  @override
  ParameterElement get staticParameterElement {
    AstNode parent = this.parent;
    if (parent is ArgumentListImpl) {
      return parent._getStaticParameterElementFor(this);
    } else if (parent is IndexExpressionImpl) {
      if (identical(parent.index, this)) {
        return parent._staticParameterElementForIndex;
      }
    } else if (parent is BinaryExpressionImpl) {
      if (identical(parent.rightOperand, this)) {
        var parameters = parent.staticInvokeType?.parameters;
        if (parameters != null && parameters.isNotEmpty) {
          return parameters[0];
        }
        return null;
      }
    } else if (parent is AssignmentExpressionImpl) {
      if (identical(parent.rightHandSide, this)) {
        return parent._staticParameterElementForRightHandSide;
      }
    } else if (parent is PrefixExpressionImpl) {
      return parent._staticParameterElementForOperand;
    } else if (parent is PostfixExpressionImpl) {
      return parent._staticParameterElementForOperand;
    }
    return null;
  }

  @override
  Expression get unParenthesized => this;
}

/// An expression used as a statement.
///
///    expressionStatement ::=
///        [Expression]? ';'
class ExpressionStatementImpl extends StatementImpl
    implements ExpressionStatement {
  /// The expression that comprises the statement.
  ExpressionImpl _expression;

  /// The semicolon terminating the statement, or `null` if the expression is a
  /// function expression and therefore isn't followed by a semicolon.
  @override
  Token semicolon;

  /// Initialize a newly created expression statement.
  ExpressionStatementImpl(ExpressionImpl expression, this.semicolon) {
    _expression = _becomeParentOf(expression);
  }

  @override
  Token get beginToken => _expression.beginToken;

  @override
  Iterable<SyntacticEntity> get childEntities =>
      new ChildEntities()..add(_expression)..add(semicolon);

  @override
  Token get endToken {
    if (semicolon != null) {
      return semicolon;
    }
    return _expression.endToken;
  }

  @override
  Expression get expression => _expression;

  @override
  void set expression(Expression expression) {
    _expression = _becomeParentOf(expression as ExpressionImpl);
  }

  @override
  bool get isSynthetic => _expression.isSynthetic && semicolon.isSynthetic;

  @override
  E accept<E>(AstVisitor<E> visitor) => visitor.visitExpressionStatement(this);

  @override
  void visitChildren(AstVisitor visitor) {
    _expression?.accept(visitor);
  }
}

/// The "extends" clause in a class declaration.
///
///    extendsClause ::=
///        'extends' [TypeName]
class ExtendsClauseImpl extends AstNodeImpl implements ExtendsClause {
  /// The token representing the 'extends' keyword.
  @override
  Token extendsKeyword;

  /// The name of the class that is being extended.
  TypeNameImpl _superclass;

  /// Initialize a newly created extends clause.
  ExtendsClauseImpl(this.extendsKeyword, TypeNameImpl superclass) {
    _superclass = _becomeParentOf(superclass);
  }

  @override
  Token get beginToken => extendsKeyword;

  @override
  Iterable<SyntacticEntity> get childEntities =>
      new ChildEntities()..add(extendsKeyword)..add(_superclass);

  @override
  Token get endToken => _superclass.endToken;

  @override
  TypeName get superclass => _superclass;

  @override
  void set superclass(TypeName name) {
    _superclass = _becomeParentOf(name as TypeNameImpl);
  }

  @override
  E accept<E>(AstVisitor<E> visitor) => visitor.visitExtendsClause(this);

  @override
  void visitChildren(AstVisitor visitor) {
    _superclass?.accept(visitor);
  }
}

/// The declaration of an extension of a type.
///
///    extension ::=
///        'extension' [SimpleIdentifier] [TypeParameterList]?
///        'on' [TypeAnnotation] '{' [ClassMember]* '}'
///
/// Clients may not extend, implement or mix-in this class.
class ExtensionDeclarationImpl extends CompilationUnitMemberImpl
    implements ExtensionDeclaration {
  @override
  Token extensionKeyword;

  /// The name of the extension, or `null` if the extension does not have a
  /// name.
  SimpleIdentifierImpl _name;

  /// The type parameters for the extension, or `null` if the extension does not
  /// have any type parameters.
  TypeParameterListImpl _typeParameters;

  @override
  Token onKeyword;

  /// The type that is being extended.
  TypeAnnotationImpl _extendedType;

  @override
  Token leftBracket;

  /// The members being added to the extended class.
  NodeList<ClassMember> _members;

  @override
  Token rightBracket;

  ExtensionElement _declaredElement;

  ExtensionDeclarationImpl(
      CommentImpl comment,
      List<Annotation> metadata,
      this.extensionKeyword,
      SimpleIdentifierImpl name,
      TypeParameterListImpl typeParameters,
      this.onKeyword,
      TypeAnnotationImpl extendedType,
      this.leftBracket,
      List<ClassMember> members,
      this.rightBracket)
      : super(comment, metadata) {
    _name = _becomeParentOf(name);
    _typeParameters = _becomeParentOf(typeParameters);
    _extendedType = _becomeParentOf(extendedType);
    _members = new NodeListImpl<ClassMember>(this, members);
  }

  @override
  Iterable<SyntacticEntity> get childEntities => new ChildEntities()
    ..add(extensionKeyword)
    ..add(name)
    ..add(typeParameters)
    ..add(onKeyword)
    ..add(extendedType)
    ..add(leftBracket)
    ..addAll(members)
    ..add(rightBracket);

  @override
  ExtensionElement get declaredElement => _declaredElement;

  /// Set the element declared by this declaration to the given [element].
  set declaredElement(ExtensionElement element) {
    _declaredElement = element;
  }

  @override
  Token get endToken => rightBracket;

  @override
  TypeAnnotation get extendedType => _extendedType;

  void set extendedType(TypeAnnotation extendedClass) {
    _extendedType = _becomeParentOf(extendedClass as TypeAnnotationImpl);
  }

  @override
  Token get firstTokenAfterCommentAndMetadata => extensionKeyword;

  @override
  NodeList<ClassMember> get members => _members;

  @override
  SimpleIdentifier get name => _name;

  void set name(SimpleIdentifier identifier) {
    _name = _becomeParentOf(identifier as SimpleIdentifierImpl);
  }

  @override
  TypeParameterList get typeParameters => _typeParameters;

  void set typeParameters(TypeParameterList typeParameters) {
    _typeParameters = _becomeParentOf(typeParameters as TypeParameterListImpl);
  }

  @override
  E accept<E>(AstVisitor<E> visitor) => visitor.visitExtensionDeclaration(this);

  @override
  void visitChildren(AstVisitor visitor) {
    super.visitChildren(visitor);
    name?.accept(visitor);
    _typeParameters?.accept(visitor);
    _extendedType?.accept(visitor);
    _members.accept(visitor);
  }
}

/// An override to force resolution to choose a member from a specific
/// extension.
///
///    extensionOverride ::=
///        [Identifier] [TypeArgumentList]? [ArgumentList]
class ExtensionOverrideImpl extends ExpressionImpl
    implements ExtensionOverride {
  /// The list of arguments to the override. In valid code this will contain a
  /// single argument, which evaluates to the object being extended.
  ArgumentListImpl _argumentList;

  /// The name of the extension being selected.
  IdentifierImpl _extensionName;

  /// The type arguments to be applied to the extension, or `null` if no type
  /// arguments were provided.
  TypeArgumentListImpl _typeArguments;

  @override
  List<DartType> typeArgumentTypes;

  @override
  DartType extendedType;

  ExtensionOverrideImpl(IdentifierImpl extensionName,
      TypeArgumentListImpl typeArguments, ArgumentListImpl argumentList) {
    _extensionName = _becomeParentOf(extensionName);
    _typeArguments = _becomeParentOf(typeArguments);
    _argumentList = _becomeParentOf(argumentList);
  }

  @override
  ArgumentList get argumentList => _argumentList;

  void set argumentList(ArgumentList argumentList) {
    _argumentList = _becomeParentOf(argumentList as ArgumentListImpl);
  }

  @override
  Token get beginToken => _extensionName?.beginToken;

  @override
  Iterable<SyntacticEntity> get childEntities => new ChildEntities()
    ..add(_extensionName)
    ..add(_typeArguments)
    ..add(_argumentList);

  @override
  Token get endToken => _argumentList.endToken;

  @override
  Identifier get extensionName => _extensionName;

  void set extensionName(Identifier extensionName) {
    _extensionName = _becomeParentOf(extensionName as IdentifierImpl);
  }

  @override
  Precedence get precedence => Precedence.postfix;

  @override
  ExtensionElement get staticElement => extensionName.staticElement;

  @override
  TypeArgumentList get typeArguments => _typeArguments;

  void set typeArguments(TypeArgumentList typeArguments) {
    _typeArguments = _becomeParentOf(typeArguments as TypeArgumentListImpl);
  }

  @override
  E accept<E>(AstVisitor<E> visitor) {
    return visitor.visitExtensionOverride(this);
  }

  @override
  void visitChildren(AstVisitor visitor) {
    _extensionName?.accept(visitor);
    _typeArguments?.accept(visitor);
    _argumentList?.accept(visitor);
  }
}

/// The declaration of one or more fields of the same type.
///
///    fieldDeclaration ::=
///        'static'? [VariableDeclarationList] ';'
class FieldDeclarationImpl extends ClassMemberImpl implements FieldDeclaration {
  /// The 'covariant' keyword, or `null` if the keyword was not used.
  @override
  Token covariantKeyword;

  /// The token representing the 'static' keyword, or `null` if the fields are
  /// not static.
  @override
  Token staticKeyword;

  /// The fields being declared.
  VariableDeclarationListImpl _fieldList;

  /// The semicolon terminating the declaration.
  @override
  Token semicolon;

  /// Initialize a newly created field declaration. Either or both of the
  /// [comment] and [metadata] can be `null` if the declaration does not have
  /// the corresponding attribute. The [staticKeyword] can be `null` if the
  /// field is not a static field.
  FieldDeclarationImpl(
      CommentImpl comment,
      List<Annotation> metadata,
      this.covariantKeyword,
      this.staticKeyword,
      VariableDeclarationListImpl fieldList,
      this.semicolon)
      : super(comment, metadata) {
    _fieldList = _becomeParentOf(fieldList);
  }

  @override
  Iterable<SyntacticEntity> get childEntities =>
      super._childEntities..add(staticKeyword)..add(_fieldList)..add(semicolon);

  @override
  Element get declaredElement => null;

  @override
  Token get endToken => semicolon;

  @override
  VariableDeclarationList get fields => _fieldList;

  @override
  void set fields(VariableDeclarationList fields) {
    _fieldList = _becomeParentOf(fields as VariableDeclarationListImpl);
  }

  @override
  Token get firstTokenAfterCommentAndMetadata {
    if (covariantKeyword != null) {
      return covariantKeyword;
    } else if (staticKeyword != null) {
      return staticKeyword;
    }
    return _fieldList.beginToken;
  }

  @override
  bool get isStatic => staticKeyword != null;

  @override
  E accept<E>(AstVisitor<E> visitor) => visitor.visitFieldDeclaration(this);

  @override
  void visitChildren(AstVisitor visitor) {
    super.visitChildren(visitor);
    _fieldList?.accept(visitor);
  }
}

/// A field formal parameter.
///
///    fieldFormalParameter ::=
///        ('final' [TypeName] | 'const' [TypeName] | 'var' | [TypeName])?
///        'this' '.' [SimpleIdentifier]
///        ([TypeParameterList]? [FormalParameterList])?
class FieldFormalParameterImpl extends NormalFormalParameterImpl
    implements FieldFormalParameter {
  /// The token representing either the 'final', 'const' or 'var' keyword, or
  /// `null` if no keyword was used.
  @override
  Token keyword;

  /// The name of the declared type of the parameter, or `null` if the parameter
  /// does not have a declared type.
  TypeAnnotationImpl _type;

  /// The token representing the 'this' keyword.
  @override
  Token thisKeyword;

  /// The token representing the period.
  @override
  Token period;

  /// The type parameters associated with the method, or `null` if the method is
  /// not a generic method.
  TypeParameterListImpl _typeParameters;

  /// The parameters of the function-typed parameter, or `null` if this is not a
  /// function-typed field formal parameter.
  FormalParameterListImpl _parameters;

  @override
  Token question;

  /// Initialize a newly created formal parameter. Either or both of the
  /// [comment] and [metadata] can be `null` if the parameter does not have the
  /// corresponding attribute. The [keyword] can be `null` if there is a type.
  /// The [type] must be `null` if the keyword is 'var'. The [thisKeyword] and
  /// [period] can be `null` if the keyword 'this' was not provided.  The
  /// [parameters] can be `null` if this is not a function-typed field formal
  /// parameter.
  FieldFormalParameterImpl(
      CommentImpl comment,
      List<Annotation> metadata,
      Token covariantKeyword,
      Token requiredKeyword,
      this.keyword,
      TypeAnnotationImpl type,
      this.thisKeyword,
      this.period,
      SimpleIdentifierImpl identifier,
      TypeParameterListImpl typeParameters,
      FormalParameterListImpl parameters,
      this.question)
      : super(
            comment, metadata, covariantKeyword, requiredKeyword, identifier) {
    _type = _becomeParentOf(type);
    _typeParameters = _becomeParentOf(typeParameters);
    _parameters = _becomeParentOf(parameters);
  }

  @override
  Token get beginToken {
    NodeList<Annotation> metadata = this.metadata;
    if (metadata.isNotEmpty) {
      return metadata.beginToken;
    } else if (covariantKeyword != null) {
      return covariantKeyword;
    } else if (keyword != null) {
      return keyword;
    } else if (_type != null) {
      return _type.beginToken;
    }
    return thisKeyword;
  }

  @override
  Iterable<SyntacticEntity> get childEntities => super._childEntities
    ..add(keyword)
    ..add(_type)
    ..add(thisKeyword)
    ..add(period)
    ..add(identifier)
    ..add(_parameters);

  @override
  Token get endToken {
    if (_parameters != null) {
      return _parameters.endToken;
    }
    return identifier.endToken;
  }

  @override
  bool get isConst => keyword?.keyword == Keyword.CONST;

  @override
  bool get isFinal => keyword?.keyword == Keyword.FINAL;

  @override
  FormalParameterList get parameters => _parameters;

  @override
  void set parameters(FormalParameterList parameters) {
    _parameters = _becomeParentOf(parameters as FormalParameterListImpl);
  }

  @override
  TypeAnnotation get type => _type;

  @override
  void set type(TypeAnnotation type) {
    _type = _becomeParentOf(type as TypeAnnotationImpl);
  }

  @override
  TypeParameterList get typeParameters => _typeParameters;

  @override
  void set typeParameters(TypeParameterList typeParameters) {
    _typeParameters = _becomeParentOf(typeParameters as TypeParameterListImpl);
  }

  @override
  E accept<E>(AstVisitor<E> visitor) => visitor.visitFieldFormalParameter(this);

  @override
  void visitChildren(AstVisitor visitor) {
    super.visitChildren(visitor);
    _type?.accept(visitor);
    identifier?.accept(visitor);
    _typeParameters?.accept(visitor);
    _parameters?.accept(visitor);
  }
}

abstract class ForEachPartsImpl extends ForLoopPartsImpl
    implements ForEachParts {
  @override
  Token inKeyword;

  /// The expression evaluated to produce the iterator.
  ExpressionImpl _iterable;

  /// Initialize a newly created for-each statement whose loop control variable
  /// is declared internally (in the for-loop part). The [awaitKeyword] can be
  /// `null` if this is not an asynchronous for loop.
  ForEachPartsImpl(this.inKeyword, ExpressionImpl iterator) {
    _iterable = _becomeParentOf(iterator);
  }

  @override
  Token get beginToken => inKeyword;

  @override
  Iterable<SyntacticEntity> get childEntities =>
      new ChildEntities()..add(inKeyword)..add(_iterable);

  @override
  Token get endToken => _iterable.endToken;

  @override
  Expression get iterable => _iterable;

  void set iterable(Expression expression) {
    _iterable = _becomeParentOf(expression as ExpressionImpl);
  }

  @override
  void visitChildren(AstVisitor visitor) {
    _iterable?.accept(visitor);
  }
}

class ForEachPartsWithDeclarationImpl extends ForEachPartsImpl
    implements ForEachPartsWithDeclaration {
  /// The declaration of the loop variable.
  DeclaredIdentifierImpl _loopVariable;

  /// Initialize a newly created for-each statement whose loop control variable
  /// is declared internally (inside the for-loop part).
  ForEachPartsWithDeclarationImpl(DeclaredIdentifierImpl loopVariable,
      Token inKeyword, ExpressionImpl iterator)
      : super(inKeyword, iterator) {
    _loopVariable = _becomeParentOf(loopVariable);
  }

  @override
  Token get beginToken => _loopVariable.beginToken;

  @override
  Iterable<SyntacticEntity> get childEntities => new ChildEntities()
    ..add(_loopVariable)
    ..addAll(super.childEntities);

  @override
  DeclaredIdentifier get loopVariable => _loopVariable;

  void set loopVariable(DeclaredIdentifier variable) {
    _loopVariable = _becomeParentOf(variable as DeclaredIdentifierImpl);
  }

  @override
  E accept<E>(AstVisitor<E> visitor) =>
      visitor.visitForEachPartsWithDeclaration(this);

  @override
  void visitChildren(AstVisitor visitor) {
    _loopVariable?.accept(visitor);
    super.visitChildren(visitor);
  }
}

class ForEachPartsWithIdentifierImpl extends ForEachPartsImpl
    implements ForEachPartsWithIdentifier {
  /// The loop variable.
  SimpleIdentifierImpl _identifier;

  /// Initialize a newly created for-each statement whose loop control variable
  /// is declared externally (outside the for-loop part).
  ForEachPartsWithIdentifierImpl(
      SimpleIdentifierImpl identifier, Token inKeyword, ExpressionImpl iterator)
      : super(inKeyword, iterator) {
    _identifier = _becomeParentOf(identifier);
  }

  @override
  Token get beginToken => _identifier.beginToken;

  @override
  Iterable<SyntacticEntity> get childEntities => new ChildEntities()
    ..add(_identifier)
    ..addAll(super.childEntities);

  @override
  SimpleIdentifier get identifier => _identifier;

  void set identifier(SimpleIdentifier identifier) {
    _identifier = _becomeParentOf(identifier as SimpleIdentifierImpl);
  }

  @override
  E accept<E>(AstVisitor<E> visitor) =>
      visitor.visitForEachPartsWithIdentifier(this);

  @override
  void visitChildren(AstVisitor visitor) {
    _identifier?.accept(visitor);
    _iterable?.accept(visitor);
  }
}

class ForElementImpl extends CollectionElementImpl
    with ForMixin
    implements ForElement {
  /// The body of the loop.
  CollectionElementImpl _body;

  /// Initialize a newly created for element.
  ForElementImpl(
      Token awaitKeyword,
      Token forKeyword,
      Token leftParenthesis,
      ForLoopPartsImpl forLoopParts,
      Token rightParenthesis,
      CollectionElementImpl body) {
    this.awaitKeyword = awaitKeyword;
    this.forKeyword = forKeyword;
    this.leftParenthesis = leftParenthesis;
    _forLoopParts = _becomeParentOf(forLoopParts);
    this.rightParenthesis = rightParenthesis;
    _body = _becomeParentOf(body);
  }

  @override
  CollectionElement get body => _body;

  void set body(CollectionElement statement) {
    _body = _becomeParentOf(statement as CollectionElementImpl);
  }

  @override
  Iterable<SyntacticEntity> get childEntities => new ChildEntities()
    ..addAll(super.childEntities)
    ..add(_body);

  @override
  Token get endToken => _body.endToken;

  @override
  E accept<E>(AstVisitor<E> visitor) => visitor.visitForElement(this);

  @override
  void visitChildren(AstVisitor visitor) {
    _forLoopParts?.accept(visitor);
    _body?.accept(visitor);
  }
}

abstract class ForLoopPartsImpl extends AstNodeImpl implements ForLoopParts {}

/// A node representing a parameter to a function.
///
///    formalParameter ::=
///        [NormalFormalParameter]
///      | [DefaultFormalParameter]
abstract class FormalParameterImpl extends AstNodeImpl
    implements FormalParameter {
  @override
  ParameterElement get declaredElement {
    SimpleIdentifier identifier = this.identifier;
    if (identifier == null) {
      return null;
    }
    return identifier.staticElement as ParameterElement;
  }

  @override
  bool get isNamed =>
      kind == ParameterKind.NAMED || kind == ParameterKind.NAMED_REQUIRED;

  @override
  bool get isOptional =>
      kind == ParameterKind.NAMED || kind == ParameterKind.POSITIONAL;

  @override
  bool get isOptionalNamed => kind == ParameterKind.NAMED;

  @override
  bool get isOptionalPositional => kind == ParameterKind.POSITIONAL;

  @override
  bool get isPositional =>
      kind == ParameterKind.POSITIONAL || kind == ParameterKind.REQUIRED;

  @override
  bool get isRequired =>
      kind == ParameterKind.REQUIRED || kind == ParameterKind.NAMED_REQUIRED;

  @override
  bool get isRequiredNamed => kind == ParameterKind.NAMED_REQUIRED;

  @override
  bool get isRequiredPositional => kind == ParameterKind.REQUIRED;

  @override
  // Overridden to remove the 'deprecated' annotation.
  ParameterKind get kind;
}

/// The formal parameter list of a method declaration, function declaration, or
/// function type alias.
///
/// While the grammar requires all optional formal parameters to follow all of
/// the normal formal parameters and at most one grouping of optional formal
/// parameters, this class does not enforce those constraints. All parameters
/// are flattened into a single list, which can have any or all kinds of
/// parameters (normal, named, and positional) in any order.
///
///    formalParameterList ::=
///        '(' ')'
///      | '(' normalFormalParameters (',' optionalFormalParameters)? ')'
///      | '(' optionalFormalParameters ')'
///
///    normalFormalParameters ::=
///        [NormalFormalParameter] (',' [NormalFormalParameter])*
///
///    optionalFormalParameters ::=
///        optionalPositionalFormalParameters
///      | namedFormalParameters
///
///    optionalPositionalFormalParameters ::=
///        '[' [DefaultFormalParameter] (',' [DefaultFormalParameter])* ']'
///
///    namedFormalParameters ::=
///        '{' [DefaultFormalParameter] (',' [DefaultFormalParameter])* '}'
class FormalParameterListImpl extends AstNodeImpl
    implements FormalParameterList {
  /// The left parenthesis.
  @override
  Token leftParenthesis;

  /// The parameters associated with the method.
  NodeList<FormalParameter> _parameters;

  /// The left square bracket ('[') or left curly brace ('{') introducing the
  /// optional parameters, or `null` if there are no optional parameters.
  @override
  Token leftDelimiter;

  /// The right square bracket (']') or right curly brace ('}') terminating the
  /// optional parameters, or `null` if there are no optional parameters.
  @override
  Token rightDelimiter;

  /// The right parenthesis.
  @override
  Token rightParenthesis;

  /// Initialize a newly created parameter list. The list of [parameters] can be
  /// `null` if there are no parameters. The [leftDelimiter] and
  /// [rightDelimiter] can be `null` if there are no optional parameters.
  FormalParameterListImpl(
      this.leftParenthesis,
      List<FormalParameter> parameters,
      this.leftDelimiter,
      this.rightDelimiter,
      this.rightParenthesis) {
    _parameters = new NodeListImpl<FormalParameter>(this, parameters);
  }

  @override
  Token get beginToken => leftParenthesis;

  @override
  Iterable<SyntacticEntity> get childEntities {
    // TODO(paulberry): include commas.
    ChildEntities result = new ChildEntities()..add(leftParenthesis);
    bool leftDelimiterNeeded = leftDelimiter != null;
    int length = _parameters.length;
    for (int i = 0; i < length; i++) {
      FormalParameter parameter = _parameters[i];
      if (leftDelimiterNeeded && leftDelimiter.offset < parameter.offset) {
        result.add(leftDelimiter);
        leftDelimiterNeeded = false;
      }
      result.add(parameter);
    }
    return result..add(rightDelimiter)..add(rightParenthesis);
  }

  @override
  Token get endToken => rightParenthesis;

  @override
  List<ParameterElement> get parameterElements {
    int count = _parameters.length;
    List<ParameterElement> types = new List<ParameterElement>(count);
    for (int i = 0; i < count; i++) {
      types[i] = _parameters[i].declaredElement;
    }
    return types;
  }

  @override
  NodeList<FormalParameter> get parameters => _parameters;

  @override
  E accept<E>(AstVisitor<E> visitor) => visitor.visitFormalParameterList(this);

  @override
  void visitChildren(AstVisitor visitor) {
    _parameters.accept(visitor);
  }
}

mixin ForMixin on AstNodeImpl {
  Token awaitKeyword;

  Token forKeyword;

  Token leftParenthesis;

  ForLoopPartsImpl _forLoopParts;

  Token rightParenthesis;

  @override
  Token get beginToken => awaitKeyword ?? forKeyword;

  @override
  Iterable<SyntacticEntity> get childEntities => new ChildEntities()
    ..add(awaitKeyword)
    ..add(forKeyword)
    ..add(leftParenthesis)
    ..add(_forLoopParts)
    ..add(rightParenthesis);

  ForLoopParts get forLoopParts => _forLoopParts;

  void set forLoopParts(ForLoopParts forLoopParts) {
    _forLoopParts = _becomeParentOf(forLoopParts as ForLoopPartsImpl);
  }
}

abstract class ForPartsImpl extends ForLoopPartsImpl implements ForParts {
  @override
  Token leftSeparator;

  /// The condition used to determine when to terminate the loop, or `null` if
  /// there is no condition.
  ExpressionImpl _condition;

  @override
  Token rightSeparator;

  /// The list of expressions run after each execution of the loop body.
  NodeList<Expression> _updaters;

  /// Initialize a newly created for statement. Either the [variableList] or the
  /// [initialization] must be `null`. Either the [condition] and the list of
  /// [updaters] can be `null` if the loop does not have the corresponding
  /// attribute.
  ForPartsImpl(this.leftSeparator, ExpressionImpl condition,
      this.rightSeparator, List<Expression> updaters) {
    _condition = _becomeParentOf(condition);
    _updaters = new NodeListImpl<Expression>(this, updaters);
  }

  @override
  Token get beginToken => leftSeparator;

  @override
  Iterable<SyntacticEntity> get childEntities => new ChildEntities()
    ..add(leftSeparator)
    ..add(_condition)
    ..add(rightSeparator)
    ..addAll(_updaters);

  @override
  Expression get condition => _condition;

  void set condition(Expression expression) {
    _condition = _becomeParentOf(expression as ExpressionImpl);
  }

  @override
  Token get endToken => _updaters?.endToken ?? rightSeparator;

  @override
  NodeList<Expression> get updaters => _updaters;

  @override
  void visitChildren(AstVisitor visitor) {
    _condition?.accept(visitor);
    _updaters.accept(visitor);
  }
}

class ForPartsWithDeclarationsImpl extends ForPartsImpl
    implements ForPartsWithDeclarations {
  /// The declaration of the loop variables, or `null` if there are no
  /// variables.  Note that a for statement cannot have both a variable list and
  /// an initialization expression, but can validly have neither.
  VariableDeclarationListImpl _variableList;

  /// Initialize a newly created for statement. Both the [condition] and the
  /// list of [updaters] can be `null` if the loop does not have the
  /// corresponding attribute.
  ForPartsWithDeclarationsImpl(
      VariableDeclarationListImpl variableList,
      Token leftSeparator,
      ExpressionImpl condition,
      Token rightSeparator,
      List<Expression> updaters)
      : super(leftSeparator, condition, rightSeparator, updaters) {
    _variableList = _becomeParentOf(variableList);
  }

  @override
  Token get beginToken => _variableList?.beginToken ?? super.beginToken;

  @override
  Iterable<SyntacticEntity> get childEntities => new ChildEntities()
    ..add(_variableList)
    ..addAll(super.childEntities);

  @override
  VariableDeclarationList get variables => _variableList;

  void set variables(VariableDeclarationList variableList) {
    _variableList =
        _becomeParentOf(variableList as VariableDeclarationListImpl);
  }

  @override
  E accept<E>(AstVisitor<E> visitor) =>
      visitor.visitForPartsWithDeclarations(this);

  @override
  void visitChildren(AstVisitor visitor) {
    _variableList?.accept(visitor);
    super.visitChildren(visitor);
  }
}

class ForPartsWithExpressionImpl extends ForPartsImpl
    implements ForPartsWithExpression {
  /// The initialization expression, or `null` if there is no initialization
  /// expression. Note that a for statement cannot have both a variable list and
  /// an initialization expression, but can validly have neither.
  ExpressionImpl _initialization;

  /// Initialize a newly created for statement. Both the [condition] and the
  /// list of [updaters] can be `null` if the loop does not have the
  /// corresponding attribute.
  ForPartsWithExpressionImpl(ExpressionImpl initialization, Token leftSeparator,
      ExpressionImpl condition, Token rightSeparator, List<Expression> updaters)
      : super(leftSeparator, condition, rightSeparator, updaters) {
    _initialization = _becomeParentOf(initialization);
  }

  @override
  Token get beginToken => initialization?.beginToken ?? super.beginToken;

  @override
  Iterable<SyntacticEntity> get childEntities => new ChildEntities()
    ..add(_initialization)
    ..addAll(super.childEntities);

  @override
  Expression get initialization => _initialization;

  void set initialization(Expression initialization) {
    _initialization = _becomeParentOf(initialization as ExpressionImpl);
  }

  @override
  E accept<E>(AstVisitor<E> visitor) =>
      visitor.visitForPartsWithExpression(this);

  @override
  void visitChildren(AstVisitor visitor) {
    _initialization?.accept(visitor);
    super.visitChildren(visitor);
  }
}

class ForStatementImpl extends StatementImpl
    with ForMixin
    implements ForStatement {
  /// The body of the loop.
  StatementImpl _body;

  /// Initialize a newly created for statement.
  ForStatementImpl(
      Token awaitKeyword,
      Token forKeyword,
      Token leftParenthesis,
      ForLoopPartsImpl forLoopParts,
      Token rightParenthesis,
      StatementImpl body) {
    this.awaitKeyword = awaitKeyword;
    this.forKeyword = forKeyword;
    this.leftParenthesis = leftParenthesis;
    _forLoopParts = _becomeParentOf(forLoopParts);
    this.rightParenthesis = rightParenthesis;
    _body = _becomeParentOf(body);
  }

  ForStatementImpl._();

  Statement get body => _body;

  void set body(Statement statement) {
    _body = _becomeParentOf(statement as StatementImpl);
  }

  @override
  Iterable<SyntacticEntity> get childEntities => new ChildEntities()
    ..addAll(super.childEntities)
    ..add(_body);

  @override
  Token get endToken => _body.endToken;

  @override
  E accept<E>(AstVisitor<E> visitor) => visitor.visitForStatement(this);

  @override
  void visitChildren(AstVisitor visitor) {
    _forLoopParts?.accept(visitor);
    _body?.accept(visitor);
  }
}

/// A node representing the body of a function or method.
///
///    functionBody ::=
///        [BlockFunctionBody]
///      | [EmptyFunctionBody]
///      | [ExpressionFunctionBody]
abstract class FunctionBodyImpl extends AstNodeImpl implements FunctionBody {
  /// Additional information about local variables and parameters that are
  /// declared within this function body or any enclosing function body.  `null`
  /// if resolution has not yet been performed.
  LocalVariableInfo localVariableInfo;

  /// Return `true` if this function body is asynchronous.
  @override
  bool get isAsynchronous => false;

  /// Return `true` if this function body is a generator.
  @override
  bool get isGenerator => false;

  /// Return `true` if this function body is synchronous.
  @override
  bool get isSynchronous => true;

  /// Return the token representing the 'async' or 'sync' keyword, or `null` if
  /// there is no such keyword.
  @override
  Token get keyword => null;

  /// Return the star following the 'async' or 'sync' keyword, or `null` if
  /// there is no star.
  @override
  Token get star => null;

  @override
  bool isPotentiallyMutatedInClosure(VariableElement variable) {
    if (localVariableInfo == null) {
      throw new StateError('Resolution has not yet been performed');
    }
    return localVariableInfo.potentiallyMutatedInClosure.contains(variable);
  }

  @override
  bool isPotentiallyMutatedInScope(VariableElement variable) {
    if (localVariableInfo == null) {
      throw new StateError('Resolution has not yet been performed');
    }
    return localVariableInfo.potentiallyMutatedInScope.contains(variable);
  }
}

/// A top-level declaration.
///
///    functionDeclaration ::=
///        'external' functionSignature
///      | functionSignature [FunctionBody]
///
///    functionSignature ::=
///        [Type]? ('get' | 'set')? [SimpleIdentifier] [FormalParameterList]
class FunctionDeclarationImpl extends NamedCompilationUnitMemberImpl
    implements FunctionDeclaration {
  /// The token representing the 'external' keyword, or `null` if this is not an
  /// external function.
  @override
  Token externalKeyword;

  /// The return type of the function, or `null` if no return type was declared.
  TypeAnnotationImpl _returnType;

  /// The token representing the 'get' or 'set' keyword, or `null` if this is a
  /// function declaration rather than a property declaration.
  @override
  Token propertyKeyword;

  /// The function expression being wrapped.
  FunctionExpressionImpl _functionExpression;

  /// Initialize a newly created function declaration. Either or both of the
  /// [comment] and [metadata] can be `null` if the function does not have the
  /// corresponding attribute. The [externalKeyword] can be `null` if the
  /// function is not an external function. The [returnType] can be `null` if no
  /// return type was specified. The [propertyKeyword] can be `null` if the
  /// function is neither a getter or a setter.
  FunctionDeclarationImpl(
      CommentImpl comment,
      List<Annotation> metadata,
      this.externalKeyword,
      TypeAnnotationImpl returnType,
      this.propertyKeyword,
      SimpleIdentifierImpl name,
      FunctionExpressionImpl functionExpression)
      : super(comment, metadata, name) {
    _returnType = _becomeParentOf(returnType);
    _functionExpression = _becomeParentOf(functionExpression);
  }

  @override
  Iterable<SyntacticEntity> get childEntities => super._childEntities
    ..add(externalKeyword)
    ..add(_returnType)
    ..add(propertyKeyword)
    ..add(_name)
    ..add(_functionExpression);

  @override
  ExecutableElement get declaredElement =>
      _name?.staticElement as ExecutableElement;

  @override
  Token get endToken => _functionExpression.endToken;

  @override
  Token get firstTokenAfterCommentAndMetadata {
    if (externalKeyword != null) {
      return externalKeyword;
    } else if (_returnType != null) {
      return _returnType.beginToken;
    } else if (propertyKeyword != null) {
      return propertyKeyword;
    } else if (_name != null) {
      return _name.beginToken;
    }
    return _functionExpression.beginToken;
  }

  @override
  FunctionExpression get functionExpression => _functionExpression;

  @override
  void set functionExpression(FunctionExpression functionExpression) {
    _functionExpression =
        _becomeParentOf(functionExpression as FunctionExpressionImpl);
  }

  @override
  bool get isGetter => propertyKeyword?.keyword == Keyword.GET;

  @override
  bool get isSetter => propertyKeyword?.keyword == Keyword.SET;

  @override
  TypeAnnotation get returnType => _returnType;

  @override
  void set returnType(TypeAnnotation type) {
    _returnType = _becomeParentOf(type as TypeAnnotationImpl);
  }

  @override
  E accept<E>(AstVisitor<E> visitor) => visitor.visitFunctionDeclaration(this);

  @override
  void visitChildren(AstVisitor visitor) {
    super.visitChildren(visitor);
    _returnType?.accept(visitor);
    _name?.accept(visitor);
    _functionExpression?.accept(visitor);
  }
}

/// A [FunctionDeclaration] used as a statement.
class FunctionDeclarationStatementImpl extends StatementImpl
    implements FunctionDeclarationStatement {
  /// The function declaration being wrapped.
  FunctionDeclarationImpl _functionDeclaration;

  /// Initialize a newly created function declaration statement.
  FunctionDeclarationStatementImpl(
      FunctionDeclarationImpl functionDeclaration) {
    _functionDeclaration = _becomeParentOf(functionDeclaration);
  }

  @override
  Token get beginToken => _functionDeclaration.beginToken;

  @override
  Iterable<SyntacticEntity> get childEntities =>
      new ChildEntities()..add(_functionDeclaration);

  @override
  Token get endToken => _functionDeclaration.endToken;

  @override
  FunctionDeclaration get functionDeclaration => _functionDeclaration;

  @override
  void set functionDeclaration(FunctionDeclaration functionDeclaration) {
    _functionDeclaration =
        _becomeParentOf(functionDeclaration as FunctionDeclarationImpl);
  }

  @override
  E accept<E>(AstVisitor<E> visitor) =>
      visitor.visitFunctionDeclarationStatement(this);

  @override
  void visitChildren(AstVisitor visitor) {
    _functionDeclaration?.accept(visitor);
  }
}

/// A function expression.
///
///    functionExpression ::=
///        [TypeParameterList]? [FormalParameterList] [FunctionBody]
class FunctionExpressionImpl extends ExpressionImpl
    implements FunctionExpression {
  /// The type parameters associated with the method, or `null` if the method is
  /// not a generic method.
  TypeParameterListImpl _typeParameters;

  /// The parameters associated with the function, or `null` if the function is
  /// part of a top-level getter.
  FormalParameterListImpl _parameters;

  /// The body of the function, or `null` if this is an external function.
  FunctionBodyImpl _body;

  @override
  ExecutableElement declaredElement;

  /// Initialize a newly created function declaration.
  FunctionExpressionImpl(TypeParameterListImpl typeParameters,
      FormalParameterListImpl parameters, FunctionBodyImpl body) {
    _typeParameters = _becomeParentOf(typeParameters);
    _parameters = _becomeParentOf(parameters);
    _body = _becomeParentOf(body);
  }

  @override
  Token get beginToken {
    if (_typeParameters != null) {
      return _typeParameters.beginToken;
    } else if (_parameters != null) {
      return _parameters.beginToken;
    } else if (_body != null) {
      return _body.beginToken;
    }
    // This should never be reached because external functions must be named,
    // hence either the body or the name should be non-null.
    throw new StateError("Non-external functions must have a body");
  }

  @override
  FunctionBody get body => _body;

  @override
  void set body(FunctionBody functionBody) {
    _body = _becomeParentOf(functionBody as FunctionBodyImpl);
  }

  @override
  Iterable<SyntacticEntity> get childEntities =>
      new ChildEntities()..add(_parameters)..add(_body);

  @deprecated
  @override
  set element(ExecutableElement element) {
    declaredElement = element;
  }

  @override
  Token get endToken {
    if (_body != null) {
      return _body.endToken;
    } else if (_parameters != null) {
      return _parameters.endToken;
    }
    // This should never be reached because external functions must be named,
    // hence either the body or the name should be non-null.
    throw new StateError("Non-external functions must have a body");
  }

  @override
  FormalParameterList get parameters => _parameters;

  @override
  void set parameters(FormalParameterList parameters) {
    _parameters = _becomeParentOf(parameters as FormalParameterListImpl);
  }

  @override
  Precedence get precedence => Precedence.primary;

  @override
  TypeParameterList get typeParameters => _typeParameters;

  @override
  void set typeParameters(TypeParameterList typeParameters) {
    _typeParameters = _becomeParentOf(typeParameters as TypeParameterListImpl);
  }

  @override
  E accept<E>(AstVisitor<E> visitor) => visitor.visitFunctionExpression(this);

  @override
  void visitChildren(AstVisitor visitor) {
    _typeParameters?.accept(visitor);
    _parameters?.accept(visitor);
    _body?.accept(visitor);
  }
}

/// The invocation of a function resulting from evaluating an expression.
/// Invocations of methods and other forms of functions are represented by
/// [MethodInvocation] nodes. Invocations of getters and setters are represented
/// by either [PrefixedIdentifier] or [PropertyAccess] nodes.
///
///    functionExpressionInvocation ::=
///        [Expression] [TypeArgumentList]? [ArgumentList]
class FunctionExpressionInvocationImpl extends InvocationExpressionImpl
    implements FunctionExpressionInvocation {
  /// The expression producing the function being invoked.
  ExpressionImpl _function;

  /// The element associated with the function being invoked based on static
  /// type information, or `null` if the AST structure has not been resolved or
  /// the function could not be resolved.
  @override
  ExecutableElement staticElement;

  /// Initialize a newly created function expression invocation.
  FunctionExpressionInvocationImpl(ExpressionImpl function,
      TypeArgumentListImpl typeArguments, ArgumentListImpl argumentList)
      : super(typeArguments, argumentList) {
    _function = _becomeParentOf(function);
  }

  @override
  Token get beginToken => _function.beginToken;

  @override
  Iterable<SyntacticEntity> get childEntities =>
      new ChildEntities()..add(_function)..add(_argumentList);

  @override
  Token get endToken => _argumentList.endToken;

  @override
  Expression get function => _function;

  @override
  void set function(Expression expression) {
    _function = _becomeParentOf(expression as ExpressionImpl);
  }

  @override
  Precedence get precedence => Precedence.postfix;

  @override
  E accept<E>(AstVisitor<E> visitor) =>
      visitor.visitFunctionExpressionInvocation(this);

  @override
  void visitChildren(AstVisitor visitor) {
    _function?.accept(visitor);
    _typeArguments?.accept(visitor);
    _argumentList?.accept(visitor);
  }
}

/// A function type alias.
///
///    functionTypeAlias ::=
///        functionPrefix [TypeParameterList]? [FormalParameterList] ';'
///
///    functionPrefix ::=
///        [TypeName]? [SimpleIdentifier]
class FunctionTypeAliasImpl extends TypeAliasImpl implements FunctionTypeAlias {
  /// The name of the return type of the function type being defined, or `null`
  /// if no return type was given.
  TypeAnnotationImpl _returnType;

  /// The type parameters for the function type, or `null` if the function type
  /// does not have any type parameters.
  TypeParameterListImpl _typeParameters;

  /// The parameters associated with the function type.
  FormalParameterListImpl _parameters;

  /// Initialize a newly created function type alias. Either or both of the
  /// [comment] and [metadata] can be `null` if the function does not have the
  /// corresponding attribute. The [returnType] can be `null` if no return type
  /// was specified. The [typeParameters] can be `null` if the function has no
  /// type parameters.
  FunctionTypeAliasImpl(
      CommentImpl comment,
      List<Annotation> metadata,
      Token keyword,
      TypeAnnotationImpl returnType,
      SimpleIdentifierImpl name,
      TypeParameterListImpl typeParameters,
      FormalParameterListImpl parameters,
      Token semicolon)
      : super(comment, metadata, keyword, name, semicolon) {
    _returnType = _becomeParentOf(returnType);
    _typeParameters = _becomeParentOf(typeParameters);
    _parameters = _becomeParentOf(parameters);
  }

  @override
  Iterable<SyntacticEntity> get childEntities => super._childEntities
    ..add(typedefKeyword)
    ..add(_returnType)
    ..add(_name)
    ..add(_typeParameters)
    ..add(_parameters)
    ..add(semicolon);

  @override
  FunctionTypeAliasElement get declaredElement =>
      _name?.staticElement as FunctionTypeAliasElement;

  @override
  FormalParameterList get parameters => _parameters;

  @override
  void set parameters(FormalParameterList parameters) {
    _parameters = _becomeParentOf(parameters as FormalParameterListImpl);
  }

  @override
  TypeAnnotation get returnType => _returnType;

  @override
  void set returnType(TypeAnnotation type) {
    _returnType = _becomeParentOf(type as TypeAnnotationImpl);
  }

  @override
  TypeParameterList get typeParameters => _typeParameters;

  @override
  void set typeParameters(TypeParameterList typeParameters) {
    _typeParameters = _becomeParentOf(typeParameters as TypeParameterListImpl);
  }

  @override
  E accept<E>(AstVisitor<E> visitor) => visitor.visitFunctionTypeAlias(this);

  @override
  void visitChildren(AstVisitor visitor) {
    super.visitChildren(visitor);
    _returnType?.accept(visitor);
    _name?.accept(visitor);
    _typeParameters?.accept(visitor);
    _parameters?.accept(visitor);
  }
}

/// A function-typed formal parameter.
///
///    functionSignature ::=
///        [TypeName]? [SimpleIdentifier] [TypeParameterList]?
///        [FormalParameterList] '?'?
class FunctionTypedFormalParameterImpl extends NormalFormalParameterImpl
    implements FunctionTypedFormalParameter {
  /// The return type of the function, or `null` if the function does not have a
  /// return type.
  TypeAnnotationImpl _returnType;

  /// The type parameters associated with the function, or `null` if the
  /// function is not a generic function.
  TypeParameterListImpl _typeParameters;

  /// The parameters of the function-typed parameter.
  FormalParameterListImpl _parameters;

  @override
  Token question;

  /// Initialize a newly created formal parameter. Either or both of the
  /// [comment] and [metadata] can be `null` if the parameter does not have the
  /// corresponding attribute. The [returnType] can be `null` if no return type
  /// was specified.
  FunctionTypedFormalParameterImpl(
      CommentImpl comment,
      List<Annotation> metadata,
      Token covariantKeyword,
      Token requiredKeyword,
      TypeAnnotationImpl returnType,
      SimpleIdentifierImpl identifier,
      TypeParameterListImpl typeParameters,
      FormalParameterListImpl parameters,
      this.question)
      : super(
            comment, metadata, covariantKeyword, requiredKeyword, identifier) {
    _returnType = _becomeParentOf(returnType);
    _typeParameters = _becomeParentOf(typeParameters);
    _parameters = _becomeParentOf(parameters);
  }

  @override
  Token get beginToken =>
      this.metadata.beginToken ??
      covariantKeyword ??
      _returnType?.beginToken ??
      identifier?.beginToken;

  @override
  Iterable<SyntacticEntity> get childEntities =>
      super._childEntities..add(_returnType)..add(identifier)..add(parameters);

  @override
  Token get endToken => _parameters.endToken;

  @override
  bool get isConst => false;

  @override
  bool get isFinal => false;

  @override
  FormalParameterList get parameters => _parameters;

  @override
  void set parameters(FormalParameterList parameters) {
    _parameters = _becomeParentOf(parameters as FormalParameterListImpl);
  }

  @override
  TypeAnnotation get returnType => _returnType;

  @override
  void set returnType(TypeAnnotation type) {
    _returnType = _becomeParentOf(type as TypeAnnotationImpl);
  }

  @override
  TypeParameterList get typeParameters => _typeParameters;

  @override
  void set typeParameters(TypeParameterList typeParameters) {
    _typeParameters = _becomeParentOf(typeParameters as TypeParameterListImpl);
  }

  @override
  E accept<E>(AstVisitor<E> visitor) =>
      visitor.visitFunctionTypedFormalParameter(this);

  @override
  void visitChildren(AstVisitor visitor) {
    super.visitChildren(visitor);
    _returnType?.accept(visitor);
    identifier?.accept(visitor);
    _typeParameters?.accept(visitor);
    _parameters?.accept(visitor);
  }
}

/// An anonymous function type.
///
///    functionType ::=
///        [TypeAnnotation]? 'Function' [TypeParameterList]?
///        [FormalParameterList]
///
/// where the FormalParameterList is being used to represent the following
/// grammar, despite the fact that FormalParameterList can represent a much
/// larger grammar than the one below. This is done in order to simplify the
/// implementation.
///
///    parameterTypeList ::=
///        () |
///        ( normalParameterTypes ,? ) |
///        ( normalParameterTypes , optionalParameterTypes ) |
///        ( optionalParameterTypes )
///    namedParameterTypes ::=
///        { namedParameterType (, namedParameterType)* ,? }
///    namedParameterType ::=
///        [TypeAnnotation]? [SimpleIdentifier]
///    normalParameterTypes ::=
///        normalParameterType (, normalParameterType)*
///    normalParameterType ::=
///        [TypeAnnotation] [SimpleIdentifier]?
///    optionalParameterTypes ::=
///        optionalPositionalParameterTypes | namedParameterTypes
///    optionalPositionalParameterTypes ::=
///        [ normalParameterTypes ,? ]
class GenericFunctionTypeImpl extends TypeAnnotationImpl
    implements GenericFunctionType {
  /// The name of the return type of the function type being defined, or
  /// `null` if no return type was given.
  TypeAnnotationImpl _returnType;

  @override
  Token functionKeyword;

  /// The type parameters for the function type, or `null` if the function type
  /// does not have any type parameters.
  TypeParameterListImpl _typeParameters;

  /// The parameters associated with the function type.
  FormalParameterListImpl _parameters;

  @override
  Token question;

  @override
  DartType type;

  /// Return the element associated with the function type, or `null` if the
  /// AST structure has not been resolved.
  GenericFunctionTypeElement declaredElement;

  /// Initialize a newly created generic function type.
  GenericFunctionTypeImpl(TypeAnnotationImpl returnType, this.functionKeyword,
      TypeParameterListImpl typeParameters, FormalParameterListImpl parameters,
      {this.question}) {
    _returnType = _becomeParentOf(returnType);
    _typeParameters = _becomeParentOf(typeParameters);
    _parameters = _becomeParentOf(parameters);
  }

  @override
  Token get beginToken => _returnType?.beginToken ?? functionKeyword;

  @override
  Iterable<SyntacticEntity> get childEntities => new ChildEntities()
    ..add(_returnType)
    ..add(functionKeyword)
    ..add(_typeParameters)
    ..add(_parameters)
    ..add(question);

  @override
  Token get endToken => question ?? _parameters.endToken;

  @override
  FormalParameterList get parameters => _parameters;

  @override
  void set parameters(FormalParameterList parameters) {
    _parameters = _becomeParentOf(parameters as FormalParameterListImpl);
  }

  @override
  TypeAnnotation get returnType => _returnType;

  @override
  void set returnType(TypeAnnotation type) {
    _returnType = _becomeParentOf(type as TypeAnnotationImpl);
  }

  /// Return the type parameters for the function type, or `null` if the
  /// function type does not have any type parameters.
  TypeParameterList get typeParameters => _typeParameters;

  /// Set the type parameters for the function type to the given list of
  /// [typeParameters].
  void set typeParameters(TypeParameterList typeParameters) {
    _typeParameters = _becomeParentOf(typeParameters as TypeParameterListImpl);
  }

  // TODO: implement type
  @override
  E accept<E>(AstVisitor<E> visitor) {
    return visitor.visitGenericFunctionType(this);
  }

  @override
  void visitChildren(AstVisitor visitor) {
    _returnType?.accept(visitor);
    _typeParameters?.accept(visitor);
    _parameters?.accept(visitor);
  }
}

/// A generic type alias.
///
///    functionTypeAlias ::=
///        metadata 'typedef' [SimpleIdentifier] [TypeParameterList]? =
///        [FunctionType] ';'
class GenericTypeAliasImpl extends TypeAliasImpl implements GenericTypeAlias {
  /// The type parameters for the function type, or `null` if the function
  /// type does not have any type parameters.
  TypeParameterListImpl _typeParameters;

  @override
  Token equals;

  /// The type of function being defined by the alias.
  GenericFunctionTypeImpl _functionType;

  /// Returns a newly created generic type alias. Either or both of the
  /// [comment] and [metadata] can be `null` if the variable list does not have
  /// the corresponding attribute. The [typeParameters] can be `null` if there
  /// are no type parameters.
  GenericTypeAliasImpl(
      CommentImpl comment,
      List<Annotation> metadata,
      Token typedefToken,
      SimpleIdentifierImpl name,
      TypeParameterListImpl typeParameters,
      this.equals,
      GenericFunctionTypeImpl functionType,
      Token semicolon)
      : super(comment, metadata, typedefToken, name, semicolon) {
    _typeParameters = _becomeParentOf(typeParameters);
    _functionType = _becomeParentOf(functionType);
  }

  @override
  Iterable<SyntacticEntity> get childEntities => new ChildEntities()
    ..addAll(metadata)
    ..add(typedefKeyword)
    ..add(name)
    ..add(_typeParameters)
    ..add(equals)
    ..add(_functionType);

  @override
  Element get declaredElement => name.staticElement;

  @override
  GenericFunctionType get functionType => _functionType;

  @override
  void set functionType(GenericFunctionType functionType) {
    _functionType = _becomeParentOf(functionType as GenericFunctionTypeImpl);
  }

  @override
  TypeParameterList get typeParameters => _typeParameters;

  @override
  void set typeParameters(TypeParameterList typeParameters) {
    _typeParameters = _becomeParentOf(typeParameters as TypeParameterListImpl);
  }

  @override
  E accept<E>(AstVisitor<E> visitor) {
    return visitor.visitGenericTypeAlias(this);
  }

  @override
  void visitChildren(AstVisitor visitor) {
    super.visitChildren(visitor);
    name?.accept(visitor);
    _typeParameters?.accept(visitor);
    _functionType?.accept(visitor);
  }
}

/// A combinator that restricts the names being imported to those that are not
/// in a given list.
///
///    hideCombinator ::=
///        'hide' [SimpleIdentifier] (',' [SimpleIdentifier])*
class HideCombinatorImpl extends CombinatorImpl implements HideCombinator {
  /// The list of names from the library that are hidden by this combinator.
  NodeList<SimpleIdentifier> _hiddenNames;

  /// Initialize a newly created import show combinator.
  HideCombinatorImpl(Token keyword, List<SimpleIdentifier> hiddenNames)
      : super(keyword) {
    _hiddenNames = new NodeListImpl<SimpleIdentifier>(this, hiddenNames);
  }

  @override
  Iterable<SyntacticEntity> get childEntities => new ChildEntities()
    ..add(keyword)
    ..addAll(_hiddenNames);

  @override
  Token get endToken => _hiddenNames.endToken;

  @override
  NodeList<SimpleIdentifier> get hiddenNames => _hiddenNames;

  @override
  E accept<E>(AstVisitor<E> visitor) => visitor.visitHideCombinator(this);

  @override
  void visitChildren(AstVisitor visitor) {
    _hiddenNames.accept(visitor);
  }
}

/// A node that represents an identifier.
///
///    identifier ::=
///        [SimpleIdentifier]
///      | [PrefixedIdentifier]
abstract class IdentifierImpl extends ExpressionImpl implements Identifier {
  @override
  bool get isAssignable => true;
}

class IfElementImpl extends CollectionElementImpl
    with IfMixin
    implements IfElement {
  /// The element to be executed if the condition is `true`.
  CollectionElementImpl _thenElement;

  /// The element to be executed if the condition is `false`, or `null` if there
  /// is no such element.
  CollectionElementImpl _elseElement;

  /// Initialize a newly created for element.
  IfElementImpl(
      Token ifKeyword,
      Token leftParenthesis,
      ExpressionImpl condition,
      Token rightParenthesis,
      CollectionElementImpl thenElement,
      Token elseKeyword,
      CollectionElementImpl elseElement) {
    this.ifKeyword = ifKeyword;
    this.leftParenthesis = leftParenthesis;
    _condition = _becomeParentOf(condition);
    this.rightParenthesis = rightParenthesis;
    _thenElement = _becomeParentOf(thenElement);
    this.elseKeyword = elseKeyword;
    _elseElement = _becomeParentOf(elseElement);
  }

  @override
  Iterable<SyntacticEntity> get childEntities => new ChildEntities()
    ..addAll(super.childEntities)
    ..add(_thenElement)
    ..add(elseKeyword)
    ..add(_elseElement);

  @override
  CollectionElement get elseElement => _elseElement;

  set elseElement(CollectionElement element) {
    _elseElement = _becomeParentOf(element as CollectionElementImpl);
  }

  @override
  Token get endToken => _elseElement?.endToken ?? _thenElement.endToken;

  @override
  CollectionElement get thenElement => _thenElement;

  set thenElement(CollectionElement element) {
    _thenElement = _becomeParentOf(element as CollectionElementImpl);
  }

  @override
  E accept<E>(AstVisitor<E> visitor) => visitor.visitIfElement(this);

  @override
  void visitChildren(AstVisitor visitor) {
    super.visitChildren(visitor);
    _thenElement?.accept(visitor);
    _elseElement?.accept(visitor);
  }
}

mixin IfMixin on AstNodeImpl {
  Token ifKeyword;

  Token leftParenthesis;

  /// The condition used to determine which of the branches is executed next.
  ExpressionImpl _condition;

  Token rightParenthesis;

  Token elseKeyword;

  @override
  Token get beginToken => ifKeyword;

  @override
  Iterable<SyntacticEntity> get childEntities => new ChildEntities()
    ..add(ifKeyword)
    ..add(leftParenthesis)
    ..add(_condition)
    ..add(rightParenthesis);

  Expression get condition => _condition;

  void set condition(Expression expression) {
    _condition = _becomeParentOf(expression as ExpressionImpl);
  }

  @override
  void visitChildren(AstVisitor visitor) {
    _condition?.accept(visitor);
  }
}

/// An if statement.
///
///    ifStatement ::=
///        'if' '(' [Expression] ')' [Statement] ('else' [Statement])?
class IfStatementImpl extends StatementImpl
    with IfMixin
    implements IfStatement {
  /// The statement that is executed if the condition evaluates to `true`.
  StatementImpl _thenStatement;

  /// The statement that is executed if the condition evaluates to `false`, or
  /// `null` if there is no else statement.
  StatementImpl _elseStatement;

  /// Initialize a newly created if statement. The [elseKeyword] and
  /// [elseStatement] can be `null` if there is no else clause.
  IfStatementImpl(
      Token ifKeyword,
      Token leftParenthesis,
      ExpressionImpl condition,
      Token rightParenthesis,
      StatementImpl thenStatement,
      Token elseKeyword,
      StatementImpl elseStatement) {
    this.ifKeyword = ifKeyword;
    this.leftParenthesis = leftParenthesis;
    _condition = _becomeParentOf(condition);
    this.rightParenthesis = rightParenthesis;
    _thenStatement = _becomeParentOf(thenStatement);
    this.elseKeyword = elseKeyword;
    _elseStatement = _becomeParentOf(elseStatement);
  }

  @override
  Token get beginToken => ifKeyword;

  @override
  Iterable<SyntacticEntity> get childEntities => new ChildEntities()
    ..addAll(super.childEntities)
    ..add(_thenStatement)
    ..add(elseKeyword)
    ..add(_elseStatement);

  @override
  Statement get elseStatement => _elseStatement;

  @override
  void set elseStatement(Statement statement) {
    _elseStatement = _becomeParentOf(statement as StatementImpl);
  }

  @override
  Token get endToken {
    if (_elseStatement != null) {
      return _elseStatement.endToken;
    }
    return _thenStatement.endToken;
  }

  @override
  Statement get thenStatement => _thenStatement;

  @override
  void set thenStatement(Statement statement) {
    _thenStatement = _becomeParentOf(statement as StatementImpl);
  }

  @override
  E accept<E>(AstVisitor<E> visitor) => visitor.visitIfStatement(this);

  @override
  void visitChildren(AstVisitor visitor) {
    _condition?.accept(visitor);
    _thenStatement?.accept(visitor);
    _elseStatement?.accept(visitor);
  }
}

/// The "implements" clause in an class declaration.
///
///    implementsClause ::=
///        'implements' [TypeName] (',' [TypeName])*
class ImplementsClauseImpl extends AstNodeImpl implements ImplementsClause {
  /// The token representing the 'implements' keyword.
  @override
  Token implementsKeyword;

  /// The interfaces that are being implemented.
  NodeList<TypeName> _interfaces;

  /// Initialize a newly created implements clause.
  ImplementsClauseImpl(this.implementsKeyword, List<TypeName> interfaces) {
    _interfaces = new NodeListImpl<TypeName>(this, interfaces);
  }

  @override
  Token get beginToken => implementsKeyword;

  @override
  // TODO(paulberry): add commas.
  Iterable<SyntacticEntity> get childEntities => new ChildEntities()
    ..add(implementsKeyword)
    ..addAll(interfaces);

  @override
  Token get endToken => _interfaces.endToken;

  @override
  NodeList<TypeName> get interfaces => _interfaces;

  @override
  E accept<E>(AstVisitor<E> visitor) => visitor.visitImplementsClause(this);

  @override
  void visitChildren(AstVisitor visitor) {
    _interfaces.accept(visitor);
  }
}

/// An import directive.
///
///    importDirective ::=
///        [Annotation] 'import' [StringLiteral] ('as' identifier)?
//         [Combinator]* ';'
///      | [Annotation] 'import' [StringLiteral] 'deferred' 'as' identifier
//         [Combinator]* ';'
class ImportDirectiveImpl extends NamespaceDirectiveImpl
    implements ImportDirective {
  /// The token representing the 'deferred' keyword, or `null` if the imported
  /// is not deferred.
  Token deferredKeyword;

  /// The token representing the 'as' keyword, or `null` if the imported names
  /// are not prefixed.
  @override
  Token asKeyword;

  /// The prefix to be used with the imported names, or `null` if the imported
  /// names are not prefixed.
  SimpleIdentifierImpl _prefix;

  /// Initialize a newly created import directive. Either or both of the
  /// [comment] and [metadata] can be `null` if the function does not have the
  /// corresponding attribute. The [deferredKeyword] can be `null` if the import
  /// is not deferred. The [asKeyword] and [prefix] can be `null` if the import
  /// does not specify a prefix. The list of [combinators] can be `null` if
  /// there are no combinators.
  ImportDirectiveImpl(
      CommentImpl comment,
      List<Annotation> metadata,
      Token keyword,
      StringLiteralImpl libraryUri,
      List<Configuration> configurations,
      this.deferredKeyword,
      this.asKeyword,
      SimpleIdentifierImpl prefix,
      List<Combinator> combinators,
      Token semicolon)
      : super(comment, metadata, keyword, libraryUri, configurations,
            combinators, semicolon) {
    _prefix = _becomeParentOf(prefix);
  }

  @override
  Iterable<SyntacticEntity> get childEntities => super._childEntities
    ..add(keyword)
    ..add(_uri)
    ..add(deferredKeyword)
    ..add(asKeyword)
    ..add(_prefix)
    ..addAll(combinators)
    ..add(semicolon);

  @override
  ImportElement get element => super.element as ImportElement;

  @override
  SimpleIdentifier get prefix => _prefix;

  @override
  void set prefix(SimpleIdentifier identifier) {
    _prefix = _becomeParentOf(identifier as SimpleIdentifierImpl);
  }

  @override
  LibraryElement get uriElement {
    ImportElement element = this.element;
    if (element == null) {
      return null;
    }
    return element.importedLibrary;
  }

  @override
  E accept<E>(AstVisitor<E> visitor) => visitor.visitImportDirective(this);

  @override
  void visitChildren(AstVisitor visitor) {
    super.visitChildren(visitor);
    _prefix?.accept(visitor);
    combinators.accept(visitor);
  }
}

/// An index expression.
///
///    indexExpression ::=
///        [Expression] '[' [Expression] ']'
class IndexExpressionImpl extends ExpressionImpl
    with NullShortableExpressionImpl
    implements IndexExpression {
  /// The expression used to compute the object being indexed, or `null` if this
  /// index expression is part of a cascade expression.
  ExpressionImpl _target;

  /// The period (".." | "?..") before a cascaded index expression,
  /// or `null` if this index expression is not part of a cascade expression.
  @override
  Token period;

  /// The left square bracket.
  @override
  Token leftBracket;

  /// The expression used to compute the index.
  ExpressionImpl _index;

  /// The right square bracket.
  @override
  Token rightBracket;

  /// The element associated with the operator based on the static type of the
  /// target, or `null` if the AST structure has not been resolved or if the
  /// operator could not be resolved.
  @override
  MethodElement staticElement;

  /// If this expression is both in a getter and setter context, the
  /// [AuxiliaryElements] will be set to hold onto the static element from the
  /// getter context.
  AuxiliaryElements auxiliaryElements;

  /// Initialize a newly created index expression.
  IndexExpressionImpl.forCascade(
      this.period, this.leftBracket, ExpressionImpl index, this.rightBracket) {
    _index = _becomeParentOf(index);
  }

  /// Initialize a newly created index expression.
  IndexExpressionImpl.forTarget(ExpressionImpl target, this.leftBracket,
      ExpressionImpl index, this.rightBracket) {
    _target = _becomeParentOf(target);
    _index = _becomeParentOf(index);
  }

  @override
  Token get beginToken {
    if (_target != null) {
      return _target.beginToken;
    }
    return period;
  }

  @override
  Iterable<SyntacticEntity> get childEntities => new ChildEntities()
    ..add(_target)
    ..add(period)
    ..add(leftBracket)
    ..add(_index)
    ..add(rightBracket);

  @override
  Token get endToken => rightBracket;

  @override
  Expression get index => _index;

  @override
  void set index(Expression expression) {
    _index = _becomeParentOf(expression as ExpressionImpl);
  }

  @override
  bool get isAssignable => true;

  @override
  bool get isCascaded => period != null;

  @override
  bool get isNullAware =>
      leftBracket.type == TokenType.QUESTION_PERIOD_OPEN_SQUARE_BRACKET ||
      (leftBracket.type == TokenType.OPEN_SQUARE_BRACKET &&
          period != null &&
          period.type == TokenType.QUESTION_PERIOD_PERIOD);

  @override
  Precedence get precedence => Precedence.postfix;

  @override
  Expression get realTarget => _cascadeExpression?.target ?? _target;

  @override
  Expression get target => _target;

  @override
  void set target(Expression expression) {
    _target = _becomeParentOf(expression as ExpressionImpl);
  }

  CascadeExpression get _cascadeExpression =>
      isCascaded ? thisOrAncestorOfType<CascadeExpression>() : null;

  @override
  AstNode get _nullShortingExtensionCandidate => _cascadeExpression ?? parent;

  /// If the AST structure has been resolved, and the function being invoked is
  /// known based on static type information, then return the parameter element
  /// representing the parameter to which the value of the index expression will
  /// be bound. Otherwise, return `null`.
  ParameterElement get _staticParameterElementForIndex {
    if (staticElement == null) {
      return null;
    }
    List<ParameterElement> parameters = staticElement.parameters;
    if (parameters.isEmpty) {
      return null;
    }
    return parameters[0];
  }

  @override
  E accept<E>(AstVisitor<E> visitor) => visitor.visitIndexExpression(this);

  @override
  bool inGetterContext() {
    // TODO(brianwilkerson) Convert this to a getter.
    AstNode parent = this.parent;
    if (parent is AssignmentExpression) {
      AssignmentExpression assignment = parent;
      if (identical(assignment.leftHandSide, this) &&
          assignment.operator.type == TokenType.EQ) {
        return false;
      }
    }
    return true;
  }

  @override
  bool inSetterContext() {
    // TODO(brianwilkerson) Convert this to a getter.
    AstNode parent = this.parent;
    if (parent is PrefixExpression) {
      return parent.operator.type.isIncrementOperator;
    } else if (parent is PostfixExpression) {
      return parent.operator.type.isIncrementOperator;
    } else if (parent is AssignmentExpression) {
      return identical(parent.leftHandSide, this);
    }
    return false;
  }

  @override
  void visitChildren(AstVisitor visitor) {
    _target?.accept(visitor);
    _index?.accept(visitor);
  }

  @override
  bool _extendsNullShorting(Expression child) => identical(child, _target);
}

/// An instance creation expression.
///
///    newExpression ::=
///        ('new' | 'const')? [TypeName] ('.' [SimpleIdentifier])?
///        [ArgumentList]
class InstanceCreationExpressionImpl extends ExpressionImpl
    implements InstanceCreationExpression {
  // TODO(brianwilkerson) Consider making InstanceCreationExpressionImpl extend
  // InvocationExpressionImpl. This would probably be a breaking change, but is
  // also probably worth it.

  /// The 'new' or 'const' keyword used to indicate how an object should be
  /// created, or `null` if the keyword is implicit.
  @override
  Token keyword;

  /// The name of the constructor to be invoked.
  ConstructorNameImpl _constructorName;

  /// The type arguments associated with the constructor, rather than with the
  /// class in which the constructor is defined. It is always an error if there
  /// are type arguments because Dart doesn't currently support generic
  /// constructors, but we capture them in the AST in order to recover better.
  TypeArgumentListImpl _typeArguments;

  /// The list of arguments to the constructor.
  ArgumentListImpl _argumentList;

  /// The element associated with the constructor based on static type
  /// information, or `null` if the AST structure has not been resolved or if
  /// the constructor could not be resolved.
  @override
  ConstructorElement staticElement;

  /// Initialize a newly created instance creation expression.
  InstanceCreationExpressionImpl(this.keyword,
      ConstructorNameImpl constructorName, ArgumentListImpl argumentList,
      {TypeArgumentListImpl typeArguments}) {
    _constructorName = _becomeParentOf(constructorName);
    _typeArguments = _becomeParentOf(typeArguments);
    _argumentList = _becomeParentOf(argumentList);
  }

  @override
  ArgumentList get argumentList => _argumentList;

  @override
  void set argumentList(ArgumentList argumentList) {
    _argumentList = _becomeParentOf(argumentList as ArgumentListImpl);
  }

  @override
  Token get beginToken => keyword ?? _constructorName.beginToken;

  @override
  Iterable<SyntacticEntity> get childEntities => new ChildEntities()
    ..add(keyword)
    ..add(_constructorName)
    ..add(_typeArguments)
    ..add(_argumentList);

  @override
  ConstructorName get constructorName => _constructorName;

  @override
  void set constructorName(ConstructorName name) {
    _constructorName = _becomeParentOf(name as ConstructorNameImpl);
  }

  @override
  Token get endToken => _argumentList.endToken;

  @override
  bool get isConst {
    if (!isImplicit) {
      return keyword.keyword == Keyword.CONST;
    } else {
      return inConstantContext;
    }
  }

  /// Return `true` if this is an implicit constructor invocations.
  bool get isImplicit => keyword == null;

  @override
  Precedence get precedence => Precedence.primary;

  /// Return the type arguments associated with the constructor, rather than
  /// with the class in which the constructor is defined. It is always an error
  /// if there are type arguments because Dart doesn't currently support generic
  /// constructors, but we capture them in the AST in order to recover better.
  TypeArgumentList get typeArguments => _typeArguments;

  /// Return the type arguments associated with the constructor, rather than
  /// with the class in which the constructor is defined. It is always an error
  /// if there are type arguments because Dart doesn't currently support generic
  /// constructors, but we capture them in the AST in order to recover better.
  void set typeArguments(TypeArgumentList typeArguments) {
    _typeArguments = _becomeParentOf(typeArguments as TypeArgumentListImpl);
  }

  @override
  E accept<E>(AstVisitor<E> visitor) =>
      visitor.visitInstanceCreationExpression(this);

  @override
  void visitChildren(AstVisitor visitor) {
    _constructorName?.accept(visitor);
    _typeArguments?.accept(visitor);
    _argumentList?.accept(visitor);
  }
}

/// An integer literal expression.
///
///    integerLiteral ::=
///        decimalIntegerLiteral
///      | hexadecimalIntegerLiteral
///
///    decimalIntegerLiteral ::=
///        decimalDigit+
///
///    hexadecimalIntegerLiteral ::=
///        '0x' hexadecimalDigit+
///      | '0X' hexadecimalDigit+
class IntegerLiteralImpl extends LiteralImpl implements IntegerLiteral {
  /// The token representing the literal.
  @override
  Token literal;

  /// The value of the literal.
  @override
  int value = 0;

  /// Initialize a newly created integer literal.
  IntegerLiteralImpl(this.literal, this.value);

  @override
  Token get beginToken => literal;

  @override
  Iterable<SyntacticEntity> get childEntities =>
      new ChildEntities()..add(literal);

  @override
  Token get endToken => literal;

  /// Returns whether this literal's [parent] is a [PrefixExpression] of unary
  /// negation.
  ///
  /// Note: this does *not* indicate that the value itself is negated, just that
  /// the literal is the child of a negation operation. The literal value itself
  /// will always be positive.
  bool get immediatelyNegated {
    AstNode parent = this.parent; // Capture for type propagation.
    return parent is PrefixExpression &&
        parent.operator.type == TokenType.MINUS;
  }

  @override
  E accept<E>(AstVisitor<E> visitor) => visitor.visitIntegerLiteral(this);

  @override
  void visitChildren(AstVisitor visitor) {
    // There are no children to visit.
  }

  static bool isValidAsDouble(String lexeme) {
    // Less than 16 characters must be a valid double since it will be less than
    // 9007199254740992, 0x10000000000000, both 16 characters and 53 bits.
    if (lexeme.length < 16) {
      return true;
    }

    BigInt fullPrecision = BigInt.tryParse(lexeme);
    if (fullPrecision == null) {
      return false;
    }

    // Usually handled by the length check, however, we must check this before
    // constructing a mask later, or we'd get a negative-shift runtime error.
    int bitLengthAsInt = fullPrecision.bitLength;
    if (bitLengthAsInt <= 53) {
      return true;
    }

    // This would overflow the exponent (larger than maximum double).
    if (fullPrecision > BigInt.from(double.maxFinite)) {
      return false;
    }

    // Say [lexeme] uses 100 bits as an integer. The bottom 47 must be 0s -- so
    // construct a mask of 47 ones, via of 2^n - 1 where n is 47.
    BigInt bottomMask = (BigInt.one << (bitLengthAsInt - 53)) - BigInt.one;

    return fullPrecision & bottomMask == BigInt.zero;
  }

  /// Return `true` if the given [lexeme] is a valid lexeme for an integer
  /// literal. The flag [isNegative] should be `true` if the lexeme is preceded
  /// by a unary negation operator.
  static bool isValidAsInteger(String lexeme, bool isNegative) {
    // TODO(jmesserly): this depends on the platform int implementation, and
    // may not be accurate if run on dart4web.
    //
    // (Prior to https://dart-review.googlesource.com/c/sdk/+/63023 there was
    // a partial implementation here which may be a good starting point.
    // _isValidDecimalLiteral relied on int.parse so that would need some fixes.
    // _isValidHexadecimalLiteral worked except for negative int64 max.)
    if (isNegative) lexeme = '-$lexeme';
    return int.tryParse(lexeme) != null;
  }

  /// Suggest the nearest valid double to a user. If the integer they wrote
  /// requires more than a 53 bit mantissa, or more than 10 exponent bits, do
  /// them the favor of suggesting the nearest integer that would work for them.
  static double nearestValidDouble(String lexeme) =>
      math.min(double.maxFinite, BigInt.parse(lexeme).toDouble());
}

/// A node within a [StringInterpolation].
///
///    interpolationElement ::=
///        [InterpolationExpression]
///      | [InterpolationString]
abstract class InterpolationElementImpl extends AstNodeImpl
    implements InterpolationElement {}

/// An expression embedded in a string interpolation.
///
///    interpolationExpression ::=
///        '$' [SimpleIdentifier]
///      | '$' '{' [Expression] '}'
class InterpolationExpressionImpl extends InterpolationElementImpl
    implements InterpolationExpression {
  /// The token used to introduce the interpolation expression; either '$' if
  /// the expression is a simple identifier or '${' if the expression is a full
  /// expression.
  @override
  Token leftBracket;

  /// The expression to be evaluated for the value to be converted into a
  /// string.
  ExpressionImpl _expression;

  /// The right curly bracket, or `null` if the expression is an identifier
  /// without brackets.
  @override
  Token rightBracket;

  /// Initialize a newly created interpolation expression.
  InterpolationExpressionImpl(
      this.leftBracket, ExpressionImpl expression, this.rightBracket) {
    _expression = _becomeParentOf(expression);
  }

  @override
  Token get beginToken => leftBracket;

  @override
  Iterable<SyntacticEntity> get childEntities => new ChildEntities()
    ..add(leftBracket)
    ..add(_expression)
    ..add(rightBracket);

  @override
  Token get endToken {
    if (rightBracket != null) {
      return rightBracket;
    }
    return _expression.endToken;
  }

  @override
  Expression get expression => _expression;

  @override
  void set expression(Expression expression) {
    _expression = _becomeParentOf(expression as ExpressionImpl);
  }

  @override
  E accept<E>(AstVisitor<E> visitor) =>
      visitor.visitInterpolationExpression(this);

  @override
  void visitChildren(AstVisitor visitor) {
    _expression?.accept(visitor);
  }
}

/// A non-empty substring of an interpolated string.
///
///    interpolationString ::=
///        characters
class InterpolationStringImpl extends InterpolationElementImpl
    implements InterpolationString {
  /// The characters that will be added to the string.
  @override
  Token contents;

  /// The value of the literal.
  @override
  String value;

  /// Initialize a newly created string of characters that are part of a string
  /// interpolation.
  InterpolationStringImpl(this.contents, this.value);

  @override
  Token get beginToken => contents;

  @override
  Iterable<SyntacticEntity> get childEntities =>
      new ChildEntities()..add(contents);

  @override
  int get contentsEnd {
    String lexeme = contents.lexeme;
    return offset + new StringLexemeHelper(lexeme, true, true).end;
  }

  @override
  int get contentsOffset {
    int offset = contents.offset;
    String lexeme = contents.lexeme;
    return offset + new StringLexemeHelper(lexeme, true, true).start;
  }

  @override
  Token get endToken => contents;

  @override
  E accept<E>(AstVisitor<E> visitor) => visitor.visitInterpolationString(this);

  @override
  void visitChildren(AstVisitor visitor) {}
}

/// Common base class for [FunctionExpressionInvocationImpl] and
/// [MethodInvocationImpl].
abstract class InvocationExpressionImpl extends ExpressionImpl
    implements InvocationExpression {
  /// The list of arguments to the function.
  ArgumentListImpl _argumentList;

  /// The type arguments to be applied to the method being invoked, or `null` if
  /// no type arguments were provided.
  TypeArgumentListImpl _typeArguments;

  @override
  List<DartType> typeArgumentTypes;

  @override
  DartType staticInvokeType;

  /// Initialize a newly created invocation.
  InvocationExpressionImpl(
      TypeArgumentListImpl typeArguments, ArgumentListImpl argumentList) {
    _typeArguments = _becomeParentOf(typeArguments);
    _argumentList = _becomeParentOf(argumentList);
  }

  @override
  ArgumentList get argumentList => _argumentList;

  void set argumentList(ArgumentList argumentList) {
    _argumentList = _becomeParentOf(argumentList as ArgumentListImpl);
  }

  @override
  TypeArgumentList get typeArguments => _typeArguments;

  void set typeArguments(TypeArgumentList typeArguments) {
    _typeArguments = _becomeParentOf(typeArguments as TypeArgumentListImpl);
  }
}

/// An is expression.
///
///    isExpression ::=
///        [Expression] 'is' '!'? [TypeName]
class IsExpressionImpl extends ExpressionImpl implements IsExpression {
  /// The expression used to compute the value whose type is being tested.
  ExpressionImpl _expression;

  /// The is operator.
  @override
  Token isOperator;

  /// The not operator, or `null` if the sense of the test is not negated.
  @override
  Token notOperator;

  /// The name of the type being tested for.
  TypeAnnotationImpl _type;

  /// Initialize a newly created is expression. The [notOperator] can be `null`
  /// if the sense of the test is not negated.
  IsExpressionImpl(ExpressionImpl expression, this.isOperator, this.notOperator,
      TypeAnnotationImpl type) {
    _expression = _becomeParentOf(expression);
    _type = _becomeParentOf(type);
  }

  @override
  Token get beginToken => _expression.beginToken;

  @override
  Iterable<SyntacticEntity> get childEntities => new ChildEntities()
    ..add(_expression)
    ..add(isOperator)
    ..add(notOperator)
    ..add(_type);

  @override
  Token get endToken => _type.endToken;

  @override
  Expression get expression => _expression;

  @override
  void set expression(Expression expression) {
    _expression = _becomeParentOf(expression as ExpressionImpl);
  }

  @override
  Precedence get precedence => Precedence.relational;

  @override
  TypeAnnotation get type => _type;

  @override
  void set type(TypeAnnotation type) {
    _type = _becomeParentOf(type as TypeAnnotationImpl);
  }

  @override
  E accept<E>(AstVisitor<E> visitor) => visitor.visitIsExpression(this);

  @override
  void visitChildren(AstVisitor visitor) {
    _expression?.accept(visitor);
    _type?.accept(visitor);
  }
}

/// A statement that has a label associated with them.
///
///    labeledStatement ::=
///       [Label]+ [Statement]
class LabeledStatementImpl extends StatementImpl implements LabeledStatement {
  /// The labels being associated with the statement.
  NodeList<Label> _labels;

  /// The statement with which the labels are being associated.
  StatementImpl _statement;

  /// Initialize a newly created labeled statement.
  LabeledStatementImpl(List<Label> labels, StatementImpl statement) {
    _labels = new NodeListImpl<Label>(this, labels);
    _statement = _becomeParentOf(statement);
  }

  @override
  Token get beginToken {
    if (_labels.isNotEmpty) {
      return _labels.beginToken;
    }
    return _statement.beginToken;
  }

  @override
  Iterable<SyntacticEntity> get childEntities => new ChildEntities()
    ..addAll(_labels)
    ..add(_statement);

  @override
  Token get endToken => _statement.endToken;

  @override
  NodeList<Label> get labels => _labels;

  @override
  Statement get statement => _statement;

  @override
  void set statement(Statement statement) {
    _statement = _becomeParentOf(statement as StatementImpl);
  }

  @override
  Statement get unlabeled => _statement.unlabeled;

  @override
  E accept<E>(AstVisitor<E> visitor) => visitor.visitLabeledStatement(this);

  @override
  void visitChildren(AstVisitor visitor) {
    _labels.accept(visitor);
    _statement?.accept(visitor);
  }
}

/// A label on either a [LabeledStatement] or a [NamedExpression].
///
///    label ::=
///        [SimpleIdentifier] ':'
class LabelImpl extends AstNodeImpl implements Label {
  /// The label being associated with the statement.
  SimpleIdentifierImpl _label;

  /// The colon that separates the label from the statement.
  @override
  Token colon;

  /// Initialize a newly created label.
  LabelImpl(SimpleIdentifierImpl label, this.colon) {
    _label = _becomeParentOf(label);
  }

  @override
  Token get beginToken => _label.beginToken;

  @override
  Iterable<SyntacticEntity> get childEntities =>
      new ChildEntities()..add(_label)..add(colon);

  @override
  Token get endToken => colon;

  @override
  SimpleIdentifier get label => _label;

  @override
  void set label(SimpleIdentifier label) {
    _label = _becomeParentOf(label as SimpleIdentifierImpl);
  }

  @override
  E accept<E>(AstVisitor<E> visitor) => visitor.visitLabel(this);

  @override
  void visitChildren(AstVisitor visitor) {
    _label?.accept(visitor);
  }
}

/// A library directive.
///
///    libraryDirective ::=
///        [Annotation] 'library' [Identifier] ';'
class LibraryDirectiveImpl extends DirectiveImpl implements LibraryDirective {
  /// The token representing the 'library' keyword.
  @override
  Token libraryKeyword;

  /// The name of the library being defined.
  LibraryIdentifierImpl _name;

  /// The semicolon terminating the directive.
  @override
  Token semicolon;

  /// Initialize a newly created library directive. Either or both of the
  /// [comment] and [metadata] can be `null` if the directive does not have the
  /// corresponding attribute.
  LibraryDirectiveImpl(CommentImpl comment, List<Annotation> metadata,
      this.libraryKeyword, LibraryIdentifierImpl name, this.semicolon)
      : super(comment, metadata) {
    _name = _becomeParentOf(name);
  }

  @override
  Iterable<SyntacticEntity> get childEntities =>
      super._childEntities..add(libraryKeyword)..add(_name)..add(semicolon);

  @override
  Token get endToken => semicolon;

  @override
  Token get firstTokenAfterCommentAndMetadata => libraryKeyword;

  @override
  Token get keyword => libraryKeyword;

  @override
  LibraryIdentifier get name => _name;

  @override
  void set name(LibraryIdentifier name) {
    _name = _becomeParentOf(name as LibraryIdentifierImpl);
  }

  @override
  E accept<E>(AstVisitor<E> visitor) => visitor.visitLibraryDirective(this);

  @override
  void visitChildren(AstVisitor visitor) {
    super.visitChildren(visitor);
    _name?.accept(visitor);
  }
}

/// The identifier for a library.
///
///    libraryIdentifier ::=
///        [SimpleIdentifier] ('.' [SimpleIdentifier])*
class LibraryIdentifierImpl extends IdentifierImpl
    implements LibraryIdentifier {
  /// The components of the identifier.
  NodeList<SimpleIdentifier> _components;

  /// Initialize a newly created prefixed identifier.
  LibraryIdentifierImpl(List<SimpleIdentifier> components) {
    _components = new NodeListImpl<SimpleIdentifier>(this, components);
  }

  @override
  Token get beginToken => _components.beginToken;

  @override
  // TODO(paulberry): add "." tokens.
  Iterable<SyntacticEntity> get childEntities =>
      new ChildEntities()..addAll(_components);

  @override
  NodeList<SimpleIdentifier> get components => _components;

  @override
  Token get endToken => _components.endToken;

  @override
  String get name {
    StringBuffer buffer = new StringBuffer();
    bool needsPeriod = false;
    int length = _components.length;
    for (int i = 0; i < length; i++) {
      SimpleIdentifier identifier = _components[i];
      if (needsPeriod) {
        buffer.write(".");
      } else {
        needsPeriod = true;
      }
      buffer.write(identifier.name);
    }
    return buffer.toString();
  }

  @override
  Precedence get precedence => Precedence.postfix;

  @override
  Element get staticElement => null;

  @override
  E accept<E>(AstVisitor<E> visitor) => visitor.visitLibraryIdentifier(this);

  @override
  void visitChildren(AstVisitor visitor) {
    _components.accept(visitor);
  }
}

class ListLiteralImpl extends TypedLiteralImpl implements ListLiteral {
  /// The left square bracket.
  @override
  Token leftBracket;

  /// The expressions used to compute the elements of the list.
  NodeList<CollectionElement> _elements;

  /// The right square bracket.
  @override
  Token rightBracket;

  /// Initialize a newly created list literal. The [constKeyword] can be `null`
  /// if the literal is not a constant. The [typeArguments] can be `null` if no
  /// type arguments were declared. The list of [elements] can be `null` if the
  /// list is empty.
  ListLiteralImpl(Token constKeyword, TypeArgumentListImpl typeArguments,
      this.leftBracket, List<Expression> elements, this.rightBracket)
      : super(constKeyword, typeArguments) {
    _elements = new NodeListImpl<Expression>(this, elements);
  }

  /// Initialize a newly created list literal.
  ///
  /// The [constKeyword] can be `null` if the literal is not a constant. The
  /// [typeArguments] can be `null` if no type arguments were declared. The list
  /// of [elements] can be `null` if the list is empty.
  ListLiteralImpl.experimental(
      Token constKeyword,
      TypeArgumentListImpl typeArguments,
      this.leftBracket,
      List<CollectionElement> elements,
      this.rightBracket)
      : super(constKeyword, typeArguments) {
    _elements = new NodeListImpl<CollectionElement>(this, elements);
  }

  @override
  Token get beginToken {
    if (constKeyword != null) {
      return constKeyword;
    }
    TypeArgumentList typeArguments = this.typeArguments;
    if (typeArguments != null) {
      return typeArguments.beginToken;
    }
    return leftBracket;
  }

  @override
  // TODO(paulberry): add commas.
  Iterable<SyntacticEntity> get childEntities => super._childEntities
    ..add(leftBracket)
    ..addAll(_elements)
    ..add(rightBracket);

  @override
  NodeList<CollectionElement> get elements => _elements;

  @override
  Token get endToken => rightBracket;

  @override
  E accept<E>(AstVisitor<E> visitor) => visitor.visitListLiteral(this);

  @override
  void visitChildren(AstVisitor visitor) {
    super.visitChildren(visitor);
    _elements.accept(visitor);
  }
}

/// A node that represents a literal expression.
///
///    literal ::=
///        [BooleanLiteral]
///      | [DoubleLiteral]
///      | [IntegerLiteral]
///      | [ListLiteral]
///      | [MapLiteral]
///      | [NullLiteral]
///      | [StringLiteral]
abstract class LiteralImpl extends ExpressionImpl implements Literal {
  @override
  Precedence get precedence => Precedence.primary;
}

/// Additional information about local variables within a function or method
/// produced at resolution time.
class LocalVariableInfo {
  /// The set of local variables and parameters that are potentially mutated
  /// within a local function other than the function in which they are
  /// declared.
  final Set<VariableElement> potentiallyMutatedInClosure =
      new Set<VariableElement>();

  /// The set of local variables and parameters that are potentially mutated
  /// within the scope of their declarations.
  final Set<VariableElement> potentiallyMutatedInScope =
      new Set<VariableElement>();
}

/// A single key/value pair in a map literal.
///
///    mapLiteralEntry ::=
///        [Expression] ':' [Expression]
class MapLiteralEntryImpl extends CollectionElementImpl
    implements MapLiteralEntry {
  /// The expression computing the key with which the value will be associated.
  ExpressionImpl _key;

  /// The colon that separates the key from the value.
  @override
  Token separator;

  /// The expression computing the value that will be associated with the key.
  ExpressionImpl _value;

  /// Initialize a newly created map literal entry.
  MapLiteralEntryImpl(
      ExpressionImpl key, this.separator, ExpressionImpl value) {
    _key = _becomeParentOf(key);
    _value = _becomeParentOf(value);
  }

  @override
  Token get beginToken => _key.beginToken;

  @override
  Iterable<SyntacticEntity> get childEntities =>
      new ChildEntities()..add(_key)..add(separator)..add(_value);

  @override
  Token get endToken => _value.endToken;

  @override
  Expression get key => _key;

  @override
  void set key(Expression string) {
    _key = _becomeParentOf(string as ExpressionImpl);
  }

  @override
  Expression get value => _value;

  @override
  void set value(Expression expression) {
    _value = _becomeParentOf(expression as ExpressionImpl);
  }

  @override
  E accept<E>(AstVisitor<E> visitor) => visitor.visitMapLiteralEntry(this);

  @override
  void visitChildren(AstVisitor visitor) {
    _key?.accept(visitor);
    _value?.accept(visitor);
  }
}

/// A method declaration.
///
///    methodDeclaration ::=
///        methodSignature [FunctionBody]
///
///    methodSignature ::=
///        'external'? ('abstract' | 'static')? [Type]? ('get' | 'set')?
///        methodName [TypeParameterList] [FormalParameterList]
///
///    methodName ::=
///        [SimpleIdentifier]
///      | 'operator' [SimpleIdentifier]
class MethodDeclarationImpl extends ClassMemberImpl
    implements MethodDeclaration {
  /// The token for the 'external' keyword, or `null` if the constructor is not
  /// external.
  @override
  Token externalKeyword;

  /// The token representing the 'abstract' or 'static' keyword, or `null` if
  /// neither modifier was specified.
  @override
  Token modifierKeyword;

  /// The return type of the method, or `null` if no return type was declared.
  TypeAnnotationImpl _returnType;

  /// The token representing the 'get' or 'set' keyword, or `null` if this is a
  /// method declaration rather than a property declaration.
  @override
  Token propertyKeyword;

  /// The token representing the 'operator' keyword, or `null` if this method
  /// does not declare an operator.
  @override
  Token operatorKeyword;

  /// The name of the method.
  SimpleIdentifierImpl _name;

  /// The type parameters associated with the method, or `null` if the method is
  /// not a generic method.
  TypeParameterListImpl _typeParameters;

  /// The parameters associated with the method, or `null` if this method
  /// declares a getter.
  FormalParameterListImpl _parameters;

  /// The body of the method.
  FunctionBodyImpl _body;

  /// Initialize a newly created method declaration. Either or both of the
  /// [comment] and [metadata] can be `null` if the declaration does not have
  /// the corresponding attribute. The [externalKeyword] can be `null` if the
  /// method is not external. The [modifierKeyword] can be `null` if the method
  /// is neither abstract nor static. The [returnType] can be `null` if no
  /// return type was specified. The [propertyKeyword] can be `null` if the
  /// method is neither a getter or a setter. The [operatorKeyword] can be
  /// `null` if the method does not implement an operator. The [parameters] must
  /// be `null` if this method declares a getter.
  MethodDeclarationImpl(
      CommentImpl comment,
      List<Annotation> metadata,
      this.externalKeyword,
      this.modifierKeyword,
      TypeAnnotationImpl returnType,
      this.propertyKeyword,
      this.operatorKeyword,
      SimpleIdentifierImpl name,
      TypeParameterListImpl typeParameters,
      FormalParameterListImpl parameters,
      FunctionBodyImpl body)
      : super(comment, metadata) {
    _returnType = _becomeParentOf(returnType);
    _name = _becomeParentOf(name);
    _typeParameters = _becomeParentOf(typeParameters);
    _parameters = _becomeParentOf(parameters);
    _body = _becomeParentOf(body);
  }

  @override
  FunctionBody get body => _body;

  @override
  void set body(FunctionBody functionBody) {
    _body = _becomeParentOf(functionBody as FunctionBodyImpl);
  }

  @override
  Iterable<SyntacticEntity> get childEntities => super._childEntities
    ..add(externalKeyword)
    ..add(modifierKeyword)
    ..add(_returnType)
    ..add(propertyKeyword)
    ..add(operatorKeyword)
    ..add(_name)
    ..add(_parameters)
    ..add(_body);

  /// Return the element associated with this method, or `null` if the AST
  /// structure has not been resolved. The element can either be a
  /// [MethodElement], if this represents the declaration of a normal method, or
  /// a [PropertyAccessorElement] if this represents the declaration of either a
  /// getter or a setter.
  @override
  ExecutableElement get declaredElement =>
      _name?.staticElement as ExecutableElement;

  @override
  Token get endToken => _body.endToken;

  @override
  Token get firstTokenAfterCommentAndMetadata {
    if (externalKeyword != null) {
      return externalKeyword;
    } else if (modifierKeyword != null) {
      return modifierKeyword;
    } else if (_returnType != null) {
      return _returnType.beginToken;
    } else if (propertyKeyword != null) {
      return propertyKeyword;
    } else if (operatorKeyword != null) {
      return operatorKeyword;
    }
    return _name.beginToken;
  }

  @override
  bool get isAbstract {
    FunctionBody body = _body;
    return externalKeyword == null &&
        (body is EmptyFunctionBody && !body.semicolon.isSynthetic);
  }

  @override
  bool get isGetter => propertyKeyword?.keyword == Keyword.GET;

  @override
  bool get isOperator => operatorKeyword != null;

  @override
  bool get isSetter => propertyKeyword?.keyword == Keyword.SET;

  @override
  bool get isStatic => modifierKeyword?.keyword == Keyword.STATIC;

  @override
  SimpleIdentifier get name => _name;

  @override
  void set name(SimpleIdentifier identifier) {
    _name = _becomeParentOf(identifier as SimpleIdentifierImpl);
  }

  @override
  FormalParameterList get parameters => _parameters;

  @override
  void set parameters(FormalParameterList parameters) {
    _parameters = _becomeParentOf(parameters as FormalParameterListImpl);
  }

  @override
  TypeAnnotation get returnType => _returnType;

  @override
  void set returnType(TypeAnnotation type) {
    _returnType = _becomeParentOf(type as TypeAnnotationImpl);
  }

  @override
  TypeParameterList get typeParameters => _typeParameters;

  @override
  void set typeParameters(TypeParameterList typeParameters) {
    _typeParameters = _becomeParentOf(typeParameters as TypeParameterListImpl);
  }

  @override
  E accept<E>(AstVisitor<E> visitor) => visitor.visitMethodDeclaration(this);

  @override
  void visitChildren(AstVisitor visitor) {
    super.visitChildren(visitor);
    _returnType?.accept(visitor);
    _name?.accept(visitor);
    _typeParameters?.accept(visitor);
    _parameters?.accept(visitor);
    _body?.accept(visitor);
  }
}

/// The invocation of either a function or a method. Invocations of functions
/// resulting from evaluating an expression are represented by
/// [FunctionExpressionInvocation] nodes. Invocations of getters and setters are
/// represented by either [PrefixedIdentifier] or [PropertyAccess] nodes.
///
///    methodInvocation ::=
///        ([Expression] '.')? [SimpleIdentifier] [TypeArgumentList]?
///        [ArgumentList]
class MethodInvocationImpl extends InvocationExpressionImpl
    with NullShortableExpressionImpl
    implements MethodInvocation {
  /// The expression producing the object on which the method is defined, or
  /// `null` if there is no target (that is, the target is implicitly `this`).
  ExpressionImpl _target;

  /// The operator that separates the target from the method name, or `null`
  /// if there is no target. In an ordinary method invocation this will be a
  /// period ('.'). In a cascade section this will be the cascade operator
  /// ('..' | '?..').
  @override
  Token operator;

  /// The name of the method being invoked.
  SimpleIdentifierImpl _methodName;

  /// The invoke type of the [methodName] if the target element is a getter,
  /// or `null` otherwise.
  DartType _methodNameType;

  /// Initialize a newly created method invocation. The [target] and [operator]
  /// can be `null` if there is no target.
  MethodInvocationImpl(
      ExpressionImpl target,
      this.operator,
      SimpleIdentifierImpl methodName,
      TypeArgumentListImpl typeArguments,
      ArgumentListImpl argumentList)
      : super(typeArguments, argumentList) {
    _target = _becomeParentOf(target);
    _methodName = _becomeParentOf(methodName);
  }

  @override
  Token get beginToken {
    if (_target != null) {
      return _target.beginToken;
    } else if (operator != null) {
      return operator;
    }
    return _methodName.beginToken;
  }

  @override
  Iterable<SyntacticEntity> get childEntities => new ChildEntities()
    ..add(_target)
    ..add(operator)
    ..add(_methodName)
    ..add(_argumentList);

  @override
  Token get endToken => _argumentList.endToken;

  @override
  Expression get function => methodName;

  @override
  bool get isCascaded =>
      operator != null &&
      (operator.type == TokenType.PERIOD_PERIOD ||
          operator.type == TokenType.QUESTION_PERIOD_PERIOD);

  @override
  bool get isNullAware =>
      operator != null &&
      (operator.type == TokenType.QUESTION_PERIOD ||
          operator.type == TokenType.QUESTION_PERIOD_PERIOD);

  @override
  SimpleIdentifier get methodName => _methodName;

  @override
  void set methodName(SimpleIdentifier identifier) {
    _methodName = _becomeParentOf(identifier as SimpleIdentifierImpl);
  }

  /// The invoke type of the [methodName].
  ///
  /// If the target element is a [MethodElement], this is the same as the
  /// [staticInvokeType]. If the target element is a getter, presumably
  /// returning an [ExecutableElement] so that it can be invoked in this
  /// [MethodInvocation], then this type is the type of the getter, and the
  /// [staticInvokeType] is the invoked type of the returned element.
  DartType get methodNameType => _methodNameType ?? staticInvokeType;

  /// Set the [methodName] invoke type, only if the target element is a getter.
  /// Otherwise, the target element itself is invoked, [_methodNameType] is
  /// `null`, and the getter will return [staticInvokeType].
  set methodNameType(DartType methodNameType) {
    _methodNameType = methodNameType;
  }

  @override
  Precedence get precedence => Precedence.postfix;

  @override
  Expression get realTarget => _cascadeExpression?.target ?? _target;

  @override
  Expression get target => _target;

  @override
  void set target(Expression expression) {
    _target = _becomeParentOf(expression as ExpressionImpl);
  }

  CascadeExpression get _cascadeExpression =>
      isCascaded ? thisOrAncestorOfType<CascadeExpression>() : null;

  @override
  AstNode get _nullShortingExtensionCandidate => _cascadeExpression ?? parent;

  @override
  E accept<E>(AstVisitor<E> visitor) => visitor.visitMethodInvocation(this);

  @override
  void visitChildren(AstVisitor visitor) {
    _target?.accept(visitor);
    _methodName?.accept(visitor);
    _typeArguments?.accept(visitor);
    _argumentList?.accept(visitor);
  }

  @override
  bool _extendsNullShorting(Expression child) => identical(child, _target);
}

/// The declaration of a mixin.
///
///    mixinDeclaration ::=
///        metadata? 'mixin' [SimpleIdentifier] [TypeParameterList]?
///        [RequiresClause]? [ImplementsClause]? '{' [ClassMember]* '}'
class MixinDeclarationImpl extends ClassOrMixinDeclarationImpl
    implements MixinDeclaration {
  @override
  Token mixinKeyword;

  /// The on clause for the mixin, or `null` if the mixin does not have any
  /// super-class constraints.
  OnClauseImpl _onClause;

  /// Initialize a newly created mixin declaration. Either or both of the
  /// [comment] and [metadata] can be `null` if the mixin does not have the
  /// corresponding attribute. The [typeParameters] can be `null` if the mixin
  /// does not have any type parameters. Either or both of the [onClause],
  /// and [implementsClause] can be `null` if the mixin does not have the
  /// corresponding clause. The list of [members] can be `null` if the mixin
  /// does not have any members.
  MixinDeclarationImpl(
      CommentImpl comment,
      List<Annotation> metadata,
      this.mixinKeyword,
      SimpleIdentifierImpl name,
      TypeParameterListImpl typeParameters,
      OnClauseImpl onClause,
      ImplementsClauseImpl implementsClause,
      Token leftBracket,
      List<ClassMember> members,
      Token rightBracket)
      : super(comment, metadata, name, typeParameters, implementsClause,
            leftBracket, members, rightBracket) {
    _onClause = _becomeParentOf(onClause);
  }

  @override
  Iterable<SyntacticEntity> get childEntities => super._childEntities
    ..add(mixinKeyword)
    ..add(_name)
    ..add(_typeParameters)
    ..add(_onClause)
    ..add(_implementsClause)
    ..add(leftBracket)
    ..addAll(members)
    ..add(rightBracket);

  @override
  ClassElement get declaredElement => _name?.staticElement as ClassElement;

  @override
  Token get firstTokenAfterCommentAndMetadata {
    return mixinKeyword;
  }

  @override
  ImplementsClause get implementsClause => _implementsClause;

  void set implementsClause(ImplementsClause implementsClause) {
    _implementsClause =
        _becomeParentOf(implementsClause as ImplementsClauseImpl);
  }

  @override
  NodeList<ClassMember> get members => _members;

  @override
  OnClause get onClause => _onClause;

  void set onClause(OnClause onClause) {
    _onClause = _becomeParentOf(onClause as OnClauseImpl);
  }

  @override
  TypeParameterList get typeParameters => _typeParameters;

  void set typeParameters(TypeParameterList typeParameters) {
    _typeParameters = _becomeParentOf(typeParameters as TypeParameterListImpl);
  }

  @override
  E accept<E>(AstVisitor<E> visitor) => visitor.visitMixinDeclaration(this);

  @override
  void visitChildren(AstVisitor visitor) {
    super.visitChildren(visitor);
    _name?.accept(visitor);
    _typeParameters?.accept(visitor);
    _onClause?.accept(visitor);
    _implementsClause?.accept(visitor);
    members.accept(visitor);
  }
}

/// A node that declares a single name within the scope of a compilation unit.
abstract class NamedCompilationUnitMemberImpl extends CompilationUnitMemberImpl
    implements NamedCompilationUnitMember {
  /// The name of the member being declared.
  SimpleIdentifierImpl _name;

  /// Initialize a newly created compilation unit member with the given [name].
  /// Either or both of the [comment] and [metadata] can be `null` if the member
  /// does not have the corresponding attribute.
  NamedCompilationUnitMemberImpl(
      CommentImpl comment, List<Annotation> metadata, SimpleIdentifierImpl name)
      : super(comment, metadata) {
    _name = _becomeParentOf(name);
  }

  @override
  SimpleIdentifier get name => _name;

  @override
  void set name(SimpleIdentifier identifier) {
    _name = _becomeParentOf(identifier as SimpleIdentifierImpl);
  }
}

/// An expression that has a name associated with it. They are used in method
/// invocations when there are named parameters.
///
///    namedExpression ::=
///        [Label] [Expression]
class NamedExpressionImpl extends ExpressionImpl implements NamedExpression {
  /// The name associated with the expression.
  LabelImpl _name;

  /// The expression with which the name is associated.
  ExpressionImpl _expression;

  /// Initialize a newly created named expression..
  NamedExpressionImpl(LabelImpl name, ExpressionImpl expression) {
    _name = _becomeParentOf(name);
    _expression = _becomeParentOf(expression);
  }

  @override
  Token get beginToken => _name.beginToken;

  @override
  Iterable<SyntacticEntity> get childEntities =>
      new ChildEntities()..add(_name)..add(_expression);

  @override
  ParameterElement get element {
    Element element = _name.label.staticElement;
    if (element is ParameterElement) {
      return element;
    }
    return null;
  }

  @override
  Token get endToken => _expression.endToken;

  @override
  Expression get expression => _expression;

  @override
  void set expression(Expression expression) {
    _expression = _becomeParentOf(expression as ExpressionImpl);
  }

  @override
  Label get name => _name;

  @override
  void set name(Label identifier) {
    _name = _becomeParentOf(identifier as LabelImpl);
  }

  @override
  Precedence get precedence => Precedence.none;

  @override
  E accept<E>(AstVisitor<E> visitor) => visitor.visitNamedExpression(this);

  @override
  void visitChildren(AstVisitor visitor) {
    _name?.accept(visitor);
    _expression?.accept(visitor);
  }
}

/// A node that represents a directive that impacts the namespace of a library.
///
///    directive ::=
///        [ExportDirective]
///      | [ImportDirective]
abstract class NamespaceDirectiveImpl extends UriBasedDirectiveImpl
    implements NamespaceDirective {
  /// The token representing the 'import' or 'export' keyword.
  @override
  Token keyword;

  /// The configurations used to control which library will actually be loaded
  /// at run-time.
  NodeList<Configuration> _configurations;

  /// The combinators used to control which names are imported or exported.
  NodeList<Combinator> _combinators;

  /// The semicolon terminating the directive.
  @override
  Token semicolon;

  @override
  String selectedUriContent;

  @override
  Source selectedSource;

  /// Initialize a newly created namespace directive. Either or both of the
  /// [comment] and [metadata] can be `null` if the directive does not have the
  /// corresponding attribute. The list of [combinators] can be `null` if there
  /// are no combinators.
  NamespaceDirectiveImpl(
      CommentImpl comment,
      List<Annotation> metadata,
      this.keyword,
      StringLiteralImpl libraryUri,
      List<Configuration> configurations,
      List<Combinator> combinators,
      this.semicolon)
      : super(comment, metadata, libraryUri) {
    _configurations = new NodeListImpl<Configuration>(this, configurations);
    _combinators = new NodeListImpl<Combinator>(this, combinators);
  }

  @override
  NodeList<Combinator> get combinators => _combinators;

  @override
  NodeList<Configuration> get configurations => _configurations;

  @override
  Token get endToken => semicolon;

  @override
  Token get firstTokenAfterCommentAndMetadata => keyword;

  @deprecated
  @override
  Source get source => selectedSource;

  @deprecated
  @override
  void set source(Source source) {
    selectedSource = source;
  }

  @override
  LibraryElement get uriElement;
}

/// The "native" clause in an class declaration.
///
///    nativeClause ::=
///        'native' [StringLiteral]
class NativeClauseImpl extends AstNodeImpl implements NativeClause {
  /// The token representing the 'native' keyword.
  @override
  Token nativeKeyword;

  /// The name of the native object that implements the class.
  StringLiteralImpl _name;

  /// Initialize a newly created native clause.
  NativeClauseImpl(this.nativeKeyword, StringLiteralImpl name) {
    _name = _becomeParentOf(name);
  }

  @override
  Token get beginToken => nativeKeyword;

  @override
  Iterable<SyntacticEntity> get childEntities =>
      new ChildEntities()..add(nativeKeyword)..add(_name);

  @override
  Token get endToken => _name.endToken;

  @override
  StringLiteral get name => _name;

  @override
  void set name(StringLiteral name) {
    _name = _becomeParentOf(name as StringLiteralImpl);
  }

  @override
  E accept<E>(AstVisitor<E> visitor) => visitor.visitNativeClause(this);

  @override
  void visitChildren(AstVisitor visitor) {
    _name?.accept(visitor);
  }
}

/// A function body that consists of a native keyword followed by a string
/// literal.
///
///    nativeFunctionBody ::=
///        'native' [SimpleStringLiteral] ';'
class NativeFunctionBodyImpl extends FunctionBodyImpl
    implements NativeFunctionBody {
  /// The token representing 'native' that marks the start of the function body.
  @override
  Token nativeKeyword;

  /// The string literal, after the 'native' token.
  StringLiteralImpl _stringLiteral;

  /// The token representing the semicolon that marks the end of the function
  /// body.
  @override
  Token semicolon;

  /// Initialize a newly created function body consisting of the 'native' token,
  /// a string literal, and a semicolon.
  NativeFunctionBodyImpl(
      this.nativeKeyword, StringLiteralImpl stringLiteral, this.semicolon) {
    _stringLiteral = _becomeParentOf(stringLiteral);
  }

  @override
  Token get beginToken => nativeKeyword;

  @override
  Iterable<SyntacticEntity> get childEntities => new ChildEntities()
    ..add(nativeKeyword)
    ..add(_stringLiteral)
    ..add(semicolon);

  @override
  Token get endToken => semicolon;

  @override
  StringLiteral get stringLiteral => _stringLiteral;

  @override
  void set stringLiteral(StringLiteral stringLiteral) {
    _stringLiteral = _becomeParentOf(stringLiteral as StringLiteralImpl);
  }

  @override
  E accept<E>(AstVisitor<E> visitor) => visitor.visitNativeFunctionBody(this);

  @override
  void visitChildren(AstVisitor visitor) {
    _stringLiteral?.accept(visitor);
  }
}

/// A list of AST nodes that have a common parent.
class NodeListImpl<E extends AstNode> with ListMixin<E> implements NodeList<E> {
  /// The node that is the parent of each of the elements in the list.
  AstNodeImpl _owner;

  /// The elements contained in the list.
  List<E> _elements = <E>[];

  /// Initialize a newly created list of nodes such that all of the nodes that
  /// are added to the list will have their parent set to the given [owner]. The
  /// list will initially be populated with the given [elements].
  NodeListImpl(this._owner, [List<E> elements]) {
    addAll(elements);
  }

  @override
  Token get beginToken {
    if (_elements.isEmpty) {
      return null;
    }
    return _elements[0].beginToken;
  }

  @override
  Token get endToken {
    int length = _elements.length;
    if (length == 0) {
      return null;
    }
    return _elements[length - 1].endToken;
  }

  int get length => _elements.length;

  @deprecated // Never intended for public use.
  @override
  void set length(int newLength) {
    throw new UnsupportedError("Cannot resize NodeList.");
  }

  @override
  AstNode get owner => _owner;

  @override
  void set owner(AstNode value) {
    _owner = value as AstNodeImpl;
  }

  E operator [](int index) {
    if (index < 0 || index >= _elements.length) {
      throw new RangeError("Index: $index, Size: ${_elements.length}");
    }
    return _elements[index];
  }

  void operator []=(int index, E node) {
    if (index < 0 || index >= _elements.length) {
      throw new RangeError("Index: $index, Size: ${_elements.length}");
    }
    _owner._becomeParentOf(node as AstNodeImpl);
    _elements[index] = node;
  }

  @override
  accept(AstVisitor visitor) {
    int length = _elements.length;
    for (var i = 0; i < length; i++) {
      _elements[i].accept(visitor);
    }
  }

  @override
  void add(E node) {
    insert(length, node);
  }

  @override
  bool addAll(Iterable<E> nodes) {
    if (nodes != null && nodes.isNotEmpty) {
      if (nodes is List<E>) {
        int length = nodes.length;
        for (int i = 0; i < length; i++) {
          E node = nodes[i];
          _elements.add(node);
          _owner._becomeParentOf(node as AstNodeImpl);
        }
      } else {
        for (E node in nodes) {
          _elements.add(node);
          _owner._becomeParentOf(node as AstNodeImpl);
        }
      }
      return true;
    }
    return false;
  }

  @override
  void clear() {
    _elements = <E>[];
  }

  @override
  void insert(int index, E node) {
    int length = _elements.length;
    if (index < 0 || index > length) {
      throw new RangeError("Index: $index, Size: ${_elements.length}");
    }
    _owner._becomeParentOf(node as AstNodeImpl);
    if (length == 0) {
      _elements.add(node);
    } else {
      _elements.insert(index, node);
    }
  }

  @override
  E removeAt(int index) {
    if (index < 0 || index >= _elements.length) {
      throw new RangeError("Index: $index, Size: ${_elements.length}");
    }
    E removedNode = _elements[index];
    _elements.removeAt(index);
    return removedNode;
  }

  /// This is non-API and may be changed or removed at any point.
  ///
  /// Changes the length of this list
  /// If [newLength] is greater than the current length,
  /// entries are initialized to `null`.
  ///
  /// This list should NOT contain any `null` elements,
  /// so be sure to immediately follow a call to this method with calls
  /// to replace all the `null` elements with non-`null` elements.
  void setLength(int newLength) {
    _elements.length = newLength;
  }
}

/// A formal parameter that is required (is not optional).
///
///    normalFormalParameter ::=
///        [FunctionTypedFormalParameter]
///      | [FieldFormalParameter]
///      | [SimpleFormalParameter]
abstract class NormalFormalParameterImpl extends FormalParameterImpl
    implements NormalFormalParameter {
  /// The documentation comment associated with this parameter, or `null` if
  /// this parameter does not have a documentation comment associated with it.
  CommentImpl _comment;

  /// The annotations associated with this parameter.
  NodeList<Annotation> _metadata;

  /// The 'covariant' keyword, or `null` if the keyword was not used.
  Token covariantKeyword;

  /// The 'required' keyword, or `null` if the keyword was not used.
  Token requiredKeyword;

  /// The name of the parameter being declared.
  SimpleIdentifierImpl _identifier;

  /// Initialize a newly created formal parameter. Either or both of the
  /// [comment] and [metadata] can be `null` if the parameter does not have the
  /// corresponding attribute.
  NormalFormalParameterImpl(
      CommentImpl comment,
      List<Annotation> metadata,
      this.covariantKeyword,
      this.requiredKeyword,
      SimpleIdentifierImpl identifier) {
    _comment = _becomeParentOf(comment);
    _metadata = new NodeListImpl<Annotation>(this, metadata);
    _identifier = _becomeParentOf(identifier);
  }

  @override
  Comment get documentationComment => _comment;

  @override
  void set documentationComment(Comment comment) {
    _comment = _becomeParentOf(comment as CommentImpl);
  }

  @override
  SimpleIdentifier get identifier => _identifier;

  @override
  void set identifier(SimpleIdentifier identifier) {
    _identifier = _becomeParentOf(identifier as SimpleIdentifierImpl);
  }

  @deprecated
  @override
  ParameterKind get kind {
    AstNode parent = this.parent;
    if (parent is DefaultFormalParameter) {
      return parent.kind;
    }
    return ParameterKind.REQUIRED;
  }

  @override
  NodeList<Annotation> get metadata => _metadata;

  @override
  void set metadata(List<Annotation> metadata) {
    _metadata.clear();
    _metadata.addAll(metadata);
  }

  @override
  List<AstNode> get sortedCommentAndAnnotations {
    return <AstNode>[]
      ..add(_comment)
      ..addAll(_metadata)
      ..sort(AstNode.LEXICAL_ORDER);
  }

  ChildEntities get _childEntities {
    ChildEntities result = new ChildEntities();
    if (_commentIsBeforeAnnotations()) {
      result
        ..add(_comment)
        ..addAll(_metadata);
    } else {
      result.addAll(sortedCommentAndAnnotations);
    }
    if (covariantKeyword != null) {
      result.add(covariantKeyword);
    }
    return result;
  }

  @override
  void visitChildren(AstVisitor visitor) {
    //
    // Note that subclasses are responsible for visiting the identifier because
    // they often need to visit other nodes before visiting the identifier.
    //
    if (_commentIsBeforeAnnotations()) {
      _comment?.accept(visitor);
      _metadata.accept(visitor);
    } else {
      List<AstNode> children = sortedCommentAndAnnotations;
      int length = children.length;
      for (int i = 0; i < length; i++) {
        children[i].accept(visitor);
      }
    }
  }

  /// Return `true` if the comment is lexically before any annotations.
  bool _commentIsBeforeAnnotations() {
    if (_comment == null || _metadata.isEmpty) {
      return true;
    }
    Annotation firstAnnotation = _metadata[0];
    return _comment.offset < firstAnnotation.offset;
  }
}

/// A null literal expression.
///
///    nullLiteral ::=
///        'null'
class NullLiteralImpl extends LiteralImpl implements NullLiteral {
  /// The token representing the literal.
  Token literal;

  /// Initialize a newly created null literal.
  NullLiteralImpl(this.literal);

  @override
  Token get beginToken => literal;

  @override
  Iterable<SyntacticEntity> get childEntities =>
      new ChildEntities()..add(literal);

  @override
  Token get endToken => literal;

  @override
  E accept<E>(AstVisitor<E> visitor) => visitor.visitNullLiteral(this);

  @override
  void visitChildren(AstVisitor visitor) {
    // There are no children to visit.
  }
}

/// Mixin that can be used to implement [NullShortableExpression].
mixin NullShortableExpressionImpl implements NullShortableExpression {
  @override
  Expression get nullShortingTermination {
    var result = this;
    while (true) {
      var parent = result._nullShortingExtensionCandidate;
      if (parent is NullShortableExpressionImpl &&
          parent._extendsNullShorting(result)) {
        result = parent;
      } else {
        return result;
      }
    }
  }

  /// Gets the ancestor of this node to which null-shorting might be extended.
<<<<<<< HEAD
  /// Usually this is just the node's parent, however for expressions appearing
  /// in cascades, it may be the cascade expression itself.
=======
  /// Usually this is just the node's parent, however if `this` is the base of
  /// a cascade section, it will be the cascade expression itself, which may be
  /// a more distant ancestor.
>>>>>>> 804265ac
  AstNode get _nullShortingExtensionCandidate;

  /// Indicates whether the effect of any null-shorting within [descendant]
  /// (which should be a descendant of `this`) should extend to include `this`.
  bool _extendsNullShorting(Expression descendant);
}

/// The "on" clause in a mixin declaration.
///
///    onClause ::=
///        'on' [TypeName] (',' [TypeName])*
class OnClauseImpl extends AstNodeImpl implements OnClause {
  @override
  Token onKeyword;

  /// The classes are super-class constraints for the mixin.
  NodeList<TypeName> _superclassConstraints;

  /// Initialize a newly created on clause.
  OnClauseImpl(this.onKeyword, List<TypeName> superclassConstraints) {
    _superclassConstraints =
        new NodeListImpl<TypeName>(this, superclassConstraints);
  }

  @override
  Token get beginToken => onKeyword;

  @override
  // TODO(paulberry): add commas.
  Iterable<SyntacticEntity> get childEntities => new ChildEntities()
    ..add(onKeyword)
    ..addAll(superclassConstraints);

  @override
  Token get endToken => _superclassConstraints.endToken;

  @override
  NodeList<TypeName> get superclassConstraints => _superclassConstraints;

  @override
  E accept<E>(AstVisitor<E> visitor) => visitor.visitOnClause(this);

  @override
  void visitChildren(AstVisitor visitor) {
    _superclassConstraints.accept(visitor);
  }
}

/// A parenthesized expression.
///
///    parenthesizedExpression ::=
///        '(' [Expression] ')'
class ParenthesizedExpressionImpl extends ExpressionImpl
    implements ParenthesizedExpression {
  /// The left parenthesis.
  Token leftParenthesis;

  /// The expression within the parentheses.
  ExpressionImpl _expression;

  /// The right parenthesis.
  Token rightParenthesis;

  /// Initialize a newly created parenthesized expression.
  ParenthesizedExpressionImpl(
      this.leftParenthesis, ExpressionImpl expression, this.rightParenthesis) {
    _expression = _becomeParentOf(expression);
  }

  @override
  Token get beginToken => leftParenthesis;

  @override
  Iterable<SyntacticEntity> get childEntities => new ChildEntities()
    ..add(leftParenthesis)
    ..add(_expression)
    ..add(rightParenthesis);

  @override
  Token get endToken => rightParenthesis;

  @override
  Expression get expression => _expression;

  @override
  void set expression(Expression expression) {
    _expression = _becomeParentOf(expression as ExpressionImpl);
  }

  @override
  Precedence get precedence => Precedence.primary;

  @override
  Expression get unParenthesized {
    // This is somewhat inefficient, but it avoids a stack overflow in the
    // degenerate case.
    Expression expression = _expression;
    while (expression is ParenthesizedExpressionImpl) {
      expression = (expression as ParenthesizedExpressionImpl)._expression;
    }
    return expression;
  }

  @override
  E accept<E>(AstVisitor<E> visitor) =>
      visitor.visitParenthesizedExpression(this);

  @override
  void visitChildren(AstVisitor visitor) {
    _expression?.accept(visitor);
  }
}

/// A part directive.
///
///    partDirective ::=
///        [Annotation] 'part' [StringLiteral] ';'
class PartDirectiveImpl extends UriBasedDirectiveImpl implements PartDirective {
  /// The token representing the 'part' keyword.
  @override
  Token partKeyword;

  /// The semicolon terminating the directive.
  @override
  Token semicolon;

  /// Initialize a newly created part directive. Either or both of the [comment]
  /// and [metadata] can be `null` if the directive does not have the
  /// corresponding attribute.
  PartDirectiveImpl(CommentImpl comment, List<Annotation> metadata,
      this.partKeyword, StringLiteralImpl partUri, this.semicolon)
      : super(comment, metadata, partUri);

  @override
  Iterable<SyntacticEntity> get childEntities =>
      super._childEntities..add(partKeyword)..add(_uri)..add(semicolon);

  @override
  Token get endToken => semicolon;

  @override
  Token get firstTokenAfterCommentAndMetadata => partKeyword;

  @override
  Token get keyword => partKeyword;

  @override
  CompilationUnitElement get uriElement => element as CompilationUnitElement;

  @override
  E accept<E>(AstVisitor<E> visitor) => visitor.visitPartDirective(this);
}

/// A part-of directive.
///
///    partOfDirective ::=
///        [Annotation] 'part' 'of' [Identifier] ';'
class PartOfDirectiveImpl extends DirectiveImpl implements PartOfDirective {
  /// The token representing the 'part' keyword.
  @override
  Token partKeyword;

  /// The token representing the 'of' keyword.
  @override
  Token ofKeyword;

  /// The URI of the library that the containing compilation unit is part of.
  StringLiteralImpl _uri;

  /// The name of the library that the containing compilation unit is part of,
  /// or `null` if no name was given (typically because a library URI was
  /// provided).
  LibraryIdentifierImpl _libraryName;

  /// The semicolon terminating the directive.
  @override
  Token semicolon;

  /// Initialize a newly created part-of directive. Either or both of the
  /// [comment] and [metadata] can be `null` if the directive does not have the
  /// corresponding attribute.
  PartOfDirectiveImpl(
      CommentImpl comment,
      List<Annotation> metadata,
      this.partKeyword,
      this.ofKeyword,
      StringLiteralImpl uri,
      LibraryIdentifierImpl libraryName,
      this.semicolon)
      : super(comment, metadata) {
    _uri = _becomeParentOf(uri);
    _libraryName = _becomeParentOf(libraryName);
  }

  @override
  Iterable<SyntacticEntity> get childEntities => super._childEntities
    ..add(partKeyword)
    ..add(ofKeyword)
    ..add(_uri)
    ..add(_libraryName)
    ..add(semicolon);

  @override
  Token get endToken => semicolon;

  @override
  Token get firstTokenAfterCommentAndMetadata => partKeyword;

  @override
  Token get keyword => partKeyword;

  @override
  LibraryIdentifier get libraryName => _libraryName;

  @override
  void set libraryName(LibraryIdentifier libraryName) {
    _libraryName = _becomeParentOf(libraryName as LibraryIdentifierImpl);
  }

  @override
  StringLiteral get uri => _uri;

  @override
  void set uri(StringLiteral uri) {
    _uri = _becomeParentOf(uri as StringLiteralImpl);
  }

  @override
  E accept<E>(AstVisitor<E> visitor) => visitor.visitPartOfDirective(this);

  @override
  void visitChildren(AstVisitor visitor) {
    super.visitChildren(visitor);
    _libraryName?.accept(visitor);
    _uri?.accept(visitor);
  }
}

/// A postfix unary expression.
///
///    postfixExpression ::=
///        [Expression] [Token]
class PostfixExpressionImpl extends ExpressionImpl
    implements PostfixExpression {
  /// The expression computing the operand for the operator.
  ExpressionImpl _operand;

  /// The postfix operator being applied to the operand.
  @override
  Token operator;

  /// The element associated with the operator based on the static type of the
  /// operand, or `null` if the AST structure has not been resolved, if the
  /// operator is not user definable, or if the operator could not be resolved.
  @override
  MethodElement staticElement;

  /// Initialize a newly created postfix expression.
  PostfixExpressionImpl(ExpressionImpl operand, this.operator) {
    _operand = _becomeParentOf(operand);
  }

  @override
  Token get beginToken => _operand.beginToken;

  @override
  Iterable<SyntacticEntity> get childEntities =>
      new ChildEntities()..add(_operand)..add(operator);

  @override
  Token get endToken => operator;

  @override
  Expression get operand => _operand;

  @override
  void set operand(Expression expression) {
    _operand = _becomeParentOf(expression as ExpressionImpl);
  }

  @override
  Precedence get precedence => Precedence.postfix;

  /// If the AST structure has been resolved, and the function being invoked is
  /// known based on static type information, then return the parameter element
  /// representing the parameter to which the value of the operand will be
  /// bound.  Otherwise, return `null`.
  ParameterElement get _staticParameterElementForOperand {
    if (staticElement == null) {
      return null;
    }
    List<ParameterElement> parameters = staticElement.parameters;
    if (parameters.isEmpty) {
      return null;
    }
    return parameters[0];
  }

  @override
  E accept<E>(AstVisitor<E> visitor) => visitor.visitPostfixExpression(this);

  @override
  void visitChildren(AstVisitor visitor) {
    _operand?.accept(visitor);
  }
}

/// An identifier that is prefixed or an access to an object property where the
/// target of the property access is a simple identifier.
///
///    prefixedIdentifier ::=
///        [SimpleIdentifier] '.' [SimpleIdentifier]
class PrefixedIdentifierImpl extends IdentifierImpl
    implements PrefixedIdentifier {
  /// The prefix associated with the library in which the identifier is defined.
  SimpleIdentifierImpl _prefix;

  /// The period used to separate the prefix from the identifier.
  Token period;

  /// The identifier being prefixed.
  SimpleIdentifierImpl _identifier;

  /// Initialize a newly created prefixed identifier.
  PrefixedIdentifierImpl(SimpleIdentifierImpl prefix, this.period,
      SimpleIdentifierImpl identifier) {
    _prefix = _becomeParentOf(prefix);
    _identifier = _becomeParentOf(identifier);
  }

  /// Initialize a newly created prefixed identifier that does not take
  /// ownership of the components. The resulting node is only for temporary use,
  /// such as by resolution.
  PrefixedIdentifierImpl.temp(this._prefix, this._identifier) : period = null;

  @override
  Token get beginToken => _prefix.beginToken;

  @override
  Iterable<SyntacticEntity> get childEntities =>
      new ChildEntities()..add(_prefix)..add(period)..add(_identifier);

  @override
  Token get endToken => _identifier.endToken;

  @override
  SimpleIdentifier get identifier => _identifier;

  @override
  void set identifier(SimpleIdentifier identifier) {
    _identifier = _becomeParentOf(identifier as SimpleIdentifierImpl);
  }

  @override
  bool get isDeferred {
    Element element = _prefix.staticElement;
    if (element is PrefixElement) {
      List<ImportElement> imports =
          element.enclosingElement.getImportsWithPrefix(element);
      if (imports.length != 1) {
        return false;
      }
      return imports[0].isDeferred;
    }
    return false;
  }

  @override
  String get name => "${_prefix.name}.${_identifier.name}";

  @override
  Precedence get precedence => Precedence.postfix;

  @override
  SimpleIdentifier get prefix => _prefix;

  @override
  void set prefix(SimpleIdentifier identifier) {
    _prefix = _becomeParentOf(identifier as SimpleIdentifierImpl);
  }

  @override
  Element get staticElement {
    if (_identifier == null) {
      return null;
    }
    return _identifier.staticElement;
  }

  @override
  E accept<E>(AstVisitor<E> visitor) => visitor.visitPrefixedIdentifier(this);

  @override
  void visitChildren(AstVisitor visitor) {
    _prefix?.accept(visitor);
    _identifier?.accept(visitor);
  }
}

/// A prefix unary expression.
///
///    prefixExpression ::=
///        [Token] [Expression]
class PrefixExpressionImpl extends ExpressionImpl implements PrefixExpression {
  /// The prefix operator being applied to the operand.
  Token operator;

  /// The expression computing the operand for the operator.
  ExpressionImpl _operand;

  /// The element associated with the operator based on the static type of the
  /// operand, or `null` if the AST structure has not been resolved, if the
  /// operator is not user definable, or if the operator could not be resolved.
  MethodElement staticElement;

  /// Initialize a newly created prefix expression.
  PrefixExpressionImpl(this.operator, ExpressionImpl operand) {
    _operand = _becomeParentOf(operand);
  }

  @override
  Token get beginToken => operator;

  @override
  Iterable<SyntacticEntity> get childEntities =>
      new ChildEntities()..add(operator)..add(_operand);

  @override
  Token get endToken => _operand.endToken;

  @override
  Expression get operand => _operand;

  @override
  void set operand(Expression expression) {
    _operand = _becomeParentOf(expression as ExpressionImpl);
  }

  @override
  Precedence get precedence => Precedence.prefix;

  /// If the AST structure has been resolved, and the function being invoked is
  /// known based on static type information, then return the parameter element
  /// representing the parameter to which the value of the operand will be
  /// bound.  Otherwise, return `null`.
  ParameterElement get _staticParameterElementForOperand {
    if (staticElement == null) {
      return null;
    }
    List<ParameterElement> parameters = staticElement.parameters;
    if (parameters.isEmpty) {
      return null;
    }
    return parameters[0];
  }

  @override
  E accept<E>(AstVisitor<E> visitor) => visitor.visitPrefixExpression(this);

  @override
  void visitChildren(AstVisitor visitor) {
    _operand?.accept(visitor);
  }
}

/// The access of a property of an object.
///
/// Note, however, that accesses to properties of objects can also be
/// represented as [PrefixedIdentifier] nodes in cases where the target is also
/// a simple identifier.
///
///    propertyAccess ::=
///        [Expression] '.' [SimpleIdentifier]
class PropertyAccessImpl extends ExpressionImpl
    with NullShortableExpressionImpl
    implements PropertyAccess {
  /// The expression computing the object defining the property being accessed.
  ExpressionImpl _target;

  /// The property access operator.
  Token operator;

  /// The name of the property being accessed.
  SimpleIdentifierImpl _propertyName;

  /// Initialize a newly created property access expression.
  PropertyAccessImpl(
      ExpressionImpl target, this.operator, SimpleIdentifierImpl propertyName) {
    _target = _becomeParentOf(target);
    _propertyName = _becomeParentOf(propertyName);
  }

  @override
  Token get beginToken {
    if (_target != null) {
      return _target.beginToken;
    }
    return operator;
  }

  @override
  Iterable<SyntacticEntity> get childEntities =>
      new ChildEntities()..add(_target)..add(operator)..add(_propertyName);

  @override
  Token get endToken => _propertyName.endToken;

  @override
  bool get isAssignable => true;

  @override
  bool get isCascaded =>
      operator != null &&
      (operator.type == TokenType.PERIOD_PERIOD ||
          operator.type == TokenType.QUESTION_PERIOD_PERIOD);

  @override
  bool get isNullAware =>
      operator != null &&
      (operator.type == TokenType.QUESTION_PERIOD ||
          operator.type == TokenType.QUESTION_PERIOD_PERIOD);

  @override
  Precedence get precedence => Precedence.postfix;

  @override
  SimpleIdentifier get propertyName => _propertyName;

  @override
  void set propertyName(SimpleIdentifier identifier) {
    _propertyName = _becomeParentOf(identifier as SimpleIdentifierImpl);
  }

  @override
  Expression get realTarget => _cascadeExpression?.target ?? _target;

  @override
  Expression get target => _target;

  @override
  void set target(Expression expression) {
    _target = _becomeParentOf(expression as ExpressionImpl);
  }

  CascadeExpression get _cascadeExpression =>
      isCascaded ? thisOrAncestorOfType<CascadeExpression>() : null;

  @override
  AstNode get _nullShortingExtensionCandidate => _cascadeExpression ?? parent;

  @override
  E accept<E>(AstVisitor<E> visitor) => visitor.visitPropertyAccess(this);

  @override
  void visitChildren(AstVisitor visitor) {
    _target?.accept(visitor);
    _propertyName?.accept(visitor);
  }

  @override
  bool _extendsNullShorting(Expression child) => identical(child, _target);
}

/// The invocation of a constructor in the same class from within a
/// constructor's initialization list.
///
///    redirectingConstructorInvocation ::=
///        'this' ('.' identifier)? arguments
class RedirectingConstructorInvocationImpl extends ConstructorInitializerImpl
    implements RedirectingConstructorInvocation {
  /// The token for the 'this' keyword.
  Token thisKeyword;

  /// The token for the period before the name of the constructor that is being
  /// invoked, or `null` if the unnamed constructor is being invoked.
  Token period;

  /// The name of the constructor that is being invoked, or `null` if the
  /// unnamed constructor is being invoked.
  SimpleIdentifierImpl _constructorName;

  /// The list of arguments to the constructor.
  ArgumentListImpl _argumentList;

  /// The element associated with the constructor based on static type
  /// information, or `null` if the AST structure has not been resolved or if
  /// the constructor could not be resolved.
  ConstructorElement staticElement;

  /// Initialize a newly created redirecting invocation to invoke the
  /// constructor with the given name with the given arguments. The
  /// [constructorName] can be `null` if the constructor being invoked is the
  /// unnamed constructor.
  RedirectingConstructorInvocationImpl(this.thisKeyword, this.period,
      SimpleIdentifierImpl constructorName, ArgumentListImpl argumentList) {
    _constructorName = _becomeParentOf(constructorName);
    _argumentList = _becomeParentOf(argumentList);
  }

  @override
  ArgumentList get argumentList => _argumentList;

  @override
  void set argumentList(ArgumentList argumentList) {
    _argumentList = _becomeParentOf(argumentList as ArgumentListImpl);
  }

  @override
  Token get beginToken => thisKeyword;

  @override
  Iterable<SyntacticEntity> get childEntities => new ChildEntities()
    ..add(thisKeyword)
    ..add(period)
    ..add(_constructorName)
    ..add(_argumentList);

  @override
  SimpleIdentifier get constructorName => _constructorName;

  @override
  void set constructorName(SimpleIdentifier identifier) {
    _constructorName = _becomeParentOf(identifier as SimpleIdentifierImpl);
  }

  @override
  Token get endToken => _argumentList.endToken;

  @override
  E accept<E>(AstVisitor<E> visitor) =>
      visitor.visitRedirectingConstructorInvocation(this);

  @override
  void visitChildren(AstVisitor visitor) {
    _constructorName?.accept(visitor);
    _argumentList?.accept(visitor);
  }
}

/// A rethrow expression.
///
///    rethrowExpression ::=
///        'rethrow'
class RethrowExpressionImpl extends ExpressionImpl
    implements RethrowExpression {
  /// The token representing the 'rethrow' keyword.
  Token rethrowKeyword;

  /// Initialize a newly created rethrow expression.
  RethrowExpressionImpl(this.rethrowKeyword);

  @override
  Token get beginToken => rethrowKeyword;

  @override
  Iterable<SyntacticEntity> get childEntities =>
      new ChildEntities()..add(rethrowKeyword);

  @override
  Token get endToken => rethrowKeyword;

  @override
  Precedence get precedence => Precedence.assignment;

  @override
  E accept<E>(AstVisitor<E> visitor) => visitor.visitRethrowExpression(this);

  @override
  void visitChildren(AstVisitor visitor) {
    // There are no children to visit.
  }
}

/// A return statement.
///
///    returnStatement ::=
///        'return' [Expression]? ';'
class ReturnStatementImpl extends StatementImpl implements ReturnStatement {
  /// The token representing the 'return' keyword.
  Token returnKeyword;

  /// The expression computing the value to be returned, or `null` if no
  /// explicit value was provided.
  ExpressionImpl _expression;

  /// The semicolon terminating the statement.
  Token semicolon;

  /// Initialize a newly created return statement. The [expression] can be
  /// `null` if no explicit value was provided.
  ReturnStatementImpl(
      this.returnKeyword, ExpressionImpl expression, this.semicolon) {
    _expression = _becomeParentOf(expression);
  }

  @override
  Token get beginToken => returnKeyword;

  @override
  Iterable<SyntacticEntity> get childEntities =>
      new ChildEntities()..add(returnKeyword)..add(_expression)..add(semicolon);

  @override
  Token get endToken => semicolon;

  @override
  Expression get expression => _expression;

  @override
  void set expression(Expression expression) {
    _expression = _becomeParentOf(expression as ExpressionImpl);
  }

  @override
  E accept<E>(AstVisitor<E> visitor) => visitor.visitReturnStatement(this);

  @override
  void visitChildren(AstVisitor visitor) {
    _expression?.accept(visitor);
  }
}

/// A script tag that can optionally occur at the beginning of a compilation
/// unit.
///
///    scriptTag ::=
///        '#!' (~NEWLINE)* NEWLINE
class ScriptTagImpl extends AstNodeImpl implements ScriptTag {
  /// The token representing this script tag.
  Token scriptTag;

  /// Initialize a newly created script tag.
  ScriptTagImpl(this.scriptTag);

  @override
  Token get beginToken => scriptTag;

  @override
  Iterable<SyntacticEntity> get childEntities =>
      new ChildEntities()..add(scriptTag);

  @override
  Token get endToken => scriptTag;

  @override
  E accept<E>(AstVisitor<E> visitor) => visitor.visitScriptTag(this);

  @override
  void visitChildren(AstVisitor visitor) {
    // There are no children to visit.
  }
}

class SetOrMapLiteralImpl extends TypedLiteralImpl implements SetOrMapLiteral {
  @override
  Token leftBracket;

  /// The syntactic elements in the set.
  NodeList<CollectionElement> _elements;

  @override
  Token rightBracket;

  /// A representation of whether this literal represents a map or a set, or
  /// whether the kind has not or cannot be determined.
  _SetOrMapKind _resolvedKind;

  /// The context type computed by
  /// [ResolverVisitor._computeSetOrMapContextType].
  ///
  /// Note that this is not the same as the context pushed down by type
  /// inference (which can be obtained via [InferenceContext.getContext]).  For
  /// example, in the following code:
  ///
  ///     var m = {};
  ///
  /// The context pushed down by type inference is null, whereas the
  /// `contextType` is `Map<dynamic, dynamic>`.
  InterfaceType contextType;

  /// Initialize a newly created set or map literal. The [constKeyword] can be
  /// `null` if the literal is not a constant. The [typeArguments] can be `null`
  /// if no type arguments were declared. The [elements] can be `null` if the
  /// set is empty.
  SetOrMapLiteralImpl(Token constKeyword, TypeArgumentListImpl typeArguments,
      this.leftBracket, List<CollectionElement> elements, this.rightBracket)
      : super(constKeyword, typeArguments) {
    _elements = new NodeListImpl<CollectionElement>(this, elements);
    _resolvedKind = _SetOrMapKind.unresolved;
  }

  @override
  Token get beginToken {
    if (constKeyword != null) {
      return constKeyword;
    }
    TypeArgumentList typeArguments = this.typeArguments;
    if (typeArguments != null) {
      return typeArguments.beginToken;
    }
    return leftBracket;
  }

  @override
  // TODO(paulberry): add commas.
  Iterable<SyntacticEntity> get childEntities => super._childEntities
    ..add(leftBracket)
    ..addAll(elements)
    ..add(rightBracket);

  @override
  NodeList<CollectionElement> get elements => _elements;

  @override
  Token get endToken => rightBracket;

  @override
  bool get isMap => _resolvedKind == _SetOrMapKind.map;

  @override
  bool get isSet => _resolvedKind == _SetOrMapKind.set;

  @override
  E accept<E>(AstVisitor<E> visitor) => visitor.visitSetOrMapLiteral(this);

  void becomeMap() {
    assert(_resolvedKind == _SetOrMapKind.unresolved ||
        _resolvedKind == _SetOrMapKind.map);
    _resolvedKind = _SetOrMapKind.map;
  }

  void becomeSet() {
    assert(_resolvedKind == _SetOrMapKind.unresolved ||
        _resolvedKind == _SetOrMapKind.set);
    _resolvedKind = _SetOrMapKind.set;
  }

  @override
  void visitChildren(AstVisitor visitor) {
    super.visitChildren(visitor);
    _elements.accept(visitor);
  }
}

/// A combinator that restricts the names being imported to those in a given
/// list.
///
///    showCombinator ::=
///        'show' [SimpleIdentifier] (',' [SimpleIdentifier])*
class ShowCombinatorImpl extends CombinatorImpl implements ShowCombinator {
  /// The list of names from the library that are made visible by this
  /// combinator.
  NodeList<SimpleIdentifier> _shownNames;

  /// Initialize a newly created import show combinator.
  ShowCombinatorImpl(Token keyword, List<SimpleIdentifier> shownNames)
      : super(keyword) {
    _shownNames = new NodeListImpl<SimpleIdentifier>(this, shownNames);
  }

  @override
  // TODO(paulberry): add commas.
  Iterable<SyntacticEntity> get childEntities => new ChildEntities()
    ..add(keyword)
    ..addAll(_shownNames);

  @override
  Token get endToken => _shownNames.endToken;

  @override
  NodeList<SimpleIdentifier> get shownNames => _shownNames;

  @override
  E accept<E>(AstVisitor<E> visitor) => visitor.visitShowCombinator(this);

  @override
  void visitChildren(AstVisitor visitor) {
    _shownNames.accept(visitor);
  }
}

/// A simple formal parameter.
///
///    simpleFormalParameter ::=
///        ('final' [TypeName] | 'var' | [TypeName])? [SimpleIdentifier]
class SimpleFormalParameterImpl extends NormalFormalParameterImpl
    implements SimpleFormalParameter {
  /// The token representing either the 'final', 'const' or 'var' keyword, or
  /// `null` if no keyword was used.
  Token keyword;

  /// The name of the declared type of the parameter, or `null` if the parameter
  /// does not have a declared type.
  TypeAnnotationImpl _type;

  @override
  // TODO(brianwilkerson) This overrides a concrete implementation in which the
  // element is assumed to be stored in the `identifier`, but there is no
  // corresponding inherited setter. This seems inconsistent and error prone.
  ParameterElement declaredElement;

  /// Initialize a newly created formal parameter. Either or both of the
  /// [comment] and [metadata] can be `null` if the parameter does not have the
  /// corresponding attribute. The [keyword] can be `null` if a type was
  /// specified. The [type] must be `null` if the keyword is 'var'.
  SimpleFormalParameterImpl(
      CommentImpl comment,
      List<Annotation> metadata,
      Token covariantKeyword,
      Token requiredKeyword,
      this.keyword,
      TypeAnnotationImpl type,
      SimpleIdentifierImpl identifier)
      : super(
            comment, metadata, covariantKeyword, requiredKeyword, identifier) {
    _type = _becomeParentOf(type);
  }

  @override
  Token get beginToken {
    NodeList<Annotation> metadata = this.metadata;
    if (metadata.isNotEmpty) {
      return metadata.beginToken;
    } else if (covariantKeyword != null) {
      return covariantKeyword;
    } else if (keyword != null) {
      return keyword;
    } else if (_type != null) {
      return _type.beginToken;
    }
    return identifier?.beginToken;
  }

  @override
  Iterable<SyntacticEntity> get childEntities =>
      super._childEntities..add(keyword)..add(_type)..add(identifier);

  @override
  Token get endToken => identifier?.endToken ?? type?.endToken;

  @override
  bool get isConst => keyword?.keyword == Keyword.CONST;

  @override
  bool get isFinal => keyword?.keyword == Keyword.FINAL;

  @override
  TypeAnnotation get type => _type;

  @override
  void set type(TypeAnnotation type) {
    _type = _becomeParentOf(type as TypeAnnotationImpl);
  }

  @override
  E accept<E>(AstVisitor<E> visitor) =>
      visitor.visitSimpleFormalParameter(this);

  @override
  void visitChildren(AstVisitor visitor) {
    super.visitChildren(visitor);
    _type?.accept(visitor);
    identifier?.accept(visitor);
  }
}

/// A simple identifier.
///
///    simpleIdentifier ::=
///        initialCharacter internalCharacter*
///
///    initialCharacter ::= '_' | '$' | letter
///
///    internalCharacter ::= '_' | '$' | letter | digit
class SimpleIdentifierImpl extends IdentifierImpl implements SimpleIdentifier {
  /// The token representing the identifier.
  Token token;

  /// The element associated with this identifier based on static type
  /// information, or `null` if the AST structure has not been resolved or if
  /// this identifier could not be resolved.
  Element _staticElement;

  /// If this expression is both in a getter and setter context, the
  /// [AuxiliaryElements] will be set to hold onto the static element from the
  /// getter context.
  AuxiliaryElements auxiliaryElements;

  @override
  List<DartType> tearOffTypeArgumentTypes;

  /// Initialize a newly created identifier.
  SimpleIdentifierImpl(this.token);

  @override
  Token get beginToken => token;

  @override
  Iterable<SyntacticEntity> get childEntities =>
      new ChildEntities()..add(token);

  @override
  Token get endToken => token;

  @override
  bool get isQualified {
    AstNode parent = this.parent;
    if (parent is PrefixedIdentifier) {
      return identical(parent.identifier, this);
    } else if (parent is PropertyAccess) {
      return identical(parent.propertyName, this);
    } else if (parent is MethodInvocation) {
      MethodInvocation invocation = parent;
      return identical(invocation.methodName, this) &&
          invocation.realTarget != null;
    }
    return false;
  }

  @override
  bool get isSynthetic => token.isSynthetic;

  @override
  String get name => token.lexeme;

  @override
  Precedence get precedence => Precedence.primary;

  @override
  Element get staticElement => _staticElement;

  @override
  void set staticElement(Element element) {
    _staticElement = element;
  }

  @override
  E accept<E>(AstVisitor<E> visitor) => visitor.visitSimpleIdentifier(this);

  @override
  bool inDeclarationContext() => false;

  @override
  bool inGetterContext() {
    // TODO(brianwilkerson) Convert this to a getter.
    AstNode initialParent = this.parent;
    AstNode parent = initialParent;
    AstNode target = this;
    // skip prefix
    if (initialParent is PrefixedIdentifier) {
      if (identical(initialParent.prefix, this)) {
        return true;
      }
      parent = initialParent.parent;
      target = initialParent;
    } else if (initialParent is PropertyAccess) {
      if (identical(initialParent.target, this)) {
        return true;
      }
      parent = initialParent.parent;
      target = initialParent;
    }
    // skip label
    if (parent is Label) {
      return false;
    }
    // analyze usage
    if (parent is AssignmentExpression) {
      if (identical(parent.leftHandSide, target) &&
          parent.operator.type == TokenType.EQ) {
        return false;
      }
    }
    if (parent is ConstructorFieldInitializer &&
        identical(parent.fieldName, target)) {
      return false;
    }
    if (parent is ForEachPartsWithIdentifier) {
      if (identical(parent.identifier, target)) {
        return false;
      }
    }
    if (parent is FieldFormalParameter) {
      if (identical(parent.identifier, target)) {
        return false;
      }
    }
    if (parent is VariableDeclaration) {
      if (identical(parent.name, target)) {
        return false;
      }
    }
    return true;
  }

  @override
  bool inSetterContext() {
    // TODO(brianwilkerson) Convert this to a getter.
    AstNode initialParent = this.parent;
    AstNode parent = initialParent;
    AstNode target = this;
    // skip prefix
    if (initialParent is PrefixedIdentifier) {
      // if this is the prefix, then return false
      if (identical(initialParent.prefix, this)) {
        return false;
      }
      parent = initialParent.parent;
      target = initialParent;
    } else if (initialParent is PropertyAccess) {
      if (identical(initialParent.target, this)) {
        return false;
      }
      parent = initialParent.parent;
      target = initialParent;
    }
    // analyze usage
    if (parent is PrefixExpression) {
      return parent.operator.type.isIncrementOperator;
    } else if (parent is PostfixExpression) {
      return parent.operator.type.isIncrementOperator;
    } else if (parent is AssignmentExpression) {
      return identical(parent.leftHandSide, target);
    } else if (parent is ForEachPartsWithIdentifier) {
      return identical(parent.identifier, target);
    }
    return false;
  }

  @override
  void visitChildren(AstVisitor visitor) {
    // There are no children to visit.
  }
}

/// A string literal expression that does not contain any interpolations.
///
///    simpleStringLiteral ::=
///        rawStringLiteral
///      | basicStringLiteral
///
///    rawStringLiteral ::=
///        'r' basicStringLiteral
///
///    simpleStringLiteral ::=
///        multiLineStringLiteral
///      | singleLineStringLiteral
///
///    multiLineStringLiteral ::=
///        "'''" characters "'''"
///      | '"""' characters '"""'
///
///    singleLineStringLiteral ::=
///        "'" characters "'"
///      | '"' characters '"'
class SimpleStringLiteralImpl extends SingleStringLiteralImpl
    implements SimpleStringLiteral {
  /// The token representing the literal.
  Token literal;

  /// The value of the literal.
  String _value;

  /// Initialize a newly created simple string literal.
  SimpleStringLiteralImpl(this.literal, String value) {
    _value = StringUtilities.intern(value);
  }

  @override
  Token get beginToken => literal;

  @override
  Iterable<SyntacticEntity> get childEntities =>
      new ChildEntities()..add(literal);

  @override
  int get contentsEnd => offset + _helper.end;

  @override
  int get contentsOffset => offset + _helper.start;

  @override
  Token get endToken => literal;

  @override
  bool get isMultiline => _helper.isMultiline;

  @override
  bool get isRaw => _helper.isRaw;

  @override
  bool get isSingleQuoted => _helper.isSingleQuoted;

  @override
  bool get isSynthetic => literal.isSynthetic;

  @override
  String get value => _value;

  @override
  void set value(String string) {
    _value = StringUtilities.intern(_value);
  }

  StringLexemeHelper get _helper {
    return new StringLexemeHelper(literal.lexeme, true, true);
  }

  @override
  E accept<E>(AstVisitor<E> visitor) => visitor.visitSimpleStringLiteral(this);

  @override
  void visitChildren(AstVisitor visitor) {
    // There are no children to visit.
  }

  @override
  void _appendStringValue(StringBuffer buffer) {
    buffer.write(value);
  }
}

/// A single string literal expression.
///
///    singleStringLiteral ::=
///        [SimpleStringLiteral]
///      | [StringInterpolation]
abstract class SingleStringLiteralImpl extends StringLiteralImpl
    implements SingleStringLiteral {}

class SpreadElementImpl extends AstNodeImpl
    implements CollectionElementImpl, SpreadElement {
  Token spreadOperator;

  ExpressionImpl _expression;

  SpreadElementImpl(this.spreadOperator, ExpressionImpl expression) {
    _expression = _becomeParentOf(expression);
  }

  @override
  Token get beginToken => spreadOperator;

  @override
  Iterable<SyntacticEntity> get childEntities =>
      new ChildEntities()..add(spreadOperator)..add(_expression);

  @override
  Token get endToken => _expression.endToken;

  @override
  Expression get expression => _expression;

  set expression(Expression expression) {
    _expression = _becomeParentOf(expression as ExpressionImpl);
  }

  @override
  bool get isNullAware =>
      spreadOperator.type == TokenType.PERIOD_PERIOD_PERIOD_QUESTION;

  @override
  E accept<E>(AstVisitor<E> visitor) {
    return visitor.visitSpreadElement(this);
  }

  @override
  void visitChildren(AstVisitor visitor) {
    _expression?.accept(visitor);
  }
}

/// A node that represents a statement.
///
///    statement ::=
///        [Block]
///      | [VariableDeclarationStatement]
///      | [ForStatement]
///      | [ForEachStatement]
///      | [WhileStatement]
///      | [DoStatement]
///      | [SwitchStatement]
///      | [IfStatement]
///      | [TryStatement]
///      | [BreakStatement]
///      | [ContinueStatement]
///      | [ReturnStatement]
///      | [ExpressionStatement]
///      | [FunctionDeclarationStatement]
abstract class StatementImpl extends AstNodeImpl implements Statement {
  @override
  Statement get unlabeled => this;
}

/// A string interpolation literal.
///
///    stringInterpolation ::=
///        ''' [InterpolationElement]* '''
///      | '"' [InterpolationElement]* '"'
class StringInterpolationImpl extends SingleStringLiteralImpl
    implements StringInterpolation {
  /// The elements that will be composed to produce the resulting string.
  NodeList<InterpolationElement> _elements;

  /// Initialize a newly created string interpolation expression.
  StringInterpolationImpl(List<InterpolationElement> elements) {
    _elements = new NodeListImpl<InterpolationElement>(this, elements);
  }

  @override
  Token get beginToken => _elements.beginToken;

  @override
  Iterable<SyntacticEntity> get childEntities =>
      new ChildEntities()..addAll(_elements);

  @override
  int get contentsEnd {
    InterpolationString element = _elements.last;
    return element.contentsEnd;
  }

  @override
  int get contentsOffset {
    InterpolationString element = _elements.first;
    return element.contentsOffset;
  }

  /// Return the elements that will be composed to produce the resulting string.
  NodeList<InterpolationElement> get elements => _elements;

  @override
  Token get endToken => _elements.endToken;

  @override
  bool get isMultiline => _firstHelper.isMultiline;

  @override
  bool get isRaw => false;

  @override
  bool get isSingleQuoted => _firstHelper.isSingleQuoted;

  StringLexemeHelper get _firstHelper {
    InterpolationString lastString = _elements.first;
    String lexeme = lastString.contents.lexeme;
    return new StringLexemeHelper(lexeme, true, false);
  }

  @override
  E accept<E>(AstVisitor<E> visitor) => visitor.visitStringInterpolation(this);

  @override
  void visitChildren(AstVisitor visitor) {
    _elements.accept(visitor);
  }

  @override
  void _appendStringValue(StringBuffer buffer) {
    throw new ArgumentError();
  }
}

/// A helper for analyzing string lexemes.
class StringLexemeHelper {
  final String lexeme;
  final bool isFirst;
  final bool isLast;

  bool isRaw = false;
  bool isSingleQuoted = false;
  bool isMultiline = false;
  int start = 0;
  int end;

  StringLexemeHelper(this.lexeme, this.isFirst, this.isLast) {
    if (isFirst) {
      isRaw = StringUtilities.startsWithChar(lexeme, 0x72);
      if (isRaw) {
        start++;
      }
      if (StringUtilities.startsWith3(lexeme, start, 0x27, 0x27, 0x27)) {
        isSingleQuoted = true;
        isMultiline = true;
        start += 3;
        start = _trimInitialWhitespace(start);
      } else if (StringUtilities.startsWith3(lexeme, start, 0x22, 0x22, 0x22)) {
        isSingleQuoted = false;
        isMultiline = true;
        start += 3;
        start = _trimInitialWhitespace(start);
      } else if (start < lexeme.length && lexeme.codeUnitAt(start) == 0x27) {
        isSingleQuoted = true;
        isMultiline = false;
        start++;
      } else if (start < lexeme.length && lexeme.codeUnitAt(start) == 0x22) {
        isSingleQuoted = false;
        isMultiline = false;
        start++;
      }
    }
    end = lexeme.length;
    if (isLast) {
      if (start + 3 <= end &&
          (StringUtilities.endsWith3(lexeme, 0x22, 0x22, 0x22) ||
              StringUtilities.endsWith3(lexeme, 0x27, 0x27, 0x27))) {
        end -= 3;
      } else if (start + 1 <= end &&
          (StringUtilities.endsWithChar(lexeme, 0x22) ||
              StringUtilities.endsWithChar(lexeme, 0x27))) {
        end -= 1;
      }
    }
  }

  /// Given the [lexeme] for a multi-line string whose content begins at the
  /// given [start] index, return the index of the first character that is
  /// included in the value of the string. According to the specification:
  ///
  /// If the first line of a multiline string consists solely of the whitespace
  /// characters defined by the production WHITESPACE 20.1), possibly prefixed
  /// by \, then that line is ignored, including the new line at its end.
  int _trimInitialWhitespace(int start) {
    int length = lexeme.length;
    int index = start;
    while (index < length) {
      int currentChar = lexeme.codeUnitAt(index);
      if (currentChar == 0x0D) {
        if (index + 1 < length && lexeme.codeUnitAt(index + 1) == 0x0A) {
          return index + 2;
        }
        return index + 1;
      } else if (currentChar == 0x0A) {
        return index + 1;
      } else if (currentChar == 0x5C) {
        if (index + 1 >= length) {
          return start;
        }
        currentChar = lexeme.codeUnitAt(index + 1);
        if (currentChar != 0x0D &&
            currentChar != 0x0A &&
            currentChar != 0x09 &&
            currentChar != 0x20) {
          return start;
        }
      } else if (currentChar != 0x09 && currentChar != 0x20) {
        return start;
      }
      index++;
    }
    return start;
  }
}

/// A string literal expression.
///
///    stringLiteral ::=
///        [SimpleStringLiteral]
///      | [AdjacentStrings]
///      | [StringInterpolation]
abstract class StringLiteralImpl extends LiteralImpl implements StringLiteral {
  @override
  String get stringValue {
    StringBuffer buffer = new StringBuffer();
    try {
      _appendStringValue(buffer);
    } on ArgumentError {
      return null;
    }
    return buffer.toString();
  }

  /// Append the value of this string literal to the given [buffer]. Throw an
  /// [ArgumentError] if the string is not a constant string without any
  /// string interpolation.
  void _appendStringValue(StringBuffer buffer);
}

/// The invocation of a superclass' constructor from within a constructor's
/// initialization list.
///
///    superInvocation ::=
///        'super' ('.' [SimpleIdentifier])? [ArgumentList]
class SuperConstructorInvocationImpl extends ConstructorInitializerImpl
    implements SuperConstructorInvocation {
  /// The token for the 'super' keyword.
  Token superKeyword;

  /// The token for the period before the name of the constructor that is being
  /// invoked, or `null` if the unnamed constructor is being invoked.
  Token period;

  /// The name of the constructor that is being invoked, or `null` if the
  /// unnamed constructor is being invoked.
  SimpleIdentifierImpl _constructorName;

  /// The list of arguments to the constructor.
  ArgumentListImpl _argumentList;

  /// The element associated with the constructor based on static type
  /// information, or `null` if the AST structure has not been resolved or if
  /// the constructor could not be resolved.
  ConstructorElement staticElement;

  /// Initialize a newly created super invocation to invoke the inherited
  /// constructor with the given name with the given arguments. The [period] and
  /// [constructorName] can be `null` if the constructor being invoked is the
  /// unnamed constructor.
  SuperConstructorInvocationImpl(this.superKeyword, this.period,
      SimpleIdentifierImpl constructorName, ArgumentListImpl argumentList) {
    _constructorName = _becomeParentOf(constructorName);
    _argumentList = _becomeParentOf(argumentList);
  }

  @override
  ArgumentList get argumentList => _argumentList;

  @override
  void set argumentList(ArgumentList argumentList) {
    _argumentList = _becomeParentOf(argumentList as ArgumentListImpl);
  }

  @override
  Token get beginToken => superKeyword;

  @override
  Iterable<SyntacticEntity> get childEntities => new ChildEntities()
    ..add(superKeyword)
    ..add(period)
    ..add(_constructorName)
    ..add(_argumentList);

  @override
  SimpleIdentifier get constructorName => _constructorName;

  @override
  void set constructorName(SimpleIdentifier identifier) {
    _constructorName = _becomeParentOf(identifier as SimpleIdentifierImpl);
  }

  @override
  Token get endToken => _argumentList.endToken;

  @override
  E accept<E>(AstVisitor<E> visitor) =>
      visitor.visitSuperConstructorInvocation(this);

  @override
  void visitChildren(AstVisitor visitor) {
    _constructorName?.accept(visitor);
    _argumentList?.accept(visitor);
  }
}

/// A super expression.
///
///    superExpression ::=
///        'super'
class SuperExpressionImpl extends ExpressionImpl implements SuperExpression {
  /// The token representing the 'super' keyword.
  Token superKeyword;

  /// Initialize a newly created super expression.
  SuperExpressionImpl(this.superKeyword);

  @override
  Token get beginToken => superKeyword;

  @override
  Iterable<SyntacticEntity> get childEntities =>
      new ChildEntities()..add(superKeyword);

  @override
  Token get endToken => superKeyword;

  @override
  Precedence get precedence => Precedence.primary;

  @override
  E accept<E>(AstVisitor<E> visitor) => visitor.visitSuperExpression(this);

  @override
  void visitChildren(AstVisitor visitor) {
    // There are no children to visit.
  }
}

/// A case in a switch statement.
///
///    switchCase ::=
///        [SimpleIdentifier]* 'case' [Expression] ':' [Statement]*
class SwitchCaseImpl extends SwitchMemberImpl implements SwitchCase {
  /// The expression controlling whether the statements will be executed.
  ExpressionImpl _expression;

  /// Initialize a newly created switch case. The list of [labels] can be `null`
  /// if there are no labels.
  SwitchCaseImpl(List<Label> labels, Token keyword, ExpressionImpl expression,
      Token colon, List<Statement> statements)
      : super(labels, keyword, colon, statements) {
    _expression = _becomeParentOf(expression);
  }

  @override
  Iterable<SyntacticEntity> get childEntities => new ChildEntities()
    ..addAll(labels)
    ..add(keyword)
    ..add(_expression)
    ..add(colon)
    ..addAll(statements);

  @override
  Expression get expression => _expression;

  @override
  void set expression(Expression expression) {
    _expression = _becomeParentOf(expression as ExpressionImpl);
  }

  @override
  E accept<E>(AstVisitor<E> visitor) => visitor.visitSwitchCase(this);

  @override
  void visitChildren(AstVisitor visitor) {
    labels.accept(visitor);
    _expression?.accept(visitor);
    statements.accept(visitor);
  }
}

/// The default case in a switch statement.
///
///    switchDefault ::=
///        [SimpleIdentifier]* 'default' ':' [Statement]*
class SwitchDefaultImpl extends SwitchMemberImpl implements SwitchDefault {
  /// Initialize a newly created switch default. The list of [labels] can be
  /// `null` if there are no labels.
  SwitchDefaultImpl(List<Label> labels, Token keyword, Token colon,
      List<Statement> statements)
      : super(labels, keyword, colon, statements);

  @override
  Iterable<SyntacticEntity> get childEntities => new ChildEntities()
    ..addAll(labels)
    ..add(keyword)
    ..add(colon)
    ..addAll(statements);

  @override
  E accept<E>(AstVisitor<E> visitor) => visitor.visitSwitchDefault(this);

  @override
  void visitChildren(AstVisitor visitor) {
    labels.accept(visitor);
    statements.accept(visitor);
  }
}

/// An element within a switch statement.
///
///    switchMember ::=
///        switchCase
///      | switchDefault
abstract class SwitchMemberImpl extends AstNodeImpl implements SwitchMember {
  /// The labels associated with the switch member.
  NodeList<Label> _labels;

  /// The token representing the 'case' or 'default' keyword.
  Token keyword;

  /// The colon separating the keyword or the expression from the statements.
  Token colon;

  /// The statements that will be executed if this switch member is selected.
  NodeList<Statement> _statements;

  /// Initialize a newly created switch member. The list of [labels] can be
  /// `null` if there are no labels.
  SwitchMemberImpl(List<Label> labels, this.keyword, this.colon,
      List<Statement> statements) {
    _labels = new NodeListImpl<Label>(this, labels);
    _statements = new NodeListImpl<Statement>(this, statements);
  }

  @override
  Token get beginToken {
    if (_labels.isNotEmpty) {
      return _labels.beginToken;
    }
    return keyword;
  }

  @override
  Token get endToken {
    if (_statements.isNotEmpty) {
      return _statements.endToken;
    }
    return colon;
  }

  @override
  NodeList<Label> get labels => _labels;

  @override
  NodeList<Statement> get statements => _statements;
}

/// A switch statement.
///
///    switchStatement ::=
///        'switch' '(' [Expression] ')' '{' [SwitchCase]* [SwitchDefault]? '}'
class SwitchStatementImpl extends StatementImpl implements SwitchStatement {
  /// The token representing the 'switch' keyword.
  Token switchKeyword;

  /// The left parenthesis.
  Token leftParenthesis;

  /// The expression used to determine which of the switch members will be
  /// selected.
  ExpressionImpl _expression;

  /// The right parenthesis.
  Token rightParenthesis;

  /// The left curly bracket.
  Token leftBracket;

  /// The switch members that can be selected by the expression.
  NodeList<SwitchMember> _members;

  /// The right curly bracket.
  Token rightBracket;

  /// Initialize a newly created switch statement. The list of [members] can be
  /// `null` if there are no switch members.
  SwitchStatementImpl(
      this.switchKeyword,
      this.leftParenthesis,
      ExpressionImpl expression,
      this.rightParenthesis,
      this.leftBracket,
      List<SwitchMember> members,
      this.rightBracket) {
    _expression = _becomeParentOf(expression);
    _members = new NodeListImpl<SwitchMember>(this, members);
  }

  @override
  Token get beginToken => switchKeyword;

  @override
  Iterable<SyntacticEntity> get childEntities => new ChildEntities()
    ..add(switchKeyword)
    ..add(leftParenthesis)
    ..add(_expression)
    ..add(rightParenthesis)
    ..add(leftBracket)
    ..addAll(_members)
    ..add(rightBracket);

  @override
  Token get endToken => rightBracket;

  @override
  Expression get expression => _expression;

  @override
  void set expression(Expression expression) {
    _expression = _becomeParentOf(expression as ExpressionImpl);
  }

  @override
  NodeList<SwitchMember> get members => _members;

  @override
  E accept<E>(AstVisitor<E> visitor) => visitor.visitSwitchStatement(this);

  @override
  void visitChildren(AstVisitor visitor) {
    _expression?.accept(visitor);
    _members.accept(visitor);
  }
}

/// A symbol literal expression.
///
///    symbolLiteral ::=
///        '#' (operator | (identifier ('.' identifier)*))
class SymbolLiteralImpl extends LiteralImpl implements SymbolLiteral {
  /// The token introducing the literal.
  Token poundSign;

  /// The components of the literal.
  final List<Token> components;

  /// Initialize a newly created symbol literal.
  SymbolLiteralImpl(this.poundSign, this.components);

  @override
  Token get beginToken => poundSign;

  @override
  // TODO(paulberry): add "." tokens.
  Iterable<SyntacticEntity> get childEntities => new ChildEntities()
    ..add(poundSign)
    ..addAll(components);

  @override
  Token get endToken => components[components.length - 1];

  @override
  E accept<E>(AstVisitor<E> visitor) => visitor.visitSymbolLiteral(this);

  @override
  void visitChildren(AstVisitor visitor) {
    // There are no children to visit.
  }
}

/// A this expression.
///
///    thisExpression ::=
///        'this'
class ThisExpressionImpl extends ExpressionImpl implements ThisExpression {
  /// The token representing the 'this' keyword.
  Token thisKeyword;

  /// Initialize a newly created this expression.
  ThisExpressionImpl(this.thisKeyword);

  @override
  Token get beginToken => thisKeyword;

  @override
  Iterable<SyntacticEntity> get childEntities =>
      new ChildEntities()..add(thisKeyword);

  @override
  Token get endToken => thisKeyword;

  @override
  Precedence get precedence => Precedence.primary;

  @override
  E accept<E>(AstVisitor<E> visitor) => visitor.visitThisExpression(this);

  @override
  void visitChildren(AstVisitor visitor) {
    // There are no children to visit.
  }
}

/// A throw expression.
///
///    throwExpression ::=
///        'throw' [Expression]
class ThrowExpressionImpl extends ExpressionImpl implements ThrowExpression {
  /// The token representing the 'throw' keyword.
  Token throwKeyword;

  /// The expression computing the exception to be thrown.
  ExpressionImpl _expression;

  /// Initialize a newly created throw expression.
  ThrowExpressionImpl(this.throwKeyword, ExpressionImpl expression) {
    _expression = _becomeParentOf(expression);
  }

  @override
  Token get beginToken => throwKeyword;

  @override
  Iterable<SyntacticEntity> get childEntities =>
      new ChildEntities()..add(throwKeyword)..add(_expression);

  @override
  Token get endToken {
    if (_expression != null) {
      return _expression.endToken;
    }
    return throwKeyword;
  }

  @override
  Expression get expression => _expression;

  @override
  void set expression(Expression expression) {
    _expression = _becomeParentOf(expression as ExpressionImpl);
  }

  @override
  Precedence get precedence => Precedence.assignment;

  @override
  E accept<E>(AstVisitor<E> visitor) => visitor.visitThrowExpression(this);

  @override
  void visitChildren(AstVisitor visitor) {
    _expression?.accept(visitor);
  }
}

/// The declaration of one or more top-level variables of the same type.
///
///    topLevelVariableDeclaration ::=
///        ('final' | 'const') type? staticFinalDeclarationList ';'
///      | variableDeclaration ';'
class TopLevelVariableDeclarationImpl extends CompilationUnitMemberImpl
    implements TopLevelVariableDeclaration {
  /// The top-level variables being declared.
  VariableDeclarationListImpl _variableList;

  /// The semicolon terminating the declaration.
  Token semicolon;

  /// Initialize a newly created top-level variable declaration. Either or both
  /// of the [comment] and [metadata] can be `null` if the variable does not
  /// have the corresponding attribute.
  TopLevelVariableDeclarationImpl(
      CommentImpl comment,
      List<Annotation> metadata,
      VariableDeclarationListImpl variableList,
      this.semicolon)
      : super(comment, metadata) {
    _variableList = _becomeParentOf(variableList);
  }

  @override
  Iterable<SyntacticEntity> get childEntities =>
      super._childEntities..add(_variableList)..add(semicolon);

  @override
  Element get declaredElement => null;

  @override
  Token get endToken => semicolon;

  @override
  Token get firstTokenAfterCommentAndMetadata => _variableList.beginToken;

  @override
  VariableDeclarationList get variables => _variableList;

  @override
  void set variables(VariableDeclarationList variables) {
    _variableList = _becomeParentOf(variables as VariableDeclarationListImpl);
  }

  @override
  E accept<E>(AstVisitor<E> visitor) =>
      visitor.visitTopLevelVariableDeclaration(this);

  @override
  void visitChildren(AstVisitor visitor) {
    super.visitChildren(visitor);
    _variableList?.accept(visitor);
  }
}

/// A try statement.
///
///    tryStatement ::=
///        'try' [Block] ([CatchClause]+ finallyClause? | finallyClause)
///
///    finallyClause ::=
///        'finally' [Block]
class TryStatementImpl extends StatementImpl implements TryStatement {
  /// The token representing the 'try' keyword.
  Token tryKeyword;

  /// The body of the statement.
  BlockImpl _body;

  /// The catch clauses contained in the try statement.
  NodeList<CatchClause> _catchClauses;

  /// The token representing the 'finally' keyword, or `null` if the statement
  /// does not contain a finally clause.
  Token finallyKeyword;

  /// The finally block contained in the try statement, or `null` if the
  /// statement does not contain a finally clause.
  BlockImpl _finallyBlock;

  /// Initialize a newly created try statement. The list of [catchClauses] can
  /// be`null` if there are no catch clauses. The [finallyKeyword] and
  /// [finallyBlock] can be `null` if there is no finally clause.
  TryStatementImpl(
      this.tryKeyword,
      BlockImpl body,
      List<CatchClause> catchClauses,
      this.finallyKeyword,
      BlockImpl finallyBlock) {
    _body = _becomeParentOf(body);
    _catchClauses = new NodeListImpl<CatchClause>(this, catchClauses);
    _finallyBlock = _becomeParentOf(finallyBlock);
  }

  @override
  Token get beginToken => tryKeyword;

  @override
  Block get body => _body;

  @override
  void set body(Block block) {
    _body = _becomeParentOf(block as BlockImpl);
  }

  @override
  NodeList<CatchClause> get catchClauses => _catchClauses;

  @override
  Iterable<SyntacticEntity> get childEntities => new ChildEntities()
    ..add(tryKeyword)
    ..add(_body)
    ..addAll(_catchClauses)
    ..add(finallyKeyword)
    ..add(_finallyBlock);

  @override
  Token get endToken {
    if (_finallyBlock != null) {
      return _finallyBlock.endToken;
    } else if (finallyKeyword != null) {
      return finallyKeyword;
    } else if (_catchClauses.isNotEmpty) {
      return _catchClauses.endToken;
    }
    return _body.endToken;
  }

  @override
  Block get finallyBlock => _finallyBlock;

  @override
  void set finallyBlock(Block block) {
    _finallyBlock = _becomeParentOf(block as BlockImpl);
  }

  @override
  E accept<E>(AstVisitor<E> visitor) => visitor.visitTryStatement(this);

  @override
  void visitChildren(AstVisitor visitor) {
    _body?.accept(visitor);
    _catchClauses.accept(visitor);
    _finallyBlock?.accept(visitor);
  }
}

/// The declaration of a type alias.
///
///    typeAlias ::=
///        'typedef' typeAliasBody
///
///    typeAliasBody ::=
///        classTypeAlias
///      | functionTypeAlias
abstract class TypeAliasImpl extends NamedCompilationUnitMemberImpl
    implements TypeAlias {
  /// The token representing the 'typedef' keyword.
  Token typedefKeyword;

  /// The semicolon terminating the declaration.
  Token semicolon;

  /// Initialize a newly created type alias. Either or both of the [comment] and
  /// [metadata] can be `null` if the declaration does not have the
  /// corresponding attribute.
  TypeAliasImpl(CommentImpl comment, List<Annotation> metadata,
      this.typedefKeyword, SimpleIdentifierImpl name, this.semicolon)
      : super(comment, metadata, name);

  @override
  Token get endToken => semicolon;

  @override
  Token get firstTokenAfterCommentAndMetadata => typedefKeyword;
}

/// A type annotation.
///
///    type ::=
///        [NamedType]
///      | [GenericFunctionType]
abstract class TypeAnnotationImpl extends AstNodeImpl
    implements TypeAnnotation {}

/// A list of type arguments.
///
///    typeArguments ::=
///        '<' typeName (',' typeName)* '>'
class TypeArgumentListImpl extends AstNodeImpl implements TypeArgumentList {
  /// The left bracket.
  Token leftBracket;

  /// The type arguments associated with the type.
  NodeList<TypeAnnotation> _arguments;

  /// The right bracket.
  Token rightBracket;

  /// Initialize a newly created list of type arguments.
  TypeArgumentListImpl(
      this.leftBracket, List<TypeAnnotation> arguments, this.rightBracket) {
    _arguments = new NodeListImpl<TypeAnnotation>(this, arguments);
  }

  @override
  NodeList<TypeAnnotation> get arguments => _arguments;

  @override
  Token get beginToken => leftBracket;

  @override
  // TODO(paulberry): Add commas.
  Iterable<SyntacticEntity> get childEntities => new ChildEntities()
    ..add(leftBracket)
    ..addAll(_arguments)
    ..add(rightBracket);

  @override
  Token get endToken => rightBracket;

  @override
  E accept<E>(AstVisitor<E> visitor) => visitor.visitTypeArgumentList(this);

  @override
  void visitChildren(AstVisitor visitor) {
    _arguments.accept(visitor);
  }
}

/// A literal that has a type associated with it.
///
///    typedLiteral ::=
///        [ListLiteral]
///      | [MapLiteral]
abstract class TypedLiteralImpl extends LiteralImpl implements TypedLiteral {
  /// The token representing the 'const' keyword, or `null` if the literal is
  /// not a constant.
  Token constKeyword;

  /// The type argument associated with this literal, or `null` if no type
  /// arguments were declared.
  TypeArgumentListImpl _typeArguments;

  /// Initialize a newly created typed literal. The [constKeyword] can be
  /// `null` if the literal is not a constant. The [typeArguments] can be `null`
  /// if no type arguments were declared.
  TypedLiteralImpl(this.constKeyword, TypeArgumentListImpl typeArguments) {
    _typeArguments = _becomeParentOf(typeArguments);
  }

  @override
  bool get isConst {
    return constKeyword != null || inConstantContext;
  }

  @override
  TypeArgumentList get typeArguments => _typeArguments;

  @override
  void set typeArguments(TypeArgumentList typeArguments) {
    _typeArguments = _becomeParentOf(typeArguments as TypeArgumentListImpl);
  }

  ChildEntities get _childEntities =>
      new ChildEntities()..add(constKeyword)..add(_typeArguments);

  @override
  void visitChildren(AstVisitor visitor) {
    _typeArguments?.accept(visitor);
  }
}

/// The name of a type, which can optionally include type arguments.
///
///    typeName ::=
///        [Identifier] typeArguments? '?'?
class TypeNameImpl extends TypeAnnotationImpl implements TypeName {
  /// The name of the type.
  IdentifierImpl _name;

  /// The type arguments associated with the type, or `null` if there are no
  /// type arguments.
  TypeArgumentListImpl _typeArguments;

  @override
  Token question;

  /// The type being named, or `null` if the AST structure has not been
  /// resolved.
  DartType type;

  /// Initialize a newly created type name. The [typeArguments] can be `null` if
  /// there are no type arguments.
  TypeNameImpl(IdentifierImpl name, TypeArgumentListImpl typeArguments,
      {this.question}) {
    _name = _becomeParentOf(name);
    _typeArguments = _becomeParentOf(typeArguments);
  }

  @override
  Token get beginToken => _name.beginToken;

  @override
  Iterable<SyntacticEntity> get childEntities =>
      new ChildEntities()..add(_name)..add(_typeArguments)..add(question);

  @override
  Token get endToken => question ?? _typeArguments?.endToken ?? _name.endToken;

  @override
  bool get isDeferred {
    Identifier identifier = name;
    if (identifier is! PrefixedIdentifier) {
      return false;
    }
    return (identifier as PrefixedIdentifier).isDeferred;
  }

  @override
  bool get isSynthetic => _name.isSynthetic && _typeArguments == null;

  @override
  Identifier get name => _name;

  @override
  void set name(Identifier identifier) {
    _name = _becomeParentOf(identifier as IdentifierImpl);
  }

  @override
  TypeArgumentList get typeArguments => _typeArguments;

  @override
  void set typeArguments(TypeArgumentList typeArguments) {
    _typeArguments = _becomeParentOf(typeArguments as TypeArgumentListImpl);
  }

  @override
  E accept<E>(AstVisitor<E> visitor) => visitor.visitTypeName(this);

  @override
  void visitChildren(AstVisitor visitor) {
    _name?.accept(visitor);
    _typeArguments?.accept(visitor);
  }
}

/// A type parameter.
///
///    typeParameter ::=
///        typeParameterVariance? [SimpleIdentifier] ('extends' [TypeName])?
///
///    typeParameterVariance ::= 'out' | 'inout' | 'in'
class TypeParameterImpl extends DeclarationImpl implements TypeParameter {
  /// The name of the type parameter.
  SimpleIdentifierImpl _name;

  /// The token representing the variance modifier keyword, or `null` if
  /// there is no explicit variance modifier, meaning legacy covariance.
  Token varianceKeyword;

  /// The token representing the 'extends' keyword, or `null` if there is no
  /// explicit upper bound.
  Token extendsKeyword;

  /// The name of the upper bound for legal arguments, or `null` if there is no
  /// explicit upper bound.
  TypeAnnotationImpl _bound;

  /// Initialize a newly created type parameter. Either or both of the [comment]
  /// and [metadata] can be `null` if the parameter does not have the
  /// corresponding attribute. The [extendsKeyword] and [bound] can be `null` if
  /// the parameter does not have an upper bound.
  TypeParameterImpl(CommentImpl comment, List<Annotation> metadata,
      SimpleIdentifierImpl name, this.extendsKeyword, TypeAnnotationImpl bound)
      : super(comment, metadata) {
    _name = _becomeParentOf(name);
    _bound = _becomeParentOf(bound);
  }

  @override
  TypeAnnotation get bound => _bound;

  @override
  void set bound(TypeAnnotation type) {
    _bound = _becomeParentOf(type as TypeAnnotationImpl);
  }

  @override
  Iterable<SyntacticEntity> get childEntities =>
      super._childEntities..add(_name)..add(extendsKeyword)..add(_bound);

  @override
  TypeParameterElement get declaredElement =>
      _name?.staticElement as TypeParameterElement;

  @override
  Token get endToken {
    if (_bound == null) {
      return _name.endToken;
    }
    return _bound.endToken;
  }

  @override
  Token get firstTokenAfterCommentAndMetadata => _name.beginToken;

  @override
  SimpleIdentifier get name => _name;

  @override
  void set name(SimpleIdentifier identifier) {
    _name = _becomeParentOf(identifier as SimpleIdentifierImpl);
  }

  @override
  E accept<E>(AstVisitor<E> visitor) => visitor.visitTypeParameter(this);

  @override
  void visitChildren(AstVisitor visitor) {
    super.visitChildren(visitor);
    _name?.accept(visitor);
    _bound?.accept(visitor);
  }
}

/// Type parameters within a declaration.
///
///    typeParameterList ::=
///        '<' [TypeParameter] (',' [TypeParameter])* '>'
class TypeParameterListImpl extends AstNodeImpl implements TypeParameterList {
  /// The left angle bracket.
  final Token leftBracket;

  /// The type parameters in the list.
  NodeList<TypeParameter> _typeParameters;

  /// The right angle bracket.
  final Token rightBracket;

  /// Initialize a newly created list of type parameters.
  TypeParameterListImpl(
      this.leftBracket, List<TypeParameter> typeParameters, this.rightBracket) {
    _typeParameters = new NodeListImpl<TypeParameter>(this, typeParameters);
  }

  @override
  Token get beginToken => leftBracket;

  @override
  Iterable<SyntacticEntity> get childEntities => new ChildEntities()
    ..add(leftBracket)
    ..addAll(_typeParameters)
    ..add(rightBracket);

  @override
  Token get endToken => rightBracket;

  @override
  NodeList<TypeParameter> get typeParameters => _typeParameters;

  @override
  E accept<E>(AstVisitor<E> visitor) => visitor.visitTypeParameterList(this);

  @override
  void visitChildren(AstVisitor visitor) {
    _typeParameters.accept(visitor);
  }
}

/// A directive that references a URI.
///
///    uriBasedDirective ::=
///        [ExportDirective]
///      | [ImportDirective]
///      | [PartDirective]
abstract class UriBasedDirectiveImpl extends DirectiveImpl
    implements UriBasedDirective {
  /// The prefix of a URI using the `dart-ext` scheme to reference a native code
  /// library.
  static String _DART_EXT_SCHEME = "dart-ext:";

  /// The URI referenced by this directive.
  StringLiteralImpl _uri;

  @override
  String uriContent;

  @override
  Source uriSource;

  /// Initialize a newly create URI-based directive. Either or both of the
  /// [comment] and [metadata] can be `null` if the directive does not have the
  /// corresponding attribute.
  UriBasedDirectiveImpl(
      CommentImpl comment, List<Annotation> metadata, StringLiteralImpl uri)
      : super(comment, metadata) {
    _uri = _becomeParentOf(uri);
  }

  @deprecated
  @override
  Source get source => uriSource;

  @deprecated
  @override
  void set source(Source source) {
    uriSource = source;
  }

  @override
  StringLiteral get uri => _uri;

  @override
  void set uri(StringLiteral uri) {
    _uri = _becomeParentOf(uri as StringLiteralImpl);
  }

  UriValidationCode validate() {
    return validateUri(this is ImportDirective, uri, uriContent);
  }

  @override
  void visitChildren(AstVisitor visitor) {
    super.visitChildren(visitor);
    _uri?.accept(visitor);
  }

  /// Validate this directive, but do not check for existence. Return a code
  /// indicating the problem if there is one, or `null` no problem.
  static UriValidationCode validateUri(
      bool isImport, StringLiteral uriLiteral, String uriContent) {
    if (uriLiteral is StringInterpolation) {
      return UriValidationCode.URI_WITH_INTERPOLATION;
    }
    if (uriContent == null) {
      return UriValidationCode.INVALID_URI;
    }
    if (isImport && uriContent.startsWith(_DART_EXT_SCHEME)) {
      return UriValidationCode.URI_WITH_DART_EXT_SCHEME;
    }
    Uri uri;
    try {
      uri = Uri.parse(Uri.encodeFull(uriContent));
    } on FormatException {
      return UriValidationCode.INVALID_URI;
    }
    if (uri.path.isEmpty) {
      return UriValidationCode.INVALID_URI;
    }
    return null;
  }
}

/// Validation codes returned by [UriBasedDirective.validate].
class UriValidationCode {
  static const UriValidationCode INVALID_URI =
      const UriValidationCode('INVALID_URI');

  static const UriValidationCode URI_WITH_INTERPOLATION =
      const UriValidationCode('URI_WITH_INTERPOLATION');

  static const UriValidationCode URI_WITH_DART_EXT_SCHEME =
      const UriValidationCode('URI_WITH_DART_EXT_SCHEME');

  /// The name of the validation code.
  final String name;

  /// Initialize a newly created validation code to have the given [name].
  const UriValidationCode(this.name);

  @override
  String toString() => name;
}

/// An identifier that has an initial value associated with it. Instances of
/// this class are always children of the class [VariableDeclarationList].
///
///    variableDeclaration ::=
///        [SimpleIdentifier] ('=' [Expression])?
///
/// TODO(paulberry): the grammar does not allow metadata to be associated with
/// a VariableDeclaration, and currently we don't record comments for it either.
/// Consider changing the class hierarchy so that [VariableDeclaration] does not
/// extend [Declaration].
class VariableDeclarationImpl extends DeclarationImpl
    implements VariableDeclaration {
  /// The name of the variable being declared.
  SimpleIdentifierImpl _name;

  /// The equal sign separating the variable name from the initial value, or
  /// `null` if the initial value was not specified.
  Token equals;

  /// The expression used to compute the initial value for the variable, or
  /// `null` if the initial value was not specified.
  ExpressionImpl _initializer;

  /// Initialize a newly created variable declaration. The [equals] and
  /// [initializer] can be `null` if there is no initializer.
  VariableDeclarationImpl(
      SimpleIdentifierImpl name, this.equals, ExpressionImpl initializer)
      : super(null, null) {
    _name = _becomeParentOf(name);
    _initializer = _becomeParentOf(initializer);
  }

  @override
  Iterable<SyntacticEntity> get childEntities =>
      super._childEntities..add(_name)..add(equals)..add(_initializer);

  @override
  VariableElement get declaredElement =>
      _name?.staticElement as VariableElement;

  /// This overridden implementation of [documentationComment] looks in the
  /// grandparent node for Dartdoc comments if no documentation is specifically
  /// available on the node.
  @override
  Comment get documentationComment {
    Comment comment = super.documentationComment;
    if (comment == null) {
      AstNode node = parent?.parent;
      if (node is AnnotatedNode) {
        return node.documentationComment;
      }
    }
    return comment;
  }

  @override
  Token get endToken {
    if (_initializer != null) {
      return _initializer.endToken;
    }
    return _name.endToken;
  }

  @override
  Token get firstTokenAfterCommentAndMetadata => _name.beginToken;

  @override
  Expression get initializer => _initializer;

  @override
  void set initializer(Expression expression) {
    _initializer = _becomeParentOf(expression as ExpressionImpl);
  }

  @override
  bool get isConst {
    AstNode parent = this.parent;
    return parent is VariableDeclarationList && parent.isConst;
  }

  @override
  bool get isFinal {
    AstNode parent = this.parent;
    return parent is VariableDeclarationList && parent.isFinal;
  }

  @override
  bool get isLate {
    AstNode parent = this.parent;
    return parent is VariableDeclarationList && parent.isLate;
  }

  @override
  SimpleIdentifier get name => _name;

  @override
  void set name(SimpleIdentifier identifier) {
    _name = _becomeParentOf(identifier as SimpleIdentifierImpl);
  }

  @override
  E accept<E>(AstVisitor<E> visitor) => visitor.visitVariableDeclaration(this);

  @override
  void visitChildren(AstVisitor visitor) {
    super.visitChildren(visitor);
    _name?.accept(visitor);
    _initializer?.accept(visitor);
  }
}

/// The declaration of one or more variables of the same type.
///
///    variableDeclarationList ::=
///        finalConstVarOrType [VariableDeclaration]
///        (',' [VariableDeclaration])*
///
///    finalConstVarOrType ::=
///      'final' 'late'? [TypeAnnotation]?
///      | 'const' [TypeAnnotation]?
///      | 'var'
///      | 'late'? [TypeAnnotation]
class VariableDeclarationListImpl extends AnnotatedNodeImpl
    implements VariableDeclarationList {
  /// The token representing the 'final', 'const' or 'var' keyword, or `null` if
  /// no keyword was included.
  Token keyword;

  /// The token representing the 'late' keyword, or `null` if the late modifier
  /// was not included.
  Token lateKeyword;

  /// The type of the variables being declared, or `null` if no type was
  /// provided.
  TypeAnnotationImpl _type;

  /// A list containing the individual variables being declared.
  NodeList<VariableDeclaration> _variables;

  /// Initialize a newly created variable declaration list. Either or both of
  /// the [comment] and [metadata] can be `null` if the variable list does not
  /// have the corresponding attribute. The [keyword] can be `null` if a type
  /// was specified. The [type] must be `null` if the keyword is 'var'.
  VariableDeclarationListImpl(
      CommentImpl comment,
      List<Annotation> metadata,
      this.lateKeyword,
      this.keyword,
      TypeAnnotationImpl type,
      List<VariableDeclaration> variables)
      : super(comment, metadata) {
    _type = _becomeParentOf(type);
    _variables = new NodeListImpl<VariableDeclaration>(this, variables);
  }

  @override
  // TODO(paulberry): include commas.
  Iterable<SyntacticEntity> get childEntities => super._childEntities
    ..add(keyword)
    ..add(_type)
    ..addAll(_variables);

  @override
  Token get endToken => _variables.endToken;

  @override
  Token get firstTokenAfterCommentAndMetadata {
    if (keyword != null) {
      return keyword;
    } else if (_type != null) {
      return _type.beginToken;
    }
    return _variables.beginToken;
  }

  @override
  bool get isConst => keyword?.keyword == Keyword.CONST;

  @override
  bool get isFinal => keyword?.keyword == Keyword.FINAL;

  @override
  bool get isLate => lateKeyword != null;

  @override
  TypeAnnotation get type => _type;

  @override
  void set type(TypeAnnotation type) {
    _type = _becomeParentOf(type as TypeAnnotationImpl);
  }

  @override
  NodeList<VariableDeclaration> get variables => _variables;

  @override
  E accept<E>(AstVisitor<E> visitor) =>
      visitor.visitVariableDeclarationList(this);

  @override
  void visitChildren(AstVisitor visitor) {
    super.visitChildren(visitor);
    _type?.accept(visitor);
    _variables.accept(visitor);
  }
}

/// A list of variables that are being declared in a context where a statement
/// is required.
///
///    variableDeclarationStatement ::=
///        [VariableDeclarationList] ';'
class VariableDeclarationStatementImpl extends StatementImpl
    implements VariableDeclarationStatement {
  /// The variables being declared.
  VariableDeclarationListImpl _variableList;

  /// The semicolon terminating the statement.
  Token semicolon;

  /// Initialize a newly created variable declaration statement.
  VariableDeclarationStatementImpl(
      VariableDeclarationListImpl variableList, this.semicolon) {
    _variableList = _becomeParentOf(variableList);
  }

  @override
  Token get beginToken => _variableList.beginToken;

  @override
  Iterable<SyntacticEntity> get childEntities =>
      new ChildEntities()..add(_variableList)..add(semicolon);

  @override
  Token get endToken => semicolon;

  @override
  VariableDeclarationList get variables => _variableList;

  @override
  void set variables(VariableDeclarationList variables) {
    _variableList = _becomeParentOf(variables as VariableDeclarationListImpl);
  }

  @override
  E accept<E>(AstVisitor<E> visitor) =>
      visitor.visitVariableDeclarationStatement(this);

  @override
  void visitChildren(AstVisitor visitor) {
    _variableList?.accept(visitor);
  }
}

/// A while statement.
///
///    whileStatement ::=
///        'while' '(' [Expression] ')' [Statement]
class WhileStatementImpl extends StatementImpl implements WhileStatement {
  /// The token representing the 'while' keyword.
  Token whileKeyword;

  /// The left parenthesis.
  Token leftParenthesis;

  /// The expression used to determine whether to execute the body of the loop.
  ExpressionImpl _condition;

  /// The right parenthesis.
  Token rightParenthesis;

  /// The body of the loop.
  StatementImpl _body;

  /// Initialize a newly created while statement.
  WhileStatementImpl(this.whileKeyword, this.leftParenthesis,
      ExpressionImpl condition, this.rightParenthesis, StatementImpl body) {
    _condition = _becomeParentOf(condition);
    _body = _becomeParentOf(body);
  }

  @override
  Token get beginToken => whileKeyword;

  @override
  Statement get body => _body;

  @override
  void set body(Statement statement) {
    _body = _becomeParentOf(statement as StatementImpl);
  }

  @override
  Iterable<SyntacticEntity> get childEntities => new ChildEntities()
    ..add(whileKeyword)
    ..add(leftParenthesis)
    ..add(_condition)
    ..add(rightParenthesis)
    ..add(_body);

  @override
  Expression get condition => _condition;

  @override
  void set condition(Expression expression) {
    _condition = _becomeParentOf(expression as ExpressionImpl);
  }

  @override
  Token get endToken => _body.endToken;

  @override
  E accept<E>(AstVisitor<E> visitor) => visitor.visitWhileStatement(this);

  @override
  void visitChildren(AstVisitor visitor) {
    _condition?.accept(visitor);
    _body?.accept(visitor);
  }
}

/// The with clause in a class declaration.
///
///    withClause ::=
///        'with' [TypeName] (',' [TypeName])*
class WithClauseImpl extends AstNodeImpl implements WithClause {
  /// The token representing the 'with' keyword.
  Token withKeyword;

  /// The names of the mixins that were specified.
  NodeList<TypeName> _mixinTypes;

  /// Initialize a newly created with clause.
  WithClauseImpl(this.withKeyword, List<TypeName> mixinTypes) {
    _mixinTypes = new NodeListImpl<TypeName>(this, mixinTypes);
  }

  @override
  Token get beginToken => withKeyword;

  @override
  // TODO(paulberry): add commas.
  Iterable<SyntacticEntity> get childEntities => new ChildEntities()
    ..add(withKeyword)
    ..addAll(_mixinTypes);

  @override
  Token get endToken => _mixinTypes.endToken;

  @override
  NodeList<TypeName> get mixinTypes => _mixinTypes;

  @override
  E accept<E>(AstVisitor<E> visitor) => visitor.visitWithClause(this);

  @override
  void visitChildren(AstVisitor visitor) {
    _mixinTypes.accept(visitor);
  }
}

/// A yield statement.
///
///    yieldStatement ::=
///        'yield' '*'? [Expression] ‘;’
class YieldStatementImpl extends StatementImpl implements YieldStatement {
  /// The 'yield' keyword.
  Token yieldKeyword;

  /// The star optionally following the 'yield' keyword.
  Token star;

  /// The expression whose value will be yielded.
  ExpressionImpl _expression;

  /// The semicolon following the expression.
  Token semicolon;

  /// Initialize a newly created yield expression. The [star] can be `null` if
  /// no star was provided.
  YieldStatementImpl(
      this.yieldKeyword, this.star, ExpressionImpl expression, this.semicolon) {
    _expression = _becomeParentOf(expression);
  }

  @override
  Token get beginToken {
    if (yieldKeyword != null) {
      return yieldKeyword;
    }
    return _expression.beginToken;
  }

  @override
  Iterable<SyntacticEntity> get childEntities => new ChildEntities()
    ..add(yieldKeyword)
    ..add(star)
    ..add(_expression)
    ..add(semicolon);

  @override
  Token get endToken {
    if (semicolon != null) {
      return semicolon;
    }
    return _expression.endToken;
  }

  @override
  Expression get expression => _expression;

  @override
  void set expression(Expression expression) {
    _expression = _becomeParentOf(expression as ExpressionImpl);
  }

  @override
  E accept<E>(AstVisitor<E> visitor) => visitor.visitYieldStatement(this);

  @override
  void visitChildren(AstVisitor visitor) {
    _expression?.accept(visitor);
  }
}

/// An indication of the resolved kind of a [SetOrMapLiteral].
enum _SetOrMapKind {
  /// Indicates that the literal represents a map.
  map,

  /// Indicates that the literal represents a set.
  set,

  /// Indicates that either
  /// - the literal is syntactically ambiguous and resolution has not yet been
  ///   performed, or
  /// - the literal is invalid because resolution was not able to resolve the
  ///   ambiguity.
  unresolved
}<|MERGE_RESOLUTION|>--- conflicted
+++ resolved
@@ -7795,14 +7795,9 @@
   }
 
   /// Gets the ancestor of this node to which null-shorting might be extended.
-<<<<<<< HEAD
-  /// Usually this is just the node's parent, however for expressions appearing
-  /// in cascades, it may be the cascade expression itself.
-=======
   /// Usually this is just the node's parent, however if `this` is the base of
   /// a cascade section, it will be the cascade expression itself, which may be
   /// a more distant ancestor.
->>>>>>> 804265ac
   AstNode get _nullShortingExtensionCandidate;
 
   /// Indicates whether the effect of any null-shorting within [descendant]
