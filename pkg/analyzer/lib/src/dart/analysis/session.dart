// Copyright (c) 2017, the Dart project authors. Please see the AUTHORS file
// for details. All rights reserved. Use of this source code is governed by a
// BSD-style license that can be found in the LICENSE file.

import 'dart:async';

import 'package:analyzer/dart/analysis/analysis_context.dart';
import 'package:analyzer/dart/analysis/declared_variables.dart';
import 'package:analyzer/dart/analysis/results.dart';
import 'package:analyzer/dart/analysis/session.dart';
import 'package:analyzer/dart/analysis/uri_converter.dart';
import 'package:analyzer/dart/element/element.dart';
import 'package:analyzer/file_system/file_system.dart';
import 'package:analyzer/src/dart/analysis/driver.dart' as driver;
import 'package:analyzer/src/dart/analysis/uri_converter.dart';
import 'package:analyzer/src/dart/element/inheritance_manager3.dart';
import 'package:analyzer/src/dart/element/type_provider.dart';
import 'package:analyzer/src/generated/engine.dart' show AnalysisOptionsImpl;
import 'package:analyzer/src/generated/resolver.dart';
import 'package:analyzer/src/generated/source.dart';
import 'package:meta/meta.dart';

/// A concrete implementation of an analysis session.
class AnalysisSessionImpl implements AnalysisSession {
  /// The analysis driver performing analysis for this session.
  final driver.AnalysisDriver _driver;

  /// The type provider being used by the analysis driver.
  TypeProvider _typeProvider;

  /// The type system being used by the analysis driver.
  TypeSystemImpl _typeSystem;

  /// The URI converter used to convert between URI's and file paths.
  UriConverter _uriConverter;

  /// The cache of libraries for URIs.
  final Map<String, LibraryElement> _uriToLibraryCache = {};

  /// Initialize a newly created analysis session.
  AnalysisSessionImpl(this._driver);

  @override
  AnalysisContext get analysisContext => _driver.analysisContext;

  @override
  DeclaredVariables get declaredVariables => _driver.declaredVariables;

  @override
  ResourceProvider get resourceProvider => _driver.resourceProvider;

  @override
  SourceFactory get sourceFactory => _driver.sourceFactory;

  @Deprecated('Use LibraryElement.typeProvider')
  @override
  Future<TypeProvider> get typeProvider async {
    // TODO(brianwilkerson) Determine whether this await is necessary.
    await null;
    _checkConsistency();
    if (_typeProvider == null) {
      LibraryElement coreLibrary = await _driver.getLibraryByUri('dart:core');
      LibraryElement asyncLibrary = await _driver.getLibraryByUri('dart:async');
      _typeProvider = TypeProviderImpl(
        coreLibrary: coreLibrary,
        asyncLibrary: asyncLibrary,
        isNonNullableByDefault: false,
      );
    }
    return _typeProvider;
  }

  @Deprecated('Use LibraryElement.typeSystem')
  @override
  Future<TypeSystemImpl> get typeSystem async {
    // TODO(brianwilkerson) Determine whether this await is necessary.
    await null;
    _checkConsistency();
    if (_typeSystem == null) {
      var typeProvider = await this.typeProvider;
      _typeSystem = TypeSystemImpl(
        implicitCasts: true,
        isNonNullableByDefault: false,
        strictInference: false,
        typeProvider: typeProvider,
      );
    }
    return _typeSystem;
  }

  @override
  UriConverter get uriConverter {
    return _uriConverter ??= DriverBasedUriConverter(_driver);
  }

  @deprecated
  driver.AnalysisDriver getDriver() => _driver;

  @override
  Future<ErrorsResult> getErrors(String path) {
    _checkConsistency();
    return _driver.getErrors(path);
  }

  @override
  FileResult getFile(String path) {
    _checkConsistency();
    return _driver.getFileSync(path);
  }

  @override
  Future<LibraryElement> getLibraryByUri(String uri) async {
    // TODO(brianwilkerson) Determine whether this await is necessary.
    await null;
    _checkConsistency();
    var libraryElement = _uriToLibraryCache[uri];
    if (libraryElement == null) {
      libraryElement = await _driver.getLibraryByUri(uri);
      _uriToLibraryCache[uri] = libraryElement;
    }
    return libraryElement;
  }

  @deprecated
  @override
  Future<ParseResult> getParsedAst(String path) async => getParsedUnit(path);

  @deprecated
  @override
  ParseResult getParsedAstSync(String path) => getParsedUnit(path);

  @override
  ParsedLibraryResult getParsedLibrary(String path) {
    _checkConsistency();
    return _driver.getParsedLibrary(path);
  }

  @override
  ParsedLibraryResult getParsedLibraryByElement(LibraryElement element) {
    _checkConsistency();
    _checkElementOfThisSession(element);
    return _driver.getParsedLibraryByUri(element.source.uri);
  }

  @override
  ParsedUnitResult getParsedUnit(String path) {
    _checkConsistency();
    return _driver.parseFileSync(path);
  }

  @deprecated
  @override
  Future<ResolveResult> getResolvedAst(String path) => getResolvedUnit(path);

  @override
  Future<ResolvedLibraryResult> getResolvedLibrary(String path) {
    _checkConsistency();
    return _driver.getResolvedLibrary(path);
  }

  @override
  Future<ResolvedLibraryResult> getResolvedLibraryByElement(
      LibraryElement element) {
    _checkConsistency();
    _checkElementOfThisSession(element);
    return _driver.getResolvedLibraryByUri(element.source.uri);
  }

  @override
  Future<ResolvedUnitResult> getResolvedUnit(String path) {
    _checkConsistency();
    return _driver.getResult(path);
  }

  @override
  Future<SourceKind> getSourceKind(String path) {
    _checkConsistency();
    return _driver.getSourceKind(path);
  }

  @override
  Future<UnitElementResult> getUnitElement(String path) {
    _checkConsistency();
    return _driver.getUnitElement(path);
  }

  @override
  Future<String> getUnitElementSignature(String path) {
    _checkConsistency();
    return _driver.getUnitElementSignature(path);
  }

  /// Check to see that results from this session will be consistent, and throw
  /// an [InconsistentAnalysisException] if they might not be.
  void _checkConsistency() {
    if (_driver.currentSession != this) {
      throw InconsistentAnalysisException();
    }
  }

  void _checkElementOfThisSession(Element element) {
    if (element.session != this) {
      throw ArgumentError(
          '(${element.runtimeType}) $element was not produced by '
          'this session.');
    }
  }
}

/// Data structure containing information about the analysis session that is
/// available synchronously.
class SynchronousSession {
  final AnalysisOptionsImpl analysisOptions;

  final DeclaredVariables declaredVariables;

  TypeProvider _typeProviderLegacy;
  TypeProvider _typeProviderNonNullableByDefault;

  TypeSystemImpl _typeSystemLegacy;
  TypeSystemImpl _typeSystemNonNullableByDefault;

  InheritanceManager3 _inheritanceManager;

  SynchronousSession(this.analysisOptions, this.declaredVariables);

<<<<<<< HEAD
  InheritanceManager3 get inheritanceManager {
    return _inheritanceManager ??= InheritanceManager3(typeSystem);
  }

  TypeProvider get typeProvider => _typeProvider;
=======
  @Deprecated('Use LibraryElement.typeProvider')
  TypeProvider get typeProvider => _typeProviderLegacy;
>>>>>>> 42799b66

  TypeProvider get typeProviderLegacy {
    return _typeProviderLegacy;
  }

  TypeProvider get typeProviderNonNullableByDefault {
    return _typeProviderNonNullableByDefault;
  }

  @Deprecated('Use LibraryElement.typeSystem')
  TypeSystemImpl get typeSystem {
    return typeSystemLegacy;
  }

  TypeSystemImpl get typeSystemLegacy {
    return _typeSystemLegacy;
  }

  TypeSystemImpl get typeSystemNonNullableByDefault {
    return _typeSystemNonNullableByDefault;
  }

  void clearTypeProvider() {
    _typeProviderLegacy = null;
    _typeProviderNonNullableByDefault = null;

    _typeSystemLegacy = null;
    _typeSystemNonNullableByDefault = null;
  }

  void setTypeProviders({
    @required TypeProvider legacy,
    @required TypeProvider nonNullableByDefault,
  }) {
    if (_typeProviderLegacy != null ||
        _typeProviderNonNullableByDefault != null) {
      throw StateError('TypeProvider(s) can be set only once.');
    }

    _typeProviderLegacy = legacy;
    _typeProviderNonNullableByDefault = nonNullableByDefault;

    _typeSystemLegacy = TypeSystemImpl(
      implicitCasts: analysisOptions.implicitCasts,
      isNonNullableByDefault: false,
      strictInference: analysisOptions.strictInference,
      typeProvider: _typeProviderLegacy,
    );

<<<<<<< HEAD
  void clearTypeProvider() {
    _typeProvider = null;
    _typeSystem = null;
    _inheritanceManager = null;
=======
    _typeSystemNonNullableByDefault = TypeSystemImpl(
      implicitCasts: analysisOptions.implicitCasts,
      isNonNullableByDefault: true,
      strictInference: analysisOptions.strictInference,
      typeProvider: _typeProviderNonNullableByDefault,
    );
>>>>>>> 42799b66
  }
}<|MERGE_RESOLUTION|>--- conflicted
+++ resolved
@@ -224,16 +224,12 @@
 
   SynchronousSession(this.analysisOptions, this.declaredVariables);
 
-<<<<<<< HEAD
   InheritanceManager3 get inheritanceManager {
     return _inheritanceManager ??= InheritanceManager3(typeSystem);
   }
 
-  TypeProvider get typeProvider => _typeProvider;
-=======
   @Deprecated('Use LibraryElement.typeProvider')
   TypeProvider get typeProvider => _typeProviderLegacy;
->>>>>>> 42799b66
 
   TypeProvider get typeProviderLegacy {
     return _typeProviderLegacy;
@@ -262,6 +258,8 @@
 
     _typeSystemLegacy = null;
     _typeSystemNonNullableByDefault = null;
+
+    _inheritanceManager = null;
   }
 
   void setTypeProviders({
@@ -283,18 +281,11 @@
       typeProvider: _typeProviderLegacy,
     );
 
-<<<<<<< HEAD
-  void clearTypeProvider() {
-    _typeProvider = null;
-    _typeSystem = null;
-    _inheritanceManager = null;
-=======
     _typeSystemNonNullableByDefault = TypeSystemImpl(
       implicitCasts: analysisOptions.implicitCasts,
       isNonNullableByDefault: true,
       strictInference: analysisOptions.strictInference,
       typeProvider: _typeProviderNonNullableByDefault,
     );
->>>>>>> 42799b66
   }
 }