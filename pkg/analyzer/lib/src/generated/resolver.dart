--- conflicted
+++ resolved
@@ -3662,24 +3662,15 @@
   void visitConstructorDeclaration(ConstructorDeclaration node) {
     ExecutableElement outerFunction = _enclosingFunction;
     try {
-<<<<<<< HEAD
       _flowAnalysis?.topLevelDeclaration_enter(node);
       _flowAnalysis?.executableDeclaration_enter(node, node.parameters, false);
-=======
-      _flowAnalysis?.topLevelDeclaration_enter(node.body);
-      _flowAnalysis?.executableDeclaration_enter(node.parameters);
->>>>>>> 1325e0ff
       _promoteManager.enterFunctionBody(node.body);
       _enclosingFunction = node.declaredElement;
       FunctionType type = _enclosingFunction.type;
       InferenceContext.setType(node.body, type.returnType);
       super.visitConstructorDeclaration(node);
     } finally {
-<<<<<<< HEAD
       _flowAnalysis?.executableDeclaration_exit(node.body, false);
-=======
-      _flowAnalysis?.executableDeclaration_exit(node.body);
->>>>>>> 1325e0ff
       _flowAnalysis?.topLevelDeclaration_exit();
       _promoteManager.exitFunctionBody();
       _enclosingFunction = outerFunction;
@@ -4030,7 +4021,6 @@
       SimpleIdentifier functionName = node.name;
       if (_flowAnalysis != null) {
         if (isFunctionDeclarationStatement) {
-<<<<<<< HEAD
           _flowAnalysis.flow.functionExpression_begin(
               _flowAnalysis.assignedVariables.writtenInNode(node));
         } else {
@@ -4038,14 +4028,6 @@
         }
         _flowAnalysis.executableDeclaration_enter(node,
             node.functionExpression.parameters, isFunctionDeclarationStatement);
-=======
-          _flowAnalysis.flow.functionExpression_begin();
-        } else {
-          _flowAnalysis.topLevelDeclaration_enter(node.functionExpression.body);
-        }
-        _flowAnalysis
-            .executableDeclaration_enter(node.functionExpression.parameters);
->>>>>>> 1325e0ff
       }
       _promoteManager.enterFunctionBody(node.functionExpression.body);
       _enclosingFunction = functionName.staticElement as ExecutableElement;
@@ -4054,12 +4036,8 @@
       super.visitFunctionDeclaration(node);
     } finally {
       if (_flowAnalysis != null) {
-<<<<<<< HEAD
         _flowAnalysis.executableDeclaration_exit(
             node.functionExpression.body, isFunctionDeclarationStatement);
-=======
-        _flowAnalysis.executableDeclaration_exit(node.functionExpression.body);
->>>>>>> 1325e0ff
         if (isFunctionDeclarationStatement) {
           _flowAnalysis.flow.functionExpression_end();
         } else {
@@ -4084,12 +4062,8 @@
     try {
       if (_flowAnalysis != null) {
         if (!isFunctionDeclaration) {
-<<<<<<< HEAD
           _flowAnalysis.flow.functionExpression_begin(
               _flowAnalysis.assignedVariables.writtenInNode(node));
-=======
-          _flowAnalysis.flow.functionExpression_begin();
->>>>>>> 1325e0ff
         }
       } else {
         _promoteManager.enterFunctionBody(node.body);
@@ -4277,13 +4251,8 @@
   void visitMethodDeclaration(MethodDeclaration node) {
     ExecutableElement outerFunction = _enclosingFunction;
     try {
-<<<<<<< HEAD
       _flowAnalysis?.topLevelDeclaration_enter(node);
       _flowAnalysis?.executableDeclaration_enter(node, node.parameters, false);
-=======
-      _flowAnalysis?.topLevelDeclaration_enter(node.body);
-      _flowAnalysis?.executableDeclaration_enter(node.parameters);
->>>>>>> 1325e0ff
       _promoteManager.enterFunctionBody(node.body);
       _enclosingFunction = node.declaredElement;
       DartType returnType =
@@ -4291,11 +4260,7 @@
       InferenceContext.setType(node.body, returnType);
       super.visitMethodDeclaration(node);
     } finally {
-<<<<<<< HEAD
       _flowAnalysis?.executableDeclaration_exit(node.body, false);
-=======
-      _flowAnalysis?.executableDeclaration_exit(node.body);
->>>>>>> 1325e0ff
       _flowAnalysis?.topLevelDeclaration_exit();
       _promoteManager.exitFunctionBody();
       _enclosingFunction = outerFunction;
@@ -4639,11 +4604,7 @@
         grandParent is TopLevelVariableDeclaration;
     InferenceContext.setTypeFromNode(node.initializer, node);
     if (isTopLevel) {
-<<<<<<< HEAD
       _flowAnalysis?.topLevelDeclaration_enter(node);
-=======
-      _flowAnalysis?.topLevelDeclaration_enter(null);
->>>>>>> 1325e0ff
     }
     super.visitVariableDeclaration(node);
     if (isTopLevel) {
