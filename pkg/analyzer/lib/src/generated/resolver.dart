// Copyright (c) 2014, the Dart project authors. Please see the AUTHORS file
// for details. All rights reserved. Use of this source code is governed by a
// BSD-style license that can be found in the LICENSE file.

import 'dart:collection';

import 'package:analyzer/dart/analysis/features.dart';
import 'package:analyzer/dart/ast/ast.dart';
import 'package:analyzer/dart/ast/ast_factory.dart';
import 'package:analyzer/dart/ast/token.dart';
import 'package:analyzer/dart/ast/visitor.dart';
import 'package:analyzer/dart/element/element.dart';
import 'package:analyzer/dart/element/nullability_suffix.dart';
import 'package:analyzer/dart/element/type.dart';
import 'package:analyzer/error/error.dart';
import 'package:analyzer/error/listener.dart';
import 'package:analyzer/exception/exception.dart';
import 'package:analyzer/file_system/file_system.dart';
import 'package:analyzer/src/context/builder.dart';
import 'package:analyzer/src/dart/ast/ast.dart';
import 'package:analyzer/src/dart/ast/ast_factory.dart';
import 'package:analyzer/src/dart/ast/utilities.dart';
import 'package:analyzer/src/dart/element/element.dart';
import 'package:analyzer/src/dart/element/inheritance_manager3.dart';
import 'package:analyzer/src/dart/element/member.dart' show ConstructorMember;
import 'package:analyzer/src/dart/element/type.dart';
import 'package:analyzer/src/dart/resolver/exit_detector.dart';
import 'package:analyzer/src/dart/resolver/extension_member_resolver.dart';
import 'package:analyzer/src/dart/resolver/flow_analysis_visitor.dart';
import 'package:analyzer/src/dart/resolver/method_invocation_resolver.dart';
import 'package:analyzer/src/dart/resolver/scope.dart';
import 'package:analyzer/src/diagnostic/diagnostic_factory.dart';
import 'package:analyzer/src/error/codes.dart';
import 'package:analyzer/src/generated/constant.dart';
import 'package:analyzer/src/generated/element_resolver.dart';
import 'package:analyzer/src/generated/engine.dart';
import 'package:analyzer/src/generated/source.dart';
import 'package:analyzer/src/generated/static_type_analyzer.dart';
import 'package:analyzer/src/generated/type_promotion_manager.dart';
import 'package:analyzer/src/generated/type_system.dart';
import 'package:analyzer/src/generated/variable_type_provider.dart';
import 'package:analyzer/src/lint/linter.dart';
import 'package:analyzer/src/workspace/workspace.dart';
import 'package:meta/meta.dart';
import 'package:path/path.dart' as path;

export 'package:analyzer/src/dart/constant/constant_verifier.dart';
export 'package:analyzer/src/dart/resolver/exit_detector.dart';
export 'package:analyzer/src/dart/resolver/inheritance_manager.dart';
export 'package:analyzer/src/dart/resolver/scope.dart';
export 'package:analyzer/src/generated/type_system.dart';

/// Instances of the class `BestPracticesVerifier` traverse an AST structure
/// looking for violations of Dart best practices.
class BestPracticesVerifier extends RecursiveAstVisitor<void> {
//  static String _HASHCODE_GETTER_NAME = "hashCode";

  static String _NULL_TYPE_NAME = "Null";

  static String _TO_INT_METHOD_NAME = "toInt";

  /// The class containing the AST nodes being visited, or `null` if we are not
  /// in the scope of a class.
  ClassElementImpl _enclosingClass;

  /// A flag indicating whether a surrounding member (compilation unit or class)
  /// is deprecated.
  bool _inDeprecatedMember;

  /// The error reporter by which errors will be reported.
  final ErrorReporter _errorReporter;

  /// The type [Null].
  final InterfaceType _nullType;

  /// The type system primitives
  final TypeSystem _typeSystem;

  /// The inheritance manager to access interface type hierarchy.
  final InheritanceManager3 _inheritanceManager;

  /// The current library
  final LibraryElement _currentLibrary;

  final _InvalidAccessVerifier _invalidAccessVerifier;

  /// The [WorkspacePackage] in which [_currentLibrary] is declared.
  WorkspacePackage _workspacePackage;

  /// The [LinterContext] used for possible const calculations.
  LinterContext _linterContext;

  /// Is `true` if NNBD is enabled for the library being analyzed.
  final bool _isNonNullable;

  /// True if inference failures should be reported, otherwise false.
  final bool _strictInference;

  /// Create a new instance of the [BestPracticesVerifier].
  ///
  /// @param errorReporter the error reporter
  BestPracticesVerifier(
    this._errorReporter,
    TypeProvider typeProvider,
    this._currentLibrary,
    CompilationUnit unit,
    String content, {
    TypeSystem typeSystem,
    @required InheritanceManager3 inheritanceManager,
    ResourceProvider resourceProvider,
    DeclaredVariables declaredVariables,
    AnalysisOptions analysisOptions,
  })  : _nullType = typeProvider.nullType,
        _typeSystem = typeSystem ?? new Dart2TypeSystem(typeProvider),
        _isNonNullable = unit.featureSet.isEnabled(Feature.non_nullable),
        _strictInference =
            (analysisOptions as AnalysisOptionsImpl).strictInference,
        _inheritanceManager = inheritanceManager,
        _invalidAccessVerifier =
            new _InvalidAccessVerifier(_errorReporter, _currentLibrary) {
    _inDeprecatedMember = _currentLibrary.hasDeprecated;
    String libraryPath = _currentLibrary.source.fullName;
    ContextBuilder builder = new ContextBuilder(
        resourceProvider, null /* sdkManager */, null /* contentCache */);
    Workspace workspace =
        ContextBuilder.createWorkspace(resourceProvider, libraryPath, builder);
    _workspacePackage = workspace.findPackageFor(libraryPath);
    _linterContext = LinterContextImpl(
        null /* allUnits */,
        new LinterContextUnit(content, unit),
        declaredVariables,
        typeProvider,
        _typeSystem,
        _inheritanceManager,
        analysisOptions);
  }

  @override
  void visitAnnotation(Annotation node) {
    ElementAnnotation element = node.elementAnnotation;
    AstNode parent = node.parent;
    if (element?.isFactory == true) {
      if (parent is MethodDeclaration) {
        _checkForInvalidFactory(parent);
      } else {
        _errorReporter
            .reportErrorForNode(HintCode.INVALID_FACTORY_ANNOTATION, node, []);
      }
    } else if (element?.isImmutable == true) {
      if (parent is! ClassOrMixinDeclaration && parent is! ClassTypeAlias) {
        _errorReporter.reportErrorForNode(
            HintCode.INVALID_IMMUTABLE_ANNOTATION, node, []);
      }
    } else if (element?.isLiteral == true) {
      if (parent is! ConstructorDeclaration ||
          (parent as ConstructorDeclaration).constKeyword == null) {
        _errorReporter
            .reportErrorForNode(HintCode.INVALID_LITERAL_ANNOTATION, node, []);
      }
    } else if (element?.isSealed == true) {
      if (!(parent is ClassDeclaration || parent is ClassTypeAlias)) {
        _errorReporter.reportErrorForNode(
            HintCode.INVALID_SEALED_ANNOTATION, node, [node.element.name]);
      }
    } else if (element?.isVisibleForTemplate == true ||
        element?.isVisibleForTesting == true) {
      if (parent is Declaration) {
        reportInvalidAnnotation(Element declaredElement) {
          _errorReporter.reportErrorForNode(
              HintCode.INVALID_VISIBILITY_ANNOTATION,
              node,
              [declaredElement.name, node.name.name]);
        }

        if (parent is TopLevelVariableDeclaration) {
          for (VariableDeclaration variable in parent.variables.variables) {
            if (Identifier.isPrivateName(variable.declaredElement.name)) {
              reportInvalidAnnotation(variable.declaredElement);
            }
          }
        } else if (parent is FieldDeclaration) {
          for (VariableDeclaration variable in parent.fields.variables) {
            if (Identifier.isPrivateName(variable.declaredElement.name)) {
              reportInvalidAnnotation(variable.declaredElement);
            }
          }
        } else if (parent.declaredElement != null &&
            Identifier.isPrivateName(parent.declaredElement.name)) {
          reportInvalidAnnotation(parent.declaredElement);
        }
      } else {
        // Something other than a declaration was annotated. Whatever this is,
        // it probably warrants a Hint, but this has not been specified on
        // visibleForTemplate or visibleForTesting, so leave it alone for now.
      }
    }

    super.visitAnnotation(node);
  }

  @override
  void visitArgumentList(ArgumentList node) {
    for (Expression argument in node.arguments) {
      ParameterElement parameter = argument.staticParameterElement;
      if (parameter?.isOptionalPositional == true) {
        _checkForDeprecatedMemberUse(parameter, argument);
      }
    }
    super.visitArgumentList(node);
  }

  @override
  void visitAsExpression(AsExpression node) {
    _checkForUnnecessaryCast(node);
    super.visitAsExpression(node);
  }

  @override
  void visitAssignmentExpression(AssignmentExpression node) {
    TokenType operatorType = node.operator.type;
    if (operatorType != TokenType.EQ) {
      _checkForDeprecatedMemberUse(node.staticElement, node);
    }
    super.visitAssignmentExpression(node);
  }

  @override
  void visitBinaryExpression(BinaryExpression node) {
    _checkForDivisionOptimizationHint(node);
    _checkForDeprecatedMemberUse(node.staticElement, node);
    super.visitBinaryExpression(node);
  }

  @override
  void visitClassDeclaration(ClassDeclaration node) {
    ClassElementImpl element = node.declaredElement;
    _enclosingClass = element;
    _invalidAccessVerifier._enclosingClass = element;

    bool wasInDeprecatedMember = _inDeprecatedMember;
    if (element != null && element.hasDeprecated) {
      _inDeprecatedMember = true;
    }

    try {
      // Commented out until we decide that we want this hint in the analyzer
      //    checkForOverrideEqualsButNotHashCode(node);
      _checkForImmutable(node);
      _checkForInvalidSealedSuperclass(node);
      super.visitClassDeclaration(node);
    } finally {
      _enclosingClass = null;
      _invalidAccessVerifier._enclosingClass = null;
      _inDeprecatedMember = wasInDeprecatedMember;
    }
  }

  @override
  void visitClassTypeAlias(ClassTypeAlias node) {
    _checkForImmutable(node);
    _checkForInvalidSealedSuperclass(node);
    super.visitClassTypeAlias(node);
  }

  @override
  void visitConstructorDeclaration(ConstructorDeclaration node) {
    if (node.declaredElement.isFactory) {
      if (node.body is BlockFunctionBody) {
        // Check the block for a return statement, if not, create the hint.
        if (!ExitDetector.exits(node.body)) {
          _errorReporter.reportErrorForNode(
              HintCode.MISSING_RETURN, node, [node.returnType.name]);
        }
      }
    }
    _checkStrictInferenceInParameters(node.parameters);
    super.visitConstructorDeclaration(node);
  }

  @override
  void visitExportDirective(ExportDirective node) {
    _checkForDeprecatedMemberUse(node.uriElement, node);
    super.visitExportDirective(node);
  }

  @override
  void visitFieldDeclaration(FieldDeclaration node) {
    bool wasInDeprecatedMember = _inDeprecatedMember;
    if (_hasDeprecatedAnnotation(node.metadata)) {
      _inDeprecatedMember = true;
    }

    try {
      super.visitFieldDeclaration(node);
    } finally {
      _inDeprecatedMember = wasInDeprecatedMember;
    }
  }

  @override
  void visitFormalParameterList(FormalParameterList node) {
    _checkRequiredParameter(node);
    super.visitFormalParameterList(node);
  }

  @override
  void visitFunctionDeclaration(FunctionDeclaration node) {
    bool wasInDeprecatedMember = _inDeprecatedMember;
    ExecutableElement element = node.declaredElement;
    if (element != null && element.hasDeprecated) {
      _inDeprecatedMember = true;
    }
    try {
      _checkForMissingReturn(
          node.returnType, node.functionExpression.body, element, node);

      // Return types are inferred only on non-recursive local functions.
      if (node.parent is CompilationUnit) {
        _checkStrictInferenceReturnType(node.returnType, node, node.name.name);
      }
      _checkStrictInferenceInParameters(node.functionExpression.parameters);
      super.visitFunctionDeclaration(node);
    } finally {
      _inDeprecatedMember = wasInDeprecatedMember;
    }
  }

  @override
  void visitFunctionDeclarationStatement(FunctionDeclarationStatement node) {
    // TODO(srawlins): Check strict-inference return type on recursive
    // local functions.
    super.visitFunctionDeclarationStatement(node);
  }

  @override
  void visitFunctionExpression(FunctionExpression node) {
    if (node.parent is! FunctionDeclaration) {
      _checkForMissingReturn(null, node.body, node.declaredElement, node);
    }
    DartType functionType = InferenceContext.getContext(node);
    if (functionType is! FunctionType) {
      _checkStrictInferenceInParameters(node.parameters);
    }
    super.visitFunctionExpression(node);
  }

  @override
  void visitFunctionExpressionInvocation(FunctionExpressionInvocation node) {
    var callElement = node.staticElement;
    if (callElement is MethodElement &&
        callElement.name == FunctionElement.CALL_METHOD_NAME) {
      _checkForDeprecatedMemberUse(callElement, node);
    }

    super.visitFunctionExpressionInvocation(node);
  }

  @override
  void visitFunctionTypeAlias(FunctionTypeAlias node) {
    _checkStrictInferenceReturnType(node.returnType, node, node.name.name);
    super.visitFunctionTypeAlias(node);
  }

  @override
  void visitFunctionTypedFormalParameter(FunctionTypedFormalParameter node) {
    _checkStrictInferenceReturnType(
        node.returnType, node, node.identifier.name);
    _checkStrictInferenceInParameters(node.parameters);
    super.visitFunctionTypedFormalParameter(node);
  }

  @override
  void visitGenericFunctionType(GenericFunctionType node) {
    // GenericTypeAlias is handled in [visitGenericTypeAlias], where a proper
    // name can be reported in any message.
    if (node.parent is! GenericTypeAlias) {
      _checkStrictInferenceReturnType(node.returnType, node, node.toString());
    }
    super.visitGenericFunctionType(node);
  }

  @override
  void visitGenericTypeAlias(GenericTypeAlias node) {
    if (node.functionType != null) {
      _checkStrictInferenceReturnType(
          node.functionType.returnType, node, node.name.name);
    }
    super.visitGenericTypeAlias(node);
  }

  @override
  void visitImportDirective(ImportDirective node) {
    _checkForDeprecatedMemberUse(node.uriElement, node);
    ImportElement importElement = node.element;
    if (importElement != null && importElement.isDeferred) {
      _checkForLoadLibraryFunction(node, importElement);
    }
    super.visitImportDirective(node);
  }

  @override
  void visitIndexExpression(IndexExpression node) {
    _checkForDeprecatedMemberUse(node.staticElement, node);
    super.visitIndexExpression(node);
  }

  @override
  void visitInstanceCreationExpression(InstanceCreationExpression node) {
    _checkForDeprecatedMemberUse(node.staticElement, node);
    _checkForLiteralConstructorUse(node);
    super.visitInstanceCreationExpression(node);
  }

  @override
  void visitIsExpression(IsExpression node) {
    _checkAllTypeChecks(node);
    super.visitIsExpression(node);
  }

  @override
  void visitMethodDeclaration(MethodDeclaration node) {
    bool wasInDeprecatedMember = _inDeprecatedMember;
    ExecutableElement element = node.declaredElement;
    bool elementIsOverride() {
      if (element is ClassMemberElement) {
        Name name = new Name(_currentLibrary.source.uri, element.name);
        Element enclosingElement = element.enclosingElement;
        if (enclosingElement is ClassElement) {
          InterfaceType classType = enclosingElement.thisType;
          return _inheritanceManager.getOverridden(classType, name) != null;
        }
      }
      return false;
    }

    if (element != null && element.hasDeprecated) {
      _inDeprecatedMember = true;
    }
    try {
      // This was determined to not be a good hint, see: dartbug.com/16029
      //checkForOverridingPrivateMember(node);
      _checkForMissingReturn(node.returnType, node.body, element, node);
      _checkForUnnecessaryNoSuchMethod(node);
      if (_strictInference && !node.isSetter && !elementIsOverride()) {
        _checkStrictInferenceReturnType(node.returnType, node, node.name.name);
      }
      _checkStrictInferenceInParameters(node.parameters);
      super.visitMethodDeclaration(node);
    } finally {
      _inDeprecatedMember = wasInDeprecatedMember;
    }
  }

  @override
  void visitMethodInvocation(MethodInvocation node) {
    _checkForNullAwareHints(node, node.operator);
    super.visitMethodInvocation(node);
  }

  @override
  void visitMixinDeclaration(MixinDeclaration node) {
    _enclosingClass = node.declaredElement;
    _invalidAccessVerifier._enclosingClass = _enclosingClass;

    bool wasInDeprecatedMember = _inDeprecatedMember;
    if (_hasDeprecatedAnnotation(node.metadata)) {
      _inDeprecatedMember = true;
    }

    try {
      _checkForImmutable(node);
      _checkForInvalidSealedSuperclass(node);
      super.visitMixinDeclaration(node);
    } finally {
      _enclosingClass = null;
      _invalidAccessVerifier._enclosingClass = null;
      _inDeprecatedMember = wasInDeprecatedMember;
    }
  }

  @override
  void visitPostfixExpression(PostfixExpression node) {
    _checkForDeprecatedMemberUse(node.staticElement, node);
    super.visitPostfixExpression(node);
  }

  @override
  void visitPrefixExpression(PrefixExpression node) {
    _checkForDeprecatedMemberUse(node.staticElement, node);
    super.visitPrefixExpression(node);
  }

  @override
  void visitPropertyAccess(PropertyAccess node) {
    _checkForNullAwareHints(node, node.operator);
    super.visitPropertyAccess(node);
  }

  @override
  void visitRedirectingConstructorInvocation(
      RedirectingConstructorInvocation node) {
    _checkForDeprecatedMemberUse(node.staticElement, node);
    super.visitRedirectingConstructorInvocation(node);
  }

  @override
  void visitSimpleIdentifier(SimpleIdentifier node) {
    _checkForDeprecatedMemberUseAtIdentifier(node);
    _invalidAccessVerifier.verify(node);
    super.visitSimpleIdentifier(node);
  }

  @override
  void visitSuperConstructorInvocation(SuperConstructorInvocation node) {
    _checkForDeprecatedMemberUse(node.staticElement, node);
    super.visitSuperConstructorInvocation(node);
  }

  @override
  void visitTopLevelVariableDeclaration(TopLevelVariableDeclaration node) {
    bool wasInDeprecatedMember = _inDeprecatedMember;
    if (_hasDeprecatedAnnotation(node.metadata)) {
      _inDeprecatedMember = true;
    }

    try {
      super.visitTopLevelVariableDeclaration(node);
    } finally {
      _inDeprecatedMember = wasInDeprecatedMember;
    }
  }

  /// Check for the passed is expression for the unnecessary type check hint
  /// codes as well as null checks expressed using an is expression.
  ///
  /// @param node the is expression to check
  /// @return `true` if and only if a hint code is generated on the passed node
  /// See [HintCode.TYPE_CHECK_IS_NOT_NULL], [HintCode.TYPE_CHECK_IS_NULL],
  /// [HintCode.UNNECESSARY_TYPE_CHECK_TRUE], and
  /// [HintCode.UNNECESSARY_TYPE_CHECK_FALSE].
  bool _checkAllTypeChecks(IsExpression node) {
    Expression expression = node.expression;
    TypeAnnotation typeName = node.type;
    DartType lhsType = expression.staticType;
    DartType rhsType = typeName.type;
    if (lhsType == null || rhsType == null) {
      return false;
    }
    String rhsNameStr = typeName is TypeName ? typeName.name.name : null;
    // if x is dynamic
    if (rhsType.isDynamic && rhsNameStr == Keyword.DYNAMIC.lexeme) {
      if (node.notOperator == null) {
        // the is case
        _errorReporter.reportErrorForNode(
            HintCode.UNNECESSARY_TYPE_CHECK_TRUE, node);
      } else {
        // the is not case
        _errorReporter.reportErrorForNode(
            HintCode.UNNECESSARY_TYPE_CHECK_FALSE, node);
      }
      return true;
    }
    Element rhsElement = rhsType.element;
    LibraryElement libraryElement = rhsElement?.library;
    if (libraryElement != null && libraryElement.isDartCore) {
      // if x is Object or null is Null
      if (rhsType.isObject ||
          (expression is NullLiteral && rhsNameStr == _NULL_TYPE_NAME)) {
        if (node.notOperator == null) {
          // the is case
          _errorReporter.reportErrorForNode(
              HintCode.UNNECESSARY_TYPE_CHECK_TRUE, node);
        } else {
          // the is not case
          _errorReporter.reportErrorForNode(
              HintCode.UNNECESSARY_TYPE_CHECK_FALSE, node);
        }
        return true;
      } else if (rhsNameStr == _NULL_TYPE_NAME) {
        if (node.notOperator == null) {
          // the is case
          _errorReporter.reportErrorForNode(HintCode.TYPE_CHECK_IS_NULL, node);
        } else {
          // the is not case
          _errorReporter.reportErrorForNode(
              HintCode.TYPE_CHECK_IS_NOT_NULL, node);
        }
        return true;
      }
    }
    return false;
  }

  /// Given some [element], look at the associated metadata and report the use
  /// of the member if it is declared as deprecated. If a diagnostic is reported
  /// it should be reported at the given [node].
  void _checkForDeprecatedMemberUse(Element element, AstNode node) {
    bool isDeprecated(Element element) {
      if (element is PropertyAccessorElement && element.isSynthetic) {
        // TODO(brianwilkerson) Why isn't this the implementation for PropertyAccessorElement?
        Element variable = element.variable;
        if (variable == null) {
          return false;
        }
        return variable.hasDeprecated;
      }
      return element.hasDeprecated;
    }

    bool isLocalParameter(Element element, AstNode node) {
      if (element is ParameterElement) {
        ExecutableElement definingFunction = element.enclosingElement;
        FunctionBody body = node.thisOrAncestorOfType<FunctionBody>();
        while (body != null) {
          ExecutableElement enclosingFunction;
          AstNode parent = body.parent;
          if (parent is ConstructorDeclaration) {
            enclosingFunction = parent.declaredElement;
          } else if (parent is FunctionExpression) {
            enclosingFunction = parent.declaredElement;
          } else if (parent is MethodDeclaration) {
            enclosingFunction = parent.declaredElement;
          }
          if (enclosingFunction == definingFunction) {
            return true;
          }
          body = parent?.thisOrAncestorOfType<FunctionBody>();
        }
      }
      return false;
    }

    if (!_inDeprecatedMember &&
        element != null &&
        isDeprecated(element) &&
        !isLocalParameter(element, node)) {
      String displayName = element.displayName;
      if (element is ConstructorElement) {
        // TODO(jwren) We should modify ConstructorElement.getDisplayName(),
        // or have the logic centralized elsewhere, instead of doing this logic
        // here.
        displayName = element.enclosingElement.displayName;
        if (element.displayName.isNotEmpty) {
          displayName = "$displayName.${element.displayName}";
        }
      } else if (element is LibraryElement) {
        displayName = element.definingCompilationUnit.source.uri.toString();
      } else if (displayName == FunctionElement.CALL_METHOD_NAME &&
          node is MethodInvocation &&
          node.staticInvokeType is InterfaceType) {
        DartType staticInvokeType = node.staticInvokeType;
        displayName = "${staticInvokeType.displayName}.${element.displayName}";
      }
      LibraryElement library =
          element is LibraryElement ? element : element.library;
      String message = _deprecatedMessage(element);
      if (message == null || message.isEmpty) {
        HintCode hintCode = _isLibraryInWorkspacePackage(library)
            ? HintCode.DEPRECATED_MEMBER_USE_FROM_SAME_PACKAGE
            : HintCode.DEPRECATED_MEMBER_USE;
        _errorReporter.reportErrorForNode(hintCode, node, [displayName]);
      } else {
        HintCode hintCode = _isLibraryInWorkspacePackage(library)
            ? HintCode.DEPRECATED_MEMBER_USE_FROM_SAME_PACKAGE_WITH_MESSAGE
            : HintCode.DEPRECATED_MEMBER_USE_WITH_MESSAGE;
        _errorReporter
            .reportErrorForNode(hintCode, node, [displayName, message]);
      }
    }
  }

  /// For [SimpleIdentifier]s, only call [checkForDeprecatedMemberUse]
  /// if the node is not in a declaration context.
  ///
  /// Also, if the identifier is a constructor name in a constructor invocation,
  /// then calls to the deprecated constructor will be caught by
  /// [visitInstanceCreationExpression] and
  /// [visitSuperConstructorInvocation], and can be ignored by
  /// this visit method.
  ///
  /// @param identifier some simple identifier to check for deprecated use of
  /// @return `true` if and only if a hint code is generated on the passed node
  /// See [HintCode.DEPRECATED_MEMBER_USE].
  void _checkForDeprecatedMemberUseAtIdentifier(SimpleIdentifier identifier) {
    if (identifier.inDeclarationContext()) {
      return;
    }
    AstNode parent = identifier.parent;
    if ((parent is ConstructorName && identical(identifier, parent.name)) ||
        (parent is ConstructorDeclaration &&
            identical(identifier, parent.returnType)) ||
        (parent is SuperConstructorInvocation &&
            identical(identifier, parent.constructorName)) ||
        parent is HideCombinator) {
      return;
    }
    _checkForDeprecatedMemberUse(identifier.staticElement, identifier);
  }

  /// Check for the passed binary expression for the
  /// [HintCode.DIVISION_OPTIMIZATION].
  ///
  /// @param node the binary expression to check
  /// @return `true` if and only if a hint code is generated on the passed node
  /// See [HintCode.DIVISION_OPTIMIZATION].
  bool _checkForDivisionOptimizationHint(BinaryExpression node) {
    // Return if the operator is not '/'
    if (node.operator.type != TokenType.SLASH) {
      return false;
    }
    // Return if the '/' operator is not defined in core, or if we don't know
    // its static type
    MethodElement methodElement = node.staticElement;
    if (methodElement == null) {
      return false;
    }
    LibraryElement libraryElement = methodElement.library;
    if (libraryElement != null && !libraryElement.isDartCore) {
      return false;
    }
    // Report error if the (x/y) has toInt() invoked on it
    AstNode parent = node.parent;
    if (parent is ParenthesizedExpression) {
      ParenthesizedExpression parenthesizedExpression =
          _wrapParenthesizedExpression(parent);
      AstNode grandParent = parenthesizedExpression.parent;
      if (grandParent is MethodInvocation) {
        if (_TO_INT_METHOD_NAME == grandParent.methodName.name &&
            grandParent.argumentList.arguments.isEmpty) {
          _errorReporter.reportErrorForNode(
              HintCode.DIVISION_OPTIMIZATION, grandParent);
          return true;
        }
      }
    }
    return false;
  }

  /// Checks whether [node] violates the rules of [immutable].
  ///
  /// If [node] is marked with [immutable] or inherits from a class or mixin
  /// marked with [immutable], this function searches the fields of [node] and
  /// its superclasses, reporting a hint if any non-final instance fields are
  /// found.
  void _checkForImmutable(NamedCompilationUnitMember node) {
    /// Return `true` if the given class [element] is annotated with the
    /// `@immutable` annotation.
    bool isImmutable(ClassElement element) {
      for (ElementAnnotation annotation in element.metadata) {
        if (annotation.isImmutable) {
          return true;
        }
      }
      return false;
    }

    /// Return `true` if the given class [element] or any superclass of it is
    /// annotated with the `@immutable` annotation.
    bool isOrInheritsImmutable(
        ClassElement element, HashSet<ClassElement> visited) {
      if (visited.add(element)) {
        if (isImmutable(element)) {
          return true;
        }
        for (InterfaceType interface in element.mixins) {
          if (isOrInheritsImmutable(interface.element, visited)) {
            return true;
          }
        }
        for (InterfaceType mixin in element.interfaces) {
          if (isOrInheritsImmutable(mixin.element, visited)) {
            return true;
          }
        }
        if (element.supertype != null) {
          return isOrInheritsImmutable(element.supertype.element, visited);
        }
      }
      return false;
    }

    /// Return `true` if the given class [element] defines a non-final instance
    /// field.
    Iterable<String> nonFinalInstanceFields(ClassElement element) {
      return element.fields
          .where((FieldElement field) =>
              !field.isSynthetic && !field.isFinal && !field.isStatic)
          .map((FieldElement field) => '${element.name}.${field.name}');
    }

    /// Return `true` if the given class [element] defines or inherits a
    /// non-final field.
    Iterable<String> definedOrInheritedNonFinalInstanceFields(
        ClassElement element, HashSet<ClassElement> visited) {
      Iterable<String> nonFinalFields = [];
      if (visited.add(element)) {
        nonFinalFields = nonFinalInstanceFields(element);
        nonFinalFields = nonFinalFields.followedBy(element.mixins.expand(
            (InterfaceType mixin) => nonFinalInstanceFields(mixin.element)));
        if (element.supertype != null) {
          nonFinalFields = nonFinalFields.followedBy(
              definedOrInheritedNonFinalInstanceFields(
                  element.supertype.element, visited));
        }
      }
      return nonFinalFields;
    }

    ClassElement element = node.declaredElement;
    if (isOrInheritsImmutable(element, new HashSet<ClassElement>())) {
      Iterable<String> nonFinalFields =
          definedOrInheritedNonFinalInstanceFields(
              element, new HashSet<ClassElement>());
      if (nonFinalFields.isNotEmpty) {
        _errorReporter.reportErrorForNode(
            HintCode.MUST_BE_IMMUTABLE, node.name, [nonFinalFields.join(', ')]);
      }
    }
  }

  void _checkForInvalidFactory(MethodDeclaration decl) {
    // Check declaration.
    // Note that null return types are expected to be flagged by other analyses.
    DartType returnType = decl.returnType?.type;
    if (returnType is VoidType) {
      _errorReporter.reportErrorForNode(HintCode.INVALID_FACTORY_METHOD_DECL,
          decl.name, [decl.name.toString()]);
      return;
    }

    // Check implementation.

    FunctionBody body = decl.body;
    if (body is EmptyFunctionBody) {
      // Abstract methods are OK.
      return;
    }

    // `new Foo()` or `null`.
    bool factoryExpression(Expression expression) =>
        expression is InstanceCreationExpression || expression is NullLiteral;

    if (body is ExpressionFunctionBody && factoryExpression(body.expression)) {
      return;
    } else if (body is BlockFunctionBody) {
      NodeList<Statement> statements = body.block.statements;
      if (statements.isNotEmpty) {
        Statement last = statements.last;
        if (last is ReturnStatement && factoryExpression(last.expression)) {
          return;
        }
      }
    }

    _errorReporter.reportErrorForNode(HintCode.INVALID_FACTORY_METHOD_IMPL,
        decl.name, [decl.name.toString()]);
  }

  void _checkForInvalidSealedSuperclass(NamedCompilationUnitMember node) {
    bool currentPackageContains(Element element) {
      return _isLibraryInWorkspacePackage(element.library);
    }

    // [NamedCompilationUnitMember.declaredElement] is not necessarily a
    // ClassElement, but [_checkForInvalidSealedSuperclass] should only be
    // called with a [ClassOrMixinDeclaration], or a [ClassTypeAlias]. The
    // `declaredElement` of these specific classes is a [ClassElement].
    ClassElement element = node.declaredElement;
    // TODO(srawlins): Perhaps replace this with a getter on Element, like
    // `Element.hasOrInheritsSealed`?
    for (InterfaceType supertype in element.allSupertypes) {
      ClassElement superclass = supertype.element;
      if (superclass.hasSealed) {
        if (!currentPackageContains(superclass)) {
          if (element.superclassConstraints.contains(supertype)) {
            // This is a special violation of the sealed class contract,
            // requiring specific messaging.
            _errorReporter.reportErrorForNode(HintCode.MIXIN_ON_SEALED_CLASS,
                node, [superclass.name.toString()]);
          } else {
            // This is a regular violation of the sealed class contract.
            _errorReporter.reportErrorForNode(HintCode.SUBTYPE_OF_SEALED_CLASS,
                node, [superclass.name.toString()]);
          }
        }
      }
    }
  }

  /// Check that the instance creation node is const if the constructor is
  /// marked with [literal].
  _checkForLiteralConstructorUse(InstanceCreationExpression node) {
    ConstructorName constructorName = node.constructorName;
    ConstructorElement constructor = constructorName.staticElement;
    if (constructor == null) {
      return;
    }
    if (!node.isConst &&
        constructor.hasLiteral &&
        _linterContext.canBeConst(node)) {
      // Echoing jwren's TODO from _checkForDeprecatedMemberUse:
      // TODO(jwren) We should modify ConstructorElement.getDisplayName(), or
      // have the logic centralized elsewhere, instead of doing this logic
      // here.
      String fullConstructorName = constructorName.type.name.name;
      if (constructorName.name != null) {
        fullConstructorName = '$fullConstructorName.${constructorName.name}';
      }
      HintCode hint = node.keyword?.keyword == Keyword.NEW
          ? HintCode.NON_CONST_CALL_TO_LITERAL_CONSTRUCTOR_USING_NEW
          : HintCode.NON_CONST_CALL_TO_LITERAL_CONSTRUCTOR;
      _errorReporter.reportErrorForNode(hint, node, [fullConstructorName]);
    }
  }

  /// Check that the imported library does not define a loadLibrary function.
  /// The import has already been determined to be deferred when this is called.
  ///
  /// @param node the import directive to evaluate
  /// @param importElement the [ImportElement] retrieved from the node
  /// @return `true` if and only if an error code is generated on the passed
  ///         node
  /// See [CompileTimeErrorCode.IMPORT_DEFERRED_LIBRARY_WITH_LOAD_FUNCTION].
  bool _checkForLoadLibraryFunction(
      ImportDirective node, ImportElement importElement) {
    LibraryElement importedLibrary = importElement.importedLibrary;
    if (importedLibrary == null) {
      return false;
    }
    if (importedLibrary.hasLoadLibraryFunction) {
      _errorReporter.reportErrorForNode(
          HintCode.IMPORT_DEFERRED_LIBRARY_WITH_LOAD_FUNCTION,
          node,
          [importedLibrary.name]);
      return true;
    }
    return false;
  }

  /// Generate a hint for functions or methods that have a return type, but do
  /// not have a return statement on all branches. At the end of blocks with no
  /// return, Dart implicitly returns `null`, avoiding these implicit returns is
  /// considered a best practice.
  ///
  /// Note: for async functions/methods, this hint only applies when the
  /// function has a return type that Future<Null> is not assignable to.
  ///
  /// @param node the binary expression to check
  /// @param body the function body
  /// @return `true` if and only if a hint code is generated on the passed node
  /// See [HintCode.MISSING_RETURN].
  void _checkForMissingReturn(TypeAnnotation returnNode, FunctionBody body,
      ExecutableElement element, AstNode functionNode) {
    if (body is BlockFunctionBody) {
      // Prefer the type from the element model, in case we've inferred one.
      DartType returnType = element?.returnType ?? returnNode?.type;
      AstNode errorNode = returnNode ?? functionNode;

      // Skip the check if we're missing a return type (e.g. erroneous code).
      // Generators are never required to have a return statement.
      if (returnType == null || body.isGenerator) {
        return;
      }

      var flattenedType =
          body.isAsynchronous ? _typeSystem.flatten(returnType) : returnType;

      // Function expressions without a return will have their return type set
      // to `Null` regardless of their context type. So we need to figure out
      // if a return type was expected from the original downwards context.
      //
      // This helps detect hint cases like `int Function() f = () {}`.
      // See https://github.com/dart-lang/sdk/issues/28233 for context.
      if (flattenedType.isDartCoreNull && functionNode is FunctionExpression) {
        var contextType = InferenceContext.getContext(functionNode);
        if (contextType is FunctionType) {
          returnType = contextType.returnType;
          flattenedType = body.isAsynchronous
              ? _typeSystem.flatten(returnType)
              : returnType;
        }
      }

      // dynamic, Null, void, and FutureOr<T> where T is (dynamic, Null, void)
      // are allowed to omit a return.
      if (flattenedType.isDartAsyncFutureOr) {
        flattenedType = (flattenedType as InterfaceType).typeArguments[0];
      }
      if (flattenedType.isDynamic ||
          flattenedType.isDartCoreNull ||
          flattenedType.isVoid) {
        return;
      }
      // Otherwise issue a warning if the block doesn't have a return.
      if (!ExitDetector.exits(body)) {
        _errorReporter.reportErrorForNode(
            HintCode.MISSING_RETURN, errorNode, [returnType.displayName]);
      }
    }
  }

  /// Produce several null-aware related hints.
  void _checkForNullAwareHints(Expression node, Token operator) {
    if (_isNonNullable) {
      return;
    }

    if (operator == null || operator.type != TokenType.QUESTION_PERIOD) {
      return;
    }

    // childOfParent is used to know from which branch node comes.
    var childOfParent = node;
    var parent = node.parent;
    while (parent is ParenthesizedExpression) {
      childOfParent = parent;
      parent = parent.parent;
    }

    // CAN_BE_NULL_AFTER_NULL_AWARE
    if (parent is MethodInvocation &&
        !parent.isNullAware &&
        _nullType.lookUpMethod(parent.methodName.name, _currentLibrary) ==
            null) {
      _errorReporter.reportErrorForNode(
          HintCode.CAN_BE_NULL_AFTER_NULL_AWARE, childOfParent);
      return;
    }
    if (parent is PropertyAccess &&
        !parent.isNullAware &&
        _nullType.lookUpGetter(parent.propertyName.name, _currentLibrary) ==
            null) {
      _errorReporter.reportErrorForNode(
          HintCode.CAN_BE_NULL_AFTER_NULL_AWARE, childOfParent);
      return;
    }
    if (parent is CascadeExpression && parent.target == childOfParent) {
      _errorReporter.reportErrorForNode(
          HintCode.CAN_BE_NULL_AFTER_NULL_AWARE, childOfParent);
      return;
    }

    // NULL_AWARE_IN_CONDITION
    if (parent is IfStatement && parent.condition == childOfParent ||
        parent is ForPartsWithDeclarations &&
            parent.condition == childOfParent ||
        parent is DoStatement && parent.condition == childOfParent ||
        parent is WhileStatement && parent.condition == childOfParent ||
        parent is ConditionalExpression && parent.condition == childOfParent ||
        parent is AssertStatement && parent.condition == childOfParent) {
      _errorReporter.reportErrorForNode(
          HintCode.NULL_AWARE_IN_CONDITION, childOfParent);
      return;
    }

    // NULL_AWARE_IN_LOGICAL_OPERATOR
    if (parent is PrefixExpression && parent.operator.type == TokenType.BANG ||
        parent is BinaryExpression &&
            [TokenType.BAR_BAR, TokenType.AMPERSAND_AMPERSAND]
                .contains(parent.operator.type)) {
      _errorReporter.reportErrorForNode(
          HintCode.NULL_AWARE_IN_LOGICAL_OPERATOR, childOfParent);
      return;
    }

    // NULL_AWARE_BEFORE_OPERATOR
    if (parent is BinaryExpression &&
        ![TokenType.EQ_EQ, TokenType.BANG_EQ, TokenType.QUESTION_QUESTION]
            .contains(parent.operator.type) &&
        parent.leftOperand == childOfParent) {
      _errorReporter.reportErrorForNode(
          HintCode.NULL_AWARE_BEFORE_OPERATOR, childOfParent);
      return;
    }
  }

  /// Check for the passed as expression for the [HintCode.UNNECESSARY_CAST]
  /// hint code.
  ///
  /// @param node the as expression to check
  /// @return `true` if and only if a hint code is generated on the passed node
  /// See [HintCode.UNNECESSARY_CAST].
  bool _checkForUnnecessaryCast(AsExpression node) {
    // TODO(jwren) After dartbug.com/13732, revisit this, we should be able to
    // remove the (x is! TypeParameterType) checks.
    AstNode parent = node.parent;
    if (parent is ConditionalExpression &&
        (node == parent.thenExpression || node == parent.elseExpression)) {
      Expression thenExpression = parent.thenExpression;
      DartType thenType;
      if (thenExpression is AsExpression) {
        thenType = thenExpression.expression.staticType;
      } else {
        thenType = thenExpression.staticType;
      }
      Expression elseExpression = parent.elseExpression;
      DartType elseType;
      if (elseExpression is AsExpression) {
        elseType = elseExpression.expression.staticType;
      } else {
        elseType = elseExpression.staticType;
      }
      if (thenType != null &&
          elseType != null &&
          !thenType.isDynamic &&
          !elseType.isDynamic &&
          !_typeSystem.isSubtypeOf(thenType, elseType) &&
          !_typeSystem.isSubtypeOf(elseType, thenType)) {
        return false;
      }
    }
    DartType lhsType = node.expression.staticType;
    DartType rhsType = node.type.type;
    if (lhsType != null &&
        rhsType != null &&
        !lhsType.isDynamic &&
        !rhsType.isDynamic &&
        _typeSystem.isSubtypeOf(lhsType, rhsType)) {
      _errorReporter.reportErrorForNode(HintCode.UNNECESSARY_CAST, node);
      return true;
    }
    return false;
  }

  /// Generate a hint for `noSuchMethod` methods that do nothing except of
  /// calling another `noSuchMethod` that is not defined by `Object`.
  ///
  /// @return `true` if and only if a hint code is generated on the passed node
  /// See [HintCode.UNNECESSARY_NO_SUCH_METHOD].
  bool _checkForUnnecessaryNoSuchMethod(MethodDeclaration node) {
    if (node.name.name != FunctionElement.NO_SUCH_METHOD_METHOD_NAME) {
      return false;
    }
    bool isNonObjectNoSuchMethodInvocation(Expression invocation) {
      if (invocation is MethodInvocation &&
          invocation.target is SuperExpression &&
          invocation.argumentList.arguments.length == 1) {
        SimpleIdentifier name = invocation.methodName;
        if (name.name == FunctionElement.NO_SUCH_METHOD_METHOD_NAME) {
          Element methodElement = name.staticElement;
          Element classElement = methodElement?.enclosingElement;
          return methodElement is MethodElement &&
              classElement is ClassElement &&
              !classElement.isDartCoreObject;
        }
      }
      return false;
    }

    FunctionBody body = node.body;
    if (body is ExpressionFunctionBody) {
      if (isNonObjectNoSuchMethodInvocation(body.expression)) {
        _errorReporter.reportErrorForNode(
            HintCode.UNNECESSARY_NO_SUCH_METHOD, node);
        return true;
      }
    } else if (body is BlockFunctionBody) {
      List<Statement> statements = body.block.statements;
      if (statements.length == 1) {
        Statement returnStatement = statements.first;
        if (returnStatement is ReturnStatement &&
            isNonObjectNoSuchMethodInvocation(returnStatement.expression)) {
          _errorReporter.reportErrorForNode(
              HintCode.UNNECESSARY_NO_SUCH_METHOD, node);
          return true;
        }
      }
    }
    return false;
  }

  void _checkRequiredParameter(FormalParameterList node) {
    final requiredParameters =
        node.parameters.where((p) => p.declaredElement?.hasRequired == true);
    final nonNamedParamsWithRequired =
        requiredParameters.where((p) => p.isPositional);
    final namedParamsWithRequiredAndDefault = requiredParameters
        .where((p) => p.isNamed)
        .where((p) => p.declaredElement.defaultValueCode != null);
    for (final param in nonNamedParamsWithRequired.where((p) => p.isOptional)) {
      _errorReporter.reportErrorForNode(
          HintCode.INVALID_REQUIRED_OPTIONAL_POSITIONAL_PARAM,
          param,
          [param.identifier.name]);
    }
    for (final param in nonNamedParamsWithRequired.where((p) => p.isRequired)) {
      _errorReporter.reportErrorForNode(
          HintCode.INVALID_REQUIRED_POSITIONAL_PARAM,
          param,
          [param.identifier.name]);
    }
    for (final param in namedParamsWithRequiredAndDefault) {
      _errorReporter.reportErrorForNode(HintCode.INVALID_REQUIRED_NAMED_PARAM,
          param, [param.identifier.name]);
    }
  }

  /// In "strict-inference" mode, check that each of the [parameters]' type is
  /// specified.
  _checkStrictInferenceInParameters(FormalParameterList parameters) {
    void checkParameterTypeIsKnown(SimpleFormalParameter parameter) {
      if (parameter.type == null) {
        ParameterElement element = parameter.declaredElement;
        _errorReporter.reportTypeErrorForNode(
          HintCode.INFERENCE_FAILURE_ON_UNTYPED_PARAMETER,
          parameter,
          [element.displayName],
        );
      }
    }

    if (_strictInference && parameters != null) {
      for (FormalParameter parameter in parameters.parameters) {
        if (parameter is SimpleFormalParameter) {
          checkParameterTypeIsKnown(parameter);
        } else if (parameter is DefaultFormalParameter) {
          if (parameter.parameter is SimpleFormalParameter) {
            checkParameterTypeIsKnown(parameter.parameter);
          }
        }
      }
    }
  }

  /// In "strict-inference" mode, check that [returnNode]'s return type is
  /// specified.
  void _checkStrictInferenceReturnType(
      AstNode returnType, AstNode reportNode, String displayName) {
    if (!_strictInference) {
      return;
    }
    if (returnType == null) {
      _errorReporter.reportErrorForNode(
          HintCode.INFERENCE_FAILURE_ON_FUNCTION_RETURN_TYPE,
          reportNode,
          [displayName]);
    }
  }

  bool _isLibraryInWorkspacePackage(LibraryElement library) {
    if (_workspacePackage == null || library == null) {
      // Better to not make a big claim that they _are_ in the same package,
      // if we were unable to determine what package [_currentLibrary] is in.
      return false;
    }
    return _workspacePackage.contains(library.source);
  }

  /// Return the message in the deprecated annotation on the given [element], or
  /// `null` if the element doesn't have a deprecated annotation or if the
  /// annotation does not have a message.
  static String _deprecatedMessage(Element element) {
    ElementAnnotationImpl annotation = element.metadata.firstWhere(
      (e) => e.isDeprecated,
      orElse: () => null,
    );
    if (annotation == null || annotation.element is PropertyAccessorElement) {
      return null;
    }
    DartObject constantValue = annotation.computeConstantValue();
    return constantValue?.getField('message')?.toStringValue() ??
        constantValue?.getField('expires')?.toStringValue();
  }

  /// Check for the passed class declaration for the
  /// [HintCode.OVERRIDE_EQUALS_BUT_NOT_HASH_CODE] hint code.
  ///
  /// @param node the class declaration to check
  /// @return `true` if and only if a hint code is generated on the passed node
  /// See [HintCode.OVERRIDE_EQUALS_BUT_NOT_HASH_CODE].
//  bool _checkForOverrideEqualsButNotHashCode(ClassDeclaration node) {
//    ClassElement classElement = node.element;
//    if (classElement == null) {
//      return false;
//    }
//    MethodElement equalsOperatorMethodElement =
//        classElement.getMethod(sc.TokenType.EQ_EQ.lexeme);
//    if (equalsOperatorMethodElement != null) {
//      PropertyAccessorElement hashCodeElement =
//          classElement.getGetter(_HASHCODE_GETTER_NAME);
//      if (hashCodeElement == null) {
//        _errorReporter.reportErrorForNode(
//            HintCode.OVERRIDE_EQUALS_BUT_NOT_HASH_CODE,
//            node.name,
//            [classElement.displayName]);
//        return true;
//      }
//    }
//    return false;
//  }
//
//  /// Return `true` if the given [type] represents `Future<void>`.
//  bool _isFutureVoid(DartType type) {
//    if (type.isDartAsyncFuture) {
//      List<DartType> typeArgs = (type as InterfaceType).typeArguments;
//      if (typeArgs.length == 1 && typeArgs[0].isVoid) {
//        return true;
//      }
//    }
//    return false;
//  }

  static bool _hasDeprecatedAnnotation(List<Annotation> annotations) {
    for (var i = 0; i < annotations.length; i++) {
      if (annotations[i].elementAnnotation.isDeprecated) {
        return true;
      }
    }
    return false;
  }

  /// Given a parenthesized expression, this returns the parent (or recursively
  /// grand-parent) of the expression that is a parenthesized expression, but
  /// whose parent is not a parenthesized expression.
  ///
  /// For example given the code `(((e)))`: `(e) -> (((e)))`.
  ///
  /// @param parenthesizedExpression some expression whose parent is a
  ///        parenthesized expression
  /// @return the first parent or grand-parent that is a parenthesized
  ///         expression, that does not have a parenthesized expression parent
  static ParenthesizedExpression _wrapParenthesizedExpression(
      ParenthesizedExpression parenthesizedExpression) {
    AstNode parent = parenthesizedExpression.parent;
    if (parent is ParenthesizedExpression) {
      return _wrapParenthesizedExpression(parent);
    }
    return parenthesizedExpression;
  }
}

/// Utilities for [LibraryElementImpl] building.
class BuildLibraryElementUtils {
  /// Look through all of the compilation units defined for the given [library],
  /// looking for getters and setters that are defined in different compilation
  /// units but that have the same names. If any are found, make sure that they
  /// have the same variable element.
  static void patchTopLevelAccessors(LibraryElementImpl library) {
    // Without parts getters/setters already share the same variable element.
    List<CompilationUnitElement> parts = library.parts;
    if (parts.isEmpty) {
      return;
    }
    // Collect getters and setters.
    Map<String, PropertyAccessorElement> getters =
        new HashMap<String, PropertyAccessorElement>();
    List<PropertyAccessorElement> setters = <PropertyAccessorElement>[];
    _collectAccessors(getters, setters, library.definingCompilationUnit);
    int partLength = parts.length;
    for (int i = 0; i < partLength; i++) {
      CompilationUnitElement unit = parts[i];
      _collectAccessors(getters, setters, unit);
    }
    // Move every setter to the corresponding getter's variable (if exists).
    int setterLength = setters.length;
    for (int j = 0; j < setterLength; j++) {
      PropertyAccessorElement setter = setters[j];
      PropertyAccessorElement getter = getters[setter.displayName];
      if (getter != null) {
        TopLevelVariableElementImpl variable = getter.variable;
        TopLevelVariableElementImpl setterVariable = setter.variable;
        CompilationUnitElementImpl setterUnit = setterVariable.enclosingElement;
        setterUnit.replaceTopLevelVariable(setterVariable, variable);
        variable.setter = setter;
        (setter as PropertyAccessorElementImpl).variable = variable;
      }
    }
  }

  /// Add all of the non-synthetic [getters] and [setters] defined in the given
  /// [unit] that have no corresponding accessor to one of the given
  /// collections.
  static void _collectAccessors(Map<String, PropertyAccessorElement> getters,
      List<PropertyAccessorElement> setters, CompilationUnitElement unit) {
    List<PropertyAccessorElement> accessors = unit.accessors;
    int length = accessors.length;
    for (int i = 0; i < length; i++) {
      PropertyAccessorElement accessor = accessors[i];
      if (accessor.isGetter) {
        if (!accessor.isSynthetic && accessor.correspondingSetter == null) {
          getters[accessor.displayName] = accessor;
        }
      } else {
        if (!accessor.isSynthetic && accessor.correspondingGetter == null) {
          setters.add(accessor);
        }
      }
    }
  }
}

/// Instances of the class `Dart2JSVerifier` traverse an AST structure looking
/// for hints for code that will be compiled to JS, such as
/// [HintCode.IS_DOUBLE].
class Dart2JSVerifier extends RecursiveAstVisitor<void> {
  /// The name of the `double` type.
  static String _DOUBLE_TYPE_NAME = "double";

  /// The error reporter by which errors will be reported.
  final ErrorReporter _errorReporter;

  /// Create a new instance of the [Dart2JSVerifier].
  ///
  /// @param errorReporter the error reporter
  Dart2JSVerifier(this._errorReporter);

  @override
  void visitIsExpression(IsExpression node) {
    _checkForIsDoubleHints(node);
    super.visitIsExpression(node);
  }

  /// Check for instances of `x is double`, `x is int`, `x is! double` and
  /// `x is! int`.
  ///
  /// @param node the is expression to check
  /// @return `true` if and only if a hint code is generated on the passed node
  /// See [HintCode.IS_DOUBLE],
  /// [HintCode.IS_INT],
  /// [HintCode.IS_NOT_DOUBLE], and
  /// [HintCode.IS_NOT_INT].
  bool _checkForIsDoubleHints(IsExpression node) {
    DartType type = node.type.type;
    Element element = type?.element;
    if (element != null) {
      String typeNameStr = element.name;
      LibraryElement libraryElement = element.library;
      //      if (typeNameStr.equals(INT_TYPE_NAME) && libraryElement != null
      //          && libraryElement.isDartCore()) {
      //        if (node.getNotOperator() == null) {
      //          errorReporter.reportError(HintCode.IS_INT, node);
      //        } else {
      //          errorReporter.reportError(HintCode.IS_NOT_INT, node);
      //        }
      //        return true;
      //      } else
      if (typeNameStr == _DOUBLE_TYPE_NAME &&
          libraryElement != null &&
          libraryElement.isDartCore) {
        if (node.notOperator == null) {
          _errorReporter.reportErrorForNode(HintCode.IS_DOUBLE, node);
        } else {
          _errorReporter.reportErrorForNode(HintCode.IS_NOT_DOUBLE, node);
        }
        return true;
      }
    }
    return false;
  }
}

/// A visitor that finds dead code and unused labels.
class DeadCodeVerifier extends RecursiveAstVisitor<void> {
  /// The error reporter by which errors will be reported.
  final ErrorReporter _errorReporter;

  ///  The type system for this visitor
  final TypeSystem _typeSystem;

  /// The object used to track the usage of labels within a given label scope.
  _LabelTracker labelTracker;

  /// Is `true` if this unit has been parsed as non-nullable.
  final bool _isNonNullableUnit;

  /// Initialize a newly created dead code verifier that will report dead code
  /// to the given [errorReporter] and will use the given [typeSystem] if one is
  /// provided.
  DeadCodeVerifier(this._errorReporter, FeatureSet featureSet,
      {TypeSystem typeSystem})
      : this._typeSystem = typeSystem ?? new Dart2TypeSystem(null),
        _isNonNullableUnit = featureSet.isEnabled(Feature.non_nullable);

  @override
  void visitAssignmentExpression(AssignmentExpression node) {
    TokenType operatorType = node.operator.type;
    if (operatorType == TokenType.QUESTION_QUESTION_EQ) {
      _checkForDeadNullCoalesce(
          node.leftHandSide.staticType, node.rightHandSide);
    }
    super.visitAssignmentExpression(node);
  }

  @override
  void visitBinaryExpression(BinaryExpression node) {
    Token operator = node.operator;
    bool isAmpAmp = operator.type == TokenType.AMPERSAND_AMPERSAND;
    bool isBarBar = operator.type == TokenType.BAR_BAR;
    bool isQuestionQuestion = operator.type == TokenType.QUESTION_QUESTION;
    if (isAmpAmp || isBarBar) {
      Expression lhsCondition = node.leftOperand;
      if (!_isDebugConstant(lhsCondition)) {
        EvaluationResultImpl lhsResult = _getConstantBooleanValue(lhsCondition);
        if (lhsResult != null) {
          bool value = lhsResult.value.toBoolValue();
          if (value == true && isBarBar) {
            // Report error on "else" block: true || !e!
            _errorReporter.reportErrorForNode(
                HintCode.DEAD_CODE, node.rightOperand);
            // Only visit the LHS:
            lhsCondition?.accept(this);
            return;
          } else if (value == false && isAmpAmp) {
            // Report error on "if" block: false && !e!
            _errorReporter.reportErrorForNode(
                HintCode.DEAD_CODE, node.rightOperand);
            // Only visit the LHS:
            lhsCondition?.accept(this);
            return;
          }
        }
      }
      // How do we want to handle the RHS? It isn't dead code, but "pointless"
      // or "obscure"...
//            Expression rhsCondition = node.getRightOperand();
//            ValidResult rhsResult = getConstantBooleanValue(rhsCondition);
//            if (rhsResult != null) {
//              if (rhsResult == ValidResult.RESULT_TRUE && isBarBar) {
//                // report error on else block: !e! || true
//                errorReporter.reportError(HintCode.DEAD_CODE, node.getRightOperand());
//                // only visit the RHS:
//                rhsCondition?.accept(this);
//                return null;
//              } else if (rhsResult == ValidResult.RESULT_FALSE && isAmpAmp) {
//                // report error on if block: !e! && false
//                errorReporter.reportError(HintCode.DEAD_CODE, node.getRightOperand());
//                // only visit the RHS:
//                rhsCondition?.accept(this);
//                return null;
//              }
//            }
    } else if (isQuestionQuestion && _isNonNullableUnit) {
      _checkForDeadNullCoalesce(node.leftOperand.staticType, node.rightOperand);
    }
    super.visitBinaryExpression(node);
  }

  /// For each block, this method reports and error on all statements between
  /// the end of the block and the first return statement (assuming there it is
  /// not at the end of the block.)
  @override
  void visitBlock(Block node) {
    NodeList<Statement> statements = node.statements;
    _checkForDeadStatementsInNodeList(statements);
  }

  @override
  void visitBreakStatement(BreakStatement node) {
    labelTracker?.recordUsage(node.label?.name);
  }

  @override
  void visitConditionalExpression(ConditionalExpression node) {
    Expression conditionExpression = node.condition;
    conditionExpression?.accept(this);
    if (!_isDebugConstant(conditionExpression)) {
      EvaluationResultImpl result =
          _getConstantBooleanValue(conditionExpression);
      if (result != null) {
        if (result.value.toBoolValue() == true) {
          // Report error on "else" block: true ? 1 : !2!
          _errorReporter.reportErrorForNode(
              HintCode.DEAD_CODE, node.elseExpression);
          node.thenExpression?.accept(this);
          return;
        } else {
          // Report error on "if" block: false ? !1! : 2
          _errorReporter.reportErrorForNode(
              HintCode.DEAD_CODE, node.thenExpression);
          node.elseExpression?.accept(this);
          return;
        }
      }
    }
    super.visitConditionalExpression(node);
  }

  @override
  void visitContinueStatement(ContinueStatement node) {
    labelTracker?.recordUsage(node.label?.name);
  }

  @override
  void visitExportDirective(ExportDirective node) {
    ExportElement exportElement = node.element;
    if (exportElement != null) {
      // The element is null when the URI is invalid.
      LibraryElement library = exportElement.exportedLibrary;
      if (library != null && !library.isSynthetic) {
        for (Combinator combinator in node.combinators) {
          _checkCombinator(library, combinator);
        }
      }
    }
    super.visitExportDirective(node);
  }

  @override
  void visitIfElement(IfElement node) {
    Expression conditionExpression = node.condition;
    conditionExpression?.accept(this);
    if (!_isDebugConstant(conditionExpression)) {
      EvaluationResultImpl result =
          _getConstantBooleanValue(conditionExpression);
      if (result != null) {
        if (result.value.toBoolValue() == true) {
          // Report error on else block: if(true) {} else {!}
          CollectionElement elseElement = node.elseElement;
          if (elseElement != null) {
            _errorReporter.reportErrorForNode(HintCode.DEAD_CODE, elseElement);
            node.thenElement?.accept(this);
            return;
          }
        } else {
          // Report error on if block: if (false) {!} else {}
          _errorReporter.reportErrorForNode(
              HintCode.DEAD_CODE, node.thenElement);
          node.elseElement?.accept(this);
          return;
        }
      }
    }
    super.visitIfElement(node);
  }

  @override
  void visitIfStatement(IfStatement node) {
    Expression conditionExpression = node.condition;
    conditionExpression?.accept(this);
    if (!_isDebugConstant(conditionExpression)) {
      EvaluationResultImpl result =
          _getConstantBooleanValue(conditionExpression);
      if (result != null) {
        if (result.value.toBoolValue() == true) {
          // Report error on else block: if(true) {} else {!}
          Statement elseStatement = node.elseStatement;
          if (elseStatement != null) {
            _errorReporter.reportErrorForNode(
                HintCode.DEAD_CODE, elseStatement);
            node.thenStatement?.accept(this);
            return;
          }
        } else {
          // Report error on if block: if (false) {!} else {}
          _errorReporter.reportErrorForNode(
              HintCode.DEAD_CODE, node.thenStatement);
          node.elseStatement?.accept(this);
          return;
        }
      }
    }
    super.visitIfStatement(node);
  }

  @override
  void visitImportDirective(ImportDirective node) {
    ImportElement importElement = node.element;
    if (importElement != null) {
      // The element is null when the URI is invalid, but not when the URI is
      // valid but refers to a non-existent file.
      LibraryElement library = importElement.importedLibrary;
      if (library != null && !library.isSynthetic) {
        for (Combinator combinator in node.combinators) {
          _checkCombinator(library, combinator);
        }
      }
    }
    super.visitImportDirective(node);
  }

  @override
  void visitLabeledStatement(LabeledStatement node) {
    _pushLabels(node.labels);
    try {
      super.visitLabeledStatement(node);
    } finally {
      _popLabels();
    }
  }

  @override
  void visitSwitchCase(SwitchCase node) {
    _checkForDeadStatementsInNodeList(node.statements, allowMandated: true);
    super.visitSwitchCase(node);
  }

  @override
  void visitSwitchDefault(SwitchDefault node) {
    _checkForDeadStatementsInNodeList(node.statements, allowMandated: true);
    super.visitSwitchDefault(node);
  }

  @override
  void visitSwitchStatement(SwitchStatement node) {
    List<Label> labels = <Label>[];
    for (SwitchMember member in node.members) {
      labels.addAll(member.labels);
    }
    _pushLabels(labels);
    try {
      super.visitSwitchStatement(node);
    } finally {
      _popLabels();
    }
  }

  @override
  void visitTryStatement(TryStatement node) {
    node.body?.accept(this);
    node.finallyBlock?.accept(this);
    NodeList<CatchClause> catchClauses = node.catchClauses;
    int numOfCatchClauses = catchClauses.length;
    List<DartType> visitedTypes = new List<DartType>();
    for (int i = 0; i < numOfCatchClauses; i++) {
      CatchClause catchClause = catchClauses[i];
      if (catchClause.onKeyword != null) {
        // An on-catch clause was found; verify that the exception type is not a
        // subtype of a previous on-catch exception type.
        DartType currentType = catchClause.exceptionType?.type;
        if (currentType != null) {
          if (currentType.isObject) {
            // Found catch clause clause that has Object as an exception type,
            // this is equivalent to having a catch clause that doesn't have an
            // exception type, visit the block, but generate an error on any
            // following catch clauses (and don't visit them).
            catchClause?.accept(this);
            if (i + 1 != numOfCatchClauses) {
              // This catch clause is not the last in the try statement.
              CatchClause nextCatchClause = catchClauses[i + 1];
              CatchClause lastCatchClause = catchClauses[numOfCatchClauses - 1];
              int offset = nextCatchClause.offset;
              int length = lastCatchClause.end - offset;
              _errorReporter.reportErrorForOffset(
                  HintCode.DEAD_CODE_CATCH_FOLLOWING_CATCH, offset, length);
              return;
            }
          }
          int length = visitedTypes.length;
          for (int j = 0; j < length; j++) {
            DartType type = visitedTypes[j];
            if (_typeSystem.isSubtypeOf(currentType, type)) {
              CatchClause lastCatchClause = catchClauses[numOfCatchClauses - 1];
              int offset = catchClause.offset;
              int length = lastCatchClause.end - offset;
              _errorReporter.reportErrorForOffset(
                  HintCode.DEAD_CODE_ON_CATCH_SUBTYPE,
                  offset,
                  length,
                  [currentType.displayName, type.displayName]);
              return;
            }
          }
          visitedTypes.add(currentType);
        }
        catchClause?.accept(this);
      } else {
        // Found catch clause clause that doesn't have an exception type,
        // visit the block, but generate an error on any following catch clauses
        // (and don't visit them).
        catchClause?.accept(this);
        if (i + 1 != numOfCatchClauses) {
          // This catch clause is not the last in the try statement.
          CatchClause nextCatchClause = catchClauses[i + 1];
          CatchClause lastCatchClause = catchClauses[numOfCatchClauses - 1];
          int offset = nextCatchClause.offset;
          int length = lastCatchClause.end - offset;
          _errorReporter.reportErrorForOffset(
              HintCode.DEAD_CODE_CATCH_FOLLOWING_CATCH, offset, length);
          return;
        }
      }
    }
  }

  @override
  void visitWhileStatement(WhileStatement node) {
    Expression conditionExpression = node.condition;
    conditionExpression?.accept(this);
    if (!_isDebugConstant(conditionExpression)) {
      EvaluationResultImpl result =
          _getConstantBooleanValue(conditionExpression);
      if (result != null) {
        if (result.value.toBoolValue() == false) {
          // Report error on while block: while (false) {!}
          _errorReporter.reportErrorForNode(HintCode.DEAD_CODE, node.body);
          return;
        }
      }
    }
    node.body?.accept(this);
  }

  /// Resolve the names in the given [combinator] in the scope of the given
  /// [library].
  void _checkCombinator(LibraryElement library, Combinator combinator) {
    Namespace namespace =
        new NamespaceBuilder().createExportNamespaceForLibrary(library);
    NodeList<SimpleIdentifier> names;
    ErrorCode hintCode;
    if (combinator is HideCombinator) {
      names = combinator.hiddenNames;
      hintCode = HintCode.UNDEFINED_HIDDEN_NAME;
    } else {
      names = (combinator as ShowCombinator).shownNames;
      hintCode = HintCode.UNDEFINED_SHOWN_NAME;
    }
    for (SimpleIdentifier name in names) {
      String nameStr = name.name;
      Element element = namespace.get(nameStr);
      if (element == null) {
        element = namespace.get("$nameStr=");
      }
      if (element == null) {
        _errorReporter
            .reportErrorForNode(hintCode, name, [library.identifier, nameStr]);
      }
    }
  }

  void _checkForDeadNullCoalesce(TypeImpl lhsType, Expression rhs) {
    if (_isNonNullableUnit && _typeSystem.isNonNullable(lhsType)) {
      _errorReporter.reportErrorForNode(HintCode.DEAD_CODE, rhs, []);
    }
  }

  /// Given some list of [statements], loop through the list searching for dead
  /// statements. If [allowMandated] is true, then allow dead statements that
  /// are mandated by the language spec. This allows for a final break,
  /// continue, return, or throw statement at the end of a switch case, that are
  /// mandated by the language spec.
  void _checkForDeadStatementsInNodeList(NodeList<Statement> statements,
      {bool allowMandated: false}) {
    bool statementExits(Statement statement) {
      if (statement is BreakStatement) {
        return statement.label == null;
      } else if (statement is ContinueStatement) {
        return statement.label == null;
      }
      return ExitDetector.exits(statement);
    }

    int size = statements.length;
    for (int i = 0; i < size; i++) {
      Statement currentStatement = statements[i];
      currentStatement?.accept(this);
      if (statementExits(currentStatement) && i != size - 1) {
        Statement nextStatement = statements[i + 1];
        Statement lastStatement = statements[size - 1];
        // If mandated statements are allowed, and only the last statement is
        // dead, and it's a BreakStatement, then assume it is a statement
        // mandated by the language spec, there to avoid a
        // CASE_BLOCK_NOT_TERMINATED error.
        if (allowMandated && i == size - 2 && nextStatement is BreakStatement) {
          return;
        }
        int offset = nextStatement.offset;
        int length = lastStatement.end - offset;
        _errorReporter.reportErrorForOffset(HintCode.DEAD_CODE, offset, length);
        return;
      }
    }
  }

  /// Given some [expression], return [ValidResult.RESULT_TRUE] if it is `true`,
  /// [ValidResult.RESULT_FALSE] if it is `false`, or `null` if the expression
  /// is not a constant boolean value.
  EvaluationResultImpl _getConstantBooleanValue(Expression expression) {
    if (expression is BooleanLiteral) {
      if (expression.value) {
        return new EvaluationResultImpl(
            new DartObjectImpl(null, BoolState.from(true)));
      } else {
        return new EvaluationResultImpl(
            new DartObjectImpl(null, BoolState.from(false)));
      }
    }

    // Don't consider situations where we could evaluate to a constant boolean
    // expression with the ConstantVisitor
    // else {
    // EvaluationResultImpl result = expression.accept(new ConstantVisitor());
    // if (result == ValidResult.RESULT_TRUE) {
    // return ValidResult.RESULT_TRUE;
    // } else if (result == ValidResult.RESULT_FALSE) {
    // return ValidResult.RESULT_FALSE;
    // }
    // return null;
    // }
    return null;
  }

  /// Return `true` if the given [expression] is resolved to a constant
  /// variable.
  bool _isDebugConstant(Expression expression) {
    Element element;
    if (expression is Identifier) {
      element = expression.staticElement;
    } else if (expression is PropertyAccess) {
      element = expression.propertyName.staticElement;
    }
    if (element is PropertyAccessorElement) {
      PropertyInducingElement variable = element.variable;
      return variable != null && variable.isConst;
    }
    return false;
  }

  /// Exit the most recently entered label scope after reporting any labels that
  /// were not referenced within that scope.
  void _popLabels() {
    for (Label label in labelTracker.unusedLabels()) {
      _errorReporter
          .reportErrorForNode(HintCode.UNUSED_LABEL, label, [label.label.name]);
    }
    labelTracker = labelTracker.outerTracker;
  }

  /// Enter a new label scope in which the given [labels] are defined.
  void _pushLabels(List<Label> labels) {
    labelTracker = new _LabelTracker(labelTracker, labels);
  }
}

/// A visitor that resolves directives in an AST structure to already built
/// elements.
///
/// The resulting AST must have everything resolved that would have been
/// resolved by a [DirectiveElementBuilder].
class DirectiveResolver extends SimpleAstVisitor {
  final Map<Source, int> sourceModificationTimeMap;
  final Map<Source, SourceKind> importSourceKindMap;
  final Map<Source, SourceKind> exportSourceKindMap;
  final List<AnalysisError> errors = <AnalysisError>[];

  LibraryElement _enclosingLibrary;

  DirectiveResolver(this.sourceModificationTimeMap, this.importSourceKindMap,
      this.exportSourceKindMap);

  @override
  void visitCompilationUnit(CompilationUnit node) {
    _enclosingLibrary = node.declaredElement.library;
    for (Directive directive in node.directives) {
      directive.accept(this);
    }
  }

  @override
  void visitExportDirective(ExportDirective node) {
    int nodeOffset = node.offset;
    node.element = null;
    for (ExportElement element in _enclosingLibrary.exports) {
      if (element.nameOffset == nodeOffset) {
        node.element = element;
        // Verify the exported source kind.
        LibraryElement exportedLibrary = element.exportedLibrary;
        if (exportedLibrary != null) {
          Source exportedSource = exportedLibrary.source;
          int exportedTime = sourceModificationTimeMap[exportedSource] ?? -1;
          if (exportedTime >= 0 &&
              exportSourceKindMap[exportedSource] != SourceKind.LIBRARY) {
            StringLiteral uriLiteral = node.uri;
            errors.add(new AnalysisError(
                _enclosingLibrary.source,
                uriLiteral.offset,
                uriLiteral.length,
                CompileTimeErrorCode.EXPORT_OF_NON_LIBRARY,
                [uriLiteral.toSource()]));
          }
        }
        break;
      }
    }
  }

  @override
  void visitImportDirective(ImportDirective node) {
    int nodeOffset = node.offset;
    node.element = null;
    for (ImportElement element in _enclosingLibrary.imports) {
      if (element.nameOffset == nodeOffset) {
        node.element = element;
        // Verify the imported source kind.
        LibraryElement importedLibrary = element.importedLibrary;
        if (importedLibrary != null) {
          Source importedSource = importedLibrary.source;
          int importedTime = sourceModificationTimeMap[importedSource] ?? -1;
          if (importedTime >= 0 &&
              importSourceKindMap[importedSource] != SourceKind.LIBRARY) {
            StringLiteral uriLiteral = node.uri;
            errors.add(new AnalysisError(
                _enclosingLibrary.source,
                uriLiteral.offset,
                uriLiteral.length,
                CompileTimeErrorCode.IMPORT_OF_NON_LIBRARY,
                [uriLiteral.toSource()]));
          }
        }
        break;
      }
    }
  }

  @override
  void visitLibraryDirective(LibraryDirective node) {
    node.element = _enclosingLibrary;
  }
}

/// Instances of the class `ElementHolder` hold on to elements created while
/// traversing an AST structure so that they can be accessed when creating their
/// enclosing element.
class ElementHolder {
  List<PropertyAccessorElement> _accessors;

  List<ConstructorElement> _constructors;

  List<ClassElement> _enums;

  List<FieldElement> _fields;

  List<FunctionElement> _functions;

  List<LabelElement> _labels;

  List<LocalVariableElement> _localVariables;

  List<MethodElement> _methods;

  List<ClassElement> _mixins;

  List<ParameterElement> _parameters;

  List<TopLevelVariableElement> _topLevelVariables;

  List<ClassElement> _types;

  List<FunctionTypeAliasElement> _typeAliases;

  List<TypeParameterElement> _typeParameters;

  List<PropertyAccessorElement> get accessors {
    if (_accessors == null) {
      return const <PropertyAccessorElement>[];
    }
    List<PropertyAccessorElement> result = _accessors;
    _accessors = null;
    return result;
  }

  List<ConstructorElement> get constructors {
    if (_constructors == null) {
      return const <ConstructorElement>[];
    }
    List<ConstructorElement> result = _constructors;
    _constructors = null;
    return result;
  }

  List<ClassElement> get enums {
    if (_enums == null) {
      return const <ClassElement>[];
    }
    List<ClassElement> result = _enums;
    _enums = null;
    return result;
  }

  List<FieldElement> get fields {
    if (_fields == null) {
      return const <FieldElement>[];
    }
    List<FieldElement> result = _fields;
    _fields = null;
    return result;
  }

  List<FieldElement> get fieldsWithoutFlushing {
    if (_fields == null) {
      return const <FieldElement>[];
    }
    List<FieldElement> result = _fields;
    return result;
  }

  List<FunctionElement> get functions {
    if (_functions == null) {
      return const <FunctionElement>[];
    }
    List<FunctionElement> result = _functions;
    _functions = null;
    return result;
  }

  List<LabelElement> get labels {
    if (_labels == null) {
      return const <LabelElement>[];
    }
    List<LabelElement> result = _labels;
    _labels = null;
    return result;
  }

  List<LocalVariableElement> get localVariables {
    if (_localVariables == null) {
      return const <LocalVariableElement>[];
    }
    List<LocalVariableElement> result = _localVariables;
    _localVariables = null;
    return result;
  }

  List<MethodElement> get methods {
    if (_methods == null) {
      return const <MethodElement>[];
    }
    List<MethodElement> result = _methods;
    _methods = null;
    return result;
  }

  List<ClassElement> get mixins {
    if (_mixins == null) {
      return const <ClassElement>[];
    }
    List<ClassElement> result = _mixins;
    _mixins = null;
    return result;
  }

  List<ParameterElement> get parameters {
    if (_parameters == null) {
      return const <ParameterElement>[];
    }
    List<ParameterElement> result = _parameters;
    _parameters = null;
    return result;
  }

  List<TopLevelVariableElement> get topLevelVariables {
    if (_topLevelVariables == null) {
      return const <TopLevelVariableElement>[];
    }
    List<TopLevelVariableElement> result = _topLevelVariables;
    _topLevelVariables = null;
    return result;
  }

  List<FunctionTypeAliasElement> get typeAliases {
    if (_typeAliases == null) {
      return const <FunctionTypeAliasElement>[];
    }
    List<FunctionTypeAliasElement> result = _typeAliases;
    _typeAliases = null;
    return result;
  }

  List<TypeParameterElement> get typeParameters {
    if (_typeParameters == null) {
      return const <TypeParameterElement>[];
    }
    List<TypeParameterElement> result = _typeParameters;
    _typeParameters = null;
    return result;
  }

  List<ClassElement> get types {
    if (_types == null) {
      return const <ClassElement>[];
    }
    List<ClassElement> result = _types;
    _types = null;
    return result;
  }

  void addAccessor(PropertyAccessorElement element) {
    if (_accessors == null) {
      _accessors = new List<PropertyAccessorElement>();
    }
    _accessors.add(element);
  }

  void addConstructor(ConstructorElement element) {
    if (_constructors == null) {
      _constructors = new List<ConstructorElement>();
    }
    _constructors.add(element);
  }

  void addEnum(ClassElement element) {
    if (_enums == null) {
      _enums = new List<ClassElement>();
    }
    _enums.add(element);
  }

  void addField(FieldElement element) {
    if (_fields == null) {
      _fields = new List<FieldElement>();
    }
    _fields.add(element);
  }

  void addFunction(FunctionElement element) {
    if (_functions == null) {
      _functions = new List<FunctionElement>();
    }
    _functions.add(element);
  }

  void addLabel(LabelElement element) {
    if (_labels == null) {
      _labels = new List<LabelElement>();
    }
    _labels.add(element);
  }

  void addLocalVariable(LocalVariableElement element) {
    if (_localVariables == null) {
      _localVariables = new List<LocalVariableElement>();
    }
    _localVariables.add(element);
  }

  void addMethod(MethodElement element) {
    if (_methods == null) {
      _methods = new List<MethodElement>();
    }
    _methods.add(element);
  }

  void addMixin(ClassElement element) {
    if (_mixins == null) {
      _mixins = new List<ClassElement>();
    }
    _mixins.add(element);
  }

  void addParameter(ParameterElement element) {
    if (_parameters == null) {
      _parameters = new List<ParameterElement>();
    }
    _parameters.add(element);
  }

  void addTopLevelVariable(TopLevelVariableElement element) {
    if (_topLevelVariables == null) {
      _topLevelVariables = new List<TopLevelVariableElement>();
    }
    _topLevelVariables.add(element);
  }

  void addType(ClassElement element) {
    if (_types == null) {
      _types = new List<ClassElement>();
    }
    _types.add(element);
  }

  void addTypeAlias(FunctionTypeAliasElement element) {
    if (_typeAliases == null) {
      _typeAliases = new List<FunctionTypeAliasElement>();
    }
    _typeAliases.add(element);
  }

  void addTypeParameter(TypeParameterElement element) {
    if (_typeParameters == null) {
      _typeParameters = new List<TypeParameterElement>();
    }
    _typeParameters.add(element);
  }

  FieldElement getField(String fieldName, {bool synthetic: false}) {
    if (_fields == null) {
      return null;
    }
    int length = _fields.length;
    for (int i = 0; i < length; i++) {
      FieldElement field = _fields[i];
      if (field.name == fieldName && field.isSynthetic == synthetic) {
        return field;
      }
    }
    return null;
  }

  TopLevelVariableElement getTopLevelVariable(String variableName) {
    if (_topLevelVariables == null) {
      return null;
    }
    int length = _topLevelVariables.length;
    for (int i = 0; i < length; i++) {
      TopLevelVariableElement variable = _topLevelVariables[i];
      if (variable.name == variableName) {
        return variable;
      }
    }
    return null;
  }

  void validate() {
    StringBuffer buffer = new StringBuffer();
    if (_accessors != null) {
      buffer.write(_accessors.length);
      buffer.write(" accessors");
    }
    if (_constructors != null) {
      if (buffer.length > 0) {
        buffer.write("; ");
      }
      buffer.write(_constructors.length);
      buffer.write(" constructors");
    }
    if (_fields != null) {
      if (buffer.length > 0) {
        buffer.write("; ");
      }
      buffer.write(_fields.length);
      buffer.write(" fields");
    }
    if (_functions != null) {
      if (buffer.length > 0) {
        buffer.write("; ");
      }
      buffer.write(_functions.length);
      buffer.write(" functions");
    }
    if (_labels != null) {
      if (buffer.length > 0) {
        buffer.write("; ");
      }
      buffer.write(_labels.length);
      buffer.write(" labels");
    }
    if (_localVariables != null) {
      if (buffer.length > 0) {
        buffer.write("; ");
      }
      buffer.write(_localVariables.length);
      buffer.write(" local variables");
    }
    if (_methods != null) {
      if (buffer.length > 0) {
        buffer.write("; ");
      }
      buffer.write(_methods.length);
      buffer.write(" methods");
    }
    if (_parameters != null) {
      if (buffer.length > 0) {
        buffer.write("; ");
      }
      buffer.write(_parameters.length);
      buffer.write(" parameters");
    }
    if (_topLevelVariables != null) {
      if (buffer.length > 0) {
        buffer.write("; ");
      }
      buffer.write(_topLevelVariables.length);
      buffer.write(" top-level variables");
    }
    if (_types != null) {
      if (buffer.length > 0) {
        buffer.write("; ");
      }
      buffer.write(_types.length);
      buffer.write(" types");
    }
    if (_typeAliases != null) {
      if (buffer.length > 0) {
        buffer.write("; ");
      }
      buffer.write(_typeAliases.length);
      buffer.write(" type aliases");
    }
    if (_typeParameters != null) {
      if (buffer.length > 0) {
        buffer.write("; ");
      }
      buffer.write(_typeParameters.length);
      buffer.write(" type parameters");
    }
    if (buffer.length > 0) {
      AnalysisEngine.instance.logger
          .logError("Failed to capture elements: $buffer");
    }
  }
}

/// An [AstVisitor] that fills [UsedLocalElements].
class GatherUsedLocalElementsVisitor extends RecursiveAstVisitor {
  final UsedLocalElements usedElements = new UsedLocalElements();

  final LibraryElement _enclosingLibrary;
  ClassElement _enclosingClass;
  ExecutableElement _enclosingExec;

  GatherUsedLocalElementsVisitor(this._enclosingLibrary);

  @override
  visitCatchClause(CatchClause node) {
    SimpleIdentifier exceptionParameter = node.exceptionParameter;
    SimpleIdentifier stackTraceParameter = node.stackTraceParameter;
    if (exceptionParameter != null) {
      Element element = exceptionParameter.staticElement;
      usedElements.addCatchException(element);
      if (stackTraceParameter != null || node.onKeyword == null) {
        usedElements.addElement(element);
      }
    }
    if (stackTraceParameter != null) {
      Element element = stackTraceParameter.staticElement;
      usedElements.addCatchStackTrace(element);
    }
    super.visitCatchClause(node);
  }

  @override
  visitClassDeclaration(ClassDeclaration node) {
    ClassElement enclosingClassOld = _enclosingClass;
    try {
      _enclosingClass = node.declaredElement;
      super.visitClassDeclaration(node);
    } finally {
      _enclosingClass = enclosingClassOld;
    }
  }

  @override
  visitFunctionDeclaration(FunctionDeclaration node) {
    ExecutableElement enclosingExecOld = _enclosingExec;
    try {
      _enclosingExec = node.declaredElement;
      super.visitFunctionDeclaration(node);
    } finally {
      _enclosingExec = enclosingExecOld;
    }
  }

  @override
  visitFunctionExpression(FunctionExpression node) {
    if (node.parent is! FunctionDeclaration) {
      usedElements.addElement(node.declaredElement);
    }
    super.visitFunctionExpression(node);
  }

  @override
  visitMethodDeclaration(MethodDeclaration node) {
    ExecutableElement enclosingExecOld = _enclosingExec;
    try {
      _enclosingExec = node.declaredElement;
      super.visitMethodDeclaration(node);
    } finally {
      _enclosingExec = enclosingExecOld;
    }
  }

  @override
  visitSimpleIdentifier(SimpleIdentifier node) {
    if (node.inDeclarationContext()) {
      return;
    }
    Element element = node.staticElement;
    bool isIdentifierRead = _isReadIdentifier(node);
    if (element is PropertyAccessorElement &&
        element.isSynthetic &&
        isIdentifierRead &&
        element.variable is TopLevelVariableElement) {
      usedElements.addElement(element.variable);
    } else if (element is LocalVariableElement) {
      if (isIdentifierRead) {
        usedElements.addElement(element);
      }
    } else {
      _useIdentifierElement(node);
      if (element == null ||
          element.enclosingElement is ClassElement &&
              !identical(element, _enclosingExec)) {
        usedElements.members.add(node.name);
        if (isIdentifierRead) {
          usedElements.readMembers.add(node.name);
        }
      }
    }
  }

  /// Marks an [Element] of [node] as used in the library.
  void _useIdentifierElement(Identifier node) {
    Element element = node.staticElement;
    if (element == null) {
      return;
    }
    // check if a local element
    if (!identical(element.library, _enclosingLibrary)) {
      return;
    }
    // ignore references to an element from itself
    if (identical(element, _enclosingClass)) {
      return;
    }
    if (identical(element, _enclosingExec)) {
      return;
    }
    // ignore places where the element is not actually used
    if (node.parent is TypeName) {
      if (element is ClassElement) {
        AstNode parent2 = node.parent.parent;
        if (parent2 is IsExpression) {
          return;
        }
        if (parent2 is VariableDeclarationList) {
          // If it's a field's type, it still counts as used.
          if (parent2.parent is! FieldDeclaration) {
            return;
          }
        }
      }
    }
    // OK
    usedElements.addElement(element);
  }

  static bool _isReadIdentifier(SimpleIdentifier node) {
    // not reading at all
    if (!node.inGetterContext()) {
      return false;
    }
    // check if useless reading
    AstNode parent = node.parent;
    if (parent.parent is ExpressionStatement) {
      if (parent is PrefixExpression || parent is PostfixExpression) {
        // v++;
        // ++v;
        return false;
      }
      if (parent is AssignmentExpression && parent.leftHandSide == node) {
        // v ??= doSomething();
        //   vs.
        // v += 2;
        TokenType operatorType = parent.operator?.type;
        return operatorType == TokenType.QUESTION_QUESTION_EQ;
      }
    }
    // OK
    return true;
  }
}

/// Maintains and manages contextual type information used for
/// inferring types.
class InferenceContext {
  // TODO(leafp): Consider replacing these node properties with a
  // hash table help in an instance of this class.
  static const String _typeProperty =
      'analyzer.src.generated.InferenceContext.contextType';

  /// The error listener on which to record inference information.
  final ErrorReporter _errorReporter;

  /// If true, emit hints when types are inferred
  final bool _inferenceHints;

  /// Type provider, needed for type matching.
  final TypeProvider _typeProvider;

  /// The type system in use.
  final TypeSystem _typeSystem;

  /// When no context type is available, this will track the least upper bound
  /// of all return statements in a lambda.
  ///
  /// This will always be kept in sync with [_returnStack].
  final List<DartType> _inferredReturn = <DartType>[];

  /// A stack of return types for all of the enclosing
  /// functions and methods.
  final List<DartType> _returnStack = <DartType>[];

  InferenceContext._(TypeProvider typeProvider, this._typeSystem,
      this._inferenceHints, this._errorReporter)
      : _typeProvider = typeProvider;

  /// Get the return type of the current enclosing function, if any.
  ///
  /// The type returned for a function is the type that is expected
  /// to be used in a return or yield context.  For ordinary functions
  /// this is the same as the return type of the function.  For async
  /// functions returning Future<T> and for generator functions
  /// returning Stream<T> or Iterable<T>, this is T.
  DartType get returnContext =>
      _returnStack.isNotEmpty ? _returnStack.last : null;

  /// Records the type of the expression of a return statement.
  ///
  /// This will be used for inferring a block bodied lambda, if no context
  /// type was available.
  void addReturnOrYieldType(DartType type) {
    if (_returnStack.isEmpty) {
      return;
    }

    DartType inferred = _inferredReturn.last;
    inferred = _typeSystem.getLeastUpperBound(type, inferred);
    _inferredReturn[_inferredReturn.length - 1] = inferred;
  }

  /// Pop a return type off of the return stack.
  ///
  /// Also record any inferred return type using [setType], unless this node
  /// already has a context type. This recorded type will be the least upper
  /// bound of all types added with [addReturnOrYieldType].
  void popReturnContext(FunctionBody node) {
    if (_returnStack.isNotEmpty && _inferredReturn.isNotEmpty) {
      DartType context = _returnStack.removeLast() ?? DynamicTypeImpl.instance;
      DartType inferred = _inferredReturn.removeLast();

      if (_typeSystem.isSubtypeOf(inferred, context)) {
        setType(node, inferred);
      }
    } else {
      assert(false);
    }
  }

  /// Push a block function body's return type onto the return stack.
  void pushReturnContext(FunctionBody node) {
    _returnStack.add(getContext(node));
    _inferredReturn.add(_typeProvider.nullType);
  }

  /// Place an info node into the error stream indicating that a
  /// [type] has been inferred as the type of [node].
  void recordInference(Expression node, DartType type) {
    if (!_inferenceHints) {
      return;
    }

    ErrorCode error;
    if (node is Literal) {
      error = StrongModeCode.INFERRED_TYPE_LITERAL;
    } else if (node is InstanceCreationExpression) {
      error = StrongModeCode.INFERRED_TYPE_ALLOCATION;
    } else if (node is FunctionExpression) {
      error = StrongModeCode.INFERRED_TYPE_CLOSURE;
    } else {
      error = StrongModeCode.INFERRED_TYPE;
    }

    _errorReporter.reportErrorForNode(error, node, [node, type]);
  }

  /// Clear the type information associated with [node].
  static void clearType(AstNode node) {
    node?.setProperty(_typeProperty, null);
  }

  /// Look for contextual type information attached to [node], and returns
  /// the type if found.
  ///
  /// The returned type may be partially or completely unknown, denoted with an
  /// unknown type `?`, for example `List<?>` or `(?, int) -> void`.
  /// You can use [Dart2TypeSystem.upperBoundForType] or
  /// [Dart2TypeSystem.lowerBoundForType] if you would prefer a known type
  /// that represents the bound of the context type.
  static DartType getContext(AstNode node) => node?.getProperty(_typeProperty);

  /// Attach contextual type information [type] to [node] for use during
  /// inference.
  static void setType(AstNode node, DartType type) {
    if (type == null || type.isDynamic) {
      clearType(node);
    } else {
      node?.setProperty(_typeProperty, type);
    }
  }

  /// Attach contextual type information [type] to [node] for use during
  /// inference.
  static void setTypeFromNode(AstNode innerNode, AstNode outerNode) {
    setType(innerNode, getContext(outerNode));
  }
}

/// The four states of a field initialization state through a constructor
/// signature, not initialized, initialized in the field declaration,
/// initialized in the field formal, and finally, initialized in the
/// initializers list.
class INIT_STATE implements Comparable<INIT_STATE> {
  static const INIT_STATE NOT_INIT = const INIT_STATE('NOT_INIT', 0);

  static const INIT_STATE INIT_IN_DECLARATION =
      const INIT_STATE('INIT_IN_DECLARATION', 1);

  static const INIT_STATE INIT_IN_FIELD_FORMAL =
      const INIT_STATE('INIT_IN_FIELD_FORMAL', 2);

  static const INIT_STATE INIT_IN_INITIALIZERS =
      const INIT_STATE('INIT_IN_INITIALIZERS', 3);

  static const List<INIT_STATE> values = const [
    NOT_INIT,
    INIT_IN_DECLARATION,
    INIT_IN_FIELD_FORMAL,
    INIT_IN_INITIALIZERS
  ];

  /// The name of this init state.
  final String name;

  /// The ordinal value of the init state.
  final int ordinal;

  const INIT_STATE(this.name, this.ordinal);

  @override
  int get hashCode => ordinal;

  @override
  int compareTo(INIT_STATE other) => ordinal - other.ordinal;

  @override
  String toString() => name;
}

/// An AST visitor that is used to re-resolve the initializers of instance
/// fields. Although this class is an AST visitor, clients are expected to use
/// the method [resolveCompilationUnit] to run it over a compilation unit.
class InstanceFieldResolverVisitor extends ResolverVisitor {
  /// Initialize a newly created visitor to resolve the nodes in an AST node.
  ///
  /// The [definingLibrary] is the element for the library containing the node
  /// being visited. The [source] is the source representing the compilation
  /// unit containing the node being visited. The [typeProvider] is the object
  /// used to access the types from the core library. The [errorListener] is the
  /// error listener that will be informed of any errors that are found during
  /// resolution. The [nameScope] is the scope used to resolve identifiers in
  /// the node that will first be visited.  If `null` or unspecified, a new
  /// [LibraryScope] will be created based on the [definingLibrary].
  InstanceFieldResolverVisitor(
      InheritanceManager3 inheritance,
      LibraryElement definingLibrary,
      Source source,
      TypeProvider typeProvider,
      AnalysisErrorListener errorListener,
      FeatureSet featureSet,
      {Scope nameScope})
      : super(inheritance, definingLibrary, source, typeProvider, errorListener,
            featureSet: featureSet, nameScope: nameScope);

  /// Resolve the instance fields in the given compilation unit [node].
  void resolveCompilationUnit(CompilationUnit node) {
    NodeList<CompilationUnitMember> declarations = node.declarations;
    int declarationCount = declarations.length;
    for (int i = 0; i < declarationCount; i++) {
      CompilationUnitMember declaration = declarations[i];
      if (declaration is ClassDeclaration) {
        _resolveClassDeclaration(declaration);
      }
    }
  }

  /// Resolve the instance fields in the given class declaration [node].
  void _resolveClassDeclaration(ClassDeclaration node) {
    _enclosingClassDeclaration = node;
    ClassElement outerType = enclosingClass;
    Scope outerScope = nameScope;
    try {
      enclosingClass = node.declaredElement;
      typeAnalyzer.thisType = enclosingClass?.thisType;
      if (enclosingClass == null) {
        AnalysisEngine.instance.logger.logInformation(
            "Missing element for class declaration ${node.name.name} in ${definingLibrary.source.fullName}",
            new CaughtException(new AnalysisException(), null));
        // Don't try to re-resolve the initializers if we cannot set up the
        // right name scope for resolution.
      } else {
        nameScope = new ClassScope(nameScope, enclosingClass);
        NodeList<ClassMember> members = node.members;
        int length = members.length;
        for (int i = 0; i < length; i++) {
          ClassMember member = members[i];
          if (member is FieldDeclaration) {
            _resolveFieldDeclaration(member);
          }
        }
      }
    } finally {
      nameScope = outerScope;
      typeAnalyzer.thisType = outerType?.thisType;
      enclosingClass = outerType;
      _enclosingClassDeclaration = null;
    }
  }

  /// Resolve the instance fields in the given field declaration [node].
  void _resolveFieldDeclaration(FieldDeclaration node) {
    if (!node.isStatic) {
      for (VariableDeclaration field in node.fields.variables) {
        if (field.initializer != null) {
          field.initializer.accept(this);
          FieldElement fieldElement = field.name.staticElement;
          if (fieldElement.initializer != null) {
            (fieldElement.initializer as ExecutableElementImpl).returnType =
                field.initializer.staticType;
          }
        }
      }
    }
  }
}

/// Instances of the class `OverrideVerifier` visit all of the declarations in a
/// compilation unit to verify that if they have an override annotation it is
/// being used correctly.
class OverrideVerifier extends RecursiveAstVisitor {
  /// The inheritance manager used to find overridden methods.
  final InheritanceManager3 _inheritance;

  /// The URI of the library being verified.
  final Uri _libraryUri;

  /// The error reporter used to report errors.
  final ErrorReporter _errorReporter;

  /// The current class or mixin.
  InterfaceType _currentType;

  OverrideVerifier(
      this._inheritance, LibraryElement library, this._errorReporter)
      : _libraryUri = library.source.uri;

  @override
  visitClassDeclaration(ClassDeclaration node) {
    _currentType = node.declaredElement.thisType;
    super.visitClassDeclaration(node);
    _currentType = null;
  }

  @override
  visitFieldDeclaration(FieldDeclaration node) {
    for (VariableDeclaration field in node.fields.variables) {
      FieldElement fieldElement = field.declaredElement;
      if (fieldElement.hasOverride) {
        PropertyAccessorElement getter = fieldElement.getter;
        if (getter != null && _isOverride(getter)) continue;

        PropertyAccessorElement setter = fieldElement.setter;
        if (setter != null && _isOverride(setter)) continue;

        _errorReporter.reportErrorForNode(
          HintCode.OVERRIDE_ON_NON_OVERRIDING_FIELD,
          field.name,
        );
      }
    }
  }

  @override
  visitMethodDeclaration(MethodDeclaration node) {
    ExecutableElement element = node.declaredElement;
    if (element.hasOverride && !_isOverride(element)) {
      if (element is MethodElement) {
        _errorReporter.reportErrorForNode(
          HintCode.OVERRIDE_ON_NON_OVERRIDING_METHOD,
          node.name,
        );
      } else if (element is PropertyAccessorElement) {
        if (element.isGetter) {
          _errorReporter.reportErrorForNode(
            HintCode.OVERRIDE_ON_NON_OVERRIDING_GETTER,
            node.name,
          );
        } else {
          _errorReporter.reportErrorForNode(
            HintCode.OVERRIDE_ON_NON_OVERRIDING_SETTER,
            node.name,
          );
        }
      }
    }
  }

  @override
  visitMixinDeclaration(MixinDeclaration node) {
    _currentType = node.declaredElement.thisType;
    super.visitMixinDeclaration(node);
    _currentType = null;
  }

  /// Return `true` if the [member] overrides a member from a superinterface.
  bool _isOverride(ExecutableElement member) {
    var name = new Name(_libraryUri, member.name);
    return _inheritance.getOverridden(_currentType, name) != null;
  }
}

/// An AST visitor that is used to resolve some of the nodes within a single
/// compilation unit. The nodes that are skipped are those that are within
/// function bodies.
class PartialResolverVisitor extends ResolverVisitor {
  /// The static variables and fields that have an initializer. These are the
  /// variables that need to be re-resolved after static variables have their
  /// types inferred. A subset of these variables are those whose types should
  /// be inferred.
  final List<VariableElement> staticVariables = <VariableElement>[];

  /// Initialize a newly created visitor to resolve the nodes in an AST node.
  ///
  /// The [definingLibrary] is the element for the library containing the node
  /// being visited. The [source] is the source representing the compilation
  /// unit containing the node being visited. The [typeProvider] is the object
  /// used to access the types from the core library. The [errorListener] is the
  /// error listener that will be informed of any errors that are found during
  /// resolution. The [nameScope] is the scope used to resolve identifiers in
  /// the node that will first be visited.  If `null` or unspecified, a new
  /// [LibraryScope] will be created based on [definingLibrary] and
  /// [typeProvider].
  PartialResolverVisitor(
      InheritanceManager3 inheritance,
      LibraryElement definingLibrary,
      Source source,
      TypeProvider typeProvider,
      AnalysisErrorListener errorListener,
      FeatureSet featureSet,
      {Scope nameScope})
      : super(inheritance, definingLibrary, source, typeProvider, errorListener,
            featureSet: featureSet, nameScope: nameScope);

  @override
  void visitBlockFunctionBody(BlockFunctionBody node) {
    if (_shouldBeSkipped(node)) {
      return null;
    }
    super.visitBlockFunctionBody(node);
  }

  @override
  void visitExpressionFunctionBody(ExpressionFunctionBody node) {
    if (_shouldBeSkipped(node)) {
      return null;
    }
    super.visitExpressionFunctionBody(node);
  }

  @override
  void visitFieldDeclaration(FieldDeclaration node) {
    if (node.isStatic) {
      _addStaticVariables(node.fields.variables);
    }
    super.visitFieldDeclaration(node);
  }

  @override
  void visitTopLevelVariableDeclaration(TopLevelVariableDeclaration node) {
    _addStaticVariables(node.variables.variables);
    super.visitTopLevelVariableDeclaration(node);
  }

  /// Add all of the [variables] with initializers to the list of variables
  /// whose type can be inferred. Technically, we only infer the types of
  /// variables that do not have a static type, but all variables with
  /// initializers potentially need to be re-resolved after inference because
  /// they might refer to a field whose type was inferred.
  void _addStaticVariables(List<VariableDeclaration> variables) {
    int length = variables.length;
    for (int i = 0; i < length; i++) {
      VariableDeclaration variable = variables[i];
      if (variable.name.name.isNotEmpty && variable.initializer != null) {
        staticVariables.add(variable.declaredElement);
      }
    }
  }

  /// Return `true` if the given function body should be skipped because it is
  /// the body of a top-level function, method or constructor.
  bool _shouldBeSkipped(FunctionBody body) {
    AstNode parent = body.parent;
    if (parent is MethodDeclaration) {
      return parent.body == body;
    }
    if (parent is ConstructorDeclaration) {
      return parent.body == body;
    }
    if (parent is FunctionExpression) {
      AstNode parent2 = parent.parent;
      if (parent2 is FunctionDeclaration &&
          parent2.parent is! FunctionDeclarationStatement) {
        return parent.body == body;
      }
    }
    return false;
  }
}

/// The enumeration `ResolverErrorCode` defines the error codes used for errors
/// detected by the resolver. The convention for this class is for the name of
/// the error code to indicate the problem that caused the error to be generated
/// and for the error message to explain what is wrong and, when appropriate,
/// how the problem can be corrected.
class ResolverErrorCode extends ErrorCode {
  static const ResolverErrorCode BREAK_LABEL_ON_SWITCH_MEMBER =
      const ResolverErrorCode('BREAK_LABEL_ON_SWITCH_MEMBER',
          "Break label resolves to case or default statement");

  static const ResolverErrorCode CONTINUE_LABEL_ON_SWITCH =
      const ResolverErrorCode('CONTINUE_LABEL_ON_SWITCH',
          "A continue label resolves to switch, must be loop or switch member");

  /// Parts: It is a static warning if the referenced part declaration
  /// <i>p</i> names a library that does not have a library tag.
  ///
  /// Parameters:
  /// 0: the URI of the expected library
  /// 1: the non-matching actual library name from the "part of" declaration
  static const ResolverErrorCode PART_OF_UNNAMED_LIBRARY =
      const ResolverErrorCode(
          'PART_OF_UNNAMED_LIBRARY',
          "Library is unnamed. Expected a URI not a library name '{0}' in the "
              "part-of directive.",
          correction:
              "Try changing the part-of directive to a URI, or try including a"
              " different part.");

  /// Initialize a newly created error code to have the given [name]. The
  /// message associated with the error will be created from the given [message]
  /// template. The correction associated with the error will be created from
  /// the given [correction] template.
  const ResolverErrorCode(String name, String message,
      {String correction, bool hasPublishedDocs})
      : super.temporary(name, message,
            correction: correction,
            hasPublishedDocs: hasPublishedDocs ?? false);

  @override
  ErrorSeverity get errorSeverity => type.severity;

  @override
  ErrorType get type => ErrorType.COMPILE_TIME_ERROR;
}

/// Instances of the class `ResolverVisitor` are used to resolve the nodes
/// within a single compilation unit.
class ResolverVisitor extends ScopedVisitor {
  /**
   * The manager for the inheritance mappings.
   */
  final InheritanceManager3 inheritance;

  final AnalysisOptionsImpl _analysisOptions;

  /**
   * The feature set that is enabled for the current unit.
   */
  final FeatureSet _featureSet;

  final bool _uiAsCodeEnabled;

  /// Helper for extension method resolution.
  ExtensionMemberResolver extensionResolver;

  /// The object used to resolve the element associated with the current node.
  ElementResolver elementResolver;

  /// The object used to compute the type associated with the current node.
  StaticTypeAnalyzer typeAnalyzer;

  /// The type system in use during resolution.
  Dart2TypeSystem typeSystem;

  /// The class declaration representing the class containing the current node,
  /// or `null` if the current node is not contained in a class.
  ClassDeclaration _enclosingClassDeclaration;

  /// The function type alias representing the function type containing the
  /// current node, or `null` if the current node is not contained in a function
  /// type alias.
  FunctionTypeAlias _enclosingFunctionTypeAlias;

  /// The element representing the function containing the current node, or
  /// `null` if the current node is not contained in a function.
  ExecutableElement _enclosingFunction;

  /// The mixin declaration representing the class containing the current node,
  /// or `null` if the current node is not contained in a mixin.
  MixinDeclaration _enclosingMixinDeclaration;

  InferenceContext inferenceContext;

  /// The object keeping track of which elements have had their types promoted.
  TypePromotionManager _promoteManager;

  final FlowAnalysisHelper _flowAnalysis;

  /// A comment before a function should be resolved in the context of the
  /// function. But when we incrementally resolve a comment, we don't want to
  /// resolve the whole function.
  ///
  /// So, this flag is set to `true`, when just context of the function should
  /// be built and the comment resolved.
  bool resolveOnlyCommentInFunctionBody = false;

  /// The type of the expression of the immediately enclosing [SwitchStatement],
  /// or `null` if not in a [SwitchStatement].
  DartType _enclosingSwitchStatementExpressionType;

  /// Initialize a newly created visitor to resolve the nodes in an AST node.
  ///
  /// [inheritanceManager] should be an instance of either [InheritanceManager2]
  /// or [InheritanceManager3].  If an [InheritanceManager2] is supplied, it
  /// will be converted into an [InheritanceManager3] internally.  The ability
  /// to pass in [InheritanceManager2] exists for backward compatibility; in a
  /// future major version of the analyzer, an [InheritanceManager3] will
  /// be required.
  ///
  /// The [definingLibrary] is the element for the library containing the node
  /// being visited. The [source] is the source representing the compilation
  /// unit containing the node being visited. The [typeProvider] is the object
  /// used to access the types from the core library. The [errorListener] is the
  /// error listener that will be informed of any errors that are found during
  /// resolution. The [nameScope] is the scope used to resolve identifiers in
  /// the node that will first be visited.  If `null` or unspecified, a new
  /// [LibraryScope] will be created based on [definingLibrary] and
  /// [typeProvider].
  ///
  /// TODO(paulberry): make [featureSet] a required parameter (this will be a
  /// breaking change).
  ResolverVisitor(
      InheritanceManagerBase inheritanceManager,
      LibraryElement definingLibrary,
      Source source,
      TypeProvider typeProvider,
      AnalysisErrorListener errorListener,
      {FeatureSet featureSet,
      Scope nameScope,
      bool propagateTypes: true,
      reportConstEvaluationErrors: true,
      FlowAnalysisHelper flowAnalysisHelper})
      : this._(
            inheritanceManager.asInheritanceManager3,
            definingLibrary,
            source,
            typeProvider,
            errorListener,
            featureSet ??
                definingLibrary.context.analysisOptions.contextFeatures,
            nameScope,
            propagateTypes,
            reportConstEvaluationErrors,
            flowAnalysisHelper);

  ResolverVisitor._(
      this.inheritance,
      LibraryElement definingLibrary,
      Source source,
      TypeProvider typeProvider,
      AnalysisErrorListener errorListener,
      FeatureSet featureSet,
      Scope nameScope,
      bool propagateTypes,
      reportConstEvaluationErrors,
      this._flowAnalysis)
      : _analysisOptions = definingLibrary.context.analysisOptions,
        _featureSet = featureSet,
        _uiAsCodeEnabled =
            featureSet.isEnabled(Feature.control_flow_collections) ||
                featureSet.isEnabled(Feature.spread_collections),
        super(definingLibrary, source, typeProvider, errorListener,
            nameScope: nameScope) {
    this.typeSystem = definingLibrary.context.typeSystem;
    this._promoteManager = TypePromotionManager(typeSystem);
    this.extensionResolver = ExtensionMemberResolver(this);
    this.elementResolver = new ElementResolver(this,
        reportConstEvaluationErrors: reportConstEvaluationErrors);
    bool strongModeHints = false;
    AnalysisOptions options = _analysisOptions;
    if (options is AnalysisOptionsImpl) {
      strongModeHints = options.strongModeHints;
    }
    this.inferenceContext = new InferenceContext._(
        typeProvider, typeSystem, strongModeHints, errorReporter);
    this.typeAnalyzer = new StaticTypeAnalyzer(this, featureSet);
  }

  /// Return the element representing the function containing the current node,
  /// or `null` if the current node is not contained in a function.
  ///
  /// @return the element representing the function containing the current node
  ExecutableElement get enclosingFunction => _enclosingFunction;

  /// Return the object providing promoted or declared types of variables.
  LocalVariableTypeProvider get localVariableTypeProvider {
    if (_flowAnalysis != null) {
      return _flowAnalysis.localVariableTypeProvider;
    } else {
      return _promoteManager.localVariableTypeProvider;
    }
  }

  NullabilitySuffix get noneOrStarSuffix {
    return _nonNullableEnabled
        ? NullabilitySuffix.none
        : NullabilitySuffix.star;
  }

  /**
   * Return `true` if NNBD is enabled for this compilation unit.
   */
  bool get _nonNullableEnabled => _featureSet.isEnabled(Feature.non_nullable);

  /// Return the static element associated with the given expression whose type
  /// can be overridden, or `null` if there is no element whose type can be
  /// overridden.
  ///
  /// @param expression the expression with which the element is associated
  /// @return the element associated with the given expression
  VariableElement getOverridableStaticElement(Expression expression) {
    Element element;
    if (expression is SimpleIdentifier) {
      element = expression.staticElement;
    } else if (expression is PrefixedIdentifier) {
      element = expression.staticElement;
    } else if (expression is PropertyAccess) {
      element = expression.propertyName.staticElement;
    }
    if (element is VariableElement) {
      return element;
    }
    return null;
  }

  /// Given a downward inference type [fnType], and the declared
  /// [typeParameterList] for a function expression, determines if we can enable
  /// downward inference and if so, returns the function type to use for
  /// inference.
  ///
  /// This will return null if inference is not possible. This happens when
  /// there is no way we can find a subtype of the function type, given the
  /// provided type parameter list.
  FunctionType matchFunctionTypeParameters(
      TypeParameterList typeParameterList, FunctionType fnType) {
    if (typeParameterList == null) {
      if (fnType.typeFormals.isEmpty) {
        return fnType;
      }

      // A non-generic function cannot be a subtype of a generic one.
      return null;
    }

    NodeList<TypeParameter> typeParameters = typeParameterList.typeParameters;
    if (fnType.typeFormals.isEmpty) {
      // TODO(jmesserly): this is a legal subtype. We don't currently infer
      // here, but we could.  This is similar to
      // Dart2TypeSystem.inferFunctionTypeInstantiation, but we don't
      // have the FunctionType yet for the current node, so it's not quite
      // straightforward to apply.
      return null;
    }

    if (fnType.typeFormals.length != typeParameters.length) {
      // A subtype cannot have different number of type formals.
      return null;
    }

    // Same number of type formals. Instantiate the function type so its
    // parameter and return type are in terms of the surrounding context.
    return fnType.instantiate(typeParameters.map((TypeParameter t) {
      return t.declaredElement.instantiate(
        nullabilitySuffix: noneOrStarSuffix,
      );
    }).toList());
  }

  /// If it is appropriate to do so, override the current type of the static
  /// element associated with the given expression with the given type.
  /// Generally speaking, it is appropriate if the given type is more specific
  /// than the current type.
  ///
  /// @param expression the expression used to access the static element whose
  ///        types might be overridden
  /// @param potentialType the potential type of the elements
  /// @param allowPrecisionLoss see @{code overrideVariable} docs
  void overrideExpression(Expression expression, DartType potentialType,
      bool allowPrecisionLoss, bool setExpressionType) {
    // TODO(brianwilkerson) Remove this method.
  }

  /// Set the enclosing function body when partial AST is resolved.
  void prepareCurrentFunctionBody(FunctionBody body) {
    _promoteManager.enterFunctionBody(body);
  }

  /// Set information about enclosing declarations.
  void prepareEnclosingDeclarations({
    ClassElement enclosingClassElement,
    ExecutableElement enclosingExecutableElement,
  }) {
    _enclosingClassDeclaration = null;
    enclosingClass = enclosingClassElement;
    typeAnalyzer.thisType = enclosingClass?.thisType;
    _enclosingFunction = enclosingExecutableElement;
  }

  /// A client is about to resolve a member in the given class declaration.
  void prepareToResolveMembersInClass(ClassDeclaration node) {
    _enclosingClassDeclaration = node;
    enclosingClass = node.declaredElement;
    typeAnalyzer.thisType = enclosingClass?.thisType;
  }

  /// Visit the given [comment] if it is not `null`.
  void safelyVisitComment(Comment comment) {
    if (comment != null) {
      super.visitComment(comment);
    }
  }

  @override
  void visitAnnotation(Annotation node) {
    AstNode parent = node.parent;
    if (identical(parent, _enclosingClassDeclaration) ||
        identical(parent, _enclosingFunctionTypeAlias) ||
        identical(parent, _enclosingMixinDeclaration)) {
      return;
    }
    node.name?.accept(this);
    node.constructorName?.accept(this);
    Element element = node.element;
    if (element is ExecutableElement) {
      InferenceContext.setType(node.arguments, element.type);
    }
    node.arguments?.accept(this);
    node.accept(elementResolver);
    node.accept(typeAnalyzer);
    ElementAnnotationImpl elementAnnotationImpl = node.elementAnnotation;
    if (elementAnnotationImpl == null) {
      // Analyzer ignores annotations on "part of" directives.
      assert(parent is PartOfDirective);
    } else {
      elementAnnotationImpl.annotationAst = _createCloner().cloneNode(node);
    }
  }

  @override
  void visitArgumentList(ArgumentList node) {
    DartType callerType = InferenceContext.getContext(node);
    if (callerType is FunctionType) {
      Map<String, DartType> namedParameterTypes =
          callerType.namedParameterTypes;
      List<DartType> normalParameterTypes = callerType.normalParameterTypes;
      List<DartType> optionalParameterTypes = callerType.optionalParameterTypes;
      int normalCount = normalParameterTypes.length;
      int optionalCount = optionalParameterTypes.length;

      NodeList<Expression> arguments = node.arguments;
      Iterable<Expression> positional =
          arguments.takeWhile((l) => l is! NamedExpression);
      Iterable<Expression> required = positional.take(normalCount);
      Iterable<Expression> optional =
          positional.skip(normalCount).take(optionalCount);
      Iterable<Expression> named =
          arguments.skipWhile((l) => l is! NamedExpression);

      //TODO(leafp): Consider using the parameter elements here instead.
      //TODO(leafp): Make sure that the parameter elements are getting
      // setup correctly with inference.
      int index = 0;
      for (Expression argument in required) {
        InferenceContext.setType(argument, normalParameterTypes[index++]);
      }
      index = 0;
      for (Expression argument in optional) {
        InferenceContext.setType(argument, optionalParameterTypes[index++]);
      }

      for (Expression argument in named) {
        if (argument is NamedExpression) {
          DartType type = namedParameterTypes[argument.name.label.name];
          if (type != null) {
            InferenceContext.setType(argument, type);
          }
        }
      }
    }
    super.visitArgumentList(node);
  }

  @override
  void visitAssertInitializer(AssertInitializer node) {
    InferenceContext.setType(node.condition, typeProvider.boolType);
    super.visitAssertInitializer(node);
  }

  @override
  void visitAssertStatement(AssertStatement node) {
    InferenceContext.setType(node.condition, typeProvider.boolType);
    super.visitAssertStatement(node);
  }

  @override
  void visitAssignmentExpression(AssignmentExpression node) {
    var left = node.leftHandSide;
    var right = node.rightHandSide;

    left?.accept(this);

    var leftLocalVariable = _flowAnalysis?.assignmentExpression(node);

    TokenType operator = node.operator.type;
    if (operator == TokenType.EQ ||
        operator == TokenType.QUESTION_QUESTION_EQ) {
      InferenceContext.setType(right, left.staticType);
    }

    right?.accept(this);
    _flowAnalysis?.assignmentExpression_afterRight(leftLocalVariable, right);

    node.accept(elementResolver);
    node.accept(typeAnalyzer);
  }

  @override
  void visitAwaitExpression(AwaitExpression node) {
    DartType contextType = InferenceContext.getContext(node);
    if (contextType != null) {
      var futureUnion = _createFutureOr(contextType);
      InferenceContext.setType(node.expression, futureUnion);
    }
    super.visitAwaitExpression(node);
  }

  @override
  void visitBinaryExpression(BinaryExpression node) {
    TokenType operator = node.operator.type;
    Expression left = node.leftOperand;
    Expression right = node.rightOperand;
    var flow = _flowAnalysis?.flow;

    if (operator == TokenType.AMPERSAND_AMPERSAND) {
      InferenceContext.setType(left, typeProvider.boolType);
      InferenceContext.setType(right, typeProvider.boolType);

      // TODO(scheglov) Do we need these checks for null?
      left?.accept(this);

      if (_flowAnalysis != null) {
        flow?.logicalBinaryOp_rightBegin(left, isAnd: true);
        _flowAnalysis.checkUnreachableNode(right);
        right.accept(this);
        flow?.logicalBinaryOp_end(node, right, isAnd: true);
      } else {
        _promoteManager.visitBinaryExpression_and_rhs(
          left,
          right,
          () {
            right.accept(this);
          },
        );
      }

      node.accept(elementResolver);
    } else if (operator == TokenType.BAR_BAR) {
      InferenceContext.setType(left, typeProvider.boolType);
      InferenceContext.setType(right, typeProvider.boolType);

      left?.accept(this);

      flow?.logicalBinaryOp_rightBegin(left, isAnd: false);
      _flowAnalysis?.checkUnreachableNode(right);
      right.accept(this);
      flow?.logicalBinaryOp_end(node, right, isAnd: false);

      node.accept(elementResolver);
    } else if (operator == TokenType.BANG_EQ || operator == TokenType.EQ_EQ) {
      left.accept(this);
      right.accept(this);
      node.accept(elementResolver);
      _flowAnalysis?.binaryExpression_equal(node, left, right,
          notEqual: operator == TokenType.BANG_EQ);
    } else {
      if (operator == TokenType.QUESTION_QUESTION) {
        InferenceContext.setTypeFromNode(left, node);
      }
      left?.accept(this);

      // Call ElementResolver.visitBinaryExpression to resolve the user-defined
      // operator method, if applicable.
      node.accept(elementResolver);

      if (operator == TokenType.QUESTION_QUESTION) {
        // Set the right side, either from the context, or using the information
        // from the left side if it is more precise.
        DartType contextType = InferenceContext.getContext(node);
        DartType leftType = left?.staticType;
        if (contextType == null || contextType.isDynamic) {
          contextType = leftType;
        }
        InferenceContext.setType(right, contextType);
      } else {
        var invokeType = node.staticInvokeType;
        if (invokeType != null && invokeType.parameters.isNotEmpty) {
          // If this is a user-defined operator, set the right operand context
          // using the operator method's parameter type.
          var rightParam = invokeType.parameters[0];
          InferenceContext.setType(right, rightParam.type);
        }
      }

      if (operator == TokenType.QUESTION_QUESTION) {
        flow?.ifNullExpression_rightBegin();
        right.accept(this);
        flow?.ifNullExpression_end();
      } else {
        right?.accept(this);
      }
    }
    node.accept(typeAnalyzer);
  }

  @override
  void visitBlockFunctionBody(BlockFunctionBody node) {
    try {
      inferenceContext.pushReturnContext(node);
      super.visitBlockFunctionBody(node);
    } finally {
      inferenceContext.popReturnContext(node);
    }
  }

  @override
  void visitBooleanLiteral(BooleanLiteral node) {
    _flowAnalysis?.flow?.booleanLiteral(node, node.value);
    super.visitBooleanLiteral(node);
  }

  @override
  void visitBreakStatement(BreakStatement node) {
    //
    // We do not visit the label because it needs to be visited in the context
    // of the statement.
    //
    node.accept(elementResolver);
    node.accept(typeAnalyzer);
    _flowAnalysis?.breakStatement(node);
  }

  @override
  void visitCascadeExpression(CascadeExpression node) {
    InferenceContext.setTypeFromNode(node.target, node);
    super.visitCascadeExpression(node);
  }

  @override
  void visitClassDeclaration(ClassDeclaration node) {
    //
    // Resolve the metadata in the library scope.
    //
    node.metadata?.accept(this);
    _enclosingClassDeclaration = node;
    //
    // Continue the class resolution.
    //
    ClassElement outerType = enclosingClass;
    try {
      enclosingClass = node.declaredElement;
      typeAnalyzer.thisType = enclosingClass?.thisType;
      super.visitClassDeclaration(node);
      node.accept(elementResolver);
      node.accept(typeAnalyzer);
    } finally {
      typeAnalyzer.thisType = outerType?.thisType;
      enclosingClass = outerType;
      _enclosingClassDeclaration = null;
    }
  }

  @override
  void visitComment(Comment node) {
    AstNode parent = node.parent;
    if (parent is FunctionDeclaration ||
        parent is FunctionTypeAlias ||
        parent is ConstructorDeclaration ||
        parent is MethodDeclaration) {
      return;
    }
    super.visitComment(node);
  }

  @override
  void visitCommentReference(CommentReference node) {
    //
    // We do not visit the identifier because it needs to be visited in the
    // context of the reference.
    //
    node.accept(elementResolver);
    node.accept(typeAnalyzer);
  }

  @override
  void visitCompilationUnit(CompilationUnit node) {
    NodeList<Directive> directives = node.directives;
    int directiveCount = directives.length;
    for (int i = 0; i < directiveCount; i++) {
      directives[i].accept(this);
    }
    NodeList<CompilationUnitMember> declarations = node.declarations;
    int declarationCount = declarations.length;
    for (int i = 0; i < declarationCount; i++) {
      declarations[i].accept(this);
    }
    node.accept(elementResolver);
    node.accept(typeAnalyzer);
  }

  @override
  void visitConditionalExpression(ConditionalExpression node) {
    Expression condition = node.condition;
    var flow = _flowAnalysis?.flow;

    // TODO(scheglov) Do we need these checks for null?
    condition?.accept(this);

    Expression thenExpression = node.thenExpression;
    InferenceContext.setTypeFromNode(thenExpression, node);

    if (_flowAnalysis != null) {
      if (flow != null) {
        flow.conditional_thenBegin(condition);
        _flowAnalysis.checkUnreachableNode(thenExpression);
      }
      thenExpression.accept(this);
    } else {
      _promoteManager.visitConditionalExpression_then(
        condition,
        thenExpression,
        () {
          thenExpression.accept(this);
        },
      );
    }

    Expression elseExpression = node.elseExpression;
    InferenceContext.setTypeFromNode(elseExpression, node);

    if (flow != null) {
      flow.conditional_elseBegin(thenExpression);
      _flowAnalysis.checkUnreachableNode(elseExpression);
      elseExpression.accept(this);
      flow.conditional_end(node, elseExpression);
    } else {
      elseExpression.accept(this);
    }

    node.accept(elementResolver);
    node.accept(typeAnalyzer);
  }

  @override
  void visitConstructorDeclaration(ConstructorDeclaration node) {
    ExecutableElement outerFunction = _enclosingFunction;
    try {
<<<<<<< HEAD
      _flowAnalysis?.topLevelDeclaration_enter(node);
      _flowAnalysis?.executableDeclaration_enter(node, node.parameters, false);
=======
      _flowAnalysis?.topLevelDeclaration_enter(
          node, node.parameters, node.body);
      _flowAnalysis?.executableDeclaration_enter(node.parameters);
>>>>>>> ac97a42f
      _promoteManager.enterFunctionBody(node.body);
      _enclosingFunction = node.declaredElement;
      FunctionType type = _enclosingFunction.type;
      InferenceContext.setType(node.body, type.returnType);
      super.visitConstructorDeclaration(node);
    } finally {
      _flowAnalysis?.executableDeclaration_exit(node.body, false);
      _flowAnalysis?.topLevelDeclaration_exit();
      _promoteManager.exitFunctionBody();
      _enclosingFunction = outerFunction;
    }
    ConstructorElementImpl constructor = node.declaredElement;
    constructor.constantInitializers =
        _createCloner().cloneNodeList(node.initializers);
  }

  @override
  void visitConstructorDeclarationInScope(ConstructorDeclaration node) {
    super.visitConstructorDeclarationInScope(node);
    // Because of needing a different scope for the initializer list, the
    // overridden implementation of this method cannot cause the visitNode
    // method to be invoked. As a result, we have to hard-code using the
    // element resolver and type analyzer to visit the constructor declaration.
    node.accept(elementResolver);
    node.accept(typeAnalyzer);
    safelyVisitComment(node.documentationComment);
  }

  @override
  void visitConstructorFieldInitializer(ConstructorFieldInitializer node) {
    //
    // We visit the expression, but do not visit the field name because it needs
    // to be visited in the context of the constructor field initializer node.
    //
    FieldElement fieldElement = enclosingClass.getField(node.fieldName.name);
    InferenceContext.setType(node.expression, fieldElement?.type);
    node.expression?.accept(this);
    node.accept(elementResolver);
    node.accept(typeAnalyzer);
  }

  @override
  void visitConstructorName(ConstructorName node) {
    //
    // We do not visit either the type name, because it won't be visited anyway,
    // or the name, because it needs to be visited in the context of the
    // constructor name.
    //
    node.accept(elementResolver);
    node.accept(typeAnalyzer);
  }

  @override
  void visitContinueStatement(ContinueStatement node) {
    //
    // We do not visit the label because it needs to be visited in the context
    // of the statement.
    //
    node.accept(elementResolver);
    node.accept(typeAnalyzer);
    _flowAnalysis?.continueStatement(node);
  }

  @override
  void visitDefaultFormalParameter(DefaultFormalParameter node) {
    InferenceContext.setType(node.defaultValue, node.declaredElement?.type);
    super.visitDefaultFormalParameter(node);
    ParameterElement element = node.declaredElement;

    if (element.initializer != null && node.defaultValue != null) {
      (element.initializer as FunctionElementImpl).returnType =
          node.defaultValue.staticType;
    }
    // Clone the ASTs for default formal parameters, so that we can use them
    // during constant evaluation.
    if (element is ConstVariableElement &&
        !_hasSerializedConstantInitializer(element)) {
      (element as ConstVariableElement).constantInitializer =
          _createCloner().cloneNode(node.defaultValue);
    }
  }

  @override
  void visitDoStatementInScope(DoStatement node) {
    _flowAnalysis?.checkUnreachableNode(node);

    var body = node.body;
    var condition = node.condition;

    InferenceContext.setType(node.condition, typeProvider.boolType);

    _flowAnalysis?.flow?.doStatement_bodyBegin(
        node,
        _flowAnalysis.assignedVariables.writtenInNode(node),
        _flowAnalysis.assignedVariables.capturedInNode(node));
    visitStatementInScope(body);

    _flowAnalysis?.flow?.doStatement_conditionBegin();
    condition.accept(this);

    _flowAnalysis?.flow?.doStatement_end(node.condition);
  }

  @override
  void visitEmptyFunctionBody(EmptyFunctionBody node) {
    if (resolveOnlyCommentInFunctionBody) {
      return;
    }
    super.visitEmptyFunctionBody(node);
  }

  @override
  void visitEnumDeclaration(EnumDeclaration node) {
    //
    // Resolve the metadata in the library scope
    // and associate the annotations with the element.
    //
    if (node.metadata != null) {
      node.metadata.accept(this);
      ElementResolver.resolveMetadata(node);
      node.constants.forEach(ElementResolver.resolveMetadata);
    }
    //
    // Continue the enum resolution.
    //
    ClassElement outerType = enclosingClass;
    try {
      enclosingClass = node.declaredElement;
      typeAnalyzer.thisType = enclosingClass?.thisType;
      super.visitEnumDeclaration(node);
      node.accept(elementResolver);
      node.accept(typeAnalyzer);
    } finally {
      typeAnalyzer.thisType = outerType?.thisType;
      enclosingClass = outerType;
      _enclosingClassDeclaration = null;
    }
  }

  @override
  void visitExpressionFunctionBody(ExpressionFunctionBody node) {
    if (resolveOnlyCommentInFunctionBody) {
      return;
    }
    try {
      InferenceContext.setTypeFromNode(node.expression, node);
      inferenceContext.pushReturnContext(node);
      super.visitExpressionFunctionBody(node);

      DartType type = node.expression.staticType;
      if (_enclosingFunction.isAsynchronous) {
        type = typeSystem.flatten(type);
      }
      if (type != null) {
        inferenceContext.addReturnOrYieldType(type);
      }
    } finally {
      inferenceContext.popReturnContext(node);
    }
  }

  @override
  void visitExtensionDeclaration(ExtensionDeclaration node) {
    //
    // Resolve the metadata in the library scope
    // and associate the annotations with the element.
    //
    if (node.metadata != null) {
      node.metadata.accept(this);
      ElementResolver.resolveMetadata(node);
    }
    //
    // Continue the extension resolution.
    //
    try {
      DartType extendedType = node.declaredElement.extendedType;
      typeAnalyzer.thisType = typeSystem.resolveToBound(extendedType);
      super.visitExtensionDeclaration(node);
      node.accept(elementResolver);
      node.accept(typeAnalyzer);
    } finally {
      typeAnalyzer.thisType = null;
    }
  }

  @override
  void visitExtensionOverride(ExtensionOverride node) {
    node.extensionName.accept(this);
    node.typeArguments?.accept(this);

    ExtensionMemberResolver(this).setOverrideReceiverContextType(node);
    node.argumentList.accept(this);

    node.accept(elementResolver);
    node.accept(typeAnalyzer);
  }

  @override
  void visitForElementInScope(ForElement node) {
    ForLoopParts forLoopParts = node.forLoopParts;
    if (forLoopParts is ForParts) {
      if (forLoopParts is ForPartsWithDeclarations) {
        forLoopParts.variables?.accept(this);
      } else if (forLoopParts is ForPartsWithExpression) {
        forLoopParts.initialization?.accept(this);
      }
      var condition = forLoopParts.condition;
      InferenceContext.setType(condition, typeProvider.boolType);
      _flowAnalysis?.for_conditionBegin(node, condition);
      condition?.accept(this);
      _flowAnalysis?.for_bodyBegin(node, condition);
      node.body?.accept(this);
      _flowAnalysis?.flow?.for_updaterBegin();
      forLoopParts.updaters.accept(this);
      _flowAnalysis?.flow?.for_end();
    } else if (forLoopParts is ForEachParts) {
      Expression iterable = forLoopParts.iterable;
      DeclaredIdentifier loopVariable;
      DartType valueType;
      Element identifierElement;
      if (forLoopParts is ForEachPartsWithDeclaration) {
        loopVariable = forLoopParts.loopVariable;
        valueType = loopVariable?.type?.type ?? UnknownInferredType.instance;
      } else if (forLoopParts is ForEachPartsWithIdentifier) {
        SimpleIdentifier identifier = forLoopParts.identifier;
        identifier?.accept(this);
        identifierElement = identifier?.staticElement;
        if (identifierElement is VariableElement) {
          valueType = identifierElement.type;
        } else if (identifierElement is PropertyAccessorElement) {
          if (identifierElement.parameters.isNotEmpty) {
            valueType = identifierElement.parameters[0].type;
          }
        }
      }

      if (valueType != null) {
        InterfaceType targetType = (node.awaitKeyword == null)
            ? typeProvider.iterableType2(valueType)
            : typeProvider.streamType2(valueType);
        InferenceContext.setType(iterable, targetType);
      }
      //
      // We visit the iterator before the loop variable because the loop
      // variable cannot be in scope while visiting the iterator.
      //
      iterable?.accept(this);
      loopVariable?.accept(this);
      _flowAnalysis?.flow?.forEach_bodyBegin(
          _flowAnalysis.assignedVariables.writtenInNode(node),
          _flowAnalysis.assignedVariables.capturedInNode(node),
          identifierElement is VariableElement
              ? identifierElement
              : loopVariable.declaredElement);
      node.body?.accept(this);
      _flowAnalysis?.flow?.forEach_end();

      node.accept(elementResolver);
      node.accept(typeAnalyzer);
    }
  }

  @override
  void visitForStatementInScope(ForStatement node) {
    _flowAnalysis?.checkUnreachableNode(node);

    ForLoopParts forLoopParts = node.forLoopParts;
    if (forLoopParts is ForParts) {
      if (forLoopParts is ForPartsWithDeclarations) {
        forLoopParts.variables?.accept(this);
      } else if (forLoopParts is ForPartsWithExpression) {
        forLoopParts.initialization?.accept(this);
      }

      var condition = forLoopParts.condition;
      InferenceContext.setType(condition, typeProvider.boolType);

      _flowAnalysis?.for_conditionBegin(node, condition);
      if (condition != null) {
        condition.accept(this);
      }

      _flowAnalysis?.for_bodyBegin(node, condition);
      visitStatementInScope(node.body);

      _flowAnalysis?.flow?.for_updaterBegin();
      forLoopParts.updaters.accept(this);

      _flowAnalysis?.flow?.for_end();
    } else if (forLoopParts is ForEachParts) {
      Expression iterable = forLoopParts.iterable;
      DeclaredIdentifier loopVariable;
      SimpleIdentifier identifier;
      Element identifierElement;
      if (forLoopParts is ForEachPartsWithDeclaration) {
        loopVariable = forLoopParts.loopVariable;
      } else if (forLoopParts is ForEachPartsWithIdentifier) {
        identifier = forLoopParts.identifier;
        identifier?.accept(this);
      }

      DartType valueType;
      if (loopVariable != null) {
        TypeAnnotation typeAnnotation = loopVariable.type;
        valueType = typeAnnotation?.type ?? UnknownInferredType.instance;
      }
      if (identifier != null) {
        identifierElement = identifier.staticElement;
        if (identifierElement is VariableElement) {
          valueType = identifierElement.type;
        } else if (identifierElement is PropertyAccessorElement) {
          if (identifierElement.parameters.isNotEmpty) {
            valueType = identifierElement.parameters[0].type;
          }
        }
      }
      if (valueType != null) {
        InterfaceType targetType = (node.awaitKeyword == null)
            ? typeProvider.iterableType2(valueType)
            : typeProvider.streamType2(valueType);
        InferenceContext.setType(iterable, targetType);
      }
      //
      // We visit the iterator before the loop variable because the loop variable
      // cannot be in scope while visiting the iterator.
      //
      iterable?.accept(this);
      loopVariable?.accept(this);

      _flowAnalysis?.flow?.forEach_bodyBegin(
          _flowAnalysis.assignedVariables.writtenInNode(node),
          _flowAnalysis.assignedVariables.capturedInNode(node),
          identifierElement is VariableElement
              ? identifierElement
              : loopVariable.declaredElement);

      Statement body = node.body;
      if (body != null) {
        visitStatementInScope(body);
      }

      _flowAnalysis?.flow?.forEach_end();

      node.accept(elementResolver);
      node.accept(typeAnalyzer);
    }
  }

  @override
  void visitFunctionDeclaration(FunctionDeclaration node) {
    ExecutableElement outerFunction = _enclosingFunction;
    bool isFunctionDeclarationStatement =
        node.parent is FunctionDeclarationStatement;
    try {
      SimpleIdentifier functionName = node.name;
      if (_flowAnalysis != null) {
        if (isFunctionDeclarationStatement) {
          _flowAnalysis.flow.functionExpression_begin(
              _flowAnalysis.assignedVariables.writtenInNode(node));
        } else {
<<<<<<< HEAD
          _flowAnalysis.topLevelDeclaration_enter(node);
=======
          _flowAnalysis.topLevelDeclaration_enter(node,
              node.functionExpression.parameters, node.functionExpression.body);
>>>>>>> ac97a42f
        }
        _flowAnalysis.executableDeclaration_enter(node,
            node.functionExpression.parameters, isFunctionDeclarationStatement);
      }
      _promoteManager.enterFunctionBody(node.functionExpression.body);
      _enclosingFunction = functionName.staticElement as ExecutableElement;
      InferenceContext.setType(
          node.functionExpression, _enclosingFunction.type);
      super.visitFunctionDeclaration(node);
    } finally {
      if (_flowAnalysis != null) {
        _flowAnalysis.executableDeclaration_exit(
            node.functionExpression.body, isFunctionDeclarationStatement);
        if (isFunctionDeclarationStatement) {
          _flowAnalysis.flow.functionExpression_end();
        } else {
          _flowAnalysis.topLevelDeclaration_exit();
        }
      }
      _promoteManager.exitFunctionBody();
      _enclosingFunction = outerFunction;
    }
  }

  @override
  void visitFunctionDeclarationInScope(FunctionDeclaration node) {
    super.visitFunctionDeclarationInScope(node);
    safelyVisitComment(node.documentationComment);
  }

  @override
  void visitFunctionExpression(FunctionExpression node) {
    ExecutableElement outerFunction = _enclosingFunction;
    bool isFunctionDeclaration = node.parent is FunctionDeclaration;
    try {
      if (_flowAnalysis != null) {
        if (!isFunctionDeclaration) {
          _flowAnalysis.flow.functionExpression_begin(
              _flowAnalysis.assignedVariables.writtenInNode(node));
        }
      } else {
        _promoteManager.enterFunctionBody(node.body);
      }

      _enclosingFunction = node.declaredElement;
      DartType functionType = InferenceContext.getContext(node);
      if (functionType is FunctionType) {
        functionType =
            matchFunctionTypeParameters(node.typeParameters, functionType);
        if (functionType is FunctionType) {
          _inferFormalParameterList(node.parameters, functionType);
          InferenceContext.setType(
              node.body, _computeReturnOrYieldType(functionType.returnType));
        }
      }
      super.visitFunctionExpression(node);
    } finally {
      if (_flowAnalysis != null) {
        if (!isFunctionDeclaration) {
          _flowAnalysis.flow?.functionExpression_end();
        }
      } else {
        _promoteManager.exitFunctionBody();
      }

      _enclosingFunction = outerFunction;
    }
  }

  @override
  void visitFunctionExpressionInvocation(FunctionExpressionInvocation node) {
    node.function?.accept(this);
    node.accept(elementResolver);
    _visitFunctionExpressionInvocation(node);
  }

  @override
  void visitFunctionTypeAlias(FunctionTypeAlias node) {
    // Resolve the metadata in the library scope.
    if (node.metadata != null) {
      node.metadata.accept(this);
    }
    FunctionTypeAlias outerAlias = _enclosingFunctionTypeAlias;
    _enclosingFunctionTypeAlias = node;
    try {
      super.visitFunctionTypeAlias(node);
    } finally {
      _enclosingFunctionTypeAlias = outerAlias;
    }
  }

  @override
  void visitFunctionTypeAliasInScope(FunctionTypeAlias node) {
    super.visitFunctionTypeAliasInScope(node);
    safelyVisitComment(node.documentationComment);
  }

  @override
  void visitGenericTypeAliasInFunctionScope(GenericTypeAlias node) {
    super.visitGenericTypeAliasInFunctionScope(node);
    safelyVisitComment(node.documentationComment);
  }

  @override
  void visitHideCombinator(HideCombinator node) {}

  @override
  void visitIfElement(IfElement node) {
    Expression condition = node.condition;
    InferenceContext.setType(condition, typeProvider.boolType);
    // TODO(scheglov) Do we need these checks for null?
    condition?.accept(this);
    CollectionElement thenElement = node.thenElement;
    _promoteManager.visitIfElement_thenElement(
      condition,
      thenElement,
      () {
        thenElement.accept(this);
      },
    );
    node.elseElement?.accept(this);

    node.accept(elementResolver);
    node.accept(typeAnalyzer);
  }

  @override
  void visitIfStatement(IfStatement node) {
    _flowAnalysis?.checkUnreachableNode(node);

    Expression condition = node.condition;

    InferenceContext.setType(condition, typeProvider.boolType);
    condition?.accept(this);

    Statement thenStatement = node.thenStatement;
    if (_flowAnalysis != null) {
      _flowAnalysis.flow.ifStatement_thenBegin(condition);
      visitStatementInScope(thenStatement);
    } else {
      _promoteManager.visitIfStatement_thenStatement(
        condition,
        thenStatement,
        () {
          visitStatementInScope(thenStatement);
        },
      );
    }

    Statement elseStatement = node.elseStatement;
    if (elseStatement != null) {
      _flowAnalysis?.flow?.ifStatement_elseBegin();
      visitStatementInScope(elseStatement);
    }

    _flowAnalysis?.flow?.ifStatement_end(elseStatement != null);

    node.accept(elementResolver);
    node.accept(typeAnalyzer);
  }

  @override
  void visitIndexExpression(IndexExpression node) {
    node.target?.accept(this);
    node.accept(elementResolver);
    var method = node.staticElement;
    if (method != null && method.parameters.isNotEmpty) {
      var indexParam = node.staticElement.parameters[0];
      InferenceContext.setType(node.index, indexParam.type);
    }
    node.index?.accept(this);
    node.accept(typeAnalyzer);
  }

  @override
  void visitInstanceCreationExpression(InstanceCreationExpression node) {
    node.constructorName?.accept(this);
    _inferArgumentTypesForInstanceCreate(node);
    node.argumentList?.accept(this);
    node.accept(elementResolver);
    node.accept(typeAnalyzer);
  }

  @override
  void visitIsExpression(IsExpression node) {
    super.visitIsExpression(node);
    _flowAnalysis?.isExpression(node);
  }

  @override
  void visitLabel(Label node) {}

  @override
  void visitLibraryIdentifier(LibraryIdentifier node) {}

  @override
  void visitListLiteral(ListLiteral node) {
    InterfaceType listType;

    TypeArgumentList typeArguments = node.typeArguments;
    if (typeArguments != null) {
      if (typeArguments.arguments.length == 1) {
        DartType elementType = typeArguments.arguments[0].type;
        if (!elementType.isDynamic) {
          listType = typeProvider.listType2(elementType);
        }
      }
    } else {
      listType = typeAnalyzer.inferListType(node, downwards: true);
    }
    if (listType != null) {
      DartType elementType = listType.typeArguments[0];
      DartType iterableType = typeProvider.iterableType2(elementType);
      _pushCollectionTypesDownToAll(node.elements,
          elementType: elementType, iterableType: iterableType);
      InferenceContext.setType(node, listType);
    } else {
      InferenceContext.clearType(node);
    }
    super.visitListLiteral(node);
  }

  @override
  void visitMethodDeclaration(MethodDeclaration node) {
    ExecutableElement outerFunction = _enclosingFunction;
    try {
<<<<<<< HEAD
      _flowAnalysis?.topLevelDeclaration_enter(node);
      _flowAnalysis?.executableDeclaration_enter(node, node.parameters, false);
=======
      _flowAnalysis?.topLevelDeclaration_enter(
          node, node.parameters, node.body);
      _flowAnalysis?.executableDeclaration_enter(node.parameters);
>>>>>>> ac97a42f
      _promoteManager.enterFunctionBody(node.body);
      _enclosingFunction = node.declaredElement;
      DartType returnType =
          _computeReturnOrYieldType(_enclosingFunction.type?.returnType);
      InferenceContext.setType(node.body, returnType);
      super.visitMethodDeclaration(node);
    } finally {
      _flowAnalysis?.executableDeclaration_exit(node.body, false);
      _flowAnalysis?.topLevelDeclaration_exit();
      _promoteManager.exitFunctionBody();
      _enclosingFunction = outerFunction;
    }
  }

  @override
  void visitMethodDeclarationInScope(MethodDeclaration node) {
    super.visitMethodDeclarationInScope(node);
    safelyVisitComment(node.documentationComment);
  }

  @override
  void visitMethodInvocation(MethodInvocation node) {
    //
    // We visit the target and argument list, but do not visit the method name
    // because it needs to be visited in the context of the invocation.
    //
    node.target?.accept(this);
    node.typeArguments?.accept(this);
    node.accept(elementResolver);

    var functionRewrite = MethodInvocationResolver.getRewriteResult(node);
    if (functionRewrite != null) {
      _visitFunctionExpressionInvocation(functionRewrite);
    } else {
      _inferArgumentTypesForInvocation(node);
      node.argumentList?.accept(this);
      node.accept(typeAnalyzer);
    }
  }

  @override
  void visitMixinDeclaration(MixinDeclaration node) {
    //
    // Resolve the metadata in the library scope.
    //
    node.metadata?.accept(this);
    _enclosingMixinDeclaration = node;
    //
    // Continue the class resolution.
    //
    ClassElement outerType = enclosingClass;
    try {
      enclosingClass = node.declaredElement;
      typeAnalyzer.thisType = enclosingClass?.thisType;
      super.visitMixinDeclaration(node);
      node.accept(elementResolver);
      node.accept(typeAnalyzer);
    } finally {
      typeAnalyzer.thisType = outerType?.thisType;
      enclosingClass = outerType;
      _enclosingMixinDeclaration = null;
    }
  }

  @override
  void visitNamedExpression(NamedExpression node) {
    InferenceContext.setTypeFromNode(node.expression, node);
    super.visitNamedExpression(node);
  }

  @override
  void visitNode(AstNode node) {
    _flowAnalysis?.checkUnreachableNode(node);
    node.visitChildren(this);
    node.accept(elementResolver);
    node.accept(typeAnalyzer);
  }

  @override
  void visitParenthesizedExpression(ParenthesizedExpression node) {
    InferenceContext.setTypeFromNode(node.expression, node);
    super.visitParenthesizedExpression(node);
  }

  @override
  void visitPrefixedIdentifier(PrefixedIdentifier node) {
    //
    // We visit the prefix, but do not visit the identifier because it needs to
    // be visited in the context of the prefix.
    //
    node.prefix?.accept(this);
    node.accept(elementResolver);
    node.accept(typeAnalyzer);
  }

  @override
  void visitPrefixExpression(PrefixExpression node) {
    super.visitPrefixExpression(node);

    var operator = node.operator.type;
    if (operator == TokenType.BANG) {
      _flowAnalysis?.flow?.logicalNot_end(node, node.operand);
    }
  }

  @override
  void visitPropertyAccess(PropertyAccess node) {
    //
    // We visit the target, but do not visit the property name because it needs
    // to be visited in the context of the property access node.
    //
    node.target?.accept(this);
    node.accept(elementResolver);
    node.accept(typeAnalyzer);
  }

  @override
  void visitRedirectingConstructorInvocation(
      RedirectingConstructorInvocation node) {
    //
    // We visit the argument list, but do not visit the optional identifier
    // because it needs to be visited in the context of the constructor
    // invocation.
    //
    node.accept(elementResolver);
    InferenceContext.setType(node.argumentList, node.staticElement?.type);
    node.argumentList?.accept(this);
    node.accept(typeAnalyzer);
  }

  @override
  void visitRethrowExpression(RethrowExpression node) {
    super.visitRethrowExpression(node);
    _flowAnalysis?.flow?.handleExit();
  }

  @override
  void visitReturnStatement(ReturnStatement node) {
    InferenceContext.setType(node.expression, inferenceContext.returnContext);
    super.visitReturnStatement(node);
    DartType type = node.expression?.staticType;
    // Generators cannot return values, so don't try to do any inference if
    // we're processing erroneous code.
    if (type != null && _enclosingFunction?.isGenerator == false) {
      if (_enclosingFunction.isAsynchronous) {
        type = typeSystem.flatten(type);
      }
      inferenceContext.addReturnOrYieldType(type);
    }
    _flowAnalysis?.flow?.handleExit();
  }

  @override
  void visitSetOrMapLiteral(SetOrMapLiteral node) {
    var typeArguments = node.typeArguments?.arguments;
    InterfaceType literalType;
    var literalResolution = _computeSetOrMapResolution(node);
    if (literalResolution.kind == _LiteralResolutionKind.set) {
      if (typeArguments != null && typeArguments.length == 1) {
        var elementType = typeArguments[0].type;
        literalType = typeProvider.setType2(elementType);
      } else {
        literalType = typeAnalyzer.inferSetTypeDownwards(
            node, literalResolution.contextType);
      }
    } else if (literalResolution.kind == _LiteralResolutionKind.map) {
      if (typeArguments != null && typeArguments.length == 2) {
        var keyType = typeArguments[0].type;
        var valueType = typeArguments[1].type;
        literalType = typeProvider.mapType2(keyType, valueType);
      } else {
        literalType = typeAnalyzer.inferMapTypeDownwards(
            node, literalResolution.contextType);
      }
    } else {
      assert(literalResolution.kind == _LiteralResolutionKind.ambiguous);
      literalType = null;
    }
    if (literalType is InterfaceType) {
      List<DartType> typeArguments = literalType.typeArguments;
      if (typeArguments.length == 1) {
        DartType elementType = literalType.typeArguments[0];
        DartType iterableType = typeProvider.iterableType2(elementType);
        _pushCollectionTypesDownToAll(node.elements,
            elementType: elementType, iterableType: iterableType);
        if (!_uiAsCodeEnabled &&
            node.elements.isEmpty &&
            node.typeArguments == null &&
            node.isMap) {
          // The node is really an empty set literal with no type arguments.
          (node as SetOrMapLiteralImpl).becomeMap();
        }
      } else if (typeArguments.length == 2) {
        DartType keyType = typeArguments[0];
        DartType valueType = typeArguments[1];
        _pushCollectionTypesDownToAll(node.elements,
            iterableType: literalType, keyType: keyType, valueType: valueType);
      }
      (node as SetOrMapLiteralImpl).contextType = literalType;
    } else {
      (node as SetOrMapLiteralImpl).contextType = null;
    }
    super.visitSetOrMapLiteral(node);
  }

  @override
  void visitShowCombinator(ShowCombinator node) {}

  @override
  void visitSimpleIdentifier(SimpleIdentifier node) {
    if (_flowAnalysis != null &&
        _flowAnalysis.isPotentiallyNonNullableLocalReadBeforeWrite(node)) {
      errorReporter.reportErrorForNode(
        CompileTimeErrorCode
            .NOT_ASSIGNED_POTENTIALLY_NON_NULLABLE_LOCAL_VARIABLE,
        node,
        [node.name],
      );
    }

    super.visitSimpleIdentifier(node);
  }

  @override
  void visitSuperConstructorInvocation(SuperConstructorInvocation node) {
    //
    // We visit the argument list, but do not visit the optional identifier
    // because it needs to be visited in the context of the constructor
    // invocation.
    //
    node.accept(elementResolver);
    InferenceContext.setType(node.argumentList, node.staticElement?.type);
    node.argumentList?.accept(this);
    node.accept(typeAnalyzer);
  }

  @override
  void visitSwitchCase(SwitchCase node) {
    _flowAnalysis?.checkUnreachableNode(node);

    InferenceContext.setType(
        node.expression, _enclosingSwitchStatementExpressionType);
    super.visitSwitchCase(node);
  }

  @override
  void visitSwitchStatementInScope(SwitchStatement node) {
    _flowAnalysis?.checkUnreachableNode(node);

    var previousExpressionType = _enclosingSwitchStatementExpressionType;
    try {
      var expression = node.expression;
      expression.accept(this);
      _enclosingSwitchStatementExpressionType = expression.staticType;

      if (_flowAnalysis != null) {
        var flow = _flowAnalysis.flow;
        var assignedInCases =
            _flowAnalysis.assignedVariables.writtenInNode(node);
        var capturedInCases =
            _flowAnalysis.assignedVariables.capturedInNode(node);

        flow.switchStatement_expressionEnd(node);

        var hasDefault = false;
        var members = node.members;
        for (var member in members) {
          flow.switchStatement_beginCase(
              member.labels.isNotEmpty, assignedInCases, capturedInCases);
          member.accept(this);

          if (member is SwitchDefault) {
            hasDefault = true;
          }
        }

        flow.switchStatement_end(hasDefault);
      } else {
        node.members.accept(this);
      }
    } finally {
      _enclosingSwitchStatementExpressionType = previousExpressionType;
    }
  }

  @override
  void visitThrowExpression(ThrowExpression node) {
    super.visitThrowExpression(node);
    _flowAnalysis?.flow?.handleExit();
  }

  @override
  void visitTryStatement(TryStatement node) {
    if (_flowAnalysis == null) {
      return super.visitTryStatement(node);
    }

    _flowAnalysis.checkUnreachableNode(node);
    var flow = _flowAnalysis.flow;

    var body = node.body;
    var catchClauses = node.catchClauses;
    var finallyBlock = node.finallyBlock;

    if (finallyBlock != null) {
      flow.tryFinallyStatement_bodyBegin();
    }

    flow.tryCatchStatement_bodyBegin();
    body.accept(this);
    flow.tryCatchStatement_bodyEnd(
        _flowAnalysis.assignedVariables.writtenInNode(body),
        _flowAnalysis.assignedVariables.capturedInNode(body));

    var catchLength = catchClauses.length;
    for (var i = 0; i < catchLength; ++i) {
      var catchClause = catchClauses[i];
      flow.tryCatchStatement_catchBegin();
      if (catchClause.exceptionParameter != null) {
        flow.initialize(catchClause.exceptionParameter.staticElement);
      }
      if (catchClause.stackTraceParameter != null) {
        flow.initialize(catchClause.stackTraceParameter.staticElement);
      }
      catchClause.accept(this);
      flow.tryCatchStatement_catchEnd();
    }

    flow.tryCatchStatement_end();

    if (finallyBlock != null) {
      flow.tryFinallyStatement_finallyBegin(
          _flowAnalysis.assignedVariables.writtenInNode(body),
          _flowAnalysis.assignedVariables.capturedInNode(body));
      finallyBlock.accept(this);
      flow.tryFinallyStatement_end(
        _flowAnalysis.assignedVariables.writtenInNode(finallyBlock),
      );
    }
  }

  @override
  void visitTypeName(TypeName node) {}

  @override
  void visitVariableDeclaration(VariableDeclaration node) {
    var grandParent = node.parent.parent;
    bool isTopLevel = grandParent is FieldDeclaration ||
        grandParent is TopLevelVariableDeclaration;
    InferenceContext.setTypeFromNode(node.initializer, node);
    if (isTopLevel) {
<<<<<<< HEAD
      _flowAnalysis?.topLevelDeclaration_enter(node);
=======
      _flowAnalysis?.topLevelDeclaration_enter(node, null, null);
>>>>>>> ac97a42f
    }
    super.visitVariableDeclaration(node);
    if (isTopLevel) {
      _flowAnalysis?.topLevelDeclaration_exit();
    }
    VariableElement element = node.declaredElement;
    if (element.initializer != null && node.initializer != null) {
      (element.initializer as FunctionElementImpl).returnType =
          node.initializer.staticType;
    }
    // Note: in addition to cloning the initializers for const variables, we
    // have to clone the initializers for non-static final fields (because if
    // they occur in a class with a const constructor, they will be needed to
    // evaluate the const constructor).
    if (element is ConstVariableElement) {
      (element as ConstVariableElement).constantInitializer =
          _createCloner().cloneNode(node.initializer);
    }
  }

  @override
  void visitVariableDeclarationList(VariableDeclarationList node) {
    _flowAnalysis?.variableDeclarationList(node);
    for (VariableDeclaration decl in node.variables) {
      VariableElement variableElement = decl.declaredElement;
      InferenceContext.setType(decl, variableElement?.type);
    }
    super.visitVariableDeclarationList(node);
  }

  @override
  void visitWhileStatement(WhileStatement node) {
    _flowAnalysis?.checkUnreachableNode(node);

    // Note: since we don't call the base class, we have to maintain
    // _implicitLabelScope ourselves.
    ImplicitLabelScope outerImplicitScope = _implicitLabelScope;
    try {
      _implicitLabelScope = _implicitLabelScope.nest(node);

      Expression condition = node.condition;
      InferenceContext.setType(condition, typeProvider.boolType);

      _flowAnalysis?.flow?.whileStatement_conditionBegin(
          _flowAnalysis.assignedVariables.writtenInNode(node),
          _flowAnalysis.assignedVariables.capturedInNode(node));
      condition?.accept(this);

      Statement body = node.body;
      if (body != null) {
        _flowAnalysis?.flow?.whileStatement_bodyBegin(node, condition);
        visitStatementInScope(body);
        _flowAnalysis?.flow?.whileStatement_end();
      }
    } finally {
      _implicitLabelScope = outerImplicitScope;
    }
    // TODO(brianwilkerson) If the loop can only be exited because the condition
    // is false, then propagateFalseState(condition);
    node.accept(elementResolver);
    node.accept(typeAnalyzer);
  }

  @override
  void visitYieldStatement(YieldStatement node) {
    Expression e = node.expression;
    DartType returnType = inferenceContext.returnContext;
    bool isGenerator = _enclosingFunction?.isGenerator ?? false;
    if (returnType != null && isGenerator) {
      // If we're not in a generator ([a]sync*, then we shouldn't have a yield.
      // so don't infer

      // If this just a yield, then we just pass on the element type
      DartType type = returnType;
      if (node.star != null) {
        // If this is a yield*, then we wrap the element return type
        // If it's synchronous, we expect Iterable<T>, otherwise Stream<T>
        type = _enclosingFunction.isSynchronous
            ? typeProvider.iterableType2(type)
            : typeProvider.streamType2(type);
      }
      InferenceContext.setType(e, type);
    }
    super.visitYieldStatement(node);
    DartType type = e?.staticType;
    if (type != null && isGenerator) {
      // If this just a yield, then we just pass on the element type
      if (node.star != null) {
        // If this is a yield*, then we unwrap the element return type
        // If it's synchronous, we expect Iterable<T>, otherwise Stream<T>
        if (type is InterfaceType) {
          ClassElement wrapperElement = _enclosingFunction.isSynchronous
              ? typeProvider.iterableElement
              : typeProvider.streamElement;
          var asInstanceType =
              (type as InterfaceTypeImpl).asInstanceOf(wrapperElement);
          if (asInstanceType != null) {
            type = asInstanceType.typeArguments[0];
          }
        }
      }
      if (type != null) {
        inferenceContext.addReturnOrYieldType(type);
      }
    }
  }

  /// Given the declared return type of a function, compute the type of the
  /// values which should be returned or yielded as appropriate.  If a type
  /// cannot be computed from the declared return type, return null.
  DartType _computeReturnOrYieldType(DartType declaredType) {
    bool isGenerator = _enclosingFunction.isGenerator;
    bool isAsynchronous = _enclosingFunction.isAsynchronous;

    // Ordinary functions just return their declared types.
    if (!isGenerator && !isAsynchronous) {
      return declaredType;
    }
    if (declaredType is InterfaceType) {
      if (isGenerator) {
        // If it's sync* we expect Iterable<T>
        // If it's async* we expect Stream<T>
        // Match the types to instantiate the type arguments if possible
        List<DartType> targs = declaredType.typeArguments;
        if (targs.length == 1) {
          var arg = targs[0];
          if (isAsynchronous) {
            if (typeProvider.streamType2(arg) == declaredType) {
              return arg;
            }
          } else {
            if (typeProvider.iterableType2(arg) == declaredType) {
              return arg;
            }
          }
        }
      }
      // async functions expect `Future<T> | T`
      var futureTypeParam = typeSystem.flatten(declaredType);
      return _createFutureOr(futureTypeParam);
    }
    return declaredType;
  }

  /// Compute the context type for the given set or map [literal].
  _LiteralResolution _computeSetOrMapResolution(SetOrMapLiteral literal) {
    _LiteralResolution typeArgumentsResolution =
        _fromTypeArguments(literal.typeArguments);
    DartType contextType = InferenceContext.getContext(literal);
    _LiteralResolution contextResolution = _fromContextType(contextType);
    _LeafElements elementCounts = new _LeafElements(literal.elements);
    _LiteralResolution elementResolution = elementCounts.resolution;

    List<_LiteralResolution> unambiguousResolutions = [];
    Set<_LiteralResolutionKind> kinds = new Set<_LiteralResolutionKind>();
    if (typeArgumentsResolution.kind != _LiteralResolutionKind.ambiguous) {
      unambiguousResolutions.add(typeArgumentsResolution);
      kinds.add(typeArgumentsResolution.kind);
    }
    if (contextResolution.kind != _LiteralResolutionKind.ambiguous) {
      unambiguousResolutions.add(contextResolution);
      kinds.add(contextResolution.kind);
    }
    if (elementResolution.kind != _LiteralResolutionKind.ambiguous) {
      unambiguousResolutions.add(elementResolution);
      kinds.add(elementResolution.kind);
    }

    if (kinds.length == 2) {
      // It looks like it needs to be both a map and a set. Attempt to recover.
      if (elementResolution.kind == _LiteralResolutionKind.ambiguous &&
          elementResolution.contextType != null) {
        return elementResolution;
      } else if (typeArgumentsResolution.kind !=
              _LiteralResolutionKind.ambiguous &&
          typeArgumentsResolution.contextType != null) {
        return typeArgumentsResolution;
      } else if (contextResolution.kind != _LiteralResolutionKind.ambiguous &&
          contextResolution.contextType != null) {
        return contextResolution;
      }
    } else if (unambiguousResolutions.length >= 2) {
      // If there are three resolutions, the last resolution is guaranteed to be
      // from the elements, which always has a context type of `null` (when it
      // is not ambiguous). So, whether there are 2 or 3 resolutions only the
      // first two are potentially interesting.
      return unambiguousResolutions[0].contextType == null
          ? unambiguousResolutions[1]
          : unambiguousResolutions[0];
    } else if (unambiguousResolutions.length == 1) {
      return unambiguousResolutions[0];
    } else if (literal.elements.isEmpty) {
      return _LiteralResolution(
          _LiteralResolutionKind.map,
          typeProvider.mapType2(
              typeProvider.dynamicType, typeProvider.dynamicType));
    }
    return _LiteralResolution(_LiteralResolutionKind.ambiguous, null);
  }

  /// Return a newly created cloner that can be used to clone constant
  /// expressions.
  ConstantAstCloner _createCloner() {
    return new ConstantAstCloner();
  }

  /// Creates a union of `T | Future<T>`, unless `T` is already a
  /// future-union, in which case it simply returns `T`.
  DartType _createFutureOr(DartType type) {
    if (type.isDartAsyncFutureOr) {
      return type;
    }
    return typeProvider.futureOrType2(type);
  }

  /// If [contextType] is defined and is a subtype of `Iterable<Object>` and
  /// [contextType] is not a subtype of `Map<Object, Object>`, then *e* is a set
  /// literal.
  ///
  /// If [contextType] is defined and is a subtype of `Map<Object, Object>` and
  /// [contextType] is not a subtype of `Iterable<Object>` then *e* is a map
  /// literal.
  _LiteralResolution _fromContextType(DartType contextType) {
    if (contextType != null) {
      DartType unwrap(DartType type) {
        if (type is InterfaceType &&
            type.isDartAsyncFutureOr &&
            type.typeArguments.length == 1) {
          return unwrap(type.typeArguments[0]);
        }
        return type;
      }

      DartType unwrappedContextType = unwrap(contextType);
      // TODO(brianwilkerson) Find out what the "greatest closure" is and use that
      // where [unwrappedContextType] is used below.
      bool isIterable = typeSystem.isSubtypeOf(
          unwrappedContextType, typeProvider.iterableObjectType);
      bool isMap = typeSystem.isSubtypeOf(
          unwrappedContextType, typeProvider.mapObjectObjectType);
      if (isIterable && !isMap) {
        return _LiteralResolution(
            _LiteralResolutionKind.set, unwrappedContextType);
      } else if (isMap && !isIterable) {
        return _LiteralResolution(
            _LiteralResolutionKind.map, unwrappedContextType);
      }
    }
    return _LiteralResolution(_LiteralResolutionKind.ambiguous, null);
  }

  /// Return the resolution that is indicated by the given [typeArgumentList].
  _LiteralResolution _fromTypeArguments(TypeArgumentList typeArgumentList) {
    if (typeArgumentList != null) {
      NodeList<TypeAnnotation> arguments = typeArgumentList.arguments;
      if (arguments.length == 1) {
        return _LiteralResolution(_LiteralResolutionKind.set,
            typeProvider.setType2(arguments[0].type));
      } else if (arguments.length == 2) {
        return _LiteralResolution(_LiteralResolutionKind.map,
            typeProvider.mapType2(arguments[0].type, arguments[1].type));
      }
    }
    return _LiteralResolution(_LiteralResolutionKind.ambiguous, null);
  }

  /// Return `true` if the given [parameter] element of the AST being resolved
  /// is resynthesized and is an API-level, not local, so has its initializer
  /// serialized.
  bool _hasSerializedConstantInitializer(ParameterElement parameter) {
    Element executable = parameter.enclosingElement;
    if (executable is MethodElement ||
        executable is FunctionElement &&
            executable.enclosingElement is CompilationUnitElement) {
      return LibraryElementImpl.hasResolutionCapability(
          definingLibrary, LibraryResolutionCapability.constantExpressions);
    }
    return false;
  }

  FunctionType _inferArgumentTypesForGeneric(AstNode inferenceNode,
      DartType uninstantiatedType, TypeArgumentList typeArguments,
      {AstNode errorNode, bool isConst: false}) {
    errorNode ??= inferenceNode;
    if (typeArguments == null &&
        uninstantiatedType is FunctionType &&
        uninstantiatedType.typeFormals.isNotEmpty) {
      var typeArguments = typeSystem.inferGenericFunctionOrType(
        typeParameters: uninstantiatedType.typeFormals,
        parameters: const <ParameterElement>[],
        declaredReturnType: uninstantiatedType.returnType,
        argumentTypes: const <DartType>[],
        contextReturnType: InferenceContext.getContext(inferenceNode),
        downwards: true,
        isConst: isConst,
        errorReporter: errorReporter,
        errorNode: errorNode,
      );
      if (typeArguments != null) {
        return uninstantiatedType.instantiate(typeArguments);
      }
    }
    return null;
  }

  void _inferArgumentTypesForInstanceCreate(InstanceCreationExpression node) {
    ConstructorName constructor = node.constructorName;
    TypeName classTypeName = constructor?.type;
    if (classTypeName == null) {
      return;
    }

    ConstructorElement originalElement = constructor.staticElement;
    FunctionType inferred;
    // If the constructor is generic, we'll have a ConstructorMember that
    // substitutes in type arguments (possibly `dynamic`) from earlier in
    // resolution.
    //
    // Otherwise we'll have a ConstructorElement, and we can skip inference
    // because there's nothing to infer in a non-generic type.
    if (classTypeName.typeArguments == null &&
        originalElement is ConstructorMember) {
      // TODO(leafp): Currently, we may re-infer types here, since we
      // sometimes resolve multiple times.  We should really check that we
      // have not already inferred something.  However, the obvious ways to
      // check this don't work, since we may have been instantiated
      // to bounds in an earlier phase, and we *do* want to do inference
      // in that case.

      // Get back to the uninstantiated generic constructor.
      // TODO(jmesserly): should we store this earlier in resolution?
      // Or look it up, instead of jumping backwards through the Member?
      var rawElement = originalElement.baseElement;

      FunctionType constructorType =
          StaticTypeAnalyzer.constructorToGenericFunctionType(rawElement);

      inferred = _inferArgumentTypesForGeneric(
          node, constructorType, constructor.type.typeArguments,
          isConst: node.isConst, errorNode: node.constructorName);

      if (inferred != null) {
        ArgumentList arguments = node.argumentList;
        InferenceContext.setType(arguments, inferred);
        // Fix up the parameter elements based on inferred method.
        arguments.correspondingStaticParameters =
            resolveArgumentsToParameters(arguments, inferred.parameters, null);

        constructor.type.type = inferred.returnType;
        if (UnknownInferredType.isKnown(inferred)) {
          inferenceContext.recordInference(node, inferred.returnType);
        }

        // Update the static element as well. This is used in some cases, such
        // as computing constant values. It is stored in two places.
        constructor.staticElement =
            ConstructorMember.from(rawElement, inferred.returnType);
        node.staticElement = constructor.staticElement;
      }
    }

    if (inferred == null) {
      InferenceContext.setType(node.argumentList, originalElement?.type);
    }
  }

  void _inferArgumentTypesForInvocation(InvocationExpression node) {
    DartType inferred = _inferArgumentTypesForGeneric(
        node, node.function.staticType, node.typeArguments);
    InferenceContext.setType(
        node.argumentList, inferred ?? node.staticInvokeType);
  }

  void _inferFormalParameterList(FormalParameterList node, DartType type) {
    if (typeAnalyzer.inferFormalParameterList(node, type)) {
      // TODO(leafp): This gets dropped on the floor if we're in the field
      // inference task.  We should probably keep these infos.
      //
      // TODO(jmesserly): this is reporting the context type, and therefore not
      // necessarily the correct inferred type for the lambda.
      //
      // For example, `([x]) {}`  could be passed to `int -> void` but its type
      // will really be `([int]) -> void`. Similar issue for named arguments.
      // It can also happen if the return type is inferred later on to be
      // more precise.
      //
      // This reporting bug defeats the deduplication of error messages and
      // results in the same inference message being reported twice.
      //
      // To get this right, we'd have to delay reporting until we have the
      // complete type including return type.
      inferenceContext.recordInference(node.parent, type);
    }
  }

  void _pushCollectionTypesDown(CollectionElement element,
      {DartType elementType,
      @required DartType iterableType,
      DartType keyType,
      DartType valueType}) {
    if (element is ForElement) {
      _pushCollectionTypesDown(element.body,
          elementType: elementType,
          iterableType: iterableType,
          keyType: keyType,
          valueType: valueType);
    } else if (element is IfElement) {
      _pushCollectionTypesDown(element.thenElement,
          elementType: elementType,
          iterableType: iterableType,
          keyType: keyType,
          valueType: valueType);
      _pushCollectionTypesDown(element.elseElement,
          elementType: elementType,
          iterableType: iterableType,
          keyType: keyType,
          valueType: valueType);
    } else if (element is Expression) {
      InferenceContext.setType(element, elementType);
    } else if (element is MapLiteralEntry) {
      InferenceContext.setType(element.key, keyType);
      InferenceContext.setType(element.value, valueType);
    } else if (element is SpreadElement) {
      InferenceContext.setType(element.expression, iterableType);
    }
  }

  void _pushCollectionTypesDownToAll(List<CollectionElement> elements,
      {DartType elementType,
      @required DartType iterableType,
      DartType keyType,
      DartType valueType}) {
    assert(iterableType != null);
    for (CollectionElement element in elements) {
      _pushCollectionTypesDown(element,
          elementType: elementType,
          iterableType: iterableType,
          keyType: keyType,
          valueType: valueType);
    }
  }

  /// Continues resolution of the [FunctionExpressionInvocation] node after
  /// resolving its function.
  void _visitFunctionExpressionInvocation(FunctionExpressionInvocation node) {
    _inferArgumentTypesForInvocation(node);
    node.argumentList?.accept(this);
    node.accept(typeAnalyzer);
  }

  /// Given an [argumentList] and the [parameters] related to the element that
  /// will be invoked using those arguments, compute the list of parameters that
  /// correspond to the list of arguments.
  ///
  /// An error will be reported to [onError] if any of the arguments cannot be
  /// matched to a parameter. onError can be null to ignore the error.
  ///
  /// Returns the parameters that correspond to the arguments. If no parameter
  /// matched an argument, that position will be `null` in the list.
  static List<ParameterElement> resolveArgumentsToParameters(
      ArgumentList argumentList,
      List<ParameterElement> parameters,
      void onError(ErrorCode errorCode, AstNode node,
          [List<Object> arguments])) {
    if (parameters.isEmpty && argumentList.arguments.isEmpty) {
      return const <ParameterElement>[];
    }
    int requiredParameterCount = 0;
    int unnamedParameterCount = 0;
    List<ParameterElement> unnamedParameters = new List<ParameterElement>();
    Map<String, ParameterElement> namedParameters;
    int length = parameters.length;
    for (int i = 0; i < length; i++) {
      ParameterElement parameter = parameters[i];
      if (parameter.isRequiredPositional) {
        unnamedParameters.add(parameter);
        unnamedParameterCount++;
        requiredParameterCount++;
      } else if (parameter.isOptionalPositional) {
        unnamedParameters.add(parameter);
        unnamedParameterCount++;
      } else {
        namedParameters ??= new HashMap<String, ParameterElement>();
        namedParameters[parameter.name] = parameter;
      }
    }
    int unnamedIndex = 0;
    NodeList<Expression> arguments = argumentList.arguments;
    int argumentCount = arguments.length;
    List<ParameterElement> resolvedParameters =
        new List<ParameterElement>(argumentCount);
    int positionalArgumentCount = 0;
    HashSet<String> usedNames;
    bool noBlankArguments = true;
    for (int i = 0; i < argumentCount; i++) {
      Expression argument = arguments[i];
      if (argument is NamedExpression) {
        SimpleIdentifier nameNode = argument.name.label;
        String name = nameNode.name;
        ParameterElement element =
            namedParameters != null ? namedParameters[name] : null;
        if (element == null) {
          if (onError != null) {
            onError(CompileTimeErrorCode.UNDEFINED_NAMED_PARAMETER, nameNode,
                [name]);
          }
        } else {
          resolvedParameters[i] = element;
          nameNode.staticElement = element;
        }
        usedNames ??= new HashSet<String>();
        if (!usedNames.add(name)) {
          if (onError != null) {
            onError(CompileTimeErrorCode.DUPLICATE_NAMED_ARGUMENT, nameNode,
                [name]);
          }
        }
      } else {
        if (argument is SimpleIdentifier && argument.name.isEmpty) {
          noBlankArguments = false;
        }
        positionalArgumentCount++;
        if (unnamedIndex < unnamedParameterCount) {
          resolvedParameters[i] = unnamedParameters[unnamedIndex++];
        }
      }
    }
    if (positionalArgumentCount < requiredParameterCount && noBlankArguments) {
      if (onError != null) {
        onError(CompileTimeErrorCode.NOT_ENOUGH_POSITIONAL_ARGUMENTS,
            argumentList, [requiredParameterCount, positionalArgumentCount]);
      }
    } else if (positionalArgumentCount > unnamedParameterCount &&
        noBlankArguments) {
      ErrorCode errorCode;
      int namedParameterCount = namedParameters?.length ?? 0;
      int namedArgumentCount = usedNames?.length ?? 0;
      if (namedParameterCount > namedArgumentCount) {
        errorCode =
            CompileTimeErrorCode.EXTRA_POSITIONAL_ARGUMENTS_COULD_BE_NAMED;
      } else {
        errorCode = CompileTimeErrorCode.EXTRA_POSITIONAL_ARGUMENTS;
      }
      if (onError != null) {
        onError(errorCode, argumentList,
            [unnamedParameterCount, positionalArgumentCount]);
      }
    }
    return resolvedParameters;
  }
}

/// The abstract class `ScopedVisitor` maintains name and label scopes as an AST
/// structure is being visited.
abstract class ScopedVisitor extends UnifyingAstVisitor<void> {
  /// The element for the library containing the compilation unit being visited.
  final LibraryElement definingLibrary;

  /// The source representing the compilation unit being visited.
  final Source source;

  /// The object used to access the types from the core library.
  final TypeProvider typeProvider;

  /// The error reporter that will be informed of any errors that are found
  /// during resolution.
  final ErrorReporter errorReporter;

  /// The scope used to resolve identifiers.
  Scope nameScope;

  /// The scope used to resolve unlabeled `break` and `continue` statements.
  ImplicitLabelScope _implicitLabelScope = ImplicitLabelScope.ROOT;

  /// The scope used to resolve labels for `break` and `continue` statements, or
  /// `null` if no labels have been defined in the current context.
  LabelScope labelScope;

  /// The class containing the AST nodes being visited,
  /// or `null` if we are not in the scope of a class.
  ClassElement enclosingClass;

  /// The element representing the extension containing the AST nodes being
  /// visited, or `null` if we are not in the scope of an extension.
  ExtensionElement enclosingExtension;

  /// Initialize a newly created visitor to resolve the nodes in a compilation
  /// unit.
  ///
  /// [definingLibrary] is the element for the library containing the
  /// compilation unit being visited.
  /// [source] is the source representing the compilation unit being visited.
  /// [typeProvider] is the object used to access the types from the core
  /// library.
  /// [errorListener] is the error listener that will be informed of any errors
  /// that are found during resolution.
  /// [nameScope] is the scope used to resolve identifiers in the node that will
  /// first be visited.  If `null` or unspecified, a new [LibraryScope] will be
  /// created based on [definingLibrary] and [typeProvider].
  ScopedVisitor(this.definingLibrary, Source source, this.typeProvider,
      AnalysisErrorListener errorListener,
      {Scope nameScope})
      : source = source,
        errorReporter = new ErrorReporter(errorListener, source) {
    if (nameScope == null) {
      this.nameScope = new LibraryScope(definingLibrary);
    } else {
      this.nameScope = nameScope;
    }
  }

  /// Return the implicit label scope in which the current node is being
  /// resolved.
  ImplicitLabelScope get implicitLabelScope => _implicitLabelScope;

  /// Replaces the current [Scope] with the enclosing [Scope].
  ///
  /// @return the enclosing [Scope].
  Scope popNameScope() {
    nameScope = nameScope.enclosingScope;
    return nameScope;
  }

  /// Pushes a new [Scope] into the visitor.
  ///
  /// @return the new [Scope].
  Scope pushNameScope() {
    Scope newScope = new EnclosedScope(nameScope);
    nameScope = newScope;
    return nameScope;
  }

  @override
  void visitBlock(Block node) {
    Scope outerScope = nameScope;
    try {
      EnclosedScope enclosedScope = new BlockScope(nameScope, node);
      nameScope = enclosedScope;
      super.visitBlock(node);
    } finally {
      nameScope = outerScope;
    }
  }

  @override
  void visitBlockFunctionBody(BlockFunctionBody node) {
    ImplicitLabelScope implicitOuterScope = _implicitLabelScope;
    try {
      _implicitLabelScope = ImplicitLabelScope.ROOT;
      super.visitBlockFunctionBody(node);
    } finally {
      _implicitLabelScope = implicitOuterScope;
    }
  }

  @override
  void visitCatchClause(CatchClause node) {
    SimpleIdentifier exception = node.exceptionParameter;
    if (exception != null) {
      Scope outerScope = nameScope;
      try {
        nameScope = new EnclosedScope(nameScope);
        nameScope.define(exception.staticElement);
        SimpleIdentifier stackTrace = node.stackTraceParameter;
        if (stackTrace != null) {
          nameScope.define(stackTrace.staticElement);
        }
        super.visitCatchClause(node);
      } finally {
        nameScope = outerScope;
      }
    } else {
      super.visitCatchClause(node);
    }
  }

  @override
  void visitClassDeclaration(ClassDeclaration node) {
    ClassElement classElement = node.declaredElement;
    Scope outerScope = nameScope;
    try {
      if (classElement == null) {
        AnalysisEngine.instance.logger.logInformation(
            "Missing element for class declaration ${node.name.name} in ${definingLibrary.source.fullName}",
            new CaughtException(new AnalysisException(), null));
        super.visitClassDeclaration(node);
      } else {
        ClassElement outerClass = enclosingClass;
        try {
          enclosingClass = node.declaredElement;
          nameScope = new TypeParameterScope(nameScope, classElement);
          visitClassDeclarationInScope(node);
          nameScope = new ClassScope(nameScope, classElement);
          visitClassMembersInScope(node);
        } finally {
          enclosingClass = outerClass;
        }
      }
    } finally {
      nameScope = outerScope;
    }
  }

  void visitClassDeclarationInScope(ClassDeclaration node) {
    node.name?.accept(this);
    node.typeParameters?.accept(this);
    node.extendsClause?.accept(this);
    node.withClause?.accept(this);
    node.implementsClause?.accept(this);
    node.nativeClause?.accept(this);
  }

  void visitClassMembersInScope(ClassDeclaration node) {
    node.documentationComment?.accept(this);
    node.metadata.accept(this);
    node.members.accept(this);
  }

  @override
  void visitClassTypeAlias(ClassTypeAlias node) {
    Scope outerScope = nameScope;
    try {
      ClassElement element = node.declaredElement;
      nameScope =
          new ClassScope(new TypeParameterScope(nameScope, element), element);
      super.visitClassTypeAlias(node);
    } finally {
      nameScope = outerScope;
    }
  }

  @override
  void visitConstructorDeclaration(ConstructorDeclaration node) {
    ConstructorElement constructorElement = node.declaredElement;
    if (constructorElement == null) {
      StringBuffer buffer = new StringBuffer();
      buffer.write("Missing element for constructor ");
      buffer.write(node.returnType.name);
      if (node.name != null) {
        buffer.write(".");
        buffer.write(node.name.name);
      }
      buffer.write(" in ");
      buffer.write(definingLibrary.source.fullName);
      AnalysisEngine.instance.logger.logInformation(buffer.toString(),
          new CaughtException(new AnalysisException(), null));
    }
    Scope outerScope = nameScope;
    try {
      if (constructorElement != null) {
        nameScope = new FunctionScope(nameScope, constructorElement);
      }
      node.documentationComment?.accept(this);
      node.metadata.accept(this);
      node.returnType?.accept(this);
      node.name?.accept(this);
      node.parameters?.accept(this);
      Scope functionScope = nameScope;
      try {
        if (constructorElement != null) {
          nameScope =
              new ConstructorInitializerScope(nameScope, constructorElement);
        }
        node.initializers.accept(this);
      } finally {
        nameScope = functionScope;
      }
      node.redirectedConstructor?.accept(this);
      visitConstructorDeclarationInScope(node);
    } finally {
      nameScope = outerScope;
    }
  }

  void visitConstructorDeclarationInScope(ConstructorDeclaration node) {
    node.body?.accept(this);
  }

  @override
  void visitDeclaredIdentifier(DeclaredIdentifier node) {
    VariableElement element = node.declaredElement;
    if (element != null) {
      nameScope.define(element);
    }
    super.visitDeclaredIdentifier(node);
  }

  @override
  void visitDoStatement(DoStatement node) {
    ImplicitLabelScope outerImplicitScope = _implicitLabelScope;
    try {
      _implicitLabelScope = _implicitLabelScope.nest(node);
      visitDoStatementInScope(node);
    } finally {
      _implicitLabelScope = outerImplicitScope;
    }
  }

  void visitDoStatementInScope(DoStatement node) {
    visitStatementInScope(node.body);
    node.condition?.accept(this);
  }

  @override
  void visitEnumDeclaration(EnumDeclaration node) {
    ClassElement classElement = node.declaredElement;
    Scope outerScope = nameScope;
    try {
      if (classElement == null) {
        AnalysisEngine.instance.logger.logInformation(
            "Missing element for enum declaration ${node.name.name} in ${definingLibrary.source.fullName}",
            new CaughtException(new AnalysisException(), null));
        super.visitEnumDeclaration(node);
      } else {
        ClassElement outerClass = enclosingClass;
        try {
          enclosingClass = node.declaredElement;
          nameScope = new ClassScope(nameScope, classElement);
          visitEnumMembersInScope(node);
        } finally {
          enclosingClass = outerClass;
        }
      }
    } finally {
      nameScope = outerScope;
    }
  }

  void visitEnumMembersInScope(EnumDeclaration node) {
    node.documentationComment?.accept(this);
    node.metadata.accept(this);
    node.constants.accept(this);
  }

  @override
  void visitExtensionDeclaration(ExtensionDeclaration node) {
    ExtensionElement extensionElement = node.declaredElement;
    Scope outerScope = nameScope;
    try {
      if (extensionElement == null) {
        AnalysisEngine.instance.logger.logInformation(
            "Missing element for extension declaration ${node.name.name} "
            "in ${definingLibrary.source.fullName}",
            new CaughtException(new AnalysisException(), null));
        super.visitExtensionDeclaration(node);
      } else {
        ExtensionElement outerExtension = enclosingExtension;
        try {
          enclosingExtension = extensionElement;
          nameScope = new TypeParameterScope(nameScope, extensionElement);
          visitExtensionDeclarationInScope(node);
          nameScope = ExtensionScope(nameScope, extensionElement);
          visitExtensionMembersInScope(node);
        } finally {
          enclosingExtension = outerExtension;
        }
      }
    } finally {
      nameScope = outerScope;
    }
  }

  void visitExtensionDeclarationInScope(ExtensionDeclaration node) {
    node.name?.accept(this);
    node.typeParameters?.accept(this);
    node.extendedType?.accept(this);
  }

  void visitExtensionMembersInScope(ExtensionDeclaration node) {
    node.documentationComment?.accept(this);
    node.metadata.accept(this);
    node.members.accept(this);
  }

  @override
  void visitForEachPartsWithDeclaration(ForEachPartsWithDeclaration node) {
    //
    // We visit the iterator before the loop variable because the loop variable
    // cannot be in scope while visiting the iterator.
    //
    node.iterable?.accept(this);
    node.loopVariable?.accept(this);
  }

  @override
  void visitForElement(ForElement node) {
    Scope outerNameScope = nameScope;
    try {
      nameScope = new EnclosedScope(nameScope);
      visitForElementInScope(node);
    } finally {
      nameScope = outerNameScope;
    }
  }

  /// Visit the given [node] after it's scope has been created. This replaces
  /// the normal call to the inherited visit method so that ResolverVisitor can
  /// intervene when type propagation is enabled.
  void visitForElementInScope(ForElement node) {
    // TODO(brianwilkerson) Investigate the possibility of removing the
    //  visit...InScope methods now that type propagation is no longer done.
    node.forLoopParts?.accept(this);
    node.body?.accept(this);
  }

  @override
  void visitFormalParameterList(FormalParameterList node) {
    super.visitFormalParameterList(node);
    // We finished resolving function signature, now include formal parameters
    // scope.  Note: we must not do this if the parent is a
    // FunctionTypedFormalParameter, because in that case we aren't finished
    // resolving the full function signature, just a part of it.
    if (nameScope is FunctionScope &&
        node.parent is! FunctionTypedFormalParameter) {
      (nameScope as FunctionScope).defineParameters();
    }
    if (nameScope is FunctionTypeScope) {
      (nameScope as FunctionTypeScope).defineParameters();
    }
  }

  @override
  void visitForStatement(ForStatement node) {
    Scope outerNameScope = nameScope;
    ImplicitLabelScope outerImplicitScope = _implicitLabelScope;
    try {
      nameScope = new EnclosedScope(nameScope);
      _implicitLabelScope = _implicitLabelScope.nest(node);
      visitForStatementInScope(node);
    } finally {
      nameScope = outerNameScope;
      _implicitLabelScope = outerImplicitScope;
    }
  }

  /// Visit the given [node] after it's scope has been created. This replaces
  /// the normal call to the inherited visit method so that ResolverVisitor can
  /// intervene when type propagation is enabled.
  void visitForStatementInScope(ForStatement node) {
    // TODO(brianwilkerson) Investigate the possibility of removing the
    //  visit...InScope methods now that type propagation is no longer done.
    node.forLoopParts?.accept(this);
    visitStatementInScope(node.body);
  }

  @override
  void visitFunctionDeclaration(FunctionDeclaration node) {
    ExecutableElement functionElement = node.declaredElement;
    if (functionElement != null &&
        functionElement.enclosingElement is! CompilationUnitElement) {
      nameScope.define(functionElement);
    }
    Scope outerScope = nameScope;
    try {
      if (functionElement == null) {
        AnalysisEngine.instance.logger.logInformation(
            "Missing element for top-level function ${node.name.name} in ${definingLibrary.source.fullName}",
            new CaughtException(new AnalysisException(), null));
      } else {
        nameScope = new FunctionScope(nameScope, functionElement);
      }
      visitFunctionDeclarationInScope(node);
    } finally {
      nameScope = outerScope;
    }
  }

  void visitFunctionDeclarationInScope(FunctionDeclaration node) {
    super.visitFunctionDeclaration(node);
  }

  @override
  void visitFunctionExpression(FunctionExpression node) {
    if (node.parent is FunctionDeclaration) {
      // We have already created a function scope and don't need to do so again.
      super.visitFunctionExpression(node);
    } else {
      Scope outerScope = nameScope;
      try {
        ExecutableElement functionElement = node.declaredElement;
        if (functionElement == null) {
          StringBuffer buffer = new StringBuffer();
          buffer.write("Missing element for function ");
          AstNode parent = node.parent;
          while (parent != null) {
            if (parent is Declaration) {
              Element parentElement = parent.declaredElement;
              buffer.write(parentElement == null
                  ? "<unknown> "
                  : "${parentElement.name} ");
            }
            parent = parent.parent;
          }
          buffer.write("in ");
          buffer.write(definingLibrary.source.fullName);
          AnalysisEngine.instance.logger.logInformation(buffer.toString(),
              new CaughtException(new AnalysisException(), null));
        } else {
          nameScope = new FunctionScope(nameScope, functionElement);
        }
        super.visitFunctionExpression(node);
      } finally {
        nameScope = outerScope;
      }
    }
  }

  @override
  void visitFunctionTypeAlias(FunctionTypeAlias node) {
    Scope outerScope = nameScope;
    try {
      nameScope = new FunctionTypeScope(nameScope, node.declaredElement);
      visitFunctionTypeAliasInScope(node);
    } finally {
      nameScope = outerScope;
    }
  }

  void visitFunctionTypeAliasInScope(FunctionTypeAlias node) {
    super.visitFunctionTypeAlias(node);
  }

  @override
  void visitFunctionTypedFormalParameter(FunctionTypedFormalParameter node) {
    Scope outerScope = nameScope;
    try {
      ParameterElement parameterElement = node.declaredElement;
      if (parameterElement == null) {
        AnalysisEngine.instance.logger.logInformation(
            "Missing element for function typed formal parameter ${node.identifier.name} in ${definingLibrary.source.fullName}",
            new CaughtException(new AnalysisException(), null));
      } else {
        nameScope = new EnclosedScope(nameScope);
        var typeParameters = parameterElement.typeParameters;
        int length = typeParameters.length;
        for (int i = 0; i < length; i++) {
          nameScope.define(typeParameters[i]);
        }
      }
      super.visitFunctionTypedFormalParameter(node);
    } finally {
      nameScope = outerScope;
    }
  }

  @override
  void visitGenericFunctionType(GenericFunctionType node) {
    DartType type = node.type;
    if (type == null) {
      // The function type hasn't been resolved yet, so we can't create a scope
      // for its parameters.
      super.visitGenericFunctionType(node);
      return;
    }
    GenericFunctionTypeElement element =
        (node as GenericFunctionTypeImpl).declaredElement;
    Scope outerScope = nameScope;
    try {
      if (element == null) {
        AnalysisEngine.instance.logger.logInformation(
            "Missing element for generic function type in ${definingLibrary.source.fullName}",
            new CaughtException(new AnalysisException(), null));
        super.visitGenericFunctionType(node);
      } else {
        nameScope = new TypeParameterScope(nameScope, element);
        super.visitGenericFunctionType(node);
      }
    } finally {
      nameScope = outerScope;
    }
  }

  @override
  void visitGenericTypeAlias(GenericTypeAlias node) {
    GenericTypeAliasElement element = node.declaredElement;
    Scope outerScope = nameScope;
    try {
      if (element == null) {
        AnalysisEngine.instance.logger.logInformation(
            "Missing element for generic function type in ${definingLibrary.source.fullName}",
            new CaughtException(new AnalysisException(), null));
        super.visitGenericTypeAlias(node);
      } else {
        nameScope = new TypeParameterScope(nameScope, element);
        super.visitGenericTypeAlias(node);

        GenericFunctionTypeElement functionElement = element.function;
        if (functionElement != null) {
          nameScope = new FunctionScope(nameScope, functionElement)
            ..defineParameters();
          visitGenericTypeAliasInFunctionScope(node);
        }
      }
    } finally {
      nameScope = outerScope;
    }
  }

  void visitGenericTypeAliasInFunctionScope(GenericTypeAlias node) {}

  @override
  void visitIfStatement(IfStatement node) {
    node.condition?.accept(this);
    visitStatementInScope(node.thenStatement);
    visitStatementInScope(node.elseStatement);
  }

  @override
  void visitLabeledStatement(LabeledStatement node) {
    LabelScope outerScope = _addScopesFor(node.labels, node.unlabeled);
    try {
      super.visitLabeledStatement(node);
    } finally {
      labelScope = outerScope;
    }
  }

  @override
  void visitMethodDeclaration(MethodDeclaration node) {
    Scope outerScope = nameScope;
    try {
      ExecutableElement methodElement = node.declaredElement;
      if (methodElement == null) {
        AnalysisEngine.instance.logger.logInformation(
            "Missing element for method ${node.name.name} in ${definingLibrary.source.fullName}",
            new CaughtException(new AnalysisException(), null));
      } else {
        nameScope = new FunctionScope(nameScope, methodElement);
      }
      visitMethodDeclarationInScope(node);
    } finally {
      nameScope = outerScope;
    }
  }

  void visitMethodDeclarationInScope(MethodDeclaration node) {
    super.visitMethodDeclaration(node);
  }

  @override
  void visitMixinDeclaration(MixinDeclaration node) {
    ClassElement element = node.declaredElement;

    Scope outerScope = nameScope;
    ClassElement outerClass = enclosingClass;
    try {
      enclosingClass = element;

      nameScope = new TypeParameterScope(nameScope, element);
      visitMixinDeclarationInScope(node);

      nameScope = new ClassScope(nameScope, element);
      visitMixinMembersInScope(node);
    } finally {
      nameScope = outerScope;
      enclosingClass = outerClass;
    }
  }

  void visitMixinDeclarationInScope(MixinDeclaration node) {
    node.name?.accept(this);
    node.typeParameters?.accept(this);
    node.onClause?.accept(this);
    node.implementsClause?.accept(this);
  }

  void visitMixinMembersInScope(MixinDeclaration node) {
    node.documentationComment?.accept(this);
    node.metadata.accept(this);
    node.members.accept(this);
  }

  /// Visit the given statement after it's scope has been created. This is used
  /// by ResolverVisitor to correctly visit the 'then' and 'else' statements of
  /// an 'if' statement.
  ///
  /// @param node the statement to be visited
  void visitStatementInScope(Statement node) {
    if (node is Block) {
      // Don't create a scope around a block because the block will create it's
      // own scope.
      visitBlock(node);
    } else if (node != null) {
      Scope outerNameScope = nameScope;
      try {
        nameScope = new EnclosedScope(nameScope);
        node.accept(this);
      } finally {
        nameScope = outerNameScope;
      }
    }
  }

  @override
  void visitSwitchCase(SwitchCase node) {
    node.expression.accept(this);
    Scope outerNameScope = nameScope;
    try {
      nameScope = new EnclosedScope(nameScope);
      node.statements.accept(this);
    } finally {
      nameScope = outerNameScope;
    }
  }

  @override
  void visitSwitchDefault(SwitchDefault node) {
    Scope outerNameScope = nameScope;
    try {
      nameScope = new EnclosedScope(nameScope);
      node.statements.accept(this);
    } finally {
      nameScope = outerNameScope;
    }
  }

  @override
  void visitSwitchStatement(SwitchStatement node) {
    LabelScope outerScope = labelScope;
    ImplicitLabelScope outerImplicitScope = _implicitLabelScope;
    try {
      _implicitLabelScope = _implicitLabelScope.nest(node);
      for (SwitchMember member in node.members) {
        for (Label label in member.labels) {
          SimpleIdentifier labelName = label.label;
          LabelElement labelElement = labelName.staticElement as LabelElement;
          labelScope =
              new LabelScope(labelScope, labelName.name, member, labelElement);
        }
      }
      visitSwitchStatementInScope(node);
    } finally {
      labelScope = outerScope;
      _implicitLabelScope = outerImplicitScope;
    }
  }

  void visitSwitchStatementInScope(SwitchStatement node) {
    super.visitSwitchStatement(node);
  }

  @override
  void visitVariableDeclaration(VariableDeclaration node) {
    super.visitVariableDeclaration(node);
    if (node.parent.parent is! TopLevelVariableDeclaration &&
        node.parent.parent is! FieldDeclaration) {
      VariableElement element = node.declaredElement;
      if (element != null) {
        nameScope.define(element);
      }
    }
  }

  @override
  void visitWhileStatement(WhileStatement node) {
    node.condition?.accept(this);
    ImplicitLabelScope outerImplicitScope = _implicitLabelScope;
    try {
      _implicitLabelScope = _implicitLabelScope.nest(node);
      visitStatementInScope(node.body);
    } finally {
      _implicitLabelScope = outerImplicitScope;
    }
  }

  /// Add scopes for each of the given labels.
  ///
  /// @param labels the labels for which new scopes are to be added
  /// @return the scope that was in effect before the new scopes were added
  LabelScope _addScopesFor(NodeList<Label> labels, AstNode node) {
    LabelScope outerScope = labelScope;
    for (Label label in labels) {
      SimpleIdentifier labelNameNode = label.label;
      String labelName = labelNameNode.name;
      LabelElement labelElement = labelNameNode.staticElement as LabelElement;
      labelScope = new LabelScope(labelScope, labelName, node, labelElement);
    }
    return outerScope;
  }
}

/// Instances of the class `ToDoFinder` find to-do comments in Dart code.
class ToDoFinder {
  /// The error reporter by which to-do comments will be reported.
  final ErrorReporter _errorReporter;

  /// Initialize a newly created to-do finder to report to-do comments to the
  /// given reporter.
  ///
  /// @param errorReporter the error reporter by which to-do comments will be
  ///        reported
  ToDoFinder(this._errorReporter);

  /// Search the comments in the given compilation unit for to-do comments and
  /// report an error for each.
  ///
  /// @param unit the compilation unit containing the to-do comments
  void findIn(CompilationUnit unit) {
    _gatherTodoComments(unit.beginToken);
  }

  /// Search the comment tokens reachable from the given token and create errors
  /// for each to-do comment.
  ///
  /// @param token the head of the list of tokens being searched
  void _gatherTodoComments(Token token) {
    while (token != null && token.type != TokenType.EOF) {
      Token commentToken = token.precedingComments;
      while (commentToken != null) {
        if (commentToken.type == TokenType.SINGLE_LINE_COMMENT ||
            commentToken.type == TokenType.MULTI_LINE_COMMENT) {
          _scrapeTodoComment(commentToken);
        }
        commentToken = commentToken.next;
      }
      token = token.next;
    }
  }

  /// Look for user defined tasks in comments and convert them into info level
  /// analysis issues.
  ///
  /// @param commentToken the comment token to analyze
  void _scrapeTodoComment(Token commentToken) {
    Iterable<Match> matches =
        TodoCode.TODO_REGEX.allMatches(commentToken.lexeme);
    for (Match match in matches) {
      int offset = commentToken.offset + match.start + match.group(1).length;
      int length = match.group(2).length;
      _errorReporter.reportErrorForOffset(
          TodoCode.TODO, offset, length, [match.group(2)]);
    }
  }
}

/// Helper for resolving types.
///
/// The client must set [nameScope] before calling [resolveTypeName].
class TypeNameResolver {
  final Dart2TypeSystem typeSystem;
  final DartType dynamicType;
  final bool isNonNullableUnit;
  final AnalysisOptionsImpl analysisOptions;
  final LibraryElement definingLibrary;
  final Source source;
  final AnalysisErrorListener errorListener;

  /// Indicates whether bare typenames in "with" clauses should have their type
  /// inferred type arguments loaded from the element model.
  ///
  /// This is needed for mixin type inference, but is incompatible with the old
  /// task model.
  final bool shouldUseWithClauseInferredTypes;

  Scope nameScope;

  TypeNameResolver(
      this.typeSystem,
      TypeProvider typeProvider,
      this.isNonNullableUnit,
      this.definingLibrary,
      this.source,
      this.errorListener,
      {this.shouldUseWithClauseInferredTypes: true})
      : dynamicType = typeProvider.dynamicType,
        analysisOptions = definingLibrary.context.analysisOptions;

  NullabilitySuffix get _noneOrStarSuffix {
    return isNonNullableUnit ? NullabilitySuffix.none : NullabilitySuffix.star;
  }

  /// Report an error with the given error code and arguments.
  ///
  /// @param errorCode the error code of the error to be reported
  /// @param node the node specifying the location of the error
  /// @param arguments the arguments to the error, used to compose the error
  ///        message
  void reportErrorForNode(ErrorCode errorCode, AstNode node,
      [List<Object> arguments]) {
    errorListener.onError(new AnalysisError(
        source, node.offset, node.length, errorCode, arguments));
  }

  /// Resolve the given [TypeName] - set its element and static type. Only the
  /// given [node] is resolved, all its children must be already resolved.
  ///
  /// The client must set [nameScope] before calling [resolveTypeName].
  void resolveTypeName(TypeName node) {
    Identifier typeName = node.name;
    _setElement(typeName, null); // Clear old Elements from previous run.
    TypeArgumentList argumentList = node.typeArguments;
    Element element = nameScope.lookup(typeName, definingLibrary);
    if (element == null) {
      //
      // Check to see whether the type name is either 'dynamic' or 'void',
      // neither of which are in the name scope and hence will not be found by
      // normal means.
      //
      VoidTypeImpl voidType = VoidTypeImpl.instance;
      if (typeName.name == voidType.name) {
        // There is no element for 'void'.
//        if (argumentList != null) {
//          // TODO(brianwilkerson) Report this error
//          reporter.reportError(StaticTypeWarningCode.WRONG_NUMBER_OF_TYPE_ARGUMENTS, node, voidType.getName(), 0, argumentList.getArguments().size());
//        }
        typeName.staticType = voidType;
        node.type = voidType;
        return;
      }
      if (nameScope.shouldIgnoreUndefined(typeName)) {
        typeName.staticType = dynamicType;
        node.type = dynamicType;
        return;
      }
      //
      // If not, the look to see whether we might have created the wrong AST
      // structure for a constructor name. If so, fix the AST structure and then
      // proceed.
      //
      AstNode parent = node.parent;
      if (typeName is PrefixedIdentifier &&
          parent is ConstructorName &&
          argumentList == null) {
        ConstructorName name = parent;
        if (name.name == null) {
          PrefixedIdentifier prefixedIdentifier =
              typeName as PrefixedIdentifier;
          SimpleIdentifier prefix = prefixedIdentifier.prefix;
          element = nameScope.lookup(prefix, definingLibrary);
          if (element is PrefixElement) {
            if (nameScope.shouldIgnoreUndefined(typeName)) {
              typeName.staticType = dynamicType;
              node.type = dynamicType;
              return;
            }
            AstNode grandParent = parent.parent;
            if (grandParent is InstanceCreationExpression &&
                grandParent.isConst) {
              // If, if this is a const expression, then generate a
              // CompileTimeErrorCode.CONST_WITH_NON_TYPE error.
              reportErrorForNode(
                  CompileTimeErrorCode.CONST_WITH_NON_TYPE,
                  prefixedIdentifier.identifier,
                  [prefixedIdentifier.identifier.name]);
            } else {
              // Else, if this expression is a new expression, report a
              // NEW_WITH_NON_TYPE warning.
              reportErrorForNode(
                  StaticWarningCode.NEW_WITH_NON_TYPE,
                  prefixedIdentifier.identifier,
                  [prefixedIdentifier.identifier.name]);
            }
            _setElement(prefix, element);
            return;
          } else if (element != null) {
            //
            // Rewrite the constructor name. The parser, when it sees a
            // constructor named "a.b", cannot tell whether "a" is a prefix and
            // "b" is a class name, or whether "a" is a class name and "b" is a
            // constructor name. It arbitrarily chooses the former, but in this
            // case was wrong.
            //
            name.name = prefixedIdentifier.identifier;
            name.period = prefixedIdentifier.period;
            node.name = prefix;
            typeName = prefix;
          }
        }
      }
      if (nameScope.shouldIgnoreUndefined(typeName)) {
        typeName.staticType = dynamicType;
        node.type = dynamicType;
        return;
      }
    }
    // check element
    bool elementValid = element is! MultiplyDefinedElement;
    if (elementValid &&
        element != null &&
        element is! ClassElement &&
        _isTypeNameInInstanceCreationExpression(node)) {
      SimpleIdentifier typeNameSimple = _getTypeSimpleIdentifier(typeName);
      InstanceCreationExpression creation =
          node.parent.parent as InstanceCreationExpression;
      if (creation.isConst) {
        reportErrorForNode(CompileTimeErrorCode.CONST_WITH_NON_TYPE,
            typeNameSimple, [typeName]);
        elementValid = false;
      } else {
        reportErrorForNode(
            StaticWarningCode.NEW_WITH_NON_TYPE, typeNameSimple, [typeName]);
        elementValid = false;
      }
    }
    if (elementValid && element == null) {
      // We couldn't resolve the type name.
      elementValid = false;
      // TODO(jwren) Consider moving the check for
      // CompileTimeErrorCode.BUILT_IN_IDENTIFIER_AS_TYPE from the
      // ErrorVerifier, so that we don't have two errors on a built in
      // identifier being used as a class name.
      // See CompileTimeErrorCodeTest.test_builtInIdentifierAsType().
      SimpleIdentifier typeNameSimple = _getTypeSimpleIdentifier(typeName);
      if (_isBuiltInIdentifier(node) && _isTypeAnnotation(node)) {
        reportErrorForNode(CompileTimeErrorCode.BUILT_IN_IDENTIFIER_AS_TYPE,
            typeName, [typeName.name]);
      } else if (typeNameSimple.name == "boolean") {
        reportErrorForNode(
            StaticWarningCode.UNDEFINED_CLASS_BOOLEAN, typeNameSimple, []);
      } else if (_isTypeNameInCatchClause(node)) {
        reportErrorForNode(StaticWarningCode.NON_TYPE_IN_CATCH_CLAUSE, typeName,
            [typeName.name]);
      } else if (_isTypeNameInAsExpression(node)) {
        reportErrorForNode(
            StaticWarningCode.CAST_TO_NON_TYPE, typeName, [typeName.name]);
      } else if (_isTypeNameInIsExpression(node)) {
        reportErrorForNode(StaticWarningCode.TYPE_TEST_WITH_UNDEFINED_NAME,
            typeName, [typeName.name]);
      } else if (_isRedirectingConstructor(node)) {
        reportErrorForNode(CompileTimeErrorCode.REDIRECT_TO_NON_CLASS, typeName,
            [typeName.name]);
      } else if (_isTypeNameInTypeArgumentList(node)) {
        reportErrorForNode(StaticTypeWarningCode.NON_TYPE_AS_TYPE_ARGUMENT,
            typeName, [typeName.name]);
      } else if (typeName is PrefixedIdentifier &&
          node.parent is ConstructorName &&
          argumentList != null) {
        SimpleIdentifier prefix = (typeName as PrefixedIdentifier).prefix;
        SimpleIdentifier identifier =
            (typeName as PrefixedIdentifier).identifier;
        Element prefixElement = nameScope.lookup(prefix, definingLibrary);
        ClassElement classElement;
        ConstructorElement constructorElement;
        if (prefixElement is ClassElement) {
          classElement = prefixElement;
          constructorElement =
              prefixElement.getNamedConstructor(identifier.name);
        }
        if (constructorElement != null) {
          reportErrorForNode(
              StaticTypeWarningCode.WRONG_NUMBER_OF_TYPE_ARGUMENTS_CONSTRUCTOR,
              argumentList,
              [prefix.name, identifier.name]);
          prefix.staticElement = prefixElement;
          prefix.staticType = classElement.instantiate(
            typeArguments: List.filled(
              classElement.typeParameters.length,
              dynamicType,
            ),
            nullabilitySuffix: _noneOrStarSuffix,
          );
          identifier.staticElement = constructorElement;
          identifier.staticType = constructorElement.type;
          typeName.staticType = prefix.staticType;
          AstNode grandParent = node.parent.parent;
          if (grandParent is InstanceCreationExpressionImpl) {
            grandParent.staticElement = constructorElement;
            grandParent.staticType = typeName.staticType;
            //
            // Re-write the AST to reflect the resolution.
            //
            AstFactory astFactory = new AstFactoryImpl();
            TypeName newTypeName = astFactory.typeName(prefix, null);
            ConstructorName newConstructorName = astFactory.constructorName(
                newTypeName,
                (typeName as PrefixedIdentifier).period,
                identifier);
            newConstructorName.staticElement = constructorElement;
            NodeReplacer.replace(node.parent, newConstructorName);
            grandParent.typeArguments = node.typeArguments;
            // Re-assign local variables that have effectively changed.
            node = newTypeName;
            typeName = prefix;
            element = prefixElement;
            argumentList = null;
            elementValid = true;
          }
        } else {
          reportErrorForNode(
              CompileTimeErrorCode.UNDEFINED_CLASS, typeName, [typeName.name]);
        }
      } else {
        reportErrorForNode(
            CompileTimeErrorCode.UNDEFINED_CLASS, typeName, [typeName.name]);
      }
    }
    if (!elementValid) {
      if (element is MultiplyDefinedElement) {
        _setElement(typeName, element);
      }
      typeName.staticType = dynamicType;
      node.type = dynamicType;
      return;
    }

    if (element is ClassElement) {
      _resolveClassElement(node, typeName, argumentList, element);
      return;
    }

    DartType type;
    if (element == DynamicElementImpl.instance) {
      _setElement(typeName, element);
      type = DynamicTypeImpl.instance;
    } else if (element is NeverElementImpl) {
      _setElement(typeName, element);
      type = element.instantiate(
        nullabilitySuffix: _getNullability(node.question != null),
      );
    } else if (element is FunctionTypeAliasElement) {
      _setElement(typeName, element);
    } else if (element is TypeParameterElement) {
      _setElement(typeName, element);
      type = element.instantiate(
        nullabilitySuffix: _getNullability(node.question != null),
      );
    } else if (element is MultiplyDefinedElement) {
      var elements = (element as MultiplyDefinedElement).conflictingElements;
      element = _getElementWhenMultiplyDefined(elements);
    } else {
      // The name does not represent a type.
      if (_isTypeNameInCatchClause(node)) {
        reportErrorForNode(StaticWarningCode.NON_TYPE_IN_CATCH_CLAUSE, typeName,
            [typeName.name]);
      } else if (_isTypeNameInAsExpression(node)) {
        reportErrorForNode(
            StaticWarningCode.CAST_TO_NON_TYPE, typeName, [typeName.name]);
      } else if (_isTypeNameInIsExpression(node)) {
        reportErrorForNode(StaticWarningCode.TYPE_TEST_WITH_NON_TYPE, typeName,
            [typeName.name]);
      } else if (_isRedirectingConstructor(node)) {
        reportErrorForNode(CompileTimeErrorCode.REDIRECT_TO_NON_CLASS, typeName,
            [typeName.name]);
      } else if (_isTypeNameInTypeArgumentList(node)) {
        reportErrorForNode(StaticTypeWarningCode.NON_TYPE_AS_TYPE_ARGUMENT,
            typeName, [typeName.name]);
      } else {
        AstNode parent = typeName.parent;
        while (parent is TypeName) {
          parent = parent.parent;
        }
        if (parent is ExtendsClause ||
            parent is ImplementsClause ||
            parent is WithClause ||
            parent is ClassTypeAlias) {
          // Ignored. The error will be reported elsewhere.
        } else if (element is LocalVariableElement ||
            (element is FunctionElement &&
                element.enclosingElement is ExecutableElement)) {
          errorListener.onError(new DiagnosticFactory()
              .referencedBeforeDeclaration(source, typeName, element: element));
        } else {
          reportErrorForNode(
              StaticWarningCode.NOT_A_TYPE, typeName, [typeName.name]);
        }
      }
      typeName.staticType = dynamicType;
      node.type = dynamicType;
      return;
    }
    if (argumentList != null) {
      var parameters = const <TypeParameterElement>[];
      if (element is ClassElement) {
        parameters = element.typeParameters;
      } else if (element is FunctionTypeAliasElement) {
        parameters = element.typeParameters;
      }

      NodeList<TypeAnnotation> arguments = argumentList.arguments;
      int argumentCount = arguments.length;
      int parameterCount = parameters.length;
      List<DartType> typeArguments = new List<DartType>(parameterCount);
      if (argumentCount == parameterCount) {
        for (int i = 0; i < parameterCount; i++) {
          typeArguments[i] = _getType(arguments[i]);
        }
      } else {
        reportErrorForNode(_getInvalidTypeParametersErrorCode(node), node,
            [typeName.name, parameterCount, argumentCount]);
        for (int i = 0; i < parameterCount; i++) {
          typeArguments[i] = dynamicType;
        }
      }
      if (element is GenericTypeAliasElementImpl) {
        type = element.instantiate2(
          typeArguments: typeArguments,
          nullabilitySuffix: _getNullability(node.question != null),
        );
        type ??= dynamicType;
      } else {
        type = typeSystem.instantiateType(type, typeArguments);
      }
      type = (type as TypeImpl).withNullability(
        _getNullability(node.question != null),
      );
    } else {
      if (element is GenericTypeAliasElementImpl) {
        var typeArguments = typeSystem.instantiateTypeFormalsToBounds(
          element.typeParameters,
        );
        type = element.instantiate2(
          typeArguments: typeArguments,
          nullabilitySuffix: _getNullability(node.question != null),
        );
        type ??= dynamicType;
      } else {
        type = typeSystem.instantiateToBounds(type);
      }
    }

    typeName.staticType = type;
    node.type = type;
  }

  /// Given the multiple elements to which a single name could potentially be
  /// resolved, return the single [ClassElement] that should be used, or `null`
  /// if there is no clear choice.
  ///
  /// @param elements the elements to which a single name could potentially be
  ///        resolved
  /// @return the single interface type that should be used for the type name
  ClassElement _getElementWhenMultiplyDefined(List<Element> elements) {
    int length = elements.length;
    for (int i = 0; i < length; i++) {
      Element element = elements[i];
      if (element is ClassElement) {
        return element;
      }
    }
    return null;
  }

  DartType _getInferredMixinType(
      ClassElement classElement, ClassElement mixinElement) {
    for (var candidateMixin in classElement.mixins) {
      if (candidateMixin.element == mixinElement) return candidateMixin;
    }
    return null; // Not found
  }

  /// The number of type arguments in the given [typeName] does not match the
  /// number of parameters in the corresponding class element. Return the error
  /// code that should be used to report this error.
  ErrorCode _getInvalidTypeParametersErrorCode(TypeName typeName) {
    AstNode parent = typeName.parent;
    if (parent is ConstructorName) {
      parent = parent.parent;
      if (parent is InstanceCreationExpression) {
        if (parent.isConst) {
          return CompileTimeErrorCode.CONST_WITH_INVALID_TYPE_PARAMETERS;
        } else {
          return StaticWarningCode.NEW_WITH_INVALID_TYPE_PARAMETERS;
        }
      }
    }
    return StaticTypeWarningCode.WRONG_NUMBER_OF_TYPE_ARGUMENTS;
  }

  NullabilitySuffix _getNullability(bool hasQuestion) {
    NullabilitySuffix nullability;
    if (isNonNullableUnit) {
      if (hasQuestion) {
        nullability = NullabilitySuffix.question;
      } else {
        nullability = NullabilitySuffix.none;
      }
    } else {
      nullability = NullabilitySuffix.star;
    }
    return nullability;
  }

  /// Return the type represented by the given type [annotation].
  DartType _getType(TypeAnnotation annotation) {
    DartType type = annotation.type;
    if (type == null) {
      return dynamicType;
    }
    return type;
  }

  /// Returns the simple identifier of the given (may be qualified) type name.
  ///
  /// @param typeName the (may be qualified) qualified type name
  /// @return the simple identifier of the given (may be qualified) type name.
  SimpleIdentifier _getTypeSimpleIdentifier(Identifier typeName) {
    if (typeName is SimpleIdentifier) {
      return typeName;
    } else {
      PrefixedIdentifier prefixed = typeName;
      SimpleIdentifier prefix = prefixed.prefix;
      // The prefixed identifier can be:
      // 1. new importPrefix.TypeName()
      // 2. new TypeName.constructorName()
      // 3. new unresolved.Unresolved()
      if (prefix.staticElement is PrefixElement) {
        return prefixed.identifier;
      } else {
        return prefix;
      }
    }
  }

  /// If the [node] is the type name in a redirected factory constructor,
  /// infer type arguments using the enclosing class declaration. Return `null`
  /// otherwise.
  List<DartType> _inferTypeArgumentsForRedirectedConstructor(
      TypeName node, ClassElement typeElement) {
    AstNode constructorName = node.parent;
    AstNode enclosingConstructor = constructorName?.parent;
    if (constructorName is ConstructorName &&
        enclosingConstructor is ConstructorDeclaration &&
        enclosingConstructor.redirectedConstructor == constructorName) {
      ClassOrMixinDeclaration enclosingClassNode = enclosingConstructor.parent;
      var enclosingClassElement = enclosingClassNode.declaredElement;
      if (enclosingClassElement == typeElement) {
        return typeElement.thisType.typeArguments;
      } else {
        return typeSystem.inferGenericFunctionOrType(
          typeParameters: typeElement.typeParameters,
          parameters: const [],
          declaredReturnType: typeElement.thisType,
          argumentTypes: const [],
          contextReturnType: enclosingClassElement.thisType,
        );
      }
    }
    return null;
  }

  /// Return `true` if the given [typeName] is the target in a redirected
  /// constructor.
  bool _isRedirectingConstructor(TypeName typeName) {
    AstNode parent = typeName.parent;
    if (parent is ConstructorName) {
      AstNode grandParent = parent.parent;
      if (grandParent is ConstructorDeclaration) {
        if (identical(grandParent.redirectedConstructor, parent)) {
          return true;
        }
      }
    }
    return false;
  }

  /// Checks if the given [typeName] is used as the type in an as expression.
  bool _isTypeNameInAsExpression(TypeName typeName) {
    AstNode parent = typeName.parent;
    if (parent is AsExpression) {
      return identical(parent.type, typeName);
    }
    return false;
  }

  /// Checks if the given [typeName] is used as the exception type in a catch
  /// clause.
  bool _isTypeNameInCatchClause(TypeName typeName) {
    AstNode parent = typeName.parent;
    if (parent is CatchClause) {
      return identical(parent.exceptionType, typeName);
    }
    return false;
  }

  /// Checks if the given [typeName] is used as the type in an instance creation
  /// expression.
  bool _isTypeNameInInstanceCreationExpression(TypeName typeName) {
    AstNode parent = typeName.parent;
    if (parent is ConstructorName &&
        parent.parent is InstanceCreationExpression) {
      return parent != null && identical(parent.type, typeName);
    }
    return false;
  }

  /// Checks if the given [typeName] is used as the type in an is expression.
  bool _isTypeNameInIsExpression(TypeName typeName) {
    AstNode parent = typeName.parent;
    if (parent is IsExpression) {
      return identical(parent.type, typeName);
    }
    return false;
  }

  /// Checks if the given [typeName] used in a type argument list.
  bool _isTypeNameInTypeArgumentList(TypeName typeName) =>
      typeName.parent is TypeArgumentList;

  /// Given a [typeName] that has a question mark, report an error and return
  /// `true` if it appears in a location where a nullable type is not allowed.
  void _reportInvalidNullableType(TypeName typeName) {
    AstNode parent = typeName.parent;
    if (parent is ExtendsClause || parent is ClassTypeAlias) {
      reportErrorForNode(
          CompileTimeErrorCode.NULLABLE_TYPE_IN_EXTENDS_CLAUSE, typeName);
    } else if (parent is ImplementsClause) {
      reportErrorForNode(
          CompileTimeErrorCode.NULLABLE_TYPE_IN_IMPLEMENTS_CLAUSE, typeName);
    } else if (parent is OnClause) {
      reportErrorForNode(
          CompileTimeErrorCode.NULLABLE_TYPE_IN_ON_CLAUSE, typeName);
    } else if (parent is WithClause) {
      reportErrorForNode(
          CompileTimeErrorCode.NULLABLE_TYPE_IN_WITH_CLAUSE, typeName);
    }
  }

  void _resolveClassElement(TypeName node, Identifier typeName,
      TypeArgumentList argumentList, ClassElement element) {
    _setElement(typeName, element);

    var typeParameters = element.typeParameters;
    var parameterCount = typeParameters.length;

    List<DartType> typeArguments;
    if (argumentList != null) {
      var argumentNodes = argumentList.arguments;
      var argumentCount = argumentNodes.length;

      typeArguments = new List<DartType>(parameterCount);
      if (argumentCount == parameterCount) {
        for (int i = 0; i < parameterCount; i++) {
          typeArguments[i] = _getType(argumentNodes[i]);
        }
      } else {
        reportErrorForNode(_getInvalidTypeParametersErrorCode(node), node,
            [typeName.name, parameterCount, argumentCount]);
        for (int i = 0; i < parameterCount; i++) {
          typeArguments[i] = dynamicType;
        }
      }
    } else if (parameterCount == 0) {
      typeArguments = const <DartType>[];
    } else {
      typeArguments =
          _inferTypeArgumentsForRedirectedConstructor(node, element);
      if (typeArguments == null) {
        typeArguments = typeSystem.instantiateTypeFormalsToBounds2(element);
      }
    }

    var parent = node.parent;

    NullabilitySuffix nullabilitySuffix;
    if (parent is ClassTypeAlias ||
        parent is ExtendsClause ||
        parent is ImplementsClause ||
        parent is OnClause ||
        parent is WithClause) {
      if (node.question != null) {
        _reportInvalidNullableType(node);
      }
      if (isNonNullableUnit) {
        nullabilitySuffix = NullabilitySuffix.none;
      } else {
        nullabilitySuffix = NullabilitySuffix.star;
      }
    } else {
      nullabilitySuffix = _getNullability(node.question != null);
    }

    var type = InterfaceTypeImpl.explicit(element, typeArguments,
        nullabilitySuffix: nullabilitySuffix);

    if (shouldUseWithClauseInferredTypes) {
      if (parent is WithClause && parameterCount != 0) {
        // Get the (possibly inferred) mixin type from the element model.
        var grandParent = parent.parent;
        if (grandParent is ClassDeclaration) {
          type = _getInferredMixinType(grandParent.declaredElement, element);
        } else if (grandParent is ClassTypeAlias) {
          type = _getInferredMixinType(grandParent.declaredElement, element);
        } else {
          assert(false, 'Unexpected context for "with" clause');
        }
      }
    }

    typeName.staticType = type;
    node.type = type;
  }

  /// Records the new Element for a TypeName's Identifier.
  ///
  /// A null may be passed in to indicate that the element can't be resolved.
  /// (During a re-run of a task, it's important to clear any previous value
  /// of the element.)
  void _setElement(Identifier typeName, Element element) {
    if (typeName is SimpleIdentifier) {
      typeName.staticElement = element;
    } else if (typeName is PrefixedIdentifier) {
      typeName.identifier.staticElement = element;
      SimpleIdentifier prefix = typeName.prefix;
      prefix.staticElement = nameScope.lookup(prefix, definingLibrary);
    }
  }

  /// Return `true` if the name of the given [typeName] is an built-in
  /// identifier.
  static bool _isBuiltInIdentifier(TypeName typeName) {
    Token token = typeName.name.beginToken;
    return token.type.isKeyword;
  }

  /// @return `true` if given [typeName] is used as a type annotation.
  static bool _isTypeAnnotation(TypeName typeName) {
    AstNode parent = typeName.parent;
    if (parent is VariableDeclarationList) {
      return identical(parent.type, typeName);
    } else if (parent is FieldFormalParameter) {
      return identical(parent.type, typeName);
    } else if (parent is SimpleFormalParameter) {
      return identical(parent.type, typeName);
    }
    return false;
  }
}

/// This class resolves bounds of type parameters of classes, class and function
/// type aliases.
class TypeParameterBoundsResolver {
  final TypeSystem typeSystem;
  final LibraryElement library;
  final Source source;
  final AnalysisErrorListener errorListener;

  Scope libraryScope;
  TypeNameResolver typeNameResolver;

  TypeParameterBoundsResolver(this.typeSystem, this.library, this.source,
      this.errorListener, FeatureSet featureSet)
      : libraryScope = new LibraryScope(library),
        typeNameResolver = new TypeNameResolver(
            typeSystem,
            typeSystem.typeProvider,
            featureSet.isEnabled(Feature.non_nullable),
            library,
            source,
            errorListener);

  /// Resolve bounds of type parameters of classes, class and function type
  /// aliases.
  void resolveTypeBounds(CompilationUnit unit) {
    for (CompilationUnitMember unitMember in unit.declarations) {
      if (unitMember is ClassDeclaration) {
        _resolveTypeParameters(
            unitMember.typeParameters,
            () => new TypeParameterScope(
                libraryScope, unitMember.declaredElement));
      } else if (unitMember is ClassTypeAlias) {
        _resolveTypeParameters(
            unitMember.typeParameters,
            () => new TypeParameterScope(
                libraryScope, unitMember.declaredElement));
      } else if (unitMember is FunctionTypeAlias) {
        _resolveTypeParameters(
            unitMember.typeParameters,
            () => new FunctionTypeScope(
                libraryScope, unitMember.declaredElement));
      } else if (unitMember is GenericTypeAlias) {
        _resolveTypeParameters(
            unitMember.typeParameters,
            () => new FunctionTypeScope(
                libraryScope, unitMember.declaredElement));
      }
    }
  }

  void _resolveTypeName(TypeAnnotation type) {
    if (type is TypeName) {
      type.typeArguments?.arguments?.forEach(_resolveTypeName);
      typeNameResolver.resolveTypeName(type);
      // TODO(scheglov) report error when don't apply type bounds for type bounds
    } else if (type is GenericFunctionType) {
      // While GenericFunctionTypes with free types are not allowed as bounds,
      // those free types *should* ideally be recognized as type parameter types
      // rather than classnames. Create a scope to accomplish that.
      Scope previousScope = typeNameResolver.nameScope;

      try {
        Scope typeParametersScope = new TypeParameterScope(
            typeNameResolver.nameScope, type.type.element);
        typeNameResolver.nameScope = typeParametersScope;

        void resolveTypeParameter(TypeParameter t) {
          _resolveTypeName(t.bound);
        }

        void resolveParameter(FormalParameter p) {
          if (p is SimpleFormalParameter) {
            _resolveTypeName(p.type);
          } else if (p is DefaultFormalParameter) {
            resolveParameter(p.parameter);
          } else if (p is FieldFormalParameter) {
            _resolveTypeName(p.type);
          } else if (p is FunctionTypedFormalParameter) {
            _resolveTypeName(p.returnType);
            p.typeParameters?.typeParameters?.forEach(resolveTypeParameter);
            p.parameters?.parameters?.forEach(resolveParameter);
          }
        }

        _resolveTypeName(type.returnType);
        type.typeParameters?.typeParameters?.forEach(resolveTypeParameter);
        type.parameters?.parameters?.forEach(resolveParameter);
      } finally {
        typeNameResolver.nameScope = previousScope;
      }
    }
  }

  void _resolveTypeParameters(
      TypeParameterList typeParameters, Scope createTypeParametersScope()) {
    if (typeParameters != null) {
      Scope typeParametersScope;
      for (TypeParameter typeParameter in typeParameters.typeParameters) {
        TypeAnnotation bound = typeParameter.bound;
        if (bound != null) {
          Element typeParameterElement = typeParameter.name.staticElement;
          if (typeParameterElement is TypeParameterElementImpl) {
            if (LibraryElementImpl.hasResolutionCapability(
                library, LibraryResolutionCapability.resolvedTypeNames)) {
              if (bound is TypeName) {
                bound.type = typeParameterElement.bound;
              } else if (bound is GenericFunctionTypeImpl) {
                bound.type = typeParameterElement.bound;
              }
            } else {
              typeParametersScope ??= createTypeParametersScope();
              // _resolveTypeParameters is the entry point into each declaration
              // with a separate scope. We can safely, and should, clobber the
              // old scope here.
              typeNameResolver.nameScope = typeParametersScope;
              _resolveTypeName(bound);
              typeParameterElement.bound = bound.type;
            }
          }
        }
      }
    }
  }
}

/// The interface `TypeProvider` defines the behavior of objects that provide
/// access to types defined by the language.
abstract class TypeProvider {
  /// Return the type representing the built-in type 'bool'.
  InterfaceType get boolType;

  /// Return the type representing the type 'bottom'.
  DartType get bottomType;

  /// Return the type representing the built-in type 'Deprecated'.
  InterfaceType get deprecatedType;

  /// Return the type representing the built-in type 'double'.
  InterfaceType get doubleType;

  /// Return the type representing the built-in type 'dynamic'.
  DartType get dynamicType;

  /// Return the type representing the built-in type 'Function'.
  InterfaceType get functionType;

  /// Return the type representing 'Future<dynamic>'.
  InterfaceType get futureDynamicType;

  /// Return the element representing the built-in class 'Future'.
  ClassElement get futureElement;

  /// Return the type representing 'Future<Null>'.
  InterfaceType get futureNullType;

  /// Return the element representing the built-in class 'FutureOr'.
  ClassElement get futureOrElement;

  /// Return the type representing 'FutureOr<Null>'.
  InterfaceType get futureOrNullType;

  /// Return the type representing the built-in type 'FutureOr'.
  @Deprecated('Use futureOrType2() instead.')
  InterfaceType get futureOrType;

  /// Return the type representing the built-in type 'Future'.
  @Deprecated('Use futureType2() instead.')
  InterfaceType get futureType;

  /// Return the type representing the built-in type 'int'.
  InterfaceType get intType;

  /// Return the type representing the type 'Iterable<dynamic>'.
  InterfaceType get iterableDynamicType;

  /// Return the element representing the built-in class 'Iterable'.
  ClassElement get iterableElement;

  /// Return the type representing the type 'Iterable<Object>'.
  InterfaceType get iterableObjectType;

  /// Return the type representing the built-in type 'Iterable'.
  @Deprecated('Use iterableType2() instead.')
  InterfaceType get iterableType;

  /// Return the element representing the built-in class 'List'.
  ClassElement get listElement;

  /// Return the type representing the built-in type 'List'.
  @Deprecated('Use listType2() instead.')
  InterfaceType get listType;

  /// Return the element representing the built-in class 'Map'.
  ClassElement get mapElement;

  /// Return the type representing 'Map<Object, Object>'.
  InterfaceType get mapObjectObjectType;

  /// Return the type representing the built-in type 'Map'.
  @Deprecated('Use mapType2() instead.')
  InterfaceType get mapType;

  /// Return the type representing the built-in type 'Never'.
  DartType get neverType;

  /// Return a list containing all of the types that cannot be either extended
  /// or implemented.
  List<InterfaceType> get nonSubtypableTypes;

  /// Return a [DartObjectImpl] representing the `null` object.
  DartObjectImpl get nullObject;

  /// Return the type representing the built-in type 'Null'.
  InterfaceType get nullType;

  /// Return the type representing the built-in type 'num'.
  InterfaceType get numType;

  /// Return the type representing the built-in type 'Object'.
  InterfaceType get objectType;

  /// Return the element representing the built-in class 'Set'.
  ClassElement get setElement;

  /// Return the type representing the built-in type 'Set'.
  @Deprecated('Use setType2() instead.')
  InterfaceType get setType;

  /// Return the type representing the built-in type 'StackTrace'.
  InterfaceType get stackTraceType;

  /// Return the type representing 'Stream<dynamic>'.
  InterfaceType get streamDynamicType;

  /// Return the element representing the built-in class 'Stream'.
  ClassElement get streamElement;

  /// Return the type representing the built-in type 'Stream'.
  @Deprecated('Use streamType2() instead.')
  InterfaceType get streamType;

  /// Return the type representing the built-in type 'String'.
  InterfaceType get stringType;

  /// Return the element representing the built-in class 'Symbol'.
  ClassElement get symbolElement;

  /// Return the type representing the built-in type 'Symbol'.
  InterfaceType get symbolType;

  /// Return the type representing the built-in type 'Type'.
  InterfaceType get typeType;

  /// Return the type representing the built-in type `void`.
  VoidType get voidType;

  /// Return the instantiation of the built-in class 'FutureOr' with the
  /// given [valueType]. The type has the nullability suffix of this provider.
  InterfaceType futureOrType2(DartType valueType);

  /// Return the instantiation of the built-in class 'Future' with the
  /// given [valueType]. The type has the nullability suffix of this provider.
  InterfaceType futureType2(DartType valueType);

  /// Return 'true' if [id] is the name of a getter on
  /// the Object type.
  bool isObjectGetter(String id);

  /// Return 'true' if [id] is the name of a method or getter on
  /// the Object type.
  bool isObjectMember(String id);

  /// Return 'true' if [id] is the name of a method on
  /// the Object type.
  bool isObjectMethod(String id);

  /// Return the instantiation of the built-in class 'Iterable' with the
  /// given [elementType]. The type has the nullability suffix of this provider.
  InterfaceType iterableType2(DartType elementType);

  /// Return the instantiation of the built-in class 'List' with the
  /// given [elementType]. The type has the nullability suffix of this provider.
  InterfaceType listType2(DartType elementType);

  /// Return the instantiation of the built-in class 'List' with the
  /// given [keyType] and [valueType]. The type has the nullability suffix of
  /// this provider.
  InterfaceType mapType2(DartType keyType, DartType valueType);

  /// Return the instantiation of the built-in class 'Set' with the
  /// given [elementType]. The type has the nullability suffix of this provider.
  InterfaceType setType2(DartType elementType);

  /// Return the instantiation of the built-in class 'Stream' with the
  /// given [elementType]. The type has the nullability suffix of this provider.
  InterfaceType streamType2(DartType elementType);
}

/// Modes in which [TypeResolverVisitor] works.
enum TypeResolverMode {
  /// Resolve all names types of all nodes.
  everything,

  /// Resolve only type names outside of function bodies, variable initializers,
  /// and parameter default values.
  api,

  /// Resolve only type names that would be skipped during [api].
  ///
  /// Resolution must start from a unit member or a class member. For example
  /// it is not allowed to resolve types in a separate statement, or a function
  /// body.
  local
}

/// Instances of the class `TypeResolverVisitor` are used to resolve the types
/// associated with the elements in the element model. This includes the types
/// of superclasses, mixins, interfaces, fields, methods, parameters, and local
/// variables. As a side-effect, this also finishes building the type hierarchy.
class TypeResolverVisitor extends ScopedVisitor {
  /// The type representing the type 'dynamic'.
  DartType _dynamicType;

  /// The flag specifying if currently visited class references 'super'
  /// expression.
  bool _hasReferenceToSuper = false;

  /// True if we're analyzing in strong mode.
  final bool _strongMode = true;

  /// Type type system in use for this resolver pass.
  TypeSystem _typeSystem;

  /// Whether the compilation unit is non-nullable.
  final bool isNonNullableUnit;

  /// The helper to resolve types.
  TypeNameResolver _typeNameResolver;

  final TypeResolverMode mode;

  /// Is `true` when we are visiting all nodes in [TypeResolverMode.local] mode.
  bool _localModeVisitAll = false;

  /// Is `true` if we are in [TypeResolverMode.local] mode, and the initial
  /// [nameScope] was computed.
  bool _localModeScopeReady = false;

  /// Initialize a newly created visitor to resolve the nodes in an AST node.
  ///
  /// [definingLibrary] is the element for the library containing the node being
  /// visited.
  /// [source] is the source representing the compilation unit containing the
  /// node being visited.
  /// [typeProvider] is the object used to access the types from the core
  /// library.
  /// [errorListener] is the error listener that will be informed of any errors
  /// that are found during resolution.
  /// [nameScope] is the scope used to resolve identifiers in the node that will
  /// first be visited.  If `null` or unspecified, a new [LibraryScope] will be
  /// created based on [definingLibrary] and [typeProvider].
  ///
  /// Note: in a future release of the analyzer, the [featureSet] parameter will
  /// be required.
  TypeResolverVisitor(LibraryElement definingLibrary, Source source,
      TypeProvider typeProvider, AnalysisErrorListener errorListener,
      {Scope nameScope,
      @Deprecated('Use featureSet instead') bool isNonNullableUnit: false,
      FeatureSet featureSet,
      this.mode: TypeResolverMode.everything,
      bool shouldUseWithClauseInferredTypes: true})
      : isNonNullableUnit = featureSet?.isEnabled(Feature.non_nullable) ??
            // ignore: deprecated_member_use_from_same_package
            isNonNullableUnit,
        super(definingLibrary, source, typeProvider, errorListener,
            nameScope: nameScope) {
    _dynamicType = typeProvider.dynamicType;
    _typeSystem = TypeSystem.create(definingLibrary.context);
    _typeNameResolver = new TypeNameResolver(_typeSystem, typeProvider,
        this.isNonNullableUnit, definingLibrary, source, errorListener,
        shouldUseWithClauseInferredTypes: shouldUseWithClauseInferredTypes);
  }

  @override
  void visitAnnotation(Annotation node) {
    //
    // Visit annotations, if the annotation is @proxy, on a class, and "proxy"
    // resolves to the proxy annotation in dart.core, then resolve the
    // ElementAnnotation.
    //
    // Element resolution is done in the ElementResolver, and this work will be
    // done in the general case for all annotations in the ElementResolver.
    // The reason we resolve this particular element early is so that
    // ClassElement.isProxy() returns the correct information during all
    // phases of the ElementResolver.
    //
    super.visitAnnotation(node);
    Identifier identifier = node.name;
    if (identifier.name.endsWith(ElementAnnotationImpl.PROXY_VARIABLE_NAME) &&
        node.parent is ClassDeclaration) {
      Element element = nameScope.lookup(identifier, definingLibrary);
      if (element != null &&
          element.library.isDartCore &&
          element is PropertyAccessorElement) {
        // This is the @proxy from dart.core
        ElementAnnotationImpl elementAnnotation = node.elementAnnotation;
        elementAnnotation.element = element;
      }
    }
  }

  @override
  void visitCatchClause(CatchClause node) {
    super.visitCatchClause(node);
    SimpleIdentifier exception = node.exceptionParameter;
    if (exception != null) {
      // If an 'on' clause is provided the type of the exception parameter is
      // the type in the 'on' clause. Otherwise, the type of the exception
      // parameter is 'Object'.
      TypeAnnotation exceptionTypeName = node.exceptionType;
      DartType exceptionType;
      if (exceptionTypeName == null) {
        exceptionType = typeProvider.dynamicType;
      } else {
        exceptionType = _typeNameResolver._getType(exceptionTypeName);
      }
      _recordType(exception, exceptionType);
      Element element = exception.staticElement;
      if (element is VariableElementImpl) {
        element.declaredType = exceptionType;
      } else {
        // TODO(brianwilkerson) Report the internal error
      }
    }
    SimpleIdentifier stackTrace = node.stackTraceParameter;
    if (stackTrace != null) {
      _recordType(stackTrace, typeProvider.stackTraceType);
      Element element = stackTrace.staticElement;
      if (element is VariableElementImpl) {
        element.declaredType = typeProvider.stackTraceType;
      } else {
        // TODO(brianwilkerson) Report the internal error
      }
    }
  }

  @override
  void visitClassDeclaration(ClassDeclaration node) {
    _hasReferenceToSuper = false;
    super.visitClassDeclaration(node);
    ClassElementImpl classElement = _getClassElement(node.name);
    if (classElement != null) {
      // Clear this flag, as we just invalidated any inferred member types.
      classElement.hasBeenInferred = false;
      classElement.hasReferenceToSuper = _hasReferenceToSuper;
    }
  }

  @override
  void visitClassDeclarationInScope(ClassDeclaration node) {
    super.visitClassDeclarationInScope(node);
    ExtendsClause extendsClause = node.extendsClause;
    WithClause withClause = node.withClause;
    ImplementsClause implementsClause = node.implementsClause;
    ClassElementImpl classElement = _getClassElement(node.name);
    if (extendsClause != null) {
      ErrorCode errorCode = (withClause == null
          ? CompileTimeErrorCode.EXTENDS_NON_CLASS
          : CompileTimeErrorCode.MIXIN_WITH_NON_CLASS_SUPERCLASS);
      _resolveType(extendsClause.superclass, errorCode, asClass: true);
    }
    _resolveWithClause(classElement, withClause);
    _resolveImplementsClause(classElement, implementsClause);
  }

  @override
  void visitClassMembersInScope(ClassDeclaration node) {
    node.documentationComment?.accept(this);
    node.metadata.accept(this);
    //
    // Process field declarations before constructors and methods so that the
    // types of field formal parameters can be correctly resolved.
    //
    List<ClassMember> nonFields = new List<ClassMember>();
    NodeList<ClassMember> members = node.members;
    int length = members.length;
    for (int i = 0; i < length; i++) {
      ClassMember member = members[i];
      if (member is ConstructorDeclaration) {
        nonFields.add(member);
      } else {
        member.accept(this);
      }
    }
    int count = nonFields.length;
    for (int i = 0; i < count; i++) {
      nonFields[i].accept(this);
    }
  }

  @override
  void visitClassTypeAlias(ClassTypeAlias node) {
    super.visitClassTypeAlias(node);
    _resolveType(
      node.superclass,
      CompileTimeErrorCode.MIXIN_WITH_NON_CLASS_SUPERCLASS,
      asClass: true,
    );
    ClassElementImpl classElement = _getClassElement(node.name);
    _resolveWithClause(classElement, node.withClause);
    _resolveImplementsClause(classElement, node.implementsClause);
  }

  @override
  void visitConstructorDeclaration(ConstructorDeclaration node) {
    super.visitConstructorDeclaration(node);
    if (node.declaredElement == null) {
      ClassDeclaration classNode =
          node.thisOrAncestorOfType<ClassDeclaration>();
      StringBuffer buffer = new StringBuffer();
      buffer.write("The element for the constructor ");
      buffer.write(node.name == null ? "<unnamed>" : node.name.name);
      buffer.write(" in ");
      if (classNode == null) {
        buffer.write("<unknown class>");
      } else {
        buffer.write(classNode.name.name);
      }
      buffer.write(" in ");
      buffer.write(source.fullName);
      buffer.write(" was not set while trying to resolve types.");
      AnalysisEngine.instance.logger.logError(buffer.toString(),
          new CaughtException(new AnalysisException(), null));
    }
  }

  @override
  void visitDeclaredIdentifier(DeclaredIdentifier node) {
    super.visitDeclaredIdentifier(node);
    DartType declaredType;
    TypeAnnotation typeName = node.type;
    if (typeName == null) {
      declaredType = _dynamicType;
    } else {
      declaredType = _typeNameResolver._getType(typeName);
    }
    LocalVariableElementImpl element =
        node.declaredElement as LocalVariableElementImpl;
    element.declaredType = declaredType;
  }

  @override
  void visitFieldFormalParameter(FieldFormalParameter node) {
    super.visitFieldFormalParameter(node);
    Element element = node.identifier.staticElement;
    if (element is ParameterElementImpl) {
      FormalParameterList parameterList = node.parameters;
      if (parameterList == null) {
        DartType type;
        TypeAnnotation typeName = node.type;
        if (typeName == null) {
          element.hasImplicitType = true;
          if (element is FieldFormalParameterElement) {
            FieldElement fieldElement =
                (element as FieldFormalParameterElement).field;
            type = fieldElement?.type;
          }
        } else {
          type = _typeNameResolver._getType(typeName);
        }
        element.declaredType = type ?? _dynamicType;
      } else {
        _setFunctionTypedParameterType(element, node.type, node.parameters);
      }
    } else {
      // TODO(brianwilkerson) Report this internal error
    }
  }

  @override
  void visitFunctionDeclaration(FunctionDeclaration node) {
    super.visitFunctionDeclaration(node);
    ExecutableElementImpl element =
        node.declaredElement as ExecutableElementImpl;
    if (element == null) {
      StringBuffer buffer = new StringBuffer();
      buffer.write("The element for the top-level function ");
      buffer.write(node.name);
      buffer.write(" in ");
      buffer.write(source.fullName);
      buffer.write(" was not set while trying to resolve types.");
      AnalysisEngine.instance.logger.logError(buffer.toString(),
          new CaughtException(new AnalysisException(), null));
    }
    element.declaredReturnType = _computeReturnType(node.returnType);
    _inferSetterReturnType(element);
  }

  @override
  void visitFunctionTypeAlias(FunctionTypeAlias node) {
    var element = node.declaredElement as GenericTypeAliasElementImpl;
    super.visitFunctionTypeAlias(node);
    element.function.returnType = _computeReturnType(node.returnType);
  }

  @override
  void visitFunctionTypedFormalParameter(FunctionTypedFormalParameter node) {
    super.visitFunctionTypedFormalParameter(node);
    Element element = node.identifier.staticElement;
    if (element is ParameterElementImpl) {
      _setFunctionTypedParameterType(element, node.returnType, node.parameters);
    } else {
      // TODO(brianwilkerson) Report this internal error
    }
  }

  @override
  void visitGenericFunctionType(GenericFunctionType node) {
    GenericFunctionTypeElementImpl element =
        (node as GenericFunctionTypeImpl).declaredElement;
    if (node.type != null) {
      var nullability =
          _typeNameResolver._getNullability(node.question != null);
      (node as GenericFunctionTypeImpl).type =
          (node.type as TypeImpl).withNullability(nullability);
    }
    if (element != null) {
      super.visitGenericFunctionType(node);
      element.returnType =
          _computeReturnType(node.returnType) ?? DynamicTypeImpl.instance;
    }
  }

  @override
  void visitMethodDeclaration(MethodDeclaration node) {
    super.visitMethodDeclaration(node);
    ExecutableElementImpl element =
        node.declaredElement as ExecutableElementImpl;
    if (element == null) {
      ClassDeclaration classNode =
          node.thisOrAncestorOfType<ClassDeclaration>();
      StringBuffer buffer = new StringBuffer();
      buffer.write("The element for the method ");
      buffer.write(node.name.name);
      buffer.write(" in ");
      if (classNode == null) {
        buffer.write("<unknown class>");
      } else {
        buffer.write(classNode.name.name);
      }
      buffer.write(" in ");
      buffer.write(source.fullName);
      buffer.write(" was not set while trying to resolve types.");
      AnalysisEngine.instance.logger.logError(buffer.toString(),
          new CaughtException(new AnalysisException(), null));
    }

    // When the library is resynthesized, types of all of its elements are
    // already set - statically or inferred. We don't want to overwrite them.
    if (LibraryElementImpl.hasResolutionCapability(
        definingLibrary, LibraryResolutionCapability.resolvedTypeNames)) {
      return;
    }

    element.declaredReturnType = _computeReturnType(node.returnType);
    _inferSetterReturnType(element);
    _inferOperatorReturnType(element);
    if (element is PropertyAccessorElement) {
      PropertyAccessorElement accessor = element as PropertyAccessorElement;
      PropertyInducingElementImpl variable =
          accessor.variable as PropertyInducingElementImpl;
      if (accessor.isGetter) {
        variable.declaredType = element.returnType;
      } else if (variable.type == null) {
        List<ParameterElement> parameters = element.parameters;
        DartType type = parameters != null && parameters.isNotEmpty
            ? parameters[0].type
            : _dynamicType;
        variable.declaredType = type;
      }
    }
  }

  @override
  void visitMixinDeclarationInScope(MixinDeclaration node) {
    super.visitMixinDeclarationInScope(node);
    MixinElementImpl element = node.declaredElement;
    _resolveOnClause(element, node.onClause);
    _resolveImplementsClause(element, node.implementsClause);
  }

  @override
  void visitNode(AstNode node) {
    // In API mode we need to skip:
    //   - function bodies;
    //   - default values of parameters;
    //   - initializers of top-level variables.
    if (mode == TypeResolverMode.api) {
      if (node is FunctionBody) {
        return;
      }
      if (node is DefaultFormalParameter) {
        node.parameter.accept(this);
        return;
      }
      if (node is VariableDeclaration) {
        return;
      }
    }

    // In local mode we need to resolve only:
    //   - function bodies;
    //   - default values of parameters;
    //   - initializers of top-level variables.
    // So, we carefully visit only nodes that are, or contain, these nodes.
    // The client may choose to start visiting any node, but we still want to
    // resolve only type names that are local.
    if (mode == TypeResolverMode.local) {
      // We are in the state of visiting all nodes.
      if (_localModeVisitAll) {
        super.visitNode(node);
        return;
      }

      // Ensure that the name scope is ready.
      if (!_localModeScopeReady) {
        void fillNameScope(AstNode node) {
          if (node is FunctionBody ||
              node is FormalParameterList ||
              node is VariableDeclaration) {
            throw new StateError(
                'Local type resolution must start from a class or unit member.');
          }
          // Create enclosing name scopes.
          AstNode parent = node.parent;
          if (parent != null) {
            fillNameScope(parent);
          }
          // Create the name scope for the node.
          if (node is ClassDeclaration) {
            ClassElement classElement = node.declaredElement;
            nameScope = new TypeParameterScope(nameScope, classElement);
            nameScope = new ClassScope(nameScope, classElement);
          }
        }

        fillNameScope(node);
        _localModeScopeReady = true;
      }

      /// Visit the given [node] and all its children.
      void visitAllNodes(AstNode node) {
        if (node != null) {
          bool wasVisitAllInLocalMode = _localModeVisitAll;
          try {
            _localModeVisitAll = true;
            node.accept(this);
          } finally {
            _localModeVisitAll = wasVisitAllInLocalMode;
          }
        }
      }

      // Visit only nodes that may contain type names to resolve.
      if (node is CompilationUnit) {
        node.declarations.forEach(visitNode);
      } else if (node is ClassDeclaration) {
        node.members.forEach(visitNode);
      } else if (node is DefaultFormalParameter) {
        visitAllNodes(node.defaultValue);
      } else if (node is FieldDeclaration) {
        visitNode(node.fields);
      } else if (node is FunctionBody) {
        visitAllNodes(node);
      } else if (node is FunctionDeclaration) {
        visitNode(node.functionExpression.parameters);
        visitAllNodes(node.functionExpression.body);
      } else if (node is FormalParameterList) {
        node.parameters.accept(this);
      } else if (node is MethodDeclaration) {
        visitNode(node.parameters);
        visitAllNodes(node.body);
      } else if (node is TopLevelVariableDeclaration) {
        visitNode(node.variables);
      } else if (node is VariableDeclaration) {
        visitAllNodes(node.initializer);
      } else if (node is VariableDeclarationList) {
        node.variables.forEach(visitNode);
      }
      return;
    }
    // The mode in which we visit all nodes.
    super.visitNode(node);
  }

  @override
  void visitSimpleFormalParameter(SimpleFormalParameter node) {
    super.visitSimpleFormalParameter(node);
    DartType declaredType;
    TypeAnnotation typeName = node.type;
    if (typeName == null) {
      declaredType = _dynamicType;
    } else {
      declaredType = _typeNameResolver._getType(typeName);
    }
    Element element = node.declaredElement;
    if (element is ParameterElementImpl) {
      element.declaredType = declaredType;
    } else {
      // TODO(brianwilkerson) Report the internal error.
    }
  }

  @override
  void visitSuperExpression(SuperExpression node) {
    _hasReferenceToSuper = true;
    super.visitSuperExpression(node);
  }

  @override
  void visitTypeName(TypeName node) {
    super.visitTypeName(node);
    _typeNameResolver.nameScope = this.nameScope;
    _typeNameResolver.resolveTypeName(node);
  }

  @override
  void visitTypeParameter(TypeParameter node) {
    super.visitTypeParameter(node);
    AstNode parent2 = node.parent?.parent;
    if (parent2 is ClassDeclaration ||
        parent2 is ClassTypeAlias ||
        parent2 is FunctionTypeAlias ||
        parent2 is GenericTypeAlias) {
      // Bounds of parameters of classes and function type aliases are
      // already resolved.
    } else {
      TypeAnnotation bound = node.bound;
      if (bound != null) {
        TypeParameterElementImpl typeParameter =
            node.name.staticElement as TypeParameterElementImpl;
        if (typeParameter != null) {
          typeParameter.bound = bound.type;
        }
      }
    }
  }

  @override
  void visitVariableDeclaration(VariableDeclaration node) {
    super.visitVariableDeclaration(node);
    var variableList = node.parent as VariableDeclarationList;
    // When the library is resynthesized, the types of field elements are
    // already set - statically or inferred. We don't want to overwrite them.
    if (variableList.parent is FieldDeclaration &&
        LibraryElementImpl.hasResolutionCapability(
            definingLibrary, LibraryResolutionCapability.resolvedTypeNames)) {
      return;
    }
    // Resolve the type.
    DartType declaredType;
    TypeAnnotation typeName = variableList.type;
    if (typeName == null) {
      declaredType = _dynamicType;
    } else {
      declaredType = _typeNameResolver._getType(typeName);
    }
    Element element = node.name.staticElement;
    if (element is VariableElementImpl) {
      element.declaredType = declaredType;
    }
  }

  /// Given the [returnType] of a function, compute the return type of the
  /// function.
  DartType _computeReturnType(TypeAnnotation returnType) {
    if (returnType == null) {
      return _dynamicType;
    } else {
      return _typeNameResolver._getType(returnType);
    }
  }

  /// Return the class element that represents the class whose name was
  /// provided.
  ///
  /// @param identifier the name from the declaration of a class
  /// @return the class element that represents the class
  ClassElementImpl _getClassElement(SimpleIdentifier identifier) {
    // TODO(brianwilkerson) Seems like we should be using
    // ClassDeclaration.getElement().
    if (identifier == null) {
      // TODO(brianwilkerson) Report this
      // Internal error: We should never build a class declaration without a
      // name.
      return null;
    }
    Element element = identifier.staticElement;
    if (element is ClassElementImpl) {
      return element;
    }
    // TODO(brianwilkerson) Report this
    // Internal error: Failed to create an element for a class declaration.
    return null;
  }

  /// In strong mode we infer "void" as the return type of operator []= (as void
  /// is the only legal return type for []=). This allows us to give better
  /// errors later if an invalid type is returned.
  void _inferOperatorReturnType(ExecutableElementImpl element) {
    if (_strongMode &&
        element.isOperator &&
        element.name == '[]=' &&
        element.hasImplicitReturnType) {
      element.declaredReturnType = VoidTypeImpl.instance;
    }
  }

  /// In strong mode we infer "void" as the setter return type (as void is the
  /// only legal return type for a setter). This allows us to give better
  /// errors later if an invalid type is returned.
  void _inferSetterReturnType(ExecutableElementImpl element) {
    if (_strongMode &&
        element is PropertyAccessorElementImpl &&
        element.isSetter &&
        element.hasImplicitReturnType) {
      element.declaredReturnType = VoidTypeImpl.instance;
    }
  }

  /// Record that the static type of the given node is the given type.
  ///
  /// @param expression the node whose type is to be recorded
  /// @param type the static type of the node
  Object _recordType(Expression expression, DartType type) {
    if (type == null) {
      expression.staticType = _dynamicType;
    } else {
      expression.staticType = type;
    }
    return null;
  }

  void _resolveImplementsClause(
      ClassElementImpl classElement, ImplementsClause clause) {
    if (clause != null) {
      _resolveTypes(
          clause.interfaces, CompileTimeErrorCode.IMPLEMENTS_NON_CLASS);
    }
  }

  void _resolveOnClause(MixinElementImpl classElement, OnClause clause) {
    List<InterfaceType> types;
    if (clause != null) {
      _resolveTypes(clause.superclassConstraints,
          CompileTimeErrorCode.MIXIN_SUPER_CLASS_CONSTRAINT_NON_INTERFACE);
    }
    if (types == null || types.isEmpty) {
      types = [typeProvider.objectType];
    }
  }

  /// Return the [InterfaceType] of the given [typeName].
  ///
  /// If the resulting type is not a valid interface type, return `null`.
  ///
  /// The flag [asClass] specifies if the type will be used as a class, so mixin
  /// declarations are not valid (they declare interfaces and mixins, but not
  /// classes).
  void _resolveType(TypeName typeName, ErrorCode errorCode,
      {bool asClass: false}) {
    DartType type = typeName.type;
    if (type is InterfaceType) {
      ClassElement element = type.element;
      if (element != null) {
        if (element.isEnum || element.isMixin && asClass) {
          errorReporter.reportErrorForNode(errorCode, typeName);
          return;
        }
      }
      return;
    }
    // If the type is not an InterfaceType, then visitTypeName() sets the type
    // to be a DynamicTypeImpl
    Identifier name = typeName.name;
    if (!nameScope.shouldIgnoreUndefined(name)) {
      errorReporter.reportErrorForNode(errorCode, name, [name.name]);
    }
  }

  /// Resolve the types in the given list of type names.
  ///
  /// @param typeNames the type names to be resolved
  /// @param nonTypeError the error to produce if the type name is defined to be
  ///        something other than a type
  /// @param enumTypeError the error to produce if the type name is defined to
  ///        be an enum
  /// @param dynamicTypeError the error to produce if the type name is "dynamic"
  /// @return an array containing all of the types that were resolved.
  void _resolveTypes(NodeList<TypeName> typeNames, ErrorCode errorCode) {
    for (TypeName typeName in typeNames) {
      _resolveType(typeName, errorCode);
    }
  }

  void _resolveWithClause(ClassElementImpl classElement, WithClause clause) {
    if (clause != null) {
      _resolveTypes(clause.mixinTypes, CompileTimeErrorCode.MIXIN_OF_NON_CLASS);
    }
  }

  /// Given a function typed [parameter] with [FunctionType] based on a
  /// [GenericFunctionTypeElementImpl], compute and set the return type for the
  /// function element.
  void _setFunctionTypedParameterType(ParameterElementImpl parameter,
      TypeAnnotation returnType, FormalParameterList parameterList) {
    DartType type = parameter.type;
    GenericFunctionTypeElementImpl typeElement = type.element;
    // With summary2 we use synthetic FunctionType(s).
    if (typeElement != null) {
      typeElement.returnType = _computeReturnType(returnType);
    }
  }
}

/// Instances of the class [UnusedLocalElementsVerifier] traverse an AST
/// looking for cases of [HintCode.UNUSED_ELEMENT], [HintCode.UNUSED_FIELD],
/// [HintCode.UNUSED_LOCAL_VARIABLE], etc.
class UnusedLocalElementsVerifier extends RecursiveAstVisitor {
  /// The error listener to which errors will be reported.
  final AnalysisErrorListener _errorListener;

  /// The elements know to be used.
  final UsedLocalElements _usedElements;

  /// Create a new instance of the [UnusedLocalElementsVerifier].
  UnusedLocalElementsVerifier(this._errorListener, this._usedElements);

  visitSimpleIdentifier(SimpleIdentifier node) {
    if (node.inDeclarationContext()) {
      var element = node.staticElement;
      if (element is ClassElement) {
        _visitClassElement(element);
      } else if (element is FieldElement) {
        _visitFieldElement(element);
      } else if (element is FunctionElement) {
        _visitFunctionElement(element);
      } else if (element is FunctionTypeAliasElement) {
        _visitFunctionTypeAliasElement(element);
      } else if (element is LocalVariableElement) {
        _visitLocalVariableElement(element);
      } else if (element is MethodElement) {
        _visitMethodElement(element);
      } else if (element is PropertyAccessorElement) {
        _visitPropertyAccessorElement(element);
      } else if (element is TopLevelVariableElement) {
        _visitTopLevelVariableElement(element);
      }
    }
  }

  bool _isNamedUnderscore(LocalVariableElement element) {
    String name = element.name;
    if (name != null) {
      for (int index = name.length - 1; index >= 0; --index) {
        if (name.codeUnitAt(index) != 0x5F) {
          // 0x5F => '_'
          return false;
        }
      }
      return true;
    }
    return false;
  }

  bool _isReadMember(Element element) {
    if (element.isPublic) {
      return true;
    }
    if (element.isSynthetic) {
      return true;
    }
    return _usedElements.readMembers.contains(element.displayName);
  }

  bool _isUsedElement(Element element) {
    if (element.isSynthetic) {
      return true;
    }
    if (element is LocalVariableElement ||
        element is FunctionElement && !element.isStatic) {
      // local variable or function
    } else {
      if (element.isPublic) {
        return true;
      }
    }
    return _usedElements.elements.contains(element);
  }

  bool _isUsedMember(Element element) {
    if (element.isPublic) {
      return true;
    }
    if (element.isSynthetic) {
      return true;
    }
    if (_usedElements.members.contains(element.displayName)) {
      return true;
    }
    return _usedElements.elements.contains(element);
  }

  void _reportErrorForElement(
      ErrorCode errorCode, Element element, List<Object> arguments) {
    if (element != null) {
      _errorListener.onError(new AnalysisError(element.source,
          element.nameOffset, element.nameLength, errorCode, arguments));
    }
  }

  _visitClassElement(ClassElement element) {
    if (!_isUsedElement(element)) {
      _reportErrorForElement(
          HintCode.UNUSED_ELEMENT, element, [element.displayName]);
    }
  }

  _visitFieldElement(FieldElement element) {
    if (!_isReadMember(element)) {
      _reportErrorForElement(
          HintCode.UNUSED_FIELD, element, [element.displayName]);
    }
  }

  _visitFunctionElement(FunctionElement element) {
    if (!_isUsedElement(element)) {
      _reportErrorForElement(
          HintCode.UNUSED_ELEMENT, element, [element.displayName]);
    }
  }

  _visitFunctionTypeAliasElement(FunctionTypeAliasElement element) {
    if (!_isUsedElement(element)) {
      _reportErrorForElement(
          HintCode.UNUSED_ELEMENT, element, [element.displayName]);
    }
  }

  _visitLocalVariableElement(LocalVariableElement element) {
    if (!_isUsedElement(element) && !_isNamedUnderscore(element)) {
      HintCode errorCode;
      if (_usedElements.isCatchException(element)) {
        errorCode = HintCode.UNUSED_CATCH_CLAUSE;
      } else if (_usedElements.isCatchStackTrace(element)) {
        errorCode = HintCode.UNUSED_CATCH_STACK;
      } else {
        errorCode = HintCode.UNUSED_LOCAL_VARIABLE;
      }
      _reportErrorForElement(errorCode, element, [element.displayName]);
    }
  }

  _visitMethodElement(MethodElement element) {
    if (!_isUsedMember(element)) {
      _reportErrorForElement(
          HintCode.UNUSED_ELEMENT, element, [element.displayName]);
    }
  }

  _visitPropertyAccessorElement(PropertyAccessorElement element) {
    if (!_isUsedMember(element)) {
      _reportErrorForElement(
          HintCode.UNUSED_ELEMENT, element, [element.displayName]);
    }
  }

  _visitTopLevelVariableElement(TopLevelVariableElement element) {
    if (!_isUsedElement(element)) {
      _reportErrorForElement(
          HintCode.UNUSED_ELEMENT, element, [element.displayName]);
    }
  }
}

/// A container with sets of used [Element]s.
/// All these elements are defined in a single compilation unit or a library.
class UsedLocalElements {
  /// Resolved, locally defined elements that are used or potentially can be
  /// used.
  final HashSet<Element> elements = new HashSet<Element>();

  /// [LocalVariableElement]s that represent exceptions in [CatchClause]s.
  final HashSet<LocalVariableElement> catchExceptionElements =
      new HashSet<LocalVariableElement>();

  /// [LocalVariableElement]s that represent stack traces in [CatchClause]s.
  final HashSet<LocalVariableElement> catchStackTraceElements =
      new HashSet<LocalVariableElement>();

  /// Names of resolved or unresolved class members that are referenced in the
  /// library.
  final HashSet<String> members = new HashSet<String>();

  /// Names of resolved or unresolved class members that are read in the
  /// library.
  final HashSet<String> readMembers = new HashSet<String>();

  UsedLocalElements();

  factory UsedLocalElements.merge(List<UsedLocalElements> parts) {
    UsedLocalElements result = new UsedLocalElements();
    int length = parts.length;
    for (int i = 0; i < length; i++) {
      UsedLocalElements part = parts[i];
      result.elements.addAll(part.elements);
      result.catchExceptionElements.addAll(part.catchExceptionElements);
      result.catchStackTraceElements.addAll(part.catchStackTraceElements);
      result.members.addAll(part.members);
      result.readMembers.addAll(part.readMembers);
    }
    return result;
  }

  void addCatchException(LocalVariableElement element) {
    if (element != null) {
      catchExceptionElements.add(element);
    }
  }

  void addCatchStackTrace(LocalVariableElement element) {
    if (element != null) {
      catchStackTraceElements.add(element);
    }
  }

  void addElement(Element element) {
    if (element != null) {
      elements.add(element);
    }
  }

  bool isCatchException(LocalVariableElement element) {
    return catchExceptionElements.contains(element);
  }

  bool isCatchStackTrace(LocalVariableElement element) {
    return catchStackTraceElements.contains(element);
  }
}

/// Instances of the class `VariableResolverVisitor` are used to resolve
/// [SimpleIdentifier]s to local variables and formal parameters.
class VariableResolverVisitor extends ScopedVisitor {
  /// The method or function that we are currently visiting, or `null` if we are
  /// not inside a method or function.
  ExecutableElement _enclosingFunction;

  /// Information about local variables in the enclosing function or method.
  LocalVariableInfo _localVariableInfo;

  /// Initialize a newly created visitor to resolve the nodes in an AST node.
  ///
  /// [definingLibrary] is the element for the library containing the node being
  /// visited.
  /// [source] is the source representing the compilation unit containing the
  /// node being visited
  /// [typeProvider] is the object used to access the types from the core
  /// library.
  /// [errorListener] is the error listener that will be informed of any errors
  /// that are found during resolution.
  /// [nameScope] is the scope used to resolve identifiers in the node that will
  /// first be visited.  If `null` or unspecified, a new [LibraryScope] will be
  /// created based on [definingLibrary] and [typeProvider].
  VariableResolverVisitor(LibraryElement definingLibrary, Source source,
      TypeProvider typeProvider, AnalysisErrorListener errorListener,
      {Scope nameScope, LocalVariableInfo localVariableInfo})
      : _localVariableInfo = localVariableInfo,
        super(definingLibrary, source, typeProvider, errorListener,
            nameScope: nameScope);

  @override
  void visitBlockFunctionBody(BlockFunctionBody node) {
    assert(_localVariableInfo != null);
    super.visitBlockFunctionBody(node);
  }

  @override
  void visitCompilationUnit(CompilationUnit node) {
    _localVariableInfo = (node as CompilationUnitImpl).localVariableInfo;
    super.visitCompilationUnit(node);
  }

  @override
  void visitConstructorDeclaration(ConstructorDeclaration node) {
    ExecutableElement outerFunction = _enclosingFunction;
    LocalVariableInfo outerLocalVariableInfo = _localVariableInfo;
    try {
      _localVariableInfo ??= new LocalVariableInfo();
      (node.body as FunctionBodyImpl).localVariableInfo = _localVariableInfo;
      _enclosingFunction = node.declaredElement;
      super.visitConstructorDeclaration(node);
    } finally {
      _localVariableInfo = outerLocalVariableInfo;
      _enclosingFunction = outerFunction;
    }
  }

  @override
  void visitExportDirective(ExportDirective node) {}

  @override
  void visitExpressionFunctionBody(ExpressionFunctionBody node) {
    assert(_localVariableInfo != null);
    super.visitExpressionFunctionBody(node);
  }

  @override
  void visitFunctionDeclaration(FunctionDeclaration node) {
    ExecutableElement outerFunction = _enclosingFunction;
    LocalVariableInfo outerLocalVariableInfo = _localVariableInfo;
    try {
      _localVariableInfo ??= new LocalVariableInfo();
      (node.functionExpression.body as FunctionBodyImpl).localVariableInfo =
          _localVariableInfo;
      _enclosingFunction = node.declaredElement;
      super.visitFunctionDeclaration(node);
    } finally {
      _localVariableInfo = outerLocalVariableInfo;
      _enclosingFunction = outerFunction;
    }
  }

  @override
  void visitFunctionExpression(FunctionExpression node) {
    if (node.parent is! FunctionDeclaration) {
      ExecutableElement outerFunction = _enclosingFunction;
      LocalVariableInfo outerLocalVariableInfo = _localVariableInfo;
      try {
        _localVariableInfo ??= new LocalVariableInfo();
        (node.body as FunctionBodyImpl).localVariableInfo = _localVariableInfo;
        _enclosingFunction = node.declaredElement;
        super.visitFunctionExpression(node);
      } finally {
        _localVariableInfo = outerLocalVariableInfo;
        _enclosingFunction = outerFunction;
      }
    } else {
      super.visitFunctionExpression(node);
    }
  }

  @override
  void visitImportDirective(ImportDirective node) {}

  @override
  void visitMethodDeclaration(MethodDeclaration node) {
    ExecutableElement outerFunction = _enclosingFunction;
    LocalVariableInfo outerLocalVariableInfo = _localVariableInfo;
    try {
      _localVariableInfo ??= new LocalVariableInfo();
      (node.body as FunctionBodyImpl).localVariableInfo = _localVariableInfo;
      _enclosingFunction = node.declaredElement;
      super.visitMethodDeclaration(node);
    } finally {
      _localVariableInfo = outerLocalVariableInfo;
      _enclosingFunction = outerFunction;
    }
  }

  @override
  void visitSimpleIdentifier(SimpleIdentifier node) {
    // Ignore if already resolved - declaration or type.
    if (node.inDeclarationContext()) {
      return;
    }
    // Ignore if it cannot be a reference to a local variable.
    AstNode parent = node.parent;
    if (parent is FieldFormalParameter) {
      return;
    } else if (parent is ConstructorDeclaration && parent.returnType == node) {
      return;
    } else if (parent is ConstructorFieldInitializer &&
        parent.fieldName == node) {
      return;
    }
    // Ignore if qualified.
    if (parent is PrefixedIdentifier && identical(parent.identifier, node)) {
      return;
    }
    if (parent is PropertyAccess && identical(parent.propertyName, node)) {
      return;
    }
    if (parent is MethodInvocation &&
        identical(parent.methodName, node) &&
        parent.realTarget != null) {
      return;
    }
    if (parent is ConstructorName) {
      return;
    }
    if (parent is Label) {
      return;
    }
    // Prepare VariableElement.
    Element element = nameScope.lookup(node, definingLibrary);
    if (element is! VariableElement) {
      return;
    }
    // Must be local or parameter.
    ElementKind kind = element.kind;
    if (kind == ElementKind.LOCAL_VARIABLE || kind == ElementKind.PARAMETER) {
      node.staticElement = element;
      if (node.inSetterContext()) {
        _localVariableInfo.potentiallyMutatedInScope.add(element);
        if (element.enclosingElement != _enclosingFunction) {
          _localVariableInfo.potentiallyMutatedInClosure.add(element);
        }
      }
    }
  }

  @override
  void visitTypeName(TypeName node) {}
}

class _InvalidAccessVerifier {
  static final _templateExtension = '.template';
  static final _testDir = '${path.separator}test${path.separator}';
  static final _testingDir = '${path.separator}testing${path.separator}';

  final ErrorReporter _errorReporter;
  final LibraryElement _library;

  bool _inTemplateSource;
  bool _inTestDirectory;

  ClassElement _enclosingClass;

  _InvalidAccessVerifier(this._errorReporter, this._library) {
    var path = _library.source.fullName;
    _inTemplateSource = path.contains(_templateExtension);
    _inTestDirectory = path.contains(_testDir) || path.contains(_testingDir);
  }

  /// Produces a hint if [identifier] is accessed from an invalid location. In
  /// particular:
  ///
  /// * if the given identifier is a protected closure, field or
  ///   getter/setter, method closure or invocation accessed outside a subclass,
  ///   or accessed outside the library wherein the identifier is declared, or
  /// * if the given identifier is a closure, field, getter, setter, method
  ///   closure or invocation which is annotated with `visibleForTemplate`, and
  ///   is accessed outside of the defining library, and the current library
  ///   does not have the suffix '.template' in its source path, or
  /// * if the given identifier is a closure, field, getter, setter, method
  ///   closure or invocation which is annotated with `visibleForTesting`, and
  ///   is accessed outside of the defining library, and the current library
  ///   does not have a directory named 'test' or 'testing' in its path.
  void verify(SimpleIdentifier identifier) {
    if (identifier.inDeclarationContext() || _inCommentReference(identifier)) {
      return;
    }

    Element element = identifier.staticElement;
    if (element == null || _inCurrentLibrary(element)) {
      return;
    }

    bool hasProtected = _hasProtected(element);
    if (hasProtected) {
      ClassElement definingClass = element.enclosingElement;
      if (_hasTypeOrSuperType(_enclosingClass, definingClass)) {
        return;
      }
    }

    bool hasVisibleForTemplate = _hasVisibleForTemplate(element);
    if (hasVisibleForTemplate) {
      if (_inTemplateSource || _inExportDirective(identifier)) {
        return;
      }
    }

    bool hasVisibleForTesting = _hasVisibleForTesting(element);
    if (hasVisibleForTesting) {
      if (_inTestDirectory || _inExportDirective(identifier)) {
        return;
      }
    }

    // At this point, [identifier] was not cleared as protected access, nor
    // cleared as access for templates or testing. Report the appropriate
    // violation(s).
    Element definingClass = element.enclosingElement;
    if (hasProtected) {
      _errorReporter.reportErrorForNode(
          HintCode.INVALID_USE_OF_PROTECTED_MEMBER,
          identifier,
          [identifier.name, definingClass.source.uri]);
    }
    if (hasVisibleForTemplate) {
      _errorReporter.reportErrorForNode(
          HintCode.INVALID_USE_OF_VISIBLE_FOR_TEMPLATE_MEMBER,
          identifier,
          [identifier.name, definingClass.source.uri]);
    }
    if (hasVisibleForTesting) {
      _errorReporter.reportErrorForNode(
          HintCode.INVALID_USE_OF_VISIBLE_FOR_TESTING_MEMBER,
          identifier,
          [identifier.name, definingClass.source.uri]);
    }
  }

  bool _hasProtected(Element element) {
    if (element is PropertyAccessorElement &&
        element.enclosingElement is ClassElement &&
        (element.hasProtected || element.variable.hasProtected)) {
      return true;
    }
    if (element is MethodElement &&
        element.enclosingElement is ClassElement &&
        element.hasProtected) {
      return true;
    }
    return false;
  }

  bool _hasTypeOrSuperType(ClassElement element, ClassElement superElement) {
    if (element == null) {
      return false;
    }
    if (element == superElement) {
      return true;
    }
    // TODO(scheglov) `allSupertypes` is very expensive
    var allSupertypes = element.allSupertypes;
    for (var i = 0; i < allSupertypes.length; i++) {
      var supertype = allSupertypes[i];
      if (supertype.element == superElement) {
        return true;
      }
    }
    return false;
  }

  bool _hasVisibleForTemplate(Element element) {
    if (element == null) {
      return false;
    }
    if (element.hasVisibleForTemplate) {
      return true;
    }
    if (element is PropertyAccessorElement &&
        element.enclosingElement is ClassElement &&
        element.variable.hasVisibleForTemplate) {
      return true;
    }
    return false;
  }

  bool _hasVisibleForTesting(Element element) {
    if (element == null) {
      return false;
    }
    if (element.hasVisibleForTesting) {
      return true;
    }
    if (element is PropertyAccessorElement &&
        element.enclosingElement is ClassElement &&
        element.variable.hasVisibleForTesting) {
      return true;
    }
    return false;
  }

  bool _inCommentReference(SimpleIdentifier identifier) {
    var parent = identifier.parent;
    return parent is CommentReference || parent?.parent is CommentReference;
  }

  bool _inCurrentLibrary(Element element) => element.library == _library;

  bool _inExportDirective(SimpleIdentifier identifier) =>
      identifier.parent is Combinator &&
      identifier.parent.parent is ExportDirective;
}

/// An object used to track the usage of labels within a single label scope.
class _LabelTracker {
  /// The tracker for the outer label scope.
  final _LabelTracker outerTracker;

  /// The labels whose usage is being tracked.
  final List<Label> labels;

  /// A list of flags corresponding to the list of [labels] indicating whether
  /// the corresponding label has been used.
  List<bool> used;

  /// A map from the names of labels to the index of the label in [labels].
  final Map<String, int> labelMap = <String, int>{};

  /// Initialize a newly created label tracker.
  _LabelTracker(this.outerTracker, this.labels) {
    used = new List.filled(labels.length, false);
    for (int i = 0; i < labels.length; i++) {
      labelMap[labels[i].label.name] = i;
    }
  }

  /// Record that the label with the given [labelName] has been used.
  void recordUsage(String labelName) {
    if (labelName != null) {
      int index = labelMap[labelName];
      if (index != null) {
        used[index] = true;
      } else if (outerTracker != null) {
        outerTracker.recordUsage(labelName);
      }
    }
  }

  /// Return the unused labels.
  Iterable<Label> unusedLabels() sync* {
    for (int i = 0; i < labels.length; i++) {
      if (!used[i]) {
        yield labels[i];
      }
    }
  }
}

/// A set of counts of the kinds of leaf elements in a collection, used to help
/// disambiguate map and set literals.
class _LeafElements {
  /// The number of expressions found in the collection.
  int expressionCount = 0;

  /// The number of map entries found in the collection.
  int mapEntryCount = 0;

  /// Initialize a newly created set of counts based on the given collection
  /// [elements].
  _LeafElements(List<CollectionElement> elements) {
    for (CollectionElement element in elements) {
      _count(element);
    }
  }

  /// Return the resolution suggested by the set elements.
  _LiteralResolution get resolution {
    if (expressionCount > 0 && mapEntryCount == 0) {
      return _LiteralResolution(_LiteralResolutionKind.set, null);
    } else if (mapEntryCount > 0 && expressionCount == 0) {
      return _LiteralResolution(_LiteralResolutionKind.map, null);
    }
    return _LiteralResolution(_LiteralResolutionKind.ambiguous, null);
  }

  /// Recursively add the given collection [element] to the counts.
  void _count(CollectionElement element) {
    if (element is ForElement) {
      _count(element.body);
    } else if (element is IfElement) {
      _count(element.thenElement);
      _count(element.elseElement);
    } else if (element is Expression) {
      if (_isComplete(element)) {
        expressionCount++;
      }
    } else if (element is MapLiteralEntry) {
      if (_isComplete(element)) {
        mapEntryCount++;
      }
    }
  }

  /// Return `true` if the given collection [element] does not contain any
  /// synthetic tokens.
  bool _isComplete(CollectionElement element) {
    // TODO(paulberry,brianwilkerson): the code below doesn't work because it
    // assumes access to token offsets, which aren't available when working with
    // expressions resynthesized from summaries.  For now we just assume the
    // collection element is complete.
    return true;
//    Token token = element.beginToken;
//    int endOffset = element.endToken.offset;
//    while (token != null && token.offset <= endOffset) {
//      if (token.isSynthetic) {
//        return false;
//      }
//      token = token.next;
//    }
//    return true;
  }
}

/// An indication of the way in which a set or map literal should be resolved to
/// be either a set literal or a map literal.
class _LiteralResolution {
  /// The kind of collection that the literal should be.
  final _LiteralResolutionKind kind;

  /// The type that should be used as the inference context when performing type
  /// inference for the literal.
  DartType contextType;

  /// Initialize a newly created resolution.
  _LiteralResolution(this.kind, this.contextType);

  @override
  String toString() {
    return '$kind ($contextType)';
  }
}

/// The kind of literal to which an unknown literal should be resolved.
enum _LiteralResolutionKind { ambiguous, map, set }<|MERGE_RESOLUTION|>--- conflicted
+++ resolved
@@ -3662,14 +3662,9 @@
   void visitConstructorDeclaration(ConstructorDeclaration node) {
     ExecutableElement outerFunction = _enclosingFunction;
     try {
-<<<<<<< HEAD
-      _flowAnalysis?.topLevelDeclaration_enter(node);
-      _flowAnalysis?.executableDeclaration_enter(node, node.parameters, false);
-=======
       _flowAnalysis?.topLevelDeclaration_enter(
           node, node.parameters, node.body);
-      _flowAnalysis?.executableDeclaration_enter(node.parameters);
->>>>>>> ac97a42f
+      _flowAnalysis?.executableDeclaration_enter(node, node.parameters, false);
       _promoteManager.enterFunctionBody(node.body);
       _enclosingFunction = node.declaredElement;
       FunctionType type = _enclosingFunction.type;
@@ -4030,12 +4025,8 @@
           _flowAnalysis.flow.functionExpression_begin(
               _flowAnalysis.assignedVariables.writtenInNode(node));
         } else {
-<<<<<<< HEAD
-          _flowAnalysis.topLevelDeclaration_enter(node);
-=======
           _flowAnalysis.topLevelDeclaration_enter(node,
               node.functionExpression.parameters, node.functionExpression.body);
->>>>>>> ac97a42f
         }
         _flowAnalysis.executableDeclaration_enter(node,
             node.functionExpression.parameters, isFunctionDeclarationStatement);
@@ -4262,14 +4253,9 @@
   void visitMethodDeclaration(MethodDeclaration node) {
     ExecutableElement outerFunction = _enclosingFunction;
     try {
-<<<<<<< HEAD
-      _flowAnalysis?.topLevelDeclaration_enter(node);
-      _flowAnalysis?.executableDeclaration_enter(node, node.parameters, false);
-=======
       _flowAnalysis?.topLevelDeclaration_enter(
           node, node.parameters, node.body);
-      _flowAnalysis?.executableDeclaration_enter(node.parameters);
->>>>>>> ac97a42f
+      _flowAnalysis?.executableDeclaration_enter(node, node.parameters, false);
       _promoteManager.enterFunctionBody(node.body);
       _enclosingFunction = node.declaredElement;
       DartType returnType =
@@ -4621,11 +4607,7 @@
         grandParent is TopLevelVariableDeclaration;
     InferenceContext.setTypeFromNode(node.initializer, node);
     if (isTopLevel) {
-<<<<<<< HEAD
-      _flowAnalysis?.topLevelDeclaration_enter(node);
-=======
       _flowAnalysis?.topLevelDeclaration_enter(node, null, null);
->>>>>>> ac97a42f
     }
     super.visitVariableDeclaration(node);
     if (isTopLevel) {
