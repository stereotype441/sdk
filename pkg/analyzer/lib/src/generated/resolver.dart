// Copyright (c) 2014, the Dart project authors. Please see the AUTHORS file
// for details. All rights reserved. Use of this source code is governed by a
// BSD-style license that can be found in the LICENSE file.

import 'dart:collection';

import 'package:analyzer/dart/analysis/features.dart';
import 'package:analyzer/dart/ast/ast.dart';
import 'package:analyzer/dart/ast/ast_factory.dart';
import 'package:analyzer/dart/ast/token.dart';
import 'package:analyzer/dart/ast/visitor.dart';
import 'package:analyzer/dart/element/element.dart';
import 'package:analyzer/dart/element/nullability_suffix.dart';
import 'package:analyzer/dart/element/type.dart';
import 'package:analyzer/error/error.dart';
import 'package:analyzer/error/listener.dart';
import 'package:analyzer/exception/exception.dart';
import 'package:analyzer/file_system/file_system.dart';
import 'package:analyzer/src/context/builder.dart';
import 'package:analyzer/src/dart/ast/ast.dart';
import 'package:analyzer/src/dart/ast/ast_factory.dart';
import 'package:analyzer/src/dart/ast/utilities.dart';
import 'package:analyzer/src/dart/element/element.dart';
import 'package:analyzer/src/dart/element/inheritance_manager3.dart';
import 'package:analyzer/src/dart/element/member.dart' show ConstructorMember;
import 'package:analyzer/src/dart/element/type.dart';
import 'package:analyzer/src/dart/resolver/exit_detector.dart';
import 'package:analyzer/src/dart/resolver/extension_member_resolver.dart';
import 'package:analyzer/src/dart/resolver/flow_analysis_visitor.dart';
import 'package:analyzer/src/dart/resolver/scope.dart';
import 'package:analyzer/src/diagnostic/diagnostic_factory.dart';
import 'package:analyzer/src/error/codes.dart';
import 'package:analyzer/src/generated/constant.dart';
import 'package:analyzer/src/generated/element_resolver.dart';
import 'package:analyzer/src/generated/engine.dart';
import 'package:analyzer/src/generated/source.dart';
import 'package:analyzer/src/generated/static_type_analyzer.dart';
import 'package:analyzer/src/generated/type_promotion_manager.dart';
import 'package:analyzer/src/generated/type_system.dart';
import 'package:analyzer/src/generated/variable_type_provider.dart';
import 'package:analyzer/src/lint/linter.dart';
import 'package:analyzer/src/workspace/workspace.dart';
import 'package:meta/meta.dart';
import 'package:path/path.dart' as path;

export 'package:analyzer/src/dart/constant/constant_verifier.dart';
export 'package:analyzer/src/dart/resolver/exit_detector.dart';
export 'package:analyzer/src/dart/resolver/inheritance_manager.dart';
export 'package:analyzer/src/dart/resolver/scope.dart';
export 'package:analyzer/src/generated/type_system.dart';

/// Instances of the class `BestPracticesVerifier` traverse an AST structure
/// looking for violations of Dart best practices.
class BestPracticesVerifier extends RecursiveAstVisitor<void> {
//  static String _HASHCODE_GETTER_NAME = "hashCode";

  static String _NULL_TYPE_NAME = "Null";

  static String _TO_INT_METHOD_NAME = "toInt";

  /// The class containing the AST nodes being visited, or `null` if we are not
  /// in the scope of a class.
  ClassElementImpl _enclosingClass;

  /// A flag indicating whether a surrounding member (compilation unit or class)
  /// is deprecated.
  bool _inDeprecatedMember;

  /// The error reporter by which errors will be reported.
  final ErrorReporter _errorReporter;

  /// The type [Null].
  final InterfaceType _nullType;

  /// The type system primitives
  final TypeSystem _typeSystem;

  /// The inheritance manager to access interface type hierarchy.
  final InheritanceManager3 _inheritanceManager;

  /// The current library
  final LibraryElement _currentLibrary;

  final _InvalidAccessVerifier _invalidAccessVerifier;

  /// The [WorkspacePackage] in which [_currentLibrary] is declared.
  WorkspacePackage _workspacePackage;

  /// The [LinterContext] used for possible const calculations.
  LinterContext _linterContext;

  /// Is `true` if NNBD is enabled for the library being analyzed.
  final bool _isNonNullable;

  /// True if inference failures should be reported, otherwise false.
  final bool _strictInference;

  /// Create a new instance of the [BestPracticesVerifier].
  ///
  /// @param errorReporter the error reporter
  BestPracticesVerifier(
    this._errorReporter,
    TypeProvider typeProvider,
    this._currentLibrary,
    CompilationUnit unit,
    String content, {
    TypeSystem typeSystem,
    @required InheritanceManager3 inheritanceManager,
    ResourceProvider resourceProvider,
    DeclaredVariables declaredVariables,
    AnalysisOptions analysisOptions,
  })  : _nullType = typeProvider.nullType,
        _typeSystem = typeSystem ?? new Dart2TypeSystem(typeProvider),
        _isNonNullable = unit.featureSet.isEnabled(Feature.non_nullable),
        _strictInference =
            (analysisOptions as AnalysisOptionsImpl).strictInference,
        _inheritanceManager = inheritanceManager,
        _invalidAccessVerifier =
            new _InvalidAccessVerifier(_errorReporter, _currentLibrary) {
    _inDeprecatedMember = _currentLibrary.hasDeprecated;
    String libraryPath = _currentLibrary.source.fullName;
    ContextBuilder builder = new ContextBuilder(
        resourceProvider, null /* sdkManager */, null /* contentCache */);
    Workspace workspace =
        ContextBuilder.createWorkspace(resourceProvider, libraryPath, builder);
    _workspacePackage = workspace.findPackageFor(libraryPath);
    _linterContext = LinterContextImpl(
        null /* allUnits */,
        new LinterContextUnit(content, unit),
        declaredVariables,
        typeProvider,
        _typeSystem,
        _inheritanceManager,
        analysisOptions);
  }

  @override
  void visitAnnotation(Annotation node) {
    ElementAnnotation element = node.elementAnnotation;
    AstNode parent = node.parent;
    if (element?.isFactory == true) {
      if (parent is MethodDeclaration) {
        _checkForInvalidFactory(parent);
      } else {
        _errorReporter
            .reportErrorForNode(HintCode.INVALID_FACTORY_ANNOTATION, node, []);
      }
    } else if (element?.isImmutable == true) {
      if (parent is! ClassOrMixinDeclaration && parent is! ClassTypeAlias) {
        _errorReporter.reportErrorForNode(
            HintCode.INVALID_IMMUTABLE_ANNOTATION, node, []);
      }
    } else if (element?.isLiteral == true) {
      if (parent is! ConstructorDeclaration ||
          (parent as ConstructorDeclaration).constKeyword == null) {
        _errorReporter
            .reportErrorForNode(HintCode.INVALID_LITERAL_ANNOTATION, node, []);
      }
    } else if (element?.isSealed == true) {
      if (!(parent is ClassDeclaration || parent is ClassTypeAlias)) {
        _errorReporter.reportErrorForNode(
            HintCode.INVALID_SEALED_ANNOTATION, node, [node.element.name]);
      }
    } else if (element?.isVisibleForTemplate == true ||
        element?.isVisibleForTesting == true) {
      if (parent is Declaration) {
        reportInvalidAnnotation(Element declaredElement) {
          _errorReporter.reportErrorForNode(
              HintCode.INVALID_VISIBILITY_ANNOTATION,
              node,
              [declaredElement.name, node.name.name]);
        }

        if (parent is TopLevelVariableDeclaration) {
          for (VariableDeclaration variable in parent.variables.variables) {
            if (Identifier.isPrivateName(variable.declaredElement.name)) {
              reportInvalidAnnotation(variable.declaredElement);
            }
          }
        } else if (parent is FieldDeclaration) {
          for (VariableDeclaration variable in parent.fields.variables) {
            if (Identifier.isPrivateName(variable.declaredElement.name)) {
              reportInvalidAnnotation(variable.declaredElement);
            }
          }
        } else if (parent.declaredElement != null &&
            Identifier.isPrivateName(parent.declaredElement.name)) {
          reportInvalidAnnotation(parent.declaredElement);
        }
      } else {
        // Something other than a declaration was annotated. Whatever this is,
        // it probably warrants a Hint, but this has not been specified on
        // visibleForTemplate or visibleForTesting, so leave it alone for now.
      }
    }

    super.visitAnnotation(node);
  }

  @override
  void visitArgumentList(ArgumentList node) {
    for (Expression argument in node.arguments) {
      ParameterElement parameter = argument.staticParameterElement;
      if (parameter?.isOptionalPositional == true) {
        _checkForDeprecatedMemberUse(parameter, argument);
      }
    }
    super.visitArgumentList(node);
  }

  @override
  void visitAsExpression(AsExpression node) {
    _checkForUnnecessaryCast(node);
    super.visitAsExpression(node);
  }

  @override
  void visitAssignmentExpression(AssignmentExpression node) {
    TokenType operatorType = node.operator.type;
    if (operatorType != TokenType.EQ) {
      _checkForDeprecatedMemberUse(node.staticElement, node);
    }
    super.visitAssignmentExpression(node);
  }

  @override
  void visitBinaryExpression(BinaryExpression node) {
    _checkForDivisionOptimizationHint(node);
    _checkForDeprecatedMemberUse(node.staticElement, node);
    super.visitBinaryExpression(node);
  }

  @override
  void visitClassDeclaration(ClassDeclaration node) {
    var element = AbstractClassElementImpl.getImpl(node.declaredElement);
    _enclosingClass = element;
    _invalidAccessVerifier._enclosingClass = element;

    bool wasInDeprecatedMember = _inDeprecatedMember;
    if (element != null && element.hasDeprecated) {
      _inDeprecatedMember = true;
    }

    try {
      // Commented out until we decide that we want this hint in the analyzer
      //    checkForOverrideEqualsButNotHashCode(node);
      _checkForImmutable(node);
      _checkForInvalidSealedSuperclass(node);
      super.visitClassDeclaration(node);
    } finally {
      _enclosingClass = null;
      _invalidAccessVerifier._enclosingClass = null;
      _inDeprecatedMember = wasInDeprecatedMember;
    }
  }

  @override
  void visitClassTypeAlias(ClassTypeAlias node) {
    _checkForImmutable(node);
    _checkForInvalidSealedSuperclass(node);
    super.visitClassTypeAlias(node);
  }

  @override
  void visitConstructorDeclaration(ConstructorDeclaration node) {
    if (node.declaredElement.isFactory) {
      if (node.body is BlockFunctionBody) {
        // Check the block for a return statement, if not, create the hint.
        if (!ExitDetector.exits(node.body)) {
          _errorReporter.reportErrorForNode(
              HintCode.MISSING_RETURN, node, [node.returnType.name]);
        }
      }
    }
    _checkStrictInferenceInParameters(node.parameters);
    super.visitConstructorDeclaration(node);
  }

  @override
  void visitExportDirective(ExportDirective node) {
    _checkForDeprecatedMemberUse(node.uriElement, node);
    super.visitExportDirective(node);
  }

  @override
  void visitFieldDeclaration(FieldDeclaration node) {
    bool wasInDeprecatedMember = _inDeprecatedMember;
    if (_hasDeprecatedAnnotation(node.metadata)) {
      _inDeprecatedMember = true;
    }

    try {
      super.visitFieldDeclaration(node);
    } finally {
      _inDeprecatedMember = wasInDeprecatedMember;
    }
  }

  @override
  void visitFormalParameterList(FormalParameterList node) {
    _checkRequiredParameter(node);
    super.visitFormalParameterList(node);
  }

  @override
  void visitFunctionDeclaration(FunctionDeclaration node) {
    bool wasInDeprecatedMember = _inDeprecatedMember;
    ExecutableElement element = node.declaredElement;
    if (element != null && element.hasDeprecated) {
      _inDeprecatedMember = true;
    }
    try {
      _checkForMissingReturn(
          node.returnType, node.functionExpression.body, element, node);

      // Return types are inferred only on non-recursive local functions.
      if (node.parent is CompilationUnit) {
        _checkStrictInferenceReturnType(node.returnType, node, node.name.name);
      }
      _checkStrictInferenceInParameters(node.functionExpression.parameters);
      super.visitFunctionDeclaration(node);
    } finally {
      _inDeprecatedMember = wasInDeprecatedMember;
    }
  }

  @override
  void visitFunctionDeclarationStatement(FunctionDeclarationStatement node) {
    // TODO(srawlins): Check strict-inference return type on recursive
    // local functions.
    super.visitFunctionDeclarationStatement(node);
  }

  @override
  void visitFunctionExpression(FunctionExpression node) {
    if (node.parent is! FunctionDeclaration) {
      _checkForMissingReturn(null, node.body, node.declaredElement, node);
    }
    DartType functionType = InferenceContext.getContext(node);
    if (functionType is! FunctionType) {
      _checkStrictInferenceInParameters(node.parameters);
    }
    super.visitFunctionExpression(node);
  }

  @override
  void visitFunctionTypeAlias(FunctionTypeAlias node) {
    _checkStrictInferenceReturnType(node.returnType, node, node.name.name);
    super.visitFunctionTypeAlias(node);
  }

  @override
  void visitFunctionTypedFormalParameter(FunctionTypedFormalParameter node) {
    _checkStrictInferenceReturnType(
        node.returnType, node, node.identifier.name);
    _checkStrictInferenceInParameters(node.parameters);
    super.visitFunctionTypedFormalParameter(node);
  }

  @override
  void visitGenericFunctionType(GenericFunctionType node) {
    // GenericTypeAlias is handled in [visitGenericTypeAlias], where a proper
    // name can be reported in any message.
    if (node.parent is! GenericTypeAlias) {
      _checkStrictInferenceReturnType(node.returnType, node, node.toString());
    }
    super.visitGenericFunctionType(node);
  }

  @override
  void visitGenericTypeAlias(GenericTypeAlias node) {
    if (node.functionType != null) {
      _checkStrictInferenceReturnType(
          node.functionType.returnType, node, node.name.name);
    }
    super.visitGenericTypeAlias(node);
  }

  @override
  void visitImportDirective(ImportDirective node) {
    _checkForDeprecatedMemberUse(node.uriElement, node);
    ImportElement importElement = node.element;
    if (importElement != null && importElement.isDeferred) {
      _checkForLoadLibraryFunction(node, importElement);
    }
    super.visitImportDirective(node);
  }

  @override
  void visitIndexExpression(IndexExpression node) {
    _checkForDeprecatedMemberUse(node.staticElement, node);
    super.visitIndexExpression(node);
  }

  @override
  void visitInstanceCreationExpression(InstanceCreationExpression node) {
    _checkForDeprecatedMemberUse(node.staticElement, node);
    _checkForLiteralConstructorUse(node);
    super.visitInstanceCreationExpression(node);
  }

  @override
  void visitIsExpression(IsExpression node) {
    _checkAllTypeChecks(node);
    super.visitIsExpression(node);
  }

  @override
  void visitMethodDeclaration(MethodDeclaration node) {
    bool wasInDeprecatedMember = _inDeprecatedMember;
    ExecutableElement element = node.declaredElement;
    bool elementIsOverride() {
      if (element is ClassMemberElement) {
        Name name = new Name(_currentLibrary.source.uri, element.name);
        Element enclosingElement = element.enclosingElement;
        if (enclosingElement is ClassElement) {
          InterfaceType classType = enclosingElement.thisType;
          return _inheritanceManager.getOverridden(classType, name) != null;
        }
      }
      return false;
    }

    if (element != null && element.hasDeprecated) {
      _inDeprecatedMember = true;
    }
    try {
      // This was determined to not be a good hint, see: dartbug.com/16029
      //checkForOverridingPrivateMember(node);
      _checkForMissingReturn(node.returnType, node.body, element, node);
      _checkForUnnecessaryNoSuchMethod(node);
      if (_strictInference && !node.isSetter && !elementIsOverride()) {
        _checkStrictInferenceReturnType(node.returnType, node, node.name.name);
      }
      _checkStrictInferenceInParameters(node.parameters);
      super.visitMethodDeclaration(node);
    } finally {
      _inDeprecatedMember = wasInDeprecatedMember;
    }
  }

  @override
  void visitMethodInvocation(MethodInvocation node) {
    _checkForNullAwareHints(node, node.operator);
    DartType staticInvokeType = node.staticInvokeType;
    Element callElement = staticInvokeType?.element;
    if (callElement is MethodElement &&
        callElement.name == FunctionElement.CALL_METHOD_NAME) {
      _checkForDeprecatedMemberUse(callElement, node);
    }
    super.visitMethodInvocation(node);
  }

  @override
  void visitMixinDeclaration(MixinDeclaration node) {
    _enclosingClass = node.declaredElement;
    _invalidAccessVerifier._enclosingClass = _enclosingClass;

    bool wasInDeprecatedMember = _inDeprecatedMember;
    if (_hasDeprecatedAnnotation(node.metadata)) {
      _inDeprecatedMember = true;
    }

    try {
      _checkForImmutable(node);
      _checkForInvalidSealedSuperclass(node);
      super.visitMixinDeclaration(node);
    } finally {
      _enclosingClass = null;
      _invalidAccessVerifier._enclosingClass = null;
      _inDeprecatedMember = wasInDeprecatedMember;
    }
  }

  @override
  void visitPostfixExpression(PostfixExpression node) {
    _checkForDeprecatedMemberUse(node.staticElement, node);
    super.visitPostfixExpression(node);
  }

  @override
  void visitPrefixExpression(PrefixExpression node) {
    _checkForDeprecatedMemberUse(node.staticElement, node);
    super.visitPrefixExpression(node);
  }

  @override
  void visitPropertyAccess(PropertyAccess node) {
    _checkForNullAwareHints(node, node.operator);
    super.visitPropertyAccess(node);
  }

  @override
  void visitRedirectingConstructorInvocation(
      RedirectingConstructorInvocation node) {
    _checkForDeprecatedMemberUse(node.staticElement, node);
    super.visitRedirectingConstructorInvocation(node);
  }

  @override
  void visitSimpleIdentifier(SimpleIdentifier node) {
    _checkForDeprecatedMemberUseAtIdentifier(node);
    _invalidAccessVerifier.verify(node);
    super.visitSimpleIdentifier(node);
  }

  @override
  void visitSuperConstructorInvocation(SuperConstructorInvocation node) {
    _checkForDeprecatedMemberUse(node.staticElement, node);
    super.visitSuperConstructorInvocation(node);
  }

  @override
  void visitTopLevelVariableDeclaration(TopLevelVariableDeclaration node) {
    bool wasInDeprecatedMember = _inDeprecatedMember;
    if (_hasDeprecatedAnnotation(node.metadata)) {
      _inDeprecatedMember = true;
    }

    try {
      super.visitTopLevelVariableDeclaration(node);
    } finally {
      _inDeprecatedMember = wasInDeprecatedMember;
    }
  }

  /// Check for the passed is expression for the unnecessary type check hint
  /// codes as well as null checks expressed using an is expression.
  ///
  /// @param node the is expression to check
  /// @return `true` if and only if a hint code is generated on the passed node
  /// See [HintCode.TYPE_CHECK_IS_NOT_NULL], [HintCode.TYPE_CHECK_IS_NULL],
  /// [HintCode.UNNECESSARY_TYPE_CHECK_TRUE], and
  /// [HintCode.UNNECESSARY_TYPE_CHECK_FALSE].
  bool _checkAllTypeChecks(IsExpression node) {
    Expression expression = node.expression;
    TypeAnnotation typeName = node.type;
    DartType lhsType = expression.staticType;
    DartType rhsType = typeName.type;
    if (lhsType == null || rhsType == null) {
      return false;
    }
    String rhsNameStr = typeName is TypeName ? typeName.name.name : null;
    // if x is dynamic
    if (rhsType.isDynamic && rhsNameStr == Keyword.DYNAMIC.lexeme) {
      if (node.notOperator == null) {
        // the is case
        _errorReporter.reportErrorForNode(
            HintCode.UNNECESSARY_TYPE_CHECK_TRUE, node);
      } else {
        // the is not case
        _errorReporter.reportErrorForNode(
            HintCode.UNNECESSARY_TYPE_CHECK_FALSE, node);
      }
      return true;
    }
    Element rhsElement = rhsType.element;
    LibraryElement libraryElement = rhsElement?.library;
    if (libraryElement != null && libraryElement.isDartCore) {
      // if x is Object or null is Null
      if (rhsType.isObject ||
          (expression is NullLiteral && rhsNameStr == _NULL_TYPE_NAME)) {
        if (node.notOperator == null) {
          // the is case
          _errorReporter.reportErrorForNode(
              HintCode.UNNECESSARY_TYPE_CHECK_TRUE, node);
        } else {
          // the is not case
          _errorReporter.reportErrorForNode(
              HintCode.UNNECESSARY_TYPE_CHECK_FALSE, node);
        }
        return true;
      } else if (rhsNameStr == _NULL_TYPE_NAME) {
        if (node.notOperator == null) {
          // the is case
          _errorReporter.reportErrorForNode(HintCode.TYPE_CHECK_IS_NULL, node);
        } else {
          // the is not case
          _errorReporter.reportErrorForNode(
              HintCode.TYPE_CHECK_IS_NOT_NULL, node);
        }
        return true;
      }
    }
    return false;
  }

  /// Given some [Element], look at the associated metadata and report the use
  /// of the member if it is declared as deprecated.
  ///
  /// @param element some element to check for deprecated use of
  /// @param node the node use for the location of the error
  /// See [HintCode.DEPRECATED_MEMBER_USE].
  void _checkForDeprecatedMemberUse(Element element, AstNode node) {
    bool isDeprecated(Element element) {
      if (element is PropertyAccessorElement && element.isSynthetic) {
        // TODO(brianwilkerson) Why isn't this the implementation for PropertyAccessorElement?
        Element variable = element.variable;
        if (variable == null) {
          return false;
        }
        return variable.hasDeprecated;
      }
      return element.hasDeprecated;
    }

    bool isLocalParameter(Element element, AstNode node) {
      if (element is ParameterElement) {
        ExecutableElement definingFunction = element.enclosingElement;
        FunctionBody body = node.thisOrAncestorOfType<FunctionBody>();
        while (body != null) {
          ExecutableElement enclosingFunction;
          AstNode parent = body.parent;
          if (parent is ConstructorDeclaration) {
            enclosingFunction = parent.declaredElement;
          } else if (parent is FunctionExpression) {
            enclosingFunction = parent.declaredElement;
          } else if (parent is MethodDeclaration) {
            enclosingFunction = parent.declaredElement;
          }
          if (enclosingFunction == definingFunction) {
            return true;
          }
          body = parent?.thisOrAncestorOfType<FunctionBody>();
        }
      }
      return false;
    }

    if (!_inDeprecatedMember &&
        element != null &&
        isDeprecated(element) &&
        !isLocalParameter(element, node)) {
      String displayName = element.displayName;
      if (element is ConstructorElement) {
        // TODO(jwren) We should modify ConstructorElement.getDisplayName(),
        // or have the logic centralized elsewhere, instead of doing this logic
        // here.
        displayName = element.enclosingElement.displayName;
        if (element.displayName.isNotEmpty) {
          displayName = "$displayName.${element.displayName}";
        }
      } else if (element is LibraryElement) {
        displayName = element.definingCompilationUnit.source.uri.toString();
      } else if (displayName == FunctionElement.CALL_METHOD_NAME &&
          node is MethodInvocation &&
          node.staticInvokeType is InterfaceType) {
        DartType staticInvokeType = node.staticInvokeType;
        displayName = "${staticInvokeType.displayName}.${element.displayName}";
      }
      LibraryElement library =
          element is LibraryElement ? element : element.library;
      HintCode hintCode = _isLibraryInWorkspacePackage(library)
          ? HintCode.DEPRECATED_MEMBER_USE_FROM_SAME_PACKAGE
          : HintCode.DEPRECATED_MEMBER_USE;
      _errorReporter.reportErrorForNode(hintCode, node, [displayName]);
    }
  }

  /// For [SimpleIdentifier]s, only call [checkForDeprecatedMemberUse]
  /// if the node is not in a declaration context.
  ///
  /// Also, if the identifier is a constructor name in a constructor invocation,
  /// then calls to the deprecated constructor will be caught by
  /// [visitInstanceCreationExpression] and
  /// [visitSuperConstructorInvocation], and can be ignored by
  /// this visit method.
  ///
  /// @param identifier some simple identifier to check for deprecated use of
  /// @return `true` if and only if a hint code is generated on the passed node
  /// See [HintCode.DEPRECATED_MEMBER_USE].
  void _checkForDeprecatedMemberUseAtIdentifier(SimpleIdentifier identifier) {
    if (identifier.inDeclarationContext()) {
      return;
    }
    AstNode parent = identifier.parent;
    if ((parent is ConstructorName && identical(identifier, parent.name)) ||
        (parent is ConstructorDeclaration &&
            identical(identifier, parent.returnType)) ||
        (parent is SuperConstructorInvocation &&
            identical(identifier, parent.constructorName)) ||
        parent is HideCombinator) {
      return;
    }
    _checkForDeprecatedMemberUse(identifier.staticElement, identifier);
  }

  /// Check for the passed binary expression for the
  /// [HintCode.DIVISION_OPTIMIZATION].
  ///
  /// @param node the binary expression to check
  /// @return `true` if and only if a hint code is generated on the passed node
  /// See [HintCode.DIVISION_OPTIMIZATION].
  bool _checkForDivisionOptimizationHint(BinaryExpression node) {
    // Return if the operator is not '/'
    if (node.operator.type != TokenType.SLASH) {
      return false;
    }
    // Return if the '/' operator is not defined in core, or if we don't know
    // its static type
    MethodElement methodElement = node.staticElement;
    if (methodElement == null) {
      return false;
    }
    LibraryElement libraryElement = methodElement.library;
    if (libraryElement != null && !libraryElement.isDartCore) {
      return false;
    }
    // Report error if the (x/y) has toInt() invoked on it
    AstNode parent = node.parent;
    if (parent is ParenthesizedExpression) {
      ParenthesizedExpression parenthesizedExpression =
          _wrapParenthesizedExpression(parent);
      AstNode grandParent = parenthesizedExpression.parent;
      if (grandParent is MethodInvocation) {
        if (_TO_INT_METHOD_NAME == grandParent.methodName.name &&
            grandParent.argumentList.arguments.isEmpty) {
          _errorReporter.reportErrorForNode(
              HintCode.DIVISION_OPTIMIZATION, grandParent);
          return true;
        }
      }
    }
    return false;
  }

  /// Checks whether [node] violates the rules of [immutable].
  ///
  /// If [node] is marked with [immutable] or inherits from a class or mixin
  /// marked with [immutable], this function searches the fields of [node] and
  /// its superclasses, reporting a hint if any non-final instance fields are
  /// found.
  void _checkForImmutable(NamedCompilationUnitMember node) {
    /// Return `true` if the given class [element] is annotated with the
    /// `@immutable` annotation.
    bool isImmutable(ClassElement element) {
      for (ElementAnnotation annotation in element.metadata) {
        if (annotation.isImmutable) {
          return true;
        }
      }
      return false;
    }

    /// Return `true` if the given class [element] or any superclass of it is
    /// annotated with the `@immutable` annotation.
    bool isOrInheritsImmutable(
        ClassElement element, HashSet<ClassElement> visited) {
      if (visited.add(element)) {
        if (isImmutable(element)) {
          return true;
        }
        for (InterfaceType interface in element.mixins) {
          if (isOrInheritsImmutable(interface.element, visited)) {
            return true;
          }
        }
        for (InterfaceType mixin in element.interfaces) {
          if (isOrInheritsImmutable(mixin.element, visited)) {
            return true;
          }
        }
        if (element.supertype != null) {
          return isOrInheritsImmutable(element.supertype.element, visited);
        }
      }
      return false;
    }

    /// Return `true` if the given class [element] defines a non-final instance
    /// field.
    Iterable<String> nonFinalInstanceFields(ClassElement element) {
      return element.fields
          .where((FieldElement field) =>
              !field.isSynthetic && !field.isFinal && !field.isStatic)
          .map((FieldElement field) => '${element.name}.${field.name}');
    }

    /// Return `true` if the given class [element] defines or inherits a
    /// non-final field.
    Iterable<String> definedOrInheritedNonFinalInstanceFields(
        ClassElement element, HashSet<ClassElement> visited) {
      Iterable<String> nonFinalFields = [];
      if (visited.add(element)) {
        nonFinalFields = nonFinalInstanceFields(element);
        nonFinalFields = nonFinalFields.followedBy(element.mixins.expand(
            (InterfaceType mixin) => nonFinalInstanceFields(mixin.element)));
        if (element.supertype != null) {
          nonFinalFields = nonFinalFields.followedBy(
              definedOrInheritedNonFinalInstanceFields(
                  element.supertype.element, visited));
        }
      }
      return nonFinalFields;
    }

    ClassElement element = node.declaredElement;
    if (isOrInheritsImmutable(element, new HashSet<ClassElement>())) {
      Iterable<String> nonFinalFields =
          definedOrInheritedNonFinalInstanceFields(
              element, new HashSet<ClassElement>());
      if (nonFinalFields.isNotEmpty) {
        _errorReporter.reportErrorForNode(
            HintCode.MUST_BE_IMMUTABLE, node.name, [nonFinalFields.join(', ')]);
      }
    }
  }

  void _checkForInvalidFactory(MethodDeclaration decl) {
    // Check declaration.
    // Note that null return types are expected to be flagged by other analyses.
    DartType returnType = decl.returnType?.type;
    if (returnType is VoidType) {
      _errorReporter.reportErrorForNode(HintCode.INVALID_FACTORY_METHOD_DECL,
          decl.name, [decl.name.toString()]);
      return;
    }

    // Check implementation.

    FunctionBody body = decl.body;
    if (body is EmptyFunctionBody) {
      // Abstract methods are OK.
      return;
    }

    // `new Foo()` or `null`.
    bool factoryExpression(Expression expression) =>
        expression is InstanceCreationExpression || expression is NullLiteral;

    if (body is ExpressionFunctionBody && factoryExpression(body.expression)) {
      return;
    } else if (body is BlockFunctionBody) {
      NodeList<Statement> statements = body.block.statements;
      if (statements.isNotEmpty) {
        Statement last = statements.last;
        if (last is ReturnStatement && factoryExpression(last.expression)) {
          return;
        }
      }
    }

    _errorReporter.reportErrorForNode(HintCode.INVALID_FACTORY_METHOD_IMPL,
        decl.name, [decl.name.toString()]);
  }

  void _checkForInvalidSealedSuperclass(NamedCompilationUnitMember node) {
    bool currentPackageContains(Element element) {
      return _isLibraryInWorkspacePackage(element.library);
    }

    // [NamedCompilationUnitMember.declaredElement] is not necessarily a
    // ClassElement, but [_checkForInvalidSealedSuperclass] should only be
    // called with a [ClassOrMixinDeclaration], or a [ClassTypeAlias]. The
    // `declaredElement` of these specific classes is a [ClassElement].
    ClassElement element = node.declaredElement;
    // TODO(srawlins): Perhaps replace this with a getter on Element, like
    // `Element.hasOrInheritsSealed`?
    for (InterfaceType supertype in element.allSupertypes) {
      ClassElement superclass = supertype.element;
      if (superclass.hasSealed) {
        if (!currentPackageContains(superclass)) {
          if (element.superclassConstraints.contains(supertype)) {
            // This is a special violation of the sealed class contract,
            // requiring specific messaging.
            _errorReporter.reportErrorForNode(HintCode.MIXIN_ON_SEALED_CLASS,
                node, [superclass.name.toString()]);
          } else {
            // This is a regular violation of the sealed class contract.
            _errorReporter.reportErrorForNode(HintCode.SUBTYPE_OF_SEALED_CLASS,
                node, [superclass.name.toString()]);
          }
        }
      }
    }
  }

  /// Check that the instance creation node is const if the constructor is
  /// marked with [literal].
  _checkForLiteralConstructorUse(InstanceCreationExpression node) {
    ConstructorName constructorName = node.constructorName;
    ConstructorElement constructor = constructorName.staticElement;
    if (constructor == null) {
      return;
    }
    if (!node.isConst &&
        constructor.hasLiteral &&
        _linterContext.canBeConst(node)) {
      // Echoing jwren's TODO from _checkForDeprecatedMemberUse:
      // TODO(jwren) We should modify ConstructorElement.getDisplayName(), or
      // have the logic centralized elsewhere, instead of doing this logic
      // here.
      String fullConstructorName = constructorName.type.name.name;
      if (constructorName.name != null) {
        fullConstructorName = '$fullConstructorName.${constructorName.name}';
      }
      HintCode hint = node.keyword?.keyword == Keyword.NEW
          ? HintCode.NON_CONST_CALL_TO_LITERAL_CONSTRUCTOR_USING_NEW
          : HintCode.NON_CONST_CALL_TO_LITERAL_CONSTRUCTOR;
      _errorReporter.reportErrorForNode(hint, node, [fullConstructorName]);
    }
  }

  /// Check that the imported library does not define a loadLibrary function.
  /// The import has already been determined to be deferred when this is called.
  ///
  /// @param node the import directive to evaluate
  /// @param importElement the [ImportElement] retrieved from the node
  /// @return `true` if and only if an error code is generated on the passed
  ///         node
  /// See [CompileTimeErrorCode.IMPORT_DEFERRED_LIBRARY_WITH_LOAD_FUNCTION].
  bool _checkForLoadLibraryFunction(
      ImportDirective node, ImportElement importElement) {
    LibraryElement importedLibrary = importElement.importedLibrary;
    if (importedLibrary == null) {
      return false;
    }
    if (importedLibrary.hasLoadLibraryFunction) {
      _errorReporter.reportErrorForNode(
          HintCode.IMPORT_DEFERRED_LIBRARY_WITH_LOAD_FUNCTION,
          node,
          [importedLibrary.name]);
      return true;
    }
    return false;
  }

  /// Generate a hint for functions or methods that have a return type, but do
  /// not have a return statement on all branches. At the end of blocks with no
  /// return, Dart implicitly returns `null`, avoiding these implicit returns is
  /// considered a best practice.
  ///
  /// Note: for async functions/methods, this hint only applies when the
  /// function has a return type that Future<Null> is not assignable to.
  ///
  /// @param node the binary expression to check
  /// @param body the function body
  /// @return `true` if and only if a hint code is generated on the passed node
  /// See [HintCode.MISSING_RETURN].
  void _checkForMissingReturn(TypeAnnotation returnNode, FunctionBody body,
      ExecutableElement element, AstNode functionNode) {
    if (body is BlockFunctionBody) {
      // Prefer the type from the element model, in case we've inferred one.
      DartType returnType = element?.returnType ?? returnNode?.type;
      AstNode errorNode = returnNode ?? functionNode;

      // Skip the check if we're missing a return type (e.g. erroneous code).
      // Generators are never required to have a return statement.
      if (returnType == null || body.isGenerator) {
        return;
      }

      var flattenedType =
          body.isAsynchronous ? _typeSystem.flatten(returnType) : returnType;

      // Function expressions without a return will have their return type set
      // to `Null` regardless of their context type. So we need to figure out
      // if a return type was expected from the original downwards context.
      //
      // This helps detect hint cases like `int Function() f = () {}`.
      // See https://github.com/dart-lang/sdk/issues/28233 for context.
      if (flattenedType.isDartCoreNull && functionNode is FunctionExpression) {
        var contextType = InferenceContext.getContext(functionNode);
        if (contextType is FunctionType) {
          returnType = contextType.returnType;
          flattenedType = body.isAsynchronous
              ? _typeSystem.flatten(returnType)
              : returnType;
        }
      }

      // dynamic, Null, void, and FutureOr<T> where T is (dynamic, Null, void)
      // are allowed to omit a return.
      if (flattenedType.isDartAsyncFutureOr) {
        flattenedType = (flattenedType as InterfaceType).typeArguments[0];
      }
      if (flattenedType.isDynamic ||
          flattenedType.isDartCoreNull ||
          flattenedType.isVoid) {
        return;
      }
      // Otherwise issue a warning if the block doesn't have a return.
      if (!ExitDetector.exits(body)) {
        _errorReporter.reportErrorForNode(
            HintCode.MISSING_RETURN, errorNode, [returnType.displayName]);
      }
    }
  }

  /// Produce several null-aware related hints.
  void _checkForNullAwareHints(Expression node, Token operator) {
    if (_isNonNullable) {
      return;
    }

    if (operator == null || operator.type != TokenType.QUESTION_PERIOD) {
      return;
    }

    // childOfParent is used to know from which branch node comes.
    var childOfParent = node;
    var parent = node.parent;
    while (parent is ParenthesizedExpression) {
      childOfParent = parent;
      parent = parent.parent;
    }

    // CAN_BE_NULL_AFTER_NULL_AWARE
    if (parent is MethodInvocation &&
        !parent.isNullAware &&
        _nullType.lookUpMethod(parent.methodName.name, _currentLibrary) ==
            null) {
      _errorReporter.reportErrorForNode(
          HintCode.CAN_BE_NULL_AFTER_NULL_AWARE, childOfParent);
      return;
    }
    if (parent is PropertyAccess &&
        !parent.isNullAware &&
        _nullType.lookUpGetter(parent.propertyName.name, _currentLibrary) ==
            null) {
      _errorReporter.reportErrorForNode(
          HintCode.CAN_BE_NULL_AFTER_NULL_AWARE, childOfParent);
      return;
    }
    if (parent is CascadeExpression && parent.target == childOfParent) {
      _errorReporter.reportErrorForNode(
          HintCode.CAN_BE_NULL_AFTER_NULL_AWARE, childOfParent);
      return;
    }

    // NULL_AWARE_IN_CONDITION
    if (parent is IfStatement && parent.condition == childOfParent ||
        parent is ForPartsWithDeclarations &&
            parent.condition == childOfParent ||
        parent is DoStatement && parent.condition == childOfParent ||
        parent is WhileStatement && parent.condition == childOfParent ||
        parent is ConditionalExpression && parent.condition == childOfParent ||
        parent is AssertStatement && parent.condition == childOfParent) {
      _errorReporter.reportErrorForNode(
          HintCode.NULL_AWARE_IN_CONDITION, childOfParent);
      return;
    }

    // NULL_AWARE_IN_LOGICAL_OPERATOR
    if (parent is PrefixExpression && parent.operator.type == TokenType.BANG ||
        parent is BinaryExpression &&
            [TokenType.BAR_BAR, TokenType.AMPERSAND_AMPERSAND]
                .contains(parent.operator.type)) {
      _errorReporter.reportErrorForNode(
          HintCode.NULL_AWARE_IN_LOGICAL_OPERATOR, childOfParent);
      return;
    }

    // NULL_AWARE_BEFORE_OPERATOR
    if (parent is BinaryExpression &&
        ![TokenType.EQ_EQ, TokenType.BANG_EQ, TokenType.QUESTION_QUESTION]
            .contains(parent.operator.type) &&
        parent.leftOperand == childOfParent) {
      _errorReporter.reportErrorForNode(
          HintCode.NULL_AWARE_BEFORE_OPERATOR, childOfParent);
      return;
    }
  }

  /// Check for the passed as expression for the [HintCode.UNNECESSARY_CAST]
  /// hint code.
  ///
  /// @param node the as expression to check
  /// @return `true` if and only if a hint code is generated on the passed node
  /// See [HintCode.UNNECESSARY_CAST].
  bool _checkForUnnecessaryCast(AsExpression node) {
    // TODO(jwren) After dartbug.com/13732, revisit this, we should be able to
    // remove the (x is! TypeParameterType) checks.
    AstNode parent = node.parent;
    if (parent is ConditionalExpression &&
        (node == parent.thenExpression || node == parent.elseExpression)) {
      Expression thenExpression = parent.thenExpression;
      DartType thenType;
      if (thenExpression is AsExpression) {
        thenType = thenExpression.expression.staticType;
      } else {
        thenType = thenExpression.staticType;
      }
      Expression elseExpression = parent.elseExpression;
      DartType elseType;
      if (elseExpression is AsExpression) {
        elseType = elseExpression.expression.staticType;
      } else {
        elseType = elseExpression.staticType;
      }
      if (thenType != null &&
          elseType != null &&
          !thenType.isDynamic &&
          !elseType.isDynamic &&
          !_typeSystem.isSubtypeOf(thenType, elseType) &&
          !_typeSystem.isSubtypeOf(elseType, thenType)) {
        return false;
      }
    }
    DartType lhsType = node.expression.staticType;
    DartType rhsType = node.type.type;
    if (lhsType != null &&
        rhsType != null &&
        !lhsType.isDynamic &&
        !rhsType.isDynamic &&
        _typeSystem.isSubtypeOf(lhsType, rhsType)) {
      _errorReporter.reportErrorForNode(HintCode.UNNECESSARY_CAST, node);
      return true;
    }
    return false;
  }

  /// Generate a hint for `noSuchMethod` methods that do nothing except of
  /// calling another `noSuchMethod` that is not defined by `Object`.
  ///
  /// @return `true` if and only if a hint code is generated on the passed node
  /// See [HintCode.UNNECESSARY_NO_SUCH_METHOD].
  bool _checkForUnnecessaryNoSuchMethod(MethodDeclaration node) {
    if (node.name.name != FunctionElement.NO_SUCH_METHOD_METHOD_NAME) {
      return false;
    }
    bool isNonObjectNoSuchMethodInvocation(Expression invocation) {
      if (invocation is MethodInvocation &&
          invocation.target is SuperExpression &&
          invocation.argumentList.arguments.length == 1) {
        SimpleIdentifier name = invocation.methodName;
        if (name.name == FunctionElement.NO_SUCH_METHOD_METHOD_NAME) {
          Element methodElement = name.staticElement;
          Element classElement = methodElement?.enclosingElement;
          return methodElement is MethodElement &&
              classElement is ClassElement &&
              !classElement.isDartCoreObject;
        }
      }
      return false;
    }

    FunctionBody body = node.body;
    if (body is ExpressionFunctionBody) {
      if (isNonObjectNoSuchMethodInvocation(body.expression)) {
        _errorReporter.reportErrorForNode(
            HintCode.UNNECESSARY_NO_SUCH_METHOD, node);
        return true;
      }
    } else if (body is BlockFunctionBody) {
      List<Statement> statements = body.block.statements;
      if (statements.length == 1) {
        Statement returnStatement = statements.first;
        if (returnStatement is ReturnStatement &&
            isNonObjectNoSuchMethodInvocation(returnStatement.expression)) {
          _errorReporter.reportErrorForNode(
              HintCode.UNNECESSARY_NO_SUCH_METHOD, node);
          return true;
        }
      }
    }
    return false;
  }

  void _checkRequiredParameter(FormalParameterList node) {
    final requiredParameters =
        node.parameters.where((p) => p.declaredElement?.hasRequired == true);
    final nonNamedParamsWithRequired =
        requiredParameters.where((p) => p.isPositional);
    final namedParamsWithRequiredAndDefault = requiredParameters
        .where((p) => p.isNamed)
        .where((p) => p.declaredElement.defaultValueCode != null);
    for (final param in nonNamedParamsWithRequired.where((p) => p.isOptional)) {
      _errorReporter.reportErrorForNode(
          HintCode.INVALID_REQUIRED_OPTIONAL_POSITIONAL_PARAM,
          param,
          [param.identifier.name]);
    }
    for (final param in nonNamedParamsWithRequired.where((p) => p.isRequired)) {
      _errorReporter.reportErrorForNode(
          HintCode.INVALID_REQUIRED_POSITIONAL_PARAM,
          param,
          [param.identifier.name]);
    }
    for (final param in namedParamsWithRequiredAndDefault) {
      _errorReporter.reportErrorForNode(HintCode.INVALID_REQUIRED_NAMED_PARAM,
          param, [param.identifier.name]);
    }
  }

  /// In "strict-inference" mode, check that each of the [parameters]' type is
  /// specified.
  _checkStrictInferenceInParameters(FormalParameterList parameters) {
    void checkParameterTypeIsKnown(SimpleFormalParameter parameter) {
      if (parameter.type == null) {
        ParameterElement element = parameter.declaredElement;
        _errorReporter.reportTypeErrorForNode(
          HintCode.INFERENCE_FAILURE_ON_UNTYPED_PARAMETER,
          parameter,
          [element.displayName],
        );
      }
    }

    if (_strictInference && parameters != null) {
      for (FormalParameter parameter in parameters.parameters) {
        if (parameter is SimpleFormalParameter) {
          checkParameterTypeIsKnown(parameter);
        } else if (parameter is DefaultFormalParameter) {
          if (parameter.parameter is SimpleFormalParameter) {
            checkParameterTypeIsKnown(parameter.parameter);
          }
        }
      }
    }
  }

  /// In "strict-inference" mode, check that [returnNode]'s return type is
  /// specified.
  void _checkStrictInferenceReturnType(
      AstNode returnType, AstNode reportNode, String displayName) {
    if (!_strictInference) {
      return;
    }
    if (returnType == null) {
      _errorReporter.reportErrorForNode(
          HintCode.INFERENCE_FAILURE_ON_FUNCTION_RETURN_TYPE,
          reportNode,
          [displayName]);
    }
  }

  bool _isLibraryInWorkspacePackage(LibraryElement library) {
    if (_workspacePackage == null || library == null) {
      // Better to not make a big claim that they _are_ in the same package,
      // if we were unable to determine what package [_currentLibrary] is in.
      return false;
    }
    return _workspacePackage.contains(library.source);
  }

  /// Check for the passed class declaration for the
  /// [HintCode.OVERRIDE_EQUALS_BUT_NOT_HASH_CODE] hint code.
  ///
  /// @param node the class declaration to check
  /// @return `true` if and only if a hint code is generated on the passed node
  /// See [HintCode.OVERRIDE_EQUALS_BUT_NOT_HASH_CODE].
//  bool _checkForOverrideEqualsButNotHashCode(ClassDeclaration node) {
//    ClassElement classElement = node.element;
//    if (classElement == null) {
//      return false;
//    }
//    MethodElement equalsOperatorMethodElement =
//        classElement.getMethod(sc.TokenType.EQ_EQ.lexeme);
//    if (equalsOperatorMethodElement != null) {
//      PropertyAccessorElement hashCodeElement =
//          classElement.getGetter(_HASHCODE_GETTER_NAME);
//      if (hashCodeElement == null) {
//        _errorReporter.reportErrorForNode(
//            HintCode.OVERRIDE_EQUALS_BUT_NOT_HASH_CODE,
//            node.name,
//            [classElement.displayName]);
//        return true;
//      }
//    }
//    return false;
//  }
//
//  /// Return `true` if the given [type] represents `Future<void>`.
//  bool _isFutureVoid(DartType type) {
//    if (type.isDartAsyncFuture) {
//      List<DartType> typeArgs = (type as InterfaceType).typeArguments;
//      if (typeArgs.length == 1 && typeArgs[0].isVoid) {
//        return true;
//      }
//    }
//    return false;
//  }

  static bool _hasDeprecatedAnnotation(List<Annotation> annotations) {
    for (var i = 0; i < annotations.length; i++) {
      if (annotations[i].elementAnnotation.isDeprecated) {
        return true;
      }
    }
    return false;
  }

  /// Given a parenthesized expression, this returns the parent (or recursively
  /// grand-parent) of the expression that is a parenthesized expression, but
  /// whose parent is not a parenthesized expression.
  ///
  /// For example given the code `(((e)))`: `(e) -> (((e)))`.
  ///
  /// @param parenthesizedExpression some expression whose parent is a
  ///        parenthesized expression
  /// @return the first parent or grand-parent that is a parenthesized
  ///         expression, that does not have a parenthesized expression parent
  static ParenthesizedExpression _wrapParenthesizedExpression(
      ParenthesizedExpression parenthesizedExpression) {
    AstNode parent = parenthesizedExpression.parent;
    if (parent is ParenthesizedExpression) {
      return _wrapParenthesizedExpression(parent);
    }
    return parenthesizedExpression;
  }
}

/// Utilities for [LibraryElementImpl] building.
class BuildLibraryElementUtils {
  /// Look through all of the compilation units defined for the given [library],
  /// looking for getters and setters that are defined in different compilation
  /// units but that have the same names. If any are found, make sure that they
  /// have the same variable element.
  static void patchTopLevelAccessors(LibraryElementImpl library) {
    // Without parts getters/setters already share the same variable element.
    List<CompilationUnitElement> parts = library.parts;
    if (parts.isEmpty) {
      return;
    }
    // Collect getters and setters.
    Map<String, PropertyAccessorElement> getters =
        new HashMap<String, PropertyAccessorElement>();
    List<PropertyAccessorElement> setters = <PropertyAccessorElement>[];
    _collectAccessors(getters, setters, library.definingCompilationUnit);
    int partLength = parts.length;
    for (int i = 0; i < partLength; i++) {
      CompilationUnitElement unit = parts[i];
      _collectAccessors(getters, setters, unit);
    }
    // Move every setter to the corresponding getter's variable (if exists).
    int setterLength = setters.length;
    for (int j = 0; j < setterLength; j++) {
      PropertyAccessorElement setter = setters[j];
      PropertyAccessorElement getter = getters[setter.displayName];
      if (getter != null) {
        TopLevelVariableElementImpl variable = getter.variable;
        TopLevelVariableElementImpl setterVariable = setter.variable;
        CompilationUnitElementImpl setterUnit = setterVariable.enclosingElement;
        setterUnit.replaceTopLevelVariable(setterVariable, variable);
        variable.setter = setter;
        (setter as PropertyAccessorElementImpl).variable = variable;
      }
    }
  }

  /// Add all of the non-synthetic [getters] and [setters] defined in the given
  /// [unit] that have no corresponding accessor to one of the given
  /// collections.
  static void _collectAccessors(Map<String, PropertyAccessorElement> getters,
      List<PropertyAccessorElement> setters, CompilationUnitElement unit) {
    List<PropertyAccessorElement> accessors = unit.accessors;
    int length = accessors.length;
    for (int i = 0; i < length; i++) {
      PropertyAccessorElement accessor = accessors[i];
      if (accessor.isGetter) {
        if (!accessor.isSynthetic && accessor.correspondingSetter == null) {
          getters[accessor.displayName] = accessor;
        }
      } else {
        if (!accessor.isSynthetic && accessor.correspondingGetter == null) {
          setters.add(accessor);
        }
      }
    }
  }
}

/// Instances of the class `Dart2JSVerifier` traverse an AST structure looking
/// for hints for code that will be compiled to JS, such as
/// [HintCode.IS_DOUBLE].
class Dart2JSVerifier extends RecursiveAstVisitor<void> {
  /// The name of the `double` type.
  static String _DOUBLE_TYPE_NAME = "double";

  /// The error reporter by which errors will be reported.
  final ErrorReporter _errorReporter;

  /// Create a new instance of the [Dart2JSVerifier].
  ///
  /// @param errorReporter the error reporter
  Dart2JSVerifier(this._errorReporter);

  @override
  void visitIsExpression(IsExpression node) {
    _checkForIsDoubleHints(node);
    super.visitIsExpression(node);
  }

  /// Check for instances of `x is double`, `x is int`, `x is! double` and
  /// `x is! int`.
  ///
  /// @param node the is expression to check
  /// @return `true` if and only if a hint code is generated on the passed node
  /// See [HintCode.IS_DOUBLE],
  /// [HintCode.IS_INT],
  /// [HintCode.IS_NOT_DOUBLE], and
  /// [HintCode.IS_NOT_INT].
  bool _checkForIsDoubleHints(IsExpression node) {
    DartType type = node.type.type;
    Element element = type?.element;
    if (element != null) {
      String typeNameStr = element.name;
      LibraryElement libraryElement = element.library;
      //      if (typeNameStr.equals(INT_TYPE_NAME) && libraryElement != null
      //          && libraryElement.isDartCore()) {
      //        if (node.getNotOperator() == null) {
      //          errorReporter.reportError(HintCode.IS_INT, node);
      //        } else {
      //          errorReporter.reportError(HintCode.IS_NOT_INT, node);
      //        }
      //        return true;
      //      } else
      if (typeNameStr == _DOUBLE_TYPE_NAME &&
          libraryElement != null &&
          libraryElement.isDartCore) {
        if (node.notOperator == null) {
          _errorReporter.reportErrorForNode(HintCode.IS_DOUBLE, node);
        } else {
          _errorReporter.reportErrorForNode(HintCode.IS_NOT_DOUBLE, node);
        }
        return true;
      }
    }
    return false;
  }
}

/// A visitor that finds dead code and unused labels.
class DeadCodeVerifier extends RecursiveAstVisitor<void> {
  /// The error reporter by which errors will be reported.
  final ErrorReporter _errorReporter;

  ///  The type system for this visitor
  final TypeSystem _typeSystem;

  /// The object used to track the usage of labels within a given label scope.
  _LabelTracker labelTracker;

  /// Is `true` if this unit has been parsed as non-nullable.
  final bool _isNonNullableUnit;

  /// Initialize a newly created dead code verifier that will report dead code
  /// to the given [errorReporter] and will use the given [typeSystem] if one is
  /// provided.
  DeadCodeVerifier(this._errorReporter, FeatureSet featureSet,
      {TypeSystem typeSystem})
      : this._typeSystem = typeSystem ?? new Dart2TypeSystem(null),
        _isNonNullableUnit = featureSet.isEnabled(Feature.non_nullable);

  @override
  void visitAssignmentExpression(AssignmentExpression node) {
    TokenType operatorType = node.operator.type;
    if (operatorType == TokenType.QUESTION_QUESTION_EQ) {
      _checkForDeadNullCoalesce(
          node.leftHandSide.staticType, node.rightHandSide);
    }
    super.visitAssignmentExpression(node);
  }

  @override
  void visitBinaryExpression(BinaryExpression node) {
    Token operator = node.operator;
    bool isAmpAmp = operator.type == TokenType.AMPERSAND_AMPERSAND;
    bool isBarBar = operator.type == TokenType.BAR_BAR;
    bool isQuestionQuestion = operator.type == TokenType.QUESTION_QUESTION;
    if (isAmpAmp || isBarBar) {
      Expression lhsCondition = node.leftOperand;
      if (!_isDebugConstant(lhsCondition)) {
        EvaluationResultImpl lhsResult = _getConstantBooleanValue(lhsCondition);
        if (lhsResult != null) {
          bool value = lhsResult.value.toBoolValue();
          if (value == true && isBarBar) {
            // Report error on "else" block: true || !e!
            _errorReporter.reportErrorForNode(
                HintCode.DEAD_CODE, node.rightOperand);
            // Only visit the LHS:
            lhsCondition?.accept(this);
            return;
          } else if (value == false && isAmpAmp) {
            // Report error on "if" block: false && !e!
            _errorReporter.reportErrorForNode(
                HintCode.DEAD_CODE, node.rightOperand);
            // Only visit the LHS:
            lhsCondition?.accept(this);
            return;
          }
        }
      }
      // How do we want to handle the RHS? It isn't dead code, but "pointless"
      // or "obscure"...
//            Expression rhsCondition = node.getRightOperand();
//            ValidResult rhsResult = getConstantBooleanValue(rhsCondition);
//            if (rhsResult != null) {
//              if (rhsResult == ValidResult.RESULT_TRUE && isBarBar) {
//                // report error on else block: !e! || true
//                errorReporter.reportError(HintCode.DEAD_CODE, node.getRightOperand());
//                // only visit the RHS:
//                rhsCondition?.accept(this);
//                return null;
//              } else if (rhsResult == ValidResult.RESULT_FALSE && isAmpAmp) {
//                // report error on if block: !e! && false
//                errorReporter.reportError(HintCode.DEAD_CODE, node.getRightOperand());
//                // only visit the RHS:
//                rhsCondition?.accept(this);
//                return null;
//              }
//            }
    } else if (isQuestionQuestion && _isNonNullableUnit) {
      _checkForDeadNullCoalesce(node.leftOperand.staticType, node.rightOperand);
    }
    super.visitBinaryExpression(node);
  }

  /// For each block, this method reports and error on all statements between
  /// the end of the block and the first return statement (assuming there it is
  /// not at the end of the block.)
  @override
  void visitBlock(Block node) {
    NodeList<Statement> statements = node.statements;
    _checkForDeadStatementsInNodeList(statements);
  }

  @override
  void visitBreakStatement(BreakStatement node) {
    labelTracker?.recordUsage(node.label?.name);
  }

  @override
  void visitConditionalExpression(ConditionalExpression node) {
    Expression conditionExpression = node.condition;
    conditionExpression?.accept(this);
    if (!_isDebugConstant(conditionExpression)) {
      EvaluationResultImpl result =
          _getConstantBooleanValue(conditionExpression);
      if (result != null) {
        if (result.value.toBoolValue() == true) {
          // Report error on "else" block: true ? 1 : !2!
          _errorReporter.reportErrorForNode(
              HintCode.DEAD_CODE, node.elseExpression);
          node.thenExpression?.accept(this);
          return;
        } else {
          // Report error on "if" block: false ? !1! : 2
          _errorReporter.reportErrorForNode(
              HintCode.DEAD_CODE, node.thenExpression);
          node.elseExpression?.accept(this);
          return;
        }
      }
    }
    super.visitConditionalExpression(node);
  }

  @override
  void visitContinueStatement(ContinueStatement node) {
    labelTracker?.recordUsage(node.label?.name);
  }

  @override
  void visitExportDirective(ExportDirective node) {
    ExportElement exportElement = node.element;
    if (exportElement != null) {
      // The element is null when the URI is invalid.
      LibraryElement library = exportElement.exportedLibrary;
      if (library != null && !library.isSynthetic) {
        for (Combinator combinator in node.combinators) {
          _checkCombinator(library, combinator);
        }
      }
    }
    super.visitExportDirective(node);
  }

  @override
  void visitIfElement(IfElement node) {
    Expression conditionExpression = node.condition;
    conditionExpression?.accept(this);
    if (!_isDebugConstant(conditionExpression)) {
      EvaluationResultImpl result =
          _getConstantBooleanValue(conditionExpression);
      if (result != null) {
        if (result.value.toBoolValue() == true) {
          // Report error on else block: if(true) {} else {!}
          CollectionElement elseElement = node.elseElement;
          if (elseElement != null) {
            _errorReporter.reportErrorForNode(HintCode.DEAD_CODE, elseElement);
            node.thenElement?.accept(this);
            return;
          }
        } else {
          // Report error on if block: if (false) {!} else {}
          _errorReporter.reportErrorForNode(
              HintCode.DEAD_CODE, node.thenElement);
          node.elseElement?.accept(this);
          return;
        }
      }
    }
    super.visitIfElement(node);
  }

  @override
  void visitIfStatement(IfStatement node) {
    Expression conditionExpression = node.condition;
    conditionExpression?.accept(this);
    if (!_isDebugConstant(conditionExpression)) {
      EvaluationResultImpl result =
          _getConstantBooleanValue(conditionExpression);
      if (result != null) {
        if (result.value.toBoolValue() == true) {
          // Report error on else block: if(true) {} else {!}
          Statement elseStatement = node.elseStatement;
          if (elseStatement != null) {
            _errorReporter.reportErrorForNode(
                HintCode.DEAD_CODE, elseStatement);
            node.thenStatement?.accept(this);
            return;
          }
        } else {
          // Report error on if block: if (false) {!} else {}
          _errorReporter.reportErrorForNode(
              HintCode.DEAD_CODE, node.thenStatement);
          node.elseStatement?.accept(this);
          return;
        }
      }
    }
    super.visitIfStatement(node);
  }

  @override
  void visitImportDirective(ImportDirective node) {
    ImportElement importElement = node.element;
    if (importElement != null) {
      // The element is null when the URI is invalid, but not when the URI is
      // valid but refers to a non-existent file.
      LibraryElement library = importElement.importedLibrary;
      if (library != null && !library.isSynthetic) {
        for (Combinator combinator in node.combinators) {
          _checkCombinator(library, combinator);
        }
      }
    }
    super.visitImportDirective(node);
  }

  @override
  void visitLabeledStatement(LabeledStatement node) {
    _pushLabels(node.labels);
    try {
      super.visitLabeledStatement(node);
    } finally {
      _popLabels();
    }
  }

  @override
  void visitSwitchCase(SwitchCase node) {
    _checkForDeadStatementsInNodeList(node.statements, allowMandated: true);
    super.visitSwitchCase(node);
  }

  @override
  void visitSwitchDefault(SwitchDefault node) {
    _checkForDeadStatementsInNodeList(node.statements, allowMandated: true);
    super.visitSwitchDefault(node);
  }

  @override
  void visitSwitchStatement(SwitchStatement node) {
    List<Label> labels = <Label>[];
    for (SwitchMember member in node.members) {
      labels.addAll(member.labels);
    }
    _pushLabels(labels);
    try {
      super.visitSwitchStatement(node);
    } finally {
      _popLabels();
    }
  }

  @override
  void visitTryStatement(TryStatement node) {
    node.body?.accept(this);
    node.finallyBlock?.accept(this);
    NodeList<CatchClause> catchClauses = node.catchClauses;
    int numOfCatchClauses = catchClauses.length;
    List<DartType> visitedTypes = new List<DartType>();
    for (int i = 0; i < numOfCatchClauses; i++) {
      CatchClause catchClause = catchClauses[i];
      if (catchClause.onKeyword != null) {
        // An on-catch clause was found; verify that the exception type is not a
        // subtype of a previous on-catch exception type.
        DartType currentType = catchClause.exceptionType?.type;
        if (currentType != null) {
          if (currentType.isObject) {
            // Found catch clause clause that has Object as an exception type,
            // this is equivalent to having a catch clause that doesn't have an
            // exception type, visit the block, but generate an error on any
            // following catch clauses (and don't visit them).
            catchClause?.accept(this);
            if (i + 1 != numOfCatchClauses) {
              // This catch clause is not the last in the try statement.
              CatchClause nextCatchClause = catchClauses[i + 1];
              CatchClause lastCatchClause = catchClauses[numOfCatchClauses - 1];
              int offset = nextCatchClause.offset;
              int length = lastCatchClause.end - offset;
              _errorReporter.reportErrorForOffset(
                  HintCode.DEAD_CODE_CATCH_FOLLOWING_CATCH, offset, length);
              return;
            }
          }
          int length = visitedTypes.length;
          for (int j = 0; j < length; j++) {
            DartType type = visitedTypes[j];
            if (_typeSystem.isSubtypeOf(currentType, type)) {
              CatchClause lastCatchClause = catchClauses[numOfCatchClauses - 1];
              int offset = catchClause.offset;
              int length = lastCatchClause.end - offset;
              _errorReporter.reportErrorForOffset(
                  HintCode.DEAD_CODE_ON_CATCH_SUBTYPE,
                  offset,
                  length,
                  [currentType.displayName, type.displayName]);
              return;
            }
          }
          visitedTypes.add(currentType);
        }
        catchClause?.accept(this);
      } else {
        // Found catch clause clause that doesn't have an exception type,
        // visit the block, but generate an error on any following catch clauses
        // (and don't visit them).
        catchClause?.accept(this);
        if (i + 1 != numOfCatchClauses) {
          // This catch clause is not the last in the try statement.
          CatchClause nextCatchClause = catchClauses[i + 1];
          CatchClause lastCatchClause = catchClauses[numOfCatchClauses - 1];
          int offset = nextCatchClause.offset;
          int length = lastCatchClause.end - offset;
          _errorReporter.reportErrorForOffset(
              HintCode.DEAD_CODE_CATCH_FOLLOWING_CATCH, offset, length);
          return;
        }
      }
    }
  }

  @override
  void visitWhileStatement(WhileStatement node) {
    Expression conditionExpression = node.condition;
    conditionExpression?.accept(this);
    if (!_isDebugConstant(conditionExpression)) {
      EvaluationResultImpl result =
          _getConstantBooleanValue(conditionExpression);
      if (result != null) {
        if (result.value.toBoolValue() == false) {
          // Report error on while block: while (false) {!}
          _errorReporter.reportErrorForNode(HintCode.DEAD_CODE, node.body);
          return;
        }
      }
    }
    node.body?.accept(this);
  }

  /// Resolve the names in the given [combinator] in the scope of the given
  /// [library].
  void _checkCombinator(LibraryElement library, Combinator combinator) {
    Namespace namespace =
        new NamespaceBuilder().createExportNamespaceForLibrary(library);
    NodeList<SimpleIdentifier> names;
    ErrorCode hintCode;
    if (combinator is HideCombinator) {
      names = combinator.hiddenNames;
      hintCode = HintCode.UNDEFINED_HIDDEN_NAME;
    } else {
      names = (combinator as ShowCombinator).shownNames;
      hintCode = HintCode.UNDEFINED_SHOWN_NAME;
    }
    for (SimpleIdentifier name in names) {
      String nameStr = name.name;
      Element element = namespace.get(nameStr);
      if (element == null) {
        element = namespace.get("$nameStr=");
      }
      if (element == null) {
        _errorReporter
            .reportErrorForNode(hintCode, name, [library.identifier, nameStr]);
      }
    }
  }

  void _checkForDeadNullCoalesce(TypeImpl lhsType, Expression rhs) {
    if (_isNonNullableUnit && _typeSystem.isNonNullable(lhsType)) {
      _errorReporter.reportErrorForNode(HintCode.DEAD_CODE, rhs, []);
    }
  }

  /// Given some list of [statements], loop through the list searching for dead
  /// statements. If [allowMandated] is true, then allow dead statements that
  /// are mandated by the language spec. This allows for a final break,
  /// continue, return, or throw statement at the end of a switch case, that are
  /// mandated by the language spec.
  void _checkForDeadStatementsInNodeList(NodeList<Statement> statements,
      {bool allowMandated: false}) {
    bool statementExits(Statement statement) {
      if (statement is BreakStatement) {
        return statement.label == null;
      } else if (statement is ContinueStatement) {
        return statement.label == null;
      }
      return ExitDetector.exits(statement);
    }

    int size = statements.length;
    for (int i = 0; i < size; i++) {
      Statement currentStatement = statements[i];
      currentStatement?.accept(this);
      if (statementExits(currentStatement) && i != size - 1) {
        Statement nextStatement = statements[i + 1];
        Statement lastStatement = statements[size - 1];
        // If mandated statements are allowed, and only the last statement is
        // dead, and it's a BreakStatement, then assume it is a statement
        // mandated by the language spec, there to avoid a
        // CASE_BLOCK_NOT_TERMINATED error.
        if (allowMandated && i == size - 2 && nextStatement is BreakStatement) {
          return;
        }
        int offset = nextStatement.offset;
        int length = lastStatement.end - offset;
        _errorReporter.reportErrorForOffset(HintCode.DEAD_CODE, offset, length);
        return;
      }
    }
  }

  /// Given some [expression], return [ValidResult.RESULT_TRUE] if it is `true`,
  /// [ValidResult.RESULT_FALSE] if it is `false`, or `null` if the expression
  /// is not a constant boolean value.
  EvaluationResultImpl _getConstantBooleanValue(Expression expression) {
    if (expression is BooleanLiteral) {
      if (expression.value) {
        return new EvaluationResultImpl(
            new DartObjectImpl(null, BoolState.from(true)));
      } else {
        return new EvaluationResultImpl(
            new DartObjectImpl(null, BoolState.from(false)));
      }
    }

    // Don't consider situations where we could evaluate to a constant boolean
    // expression with the ConstantVisitor
    // else {
    // EvaluationResultImpl result = expression.accept(new ConstantVisitor());
    // if (result == ValidResult.RESULT_TRUE) {
    // return ValidResult.RESULT_TRUE;
    // } else if (result == ValidResult.RESULT_FALSE) {
    // return ValidResult.RESULT_FALSE;
    // }
    // return null;
    // }
    return null;
  }

  /// Return `true` if the given [expression] is resolved to a constant
  /// variable.
  bool _isDebugConstant(Expression expression) {
    Element element;
    if (expression is Identifier) {
      element = expression.staticElement;
    } else if (expression is PropertyAccess) {
      element = expression.propertyName.staticElement;
    }
    if (element is PropertyAccessorElement) {
      PropertyInducingElement variable = element.variable;
      return variable != null && variable.isConst;
    }
    return false;
  }

  /// Exit the most recently entered label scope after reporting any labels that
  /// were not referenced within that scope.
  void _popLabels() {
    for (Label label in labelTracker.unusedLabels()) {
      _errorReporter
          .reportErrorForNode(HintCode.UNUSED_LABEL, label, [label.label.name]);
    }
    labelTracker = labelTracker.outerTracker;
  }

  /// Enter a new label scope in which the given [labels] are defined.
  void _pushLabels(List<Label> labels) {
    labelTracker = new _LabelTracker(labelTracker, labels);
  }
}

/// A visitor that resolves directives in an AST structure to already built
/// elements.
///
/// The resulting AST must have everything resolved that would have been
/// resolved by a [DirectiveElementBuilder].
class DirectiveResolver extends SimpleAstVisitor {
  final Map<Source, int> sourceModificationTimeMap;
  final Map<Source, SourceKind> importSourceKindMap;
  final Map<Source, SourceKind> exportSourceKindMap;
  final List<AnalysisError> errors = <AnalysisError>[];

  LibraryElement _enclosingLibrary;

  DirectiveResolver(this.sourceModificationTimeMap, this.importSourceKindMap,
      this.exportSourceKindMap);

  @override
  void visitCompilationUnit(CompilationUnit node) {
    _enclosingLibrary = node.declaredElement.library;
    for (Directive directive in node.directives) {
      directive.accept(this);
    }
  }

  @override
  void visitExportDirective(ExportDirective node) {
    int nodeOffset = node.offset;
    node.element = null;
    for (ExportElement element in _enclosingLibrary.exports) {
      if (element.nameOffset == nodeOffset) {
        node.element = element;
        // Verify the exported source kind.
        LibraryElement exportedLibrary = element.exportedLibrary;
        if (exportedLibrary != null) {
          Source exportedSource = exportedLibrary.source;
          int exportedTime = sourceModificationTimeMap[exportedSource] ?? -1;
          if (exportedTime >= 0 &&
              exportSourceKindMap[exportedSource] != SourceKind.LIBRARY) {
            StringLiteral uriLiteral = node.uri;
            errors.add(new AnalysisError(
                _enclosingLibrary.source,
                uriLiteral.offset,
                uriLiteral.length,
                CompileTimeErrorCode.EXPORT_OF_NON_LIBRARY,
                [uriLiteral.toSource()]));
          }
        }
        break;
      }
    }
  }

  @override
  void visitImportDirective(ImportDirective node) {
    int nodeOffset = node.offset;
    node.element = null;
    for (ImportElement element in _enclosingLibrary.imports) {
      if (element.nameOffset == nodeOffset) {
        node.element = element;
        // Verify the imported source kind.
        LibraryElement importedLibrary = element.importedLibrary;
        if (importedLibrary != null) {
          Source importedSource = importedLibrary.source;
          int importedTime = sourceModificationTimeMap[importedSource] ?? -1;
          if (importedTime >= 0 &&
              importSourceKindMap[importedSource] != SourceKind.LIBRARY) {
            StringLiteral uriLiteral = node.uri;
            errors.add(new AnalysisError(
                _enclosingLibrary.source,
                uriLiteral.offset,
                uriLiteral.length,
                CompileTimeErrorCode.IMPORT_OF_NON_LIBRARY,
                [uriLiteral.toSource()]));
          }
        }
        break;
      }
    }
  }

  @override
  void visitLibraryDirective(LibraryDirective node) {
    node.element = _enclosingLibrary;
  }
}

/// Instances of the class `ElementHolder` hold on to elements created while
/// traversing an AST structure so that they can be accessed when creating their
/// enclosing element.
class ElementHolder {
  List<PropertyAccessorElement> _accessors;

  List<ConstructorElement> _constructors;

  List<ClassElement> _enums;

  List<FieldElement> _fields;

  List<FunctionElement> _functions;

  List<LabelElement> _labels;

  List<LocalVariableElement> _localVariables;

  List<MethodElement> _methods;

  List<ClassElement> _mixins;

  List<ParameterElement> _parameters;

  List<TopLevelVariableElement> _topLevelVariables;

  List<ClassElement> _types;

  List<FunctionTypeAliasElement> _typeAliases;

  List<TypeParameterElement> _typeParameters;

  List<PropertyAccessorElement> get accessors {
    if (_accessors == null) {
      return const <PropertyAccessorElement>[];
    }
    List<PropertyAccessorElement> result = _accessors;
    _accessors = null;
    return result;
  }

  List<ConstructorElement> get constructors {
    if (_constructors == null) {
      return const <ConstructorElement>[];
    }
    List<ConstructorElement> result = _constructors;
    _constructors = null;
    return result;
  }

  List<ClassElement> get enums {
    if (_enums == null) {
      return const <ClassElement>[];
    }
    List<ClassElement> result = _enums;
    _enums = null;
    return result;
  }

  List<FieldElement> get fields {
    if (_fields == null) {
      return const <FieldElement>[];
    }
    List<FieldElement> result = _fields;
    _fields = null;
    return result;
  }

  List<FieldElement> get fieldsWithoutFlushing {
    if (_fields == null) {
      return const <FieldElement>[];
    }
    List<FieldElement> result = _fields;
    return result;
  }

  List<FunctionElement> get functions {
    if (_functions == null) {
      return const <FunctionElement>[];
    }
    List<FunctionElement> result = _functions;
    _functions = null;
    return result;
  }

  List<LabelElement> get labels {
    if (_labels == null) {
      return const <LabelElement>[];
    }
    List<LabelElement> result = _labels;
    _labels = null;
    return result;
  }

  List<LocalVariableElement> get localVariables {
    if (_localVariables == null) {
      return const <LocalVariableElement>[];
    }
    List<LocalVariableElement> result = _localVariables;
    _localVariables = null;
    return result;
  }

  List<MethodElement> get methods {
    if (_methods == null) {
      return const <MethodElement>[];
    }
    List<MethodElement> result = _methods;
    _methods = null;
    return result;
  }

  List<ClassElement> get mixins {
    if (_mixins == null) {
      return const <ClassElement>[];
    }
    List<ClassElement> result = _mixins;
    _mixins = null;
    return result;
  }

  List<ParameterElement> get parameters {
    if (_parameters == null) {
      return const <ParameterElement>[];
    }
    List<ParameterElement> result = _parameters;
    _parameters = null;
    return result;
  }

  List<TopLevelVariableElement> get topLevelVariables {
    if (_topLevelVariables == null) {
      return const <TopLevelVariableElement>[];
    }
    List<TopLevelVariableElement> result = _topLevelVariables;
    _topLevelVariables = null;
    return result;
  }

  List<FunctionTypeAliasElement> get typeAliases {
    if (_typeAliases == null) {
      return const <FunctionTypeAliasElement>[];
    }
    List<FunctionTypeAliasElement> result = _typeAliases;
    _typeAliases = null;
    return result;
  }

  List<TypeParameterElement> get typeParameters {
    if (_typeParameters == null) {
      return const <TypeParameterElement>[];
    }
    List<TypeParameterElement> result = _typeParameters;
    _typeParameters = null;
    return result;
  }

  List<ClassElement> get types {
    if (_types == null) {
      return const <ClassElement>[];
    }
    List<ClassElement> result = _types;
    _types = null;
    return result;
  }

  void addAccessor(PropertyAccessorElement element) {
    if (_accessors == null) {
      _accessors = new List<PropertyAccessorElement>();
    }
    _accessors.add(element);
  }

  void addConstructor(ConstructorElement element) {
    if (_constructors == null) {
      _constructors = new List<ConstructorElement>();
    }
    _constructors.add(element);
  }

  void addEnum(ClassElement element) {
    if (_enums == null) {
      _enums = new List<ClassElement>();
    }
    _enums.add(element);
  }

  void addField(FieldElement element) {
    if (_fields == null) {
      _fields = new List<FieldElement>();
    }
    _fields.add(element);
  }

  void addFunction(FunctionElement element) {
    if (_functions == null) {
      _functions = new List<FunctionElement>();
    }
    _functions.add(element);
  }

  void addLabel(LabelElement element) {
    if (_labels == null) {
      _labels = new List<LabelElement>();
    }
    _labels.add(element);
  }

  void addLocalVariable(LocalVariableElement element) {
    if (_localVariables == null) {
      _localVariables = new List<LocalVariableElement>();
    }
    _localVariables.add(element);
  }

  void addMethod(MethodElement element) {
    if (_methods == null) {
      _methods = new List<MethodElement>();
    }
    _methods.add(element);
  }

  void addMixin(ClassElement element) {
    if (_mixins == null) {
      _mixins = new List<ClassElement>();
    }
    _mixins.add(element);
  }

  void addParameter(ParameterElement element) {
    if (_parameters == null) {
      _parameters = new List<ParameterElement>();
    }
    _parameters.add(element);
  }

  void addTopLevelVariable(TopLevelVariableElement element) {
    if (_topLevelVariables == null) {
      _topLevelVariables = new List<TopLevelVariableElement>();
    }
    _topLevelVariables.add(element);
  }

  void addType(ClassElement element) {
    if (_types == null) {
      _types = new List<ClassElement>();
    }
    _types.add(element);
  }

  void addTypeAlias(FunctionTypeAliasElement element) {
    if (_typeAliases == null) {
      _typeAliases = new List<FunctionTypeAliasElement>();
    }
    _typeAliases.add(element);
  }

  void addTypeParameter(TypeParameterElement element) {
    if (_typeParameters == null) {
      _typeParameters = new List<TypeParameterElement>();
    }
    _typeParameters.add(element);
  }

  FieldElement getField(String fieldName, {bool synthetic: false}) {
    if (_fields == null) {
      return null;
    }
    int length = _fields.length;
    for (int i = 0; i < length; i++) {
      FieldElement field = _fields[i];
      if (field.name == fieldName && field.isSynthetic == synthetic) {
        return field;
      }
    }
    return null;
  }

  TopLevelVariableElement getTopLevelVariable(String variableName) {
    if (_topLevelVariables == null) {
      return null;
    }
    int length = _topLevelVariables.length;
    for (int i = 0; i < length; i++) {
      TopLevelVariableElement variable = _topLevelVariables[i];
      if (variable.name == variableName) {
        return variable;
      }
    }
    return null;
  }

  void validate() {
    StringBuffer buffer = new StringBuffer();
    if (_accessors != null) {
      buffer.write(_accessors.length);
      buffer.write(" accessors");
    }
    if (_constructors != null) {
      if (buffer.length > 0) {
        buffer.write("; ");
      }
      buffer.write(_constructors.length);
      buffer.write(" constructors");
    }
    if (_fields != null) {
      if (buffer.length > 0) {
        buffer.write("; ");
      }
      buffer.write(_fields.length);
      buffer.write(" fields");
    }
    if (_functions != null) {
      if (buffer.length > 0) {
        buffer.write("; ");
      }
      buffer.write(_functions.length);
      buffer.write(" functions");
    }
    if (_labels != null) {
      if (buffer.length > 0) {
        buffer.write("; ");
      }
      buffer.write(_labels.length);
      buffer.write(" labels");
    }
    if (_localVariables != null) {
      if (buffer.length > 0) {
        buffer.write("; ");
      }
      buffer.write(_localVariables.length);
      buffer.write(" local variables");
    }
    if (_methods != null) {
      if (buffer.length > 0) {
        buffer.write("; ");
      }
      buffer.write(_methods.length);
      buffer.write(" methods");
    }
    if (_parameters != null) {
      if (buffer.length > 0) {
        buffer.write("; ");
      }
      buffer.write(_parameters.length);
      buffer.write(" parameters");
    }
    if (_topLevelVariables != null) {
      if (buffer.length > 0) {
        buffer.write("; ");
      }
      buffer.write(_topLevelVariables.length);
      buffer.write(" top-level variables");
    }
    if (_types != null) {
      if (buffer.length > 0) {
        buffer.write("; ");
      }
      buffer.write(_types.length);
      buffer.write(" types");
    }
    if (_typeAliases != null) {
      if (buffer.length > 0) {
        buffer.write("; ");
      }
      buffer.write(_typeAliases.length);
      buffer.write(" type aliases");
    }
    if (_typeParameters != null) {
      if (buffer.length > 0) {
        buffer.write("; ");
      }
      buffer.write(_typeParameters.length);
      buffer.write(" type parameters");
    }
    if (buffer.length > 0) {
      AnalysisEngine.instance.logger
          .logError("Failed to capture elements: $buffer");
    }
  }
}

/// An [AstVisitor] that fills [UsedLocalElements].
class GatherUsedLocalElementsVisitor extends RecursiveAstVisitor {
  final UsedLocalElements usedElements = new UsedLocalElements();

  final LibraryElement _enclosingLibrary;
  ClassElement _enclosingClass;
  ExecutableElement _enclosingExec;

  GatherUsedLocalElementsVisitor(this._enclosingLibrary);

  @override
  visitCatchClause(CatchClause node) {
    SimpleIdentifier exceptionParameter = node.exceptionParameter;
    SimpleIdentifier stackTraceParameter = node.stackTraceParameter;
    if (exceptionParameter != null) {
      Element element = exceptionParameter.staticElement;
      usedElements.addCatchException(element);
      if (stackTraceParameter != null || node.onKeyword == null) {
        usedElements.addElement(element);
      }
    }
    if (stackTraceParameter != null) {
      Element element = stackTraceParameter.staticElement;
      usedElements.addCatchStackTrace(element);
    }
    super.visitCatchClause(node);
  }

  @override
  visitClassDeclaration(ClassDeclaration node) {
    ClassElement enclosingClassOld = _enclosingClass;
    try {
      _enclosingClass = node.declaredElement;
      super.visitClassDeclaration(node);
    } finally {
      _enclosingClass = enclosingClassOld;
    }
  }

  @override
  visitFunctionDeclaration(FunctionDeclaration node) {
    ExecutableElement enclosingExecOld = _enclosingExec;
    try {
      _enclosingExec = node.declaredElement;
      super.visitFunctionDeclaration(node);
    } finally {
      _enclosingExec = enclosingExecOld;
    }
  }

  @override
  visitFunctionExpression(FunctionExpression node) {
    if (node.parent is! FunctionDeclaration) {
      usedElements.addElement(node.declaredElement);
    }
    super.visitFunctionExpression(node);
  }

  @override
  visitMethodDeclaration(MethodDeclaration node) {
    ExecutableElement enclosingExecOld = _enclosingExec;
    try {
      _enclosingExec = node.declaredElement;
      super.visitMethodDeclaration(node);
    } finally {
      _enclosingExec = enclosingExecOld;
    }
  }

  @override
  visitSimpleIdentifier(SimpleIdentifier node) {
    if (node.inDeclarationContext()) {
      return;
    }
    Element element = node.staticElement;
    bool isIdentifierRead = _isReadIdentifier(node);
    if (element is PropertyAccessorElement &&
        element.isSynthetic &&
        isIdentifierRead &&
        element.variable is TopLevelVariableElement) {
      usedElements.addElement(element.variable);
    } else if (element is LocalVariableElement) {
      if (isIdentifierRead) {
        usedElements.addElement(element);
      }
    } else {
      _useIdentifierElement(node);
      if (element == null ||
          element.enclosingElement is ClassElement &&
              !identical(element, _enclosingExec)) {
        usedElements.members.add(node.name);
        if (isIdentifierRead) {
          usedElements.readMembers.add(node.name);
        }
      }
    }
  }

  /// Marks an [Element] of [node] as used in the library.
  void _useIdentifierElement(Identifier node) {
    Element element = node.staticElement;
    if (element == null) {
      return;
    }
    // check if a local element
    if (!identical(element.library, _enclosingLibrary)) {
      return;
    }
    // ignore references to an element from itself
    if (identical(element, _enclosingClass)) {
      return;
    }
    if (identical(element, _enclosingExec)) {
      return;
    }
    // ignore places where the element is not actually used
    if (node.parent is TypeName) {
      if (element is ClassElement) {
        AstNode parent2 = node.parent.parent;
        if (parent2 is IsExpression) {
          return;
        }
        if (parent2 is VariableDeclarationList) {
          // If it's a field's type, it still counts as used.
          if (parent2.parent is! FieldDeclaration) {
            return;
          }
        }
      }
    }
    // OK
    usedElements.addElement(element);
  }

  static bool _isReadIdentifier(SimpleIdentifier node) {
    // not reading at all
    if (!node.inGetterContext()) {
      return false;
    }
    // check if useless reading
    AstNode parent = node.parent;
    if (parent.parent is ExpressionStatement) {
      if (parent is PrefixExpression || parent is PostfixExpression) {
        // v++;
        // ++v;
        return false;
      }
      if (parent is AssignmentExpression && parent.leftHandSide == node) {
        // v ??= doSomething();
        //   vs.
        // v += 2;
        TokenType operatorType = parent.operator?.type;
        return operatorType == TokenType.QUESTION_QUESTION_EQ;
      }
    }
    // OK
    return true;
  }
}

/// Maintains and manages contextual type information used for
/// inferring types.
class InferenceContext {
  // TODO(leafp): Consider replacing these node properties with a
  // hash table help in an instance of this class.
  static const String _typeProperty =
      'analyzer.src.generated.InferenceContext.contextType';

  /// The error listener on which to record inference information.
  final ErrorReporter _errorReporter;

  /// If true, emit hints when types are inferred
  final bool _inferenceHints;

  /// Type provider, needed for type matching.
  final TypeProvider _typeProvider;

  /// The type system in use.
  final TypeSystem _typeSystem;

  /// When no context type is available, this will track the least upper bound
  /// of all return statements in a lambda.
  ///
  /// This will always be kept in sync with [_returnStack].
  final List<DartType> _inferredReturn = <DartType>[];

  /// A stack of return types for all of the enclosing
  /// functions and methods.
  final List<DartType> _returnStack = <DartType>[];

  InferenceContext._(TypeProvider typeProvider, this._typeSystem,
      this._inferenceHints, this._errorReporter)
      : _typeProvider = typeProvider;

  /// Get the return type of the current enclosing function, if any.
  ///
  /// The type returned for a function is the type that is expected
  /// to be used in a return or yield context.  For ordinary functions
  /// this is the same as the return type of the function.  For async
  /// functions returning Future<T> and for generator functions
  /// returning Stream<T> or Iterable<T>, this is T.
  DartType get returnContext =>
      _returnStack.isNotEmpty ? _returnStack.last : null;

  /// Records the type of the expression of a return statement.
  ///
  /// This will be used for inferring a block bodied lambda, if no context
  /// type was available.
  void addReturnOrYieldType(DartType type) {
    if (_returnStack.isEmpty) {
      return;
    }

    DartType inferred = _inferredReturn.last;
    inferred = _typeSystem.getLeastUpperBound(type, inferred);
    _inferredReturn[_inferredReturn.length - 1] = inferred;
  }

  /// Pop a return type off of the return stack.
  ///
  /// Also record any inferred return type using [setType], unless this node
  /// already has a context type. This recorded type will be the least upper
  /// bound of all types added with [addReturnOrYieldType].
  void popReturnContext(FunctionBody node) {
    if (_returnStack.isNotEmpty && _inferredReturn.isNotEmpty) {
      DartType context = _returnStack.removeLast() ?? DynamicTypeImpl.instance;
      DartType inferred = _inferredReturn.removeLast();

      if (_typeSystem.isSubtypeOf(inferred, context)) {
        setType(node, inferred);
      }
    } else {
      assert(false);
    }
  }

  /// Push a block function body's return type onto the return stack.
  void pushReturnContext(FunctionBody node) {
    _returnStack.add(getContext(node));
    _inferredReturn.add(_typeProvider.nullType);
  }

  /// Place an info node into the error stream indicating that a
  /// [type] has been inferred as the type of [node].
  void recordInference(Expression node, DartType type) {
    if (!_inferenceHints) {
      return;
    }

    ErrorCode error;
    if (node is Literal) {
      error = StrongModeCode.INFERRED_TYPE_LITERAL;
    } else if (node is InstanceCreationExpression) {
      error = StrongModeCode.INFERRED_TYPE_ALLOCATION;
    } else if (node is FunctionExpression) {
      error = StrongModeCode.INFERRED_TYPE_CLOSURE;
    } else {
      error = StrongModeCode.INFERRED_TYPE;
    }

    _errorReporter.reportErrorForNode(error, node, [node, type]);
  }

  /// Clear the type information associated with [node].
  static void clearType(AstNode node) {
    node?.setProperty(_typeProperty, null);
  }

  /// Look for contextual type information attached to [node], and returns
  /// the type if found.
  ///
  /// The returned type may be partially or completely unknown, denoted with an
  /// unknown type `?`, for example `List<?>` or `(?, int) -> void`.
  /// You can use [Dart2TypeSystem.upperBoundForType] or
  /// [Dart2TypeSystem.lowerBoundForType] if you would prefer a known type
  /// that represents the bound of the context type.
  static DartType getContext(AstNode node) => node?.getProperty(_typeProperty);

  /// Attach contextual type information [type] to [node] for use during
  /// inference.
  static void setType(AstNode node, DartType type) {
    if (type == null || type.isDynamic) {
      clearType(node);
    } else {
      node?.setProperty(_typeProperty, type);
    }
  }

  /// Attach contextual type information [type] to [node] for use during
  /// inference.
  static void setTypeFromNode(AstNode innerNode, AstNode outerNode) {
    setType(innerNode, getContext(outerNode));
  }
}

/// The four states of a field initialization state through a constructor
/// signature, not initialized, initialized in the field declaration,
/// initialized in the field formal, and finally, initialized in the
/// initializers list.
class INIT_STATE implements Comparable<INIT_STATE> {
  static const INIT_STATE NOT_INIT = const INIT_STATE('NOT_INIT', 0);

  static const INIT_STATE INIT_IN_DECLARATION =
      const INIT_STATE('INIT_IN_DECLARATION', 1);

  static const INIT_STATE INIT_IN_FIELD_FORMAL =
      const INIT_STATE('INIT_IN_FIELD_FORMAL', 2);

  static const INIT_STATE INIT_IN_INITIALIZERS =
      const INIT_STATE('INIT_IN_INITIALIZERS', 3);

  static const List<INIT_STATE> values = const [
    NOT_INIT,
    INIT_IN_DECLARATION,
    INIT_IN_FIELD_FORMAL,
    INIT_IN_INITIALIZERS
  ];

  /// The name of this init state.
  final String name;

  /// The ordinal value of the init state.
  final int ordinal;

  const INIT_STATE(this.name, this.ordinal);

  @override
  int get hashCode => ordinal;

  @override
  int compareTo(INIT_STATE other) => ordinal - other.ordinal;

  @override
  String toString() => name;
}

/// An AST visitor that is used to re-resolve the initializers of instance
/// fields. Although this class is an AST visitor, clients are expected to use
/// the method [resolveCompilationUnit] to run it over a compilation unit.
class InstanceFieldResolverVisitor extends ResolverVisitor {
  /// Initialize a newly created visitor to resolve the nodes in an AST node.
  ///
  /// The [definingLibrary] is the element for the library containing the node
  /// being visited. The [source] is the source representing the compilation
  /// unit containing the node being visited. The [typeProvider] is the object
  /// used to access the types from the core library. The [errorListener] is the
  /// error listener that will be informed of any errors that are found during
  /// resolution. The [nameScope] is the scope used to resolve identifiers in
  /// the node that will first be visited.  If `null` or unspecified, a new
  /// [LibraryScope] will be created based on the [definingLibrary].
  InstanceFieldResolverVisitor(
      InheritanceManager3 inheritance,
      LibraryElement definingLibrary,
      Source source,
      TypeProvider typeProvider,
      AnalysisErrorListener errorListener,
      FeatureSet featureSet,
      {Scope nameScope})
      : super(inheritance, definingLibrary, source, typeProvider, errorListener,
            featureSet: featureSet, nameScope: nameScope);

  /// Resolve the instance fields in the given compilation unit [node].
  void resolveCompilationUnit(CompilationUnit node) {
    NodeList<CompilationUnitMember> declarations = node.declarations;
    int declarationCount = declarations.length;
    for (int i = 0; i < declarationCount; i++) {
      CompilationUnitMember declaration = declarations[i];
      if (declaration is ClassDeclaration) {
        _resolveClassDeclaration(declaration);
      }
    }
  }

  /// Resolve the instance fields in the given class declaration [node].
  void _resolveClassDeclaration(ClassDeclaration node) {
    _enclosingClassDeclaration = node;
    ClassElement outerType = enclosingClass;
    Scope outerScope = nameScope;
    try {
      enclosingClass = node.declaredElement;
      typeAnalyzer.thisType = enclosingClass?.thisType;
      if (enclosingClass == null) {
        AnalysisEngine.instance.logger.logInformation(
            "Missing element for class declaration ${node.name.name} in ${definingLibrary.source.fullName}",
            new CaughtException(new AnalysisException(), null));
        // Don't try to re-resolve the initializers if we cannot set up the
        // right name scope for resolution.
      } else {
        nameScope = new ClassScope(nameScope, enclosingClass);
        NodeList<ClassMember> members = node.members;
        int length = members.length;
        for (int i = 0; i < length; i++) {
          ClassMember member = members[i];
          if (member is FieldDeclaration) {
            _resolveFieldDeclaration(member);
          }
        }
      }
    } finally {
      nameScope = outerScope;
      typeAnalyzer.thisType = outerType?.thisType;
      enclosingClass = outerType;
      _enclosingClassDeclaration = null;
    }
  }

  /// Resolve the instance fields in the given field declaration [node].
  void _resolveFieldDeclaration(FieldDeclaration node) {
    if (!node.isStatic) {
      for (VariableDeclaration field in node.fields.variables) {
        if (field.initializer != null) {
          field.initializer.accept(this);
          FieldElement fieldElement = field.name.staticElement;
          if (fieldElement.initializer != null) {
            (fieldElement.initializer as ExecutableElementImpl).returnType =
                field.initializer.staticType;
          }
        }
      }
    }
  }
}

/// Instances of the class `OverrideVerifier` visit all of the declarations in a
/// compilation unit to verify that if they have an override annotation it is
/// being used correctly.
class OverrideVerifier extends RecursiveAstVisitor {
  /// The inheritance manager used to find overridden methods.
  final InheritanceManager3 _inheritance;

  /// The URI of the library being verified.
  final Uri _libraryUri;

  /// The error reporter used to report errors.
  final ErrorReporter _errorReporter;

  /// The current class or mixin.
  InterfaceType _currentType;

  OverrideVerifier(
      this._inheritance, LibraryElement library, this._errorReporter)
      : _libraryUri = library.source.uri;

  @override
  visitClassDeclaration(ClassDeclaration node) {
    _currentType = node.declaredElement.thisType;
    super.visitClassDeclaration(node);
    _currentType = null;
  }

  @override
  visitFieldDeclaration(FieldDeclaration node) {
    for (VariableDeclaration field in node.fields.variables) {
      FieldElement fieldElement = field.declaredElement;
      if (fieldElement.hasOverride) {
        PropertyAccessorElement getter = fieldElement.getter;
        if (getter != null && _isOverride(getter)) continue;

        PropertyAccessorElement setter = fieldElement.setter;
        if (setter != null && _isOverride(setter)) continue;

        _errorReporter.reportErrorForNode(
          HintCode.OVERRIDE_ON_NON_OVERRIDING_FIELD,
          field.name,
        );
      }
    }
  }

  @override
  visitMethodDeclaration(MethodDeclaration node) {
    ExecutableElement element = node.declaredElement;
    if (element.hasOverride && !_isOverride(element)) {
      if (element is MethodElement) {
        _errorReporter.reportErrorForNode(
          HintCode.OVERRIDE_ON_NON_OVERRIDING_METHOD,
          node.name,
        );
      } else if (element is PropertyAccessorElement) {
        if (element.isGetter) {
          _errorReporter.reportErrorForNode(
            HintCode.OVERRIDE_ON_NON_OVERRIDING_GETTER,
            node.name,
          );
        } else {
          _errorReporter.reportErrorForNode(
            HintCode.OVERRIDE_ON_NON_OVERRIDING_SETTER,
            node.name,
          );
        }
      }
    }
  }

  @override
  visitMixinDeclaration(MixinDeclaration node) {
    _currentType = node.declaredElement.thisType;
    super.visitMixinDeclaration(node);
    _currentType = null;
  }

  /// Return `true` if the [member] overrides a member from a superinterface.
  bool _isOverride(ExecutableElement member) {
    var name = new Name(_libraryUri, member.name);
    return _inheritance.getOverridden(_currentType, name) != null;
  }
}

/// An AST visitor that is used to resolve some of the nodes within a single
/// compilation unit. The nodes that are skipped are those that are within
/// function bodies.
class PartialResolverVisitor extends ResolverVisitor {
  /// The static variables and fields that have an initializer. These are the
  /// variables that need to be re-resolved after static variables have their
  /// types inferred. A subset of these variables are those whose types should
  /// be inferred.
  final List<VariableElement> staticVariables = <VariableElement>[];

  /// Initialize a newly created visitor to resolve the nodes in an AST node.
  ///
  /// The [definingLibrary] is the element for the library containing the node
  /// being visited. The [source] is the source representing the compilation
  /// unit containing the node being visited. The [typeProvider] is the object
  /// used to access the types from the core library. The [errorListener] is the
  /// error listener that will be informed of any errors that are found during
  /// resolution. The [nameScope] is the scope used to resolve identifiers in
  /// the node that will first be visited.  If `null` or unspecified, a new
  /// [LibraryScope] will be created based on [definingLibrary] and
  /// [typeProvider].
  PartialResolverVisitor(
      InheritanceManager3 inheritance,
      LibraryElement definingLibrary,
      Source source,
      TypeProvider typeProvider,
      AnalysisErrorListener errorListener,
      FeatureSet featureSet,
      {Scope nameScope})
      : super(inheritance, definingLibrary, source, typeProvider, errorListener,
            featureSet: featureSet, nameScope: nameScope);

  @override
  void visitBlockFunctionBody(BlockFunctionBody node) {
    if (_shouldBeSkipped(node)) {
      return null;
    }
    super.visitBlockFunctionBody(node);
  }

  @override
  void visitExpressionFunctionBody(ExpressionFunctionBody node) {
    if (_shouldBeSkipped(node)) {
      return null;
    }
    super.visitExpressionFunctionBody(node);
  }

  @override
  void visitFieldDeclaration(FieldDeclaration node) {
    if (node.isStatic) {
      _addStaticVariables(node.fields.variables);
    }
    super.visitFieldDeclaration(node);
  }

  @override
  void visitTopLevelVariableDeclaration(TopLevelVariableDeclaration node) {
    _addStaticVariables(node.variables.variables);
    super.visitTopLevelVariableDeclaration(node);
  }

  /// Add all of the [variables] with initializers to the list of variables
  /// whose type can be inferred. Technically, we only infer the types of
  /// variables that do not have a static type, but all variables with
  /// initializers potentially need to be re-resolved after inference because
  /// they might refer to a field whose type was inferred.
  void _addStaticVariables(List<VariableDeclaration> variables) {
    int length = variables.length;
    for (int i = 0; i < length; i++) {
      VariableDeclaration variable = variables[i];
      if (variable.name.name.isNotEmpty && variable.initializer != null) {
        staticVariables.add(variable.declaredElement);
      }
    }
  }

  /// Return `true` if the given function body should be skipped because it is
  /// the body of a top-level function, method or constructor.
  bool _shouldBeSkipped(FunctionBody body) {
    AstNode parent = body.parent;
    if (parent is MethodDeclaration) {
      return parent.body == body;
    }
    if (parent is ConstructorDeclaration) {
      return parent.body == body;
    }
    if (parent is FunctionExpression) {
      AstNode parent2 = parent.parent;
      if (parent2 is FunctionDeclaration &&
          parent2.parent is! FunctionDeclarationStatement) {
        return parent.body == body;
      }
    }
    return false;
  }
}

/// The enumeration `ResolverErrorCode` defines the error codes used for errors
/// detected by the resolver. The convention for this class is for the name of
/// the error code to indicate the problem that caused the error to be generated
/// and for the error message to explain what is wrong and, when appropriate,
/// how the problem can be corrected.
class ResolverErrorCode extends ErrorCode {
  static const ResolverErrorCode BREAK_LABEL_ON_SWITCH_MEMBER =
      const ResolverErrorCode('BREAK_LABEL_ON_SWITCH_MEMBER',
          "Break label resolves to case or default statement");

  static const ResolverErrorCode CONTINUE_LABEL_ON_SWITCH =
      const ResolverErrorCode('CONTINUE_LABEL_ON_SWITCH',
          "A continue label resolves to switch, must be loop or switch member");

  /// Parts: It is a static warning if the referenced part declaration
  /// <i>p</i> names a library that does not have a library tag.
  ///
  /// Parameters:
  /// 0: the URI of the expected library
  /// 1: the non-matching actual library name from the "part of" declaration
  static const ResolverErrorCode PART_OF_UNNAMED_LIBRARY =
      const ResolverErrorCode(
          'PART_OF_UNNAMED_LIBRARY',
          "Library is unnamed. Expected a URI not a library name '{0}' in the "
              "part-of directive.",
          correction:
              "Try changing the part-of directive to a URI, or try including a"
              " different part.");

  /// Initialize a newly created error code to have the given [name]. The
  /// message associated with the error will be created from the given [message]
  /// template. The correction associated with the error will be created from
  /// the given [correction] template.
  const ResolverErrorCode(String name, String message,
      {String correction, bool hasPublishedDocs})
      : super.temporary(name, message,
            correction: correction,
            hasPublishedDocs: hasPublishedDocs ?? false);

  @override
  ErrorSeverity get errorSeverity => type.severity;

  @override
  ErrorType get type => ErrorType.COMPILE_TIME_ERROR;
}

/// Instances of the class `ResolverVisitor` are used to resolve the nodes
/// within a single compilation unit.
class ResolverVisitor extends ScopedVisitor {
  /**
   * The manager for the inheritance mappings.
   */
  final InheritanceManager3 inheritance;

  final AnalysisOptionsImpl _analysisOptions;

  /**
   * The feature set that is enabled for the current unit.
   */
  final FeatureSet _featureSet;

  final bool _uiAsCodeEnabled;

  /// Helper for extension method resolution.
  ExtensionMemberResolver extensionResolver;

  /// The object used to resolve the element associated with the current node.
  ElementResolver elementResolver;

  /// The object used to compute the type associated with the current node.
  StaticTypeAnalyzer typeAnalyzer;

  /// The type system in use during resolution.
  Dart2TypeSystem typeSystem;

  /// The class declaration representing the class containing the current node,
  /// or `null` if the current node is not contained in a class.
  ClassDeclaration _enclosingClassDeclaration;

  /// The function type alias representing the function type containing the
  /// current node, or `null` if the current node is not contained in a function
  /// type alias.
  FunctionTypeAlias _enclosingFunctionTypeAlias;

  /// The element representing the function containing the current node, or
  /// `null` if the current node is not contained in a function.
  ExecutableElement _enclosingFunction;

  /// The mixin declaration representing the class containing the current node,
  /// or `null` if the current node is not contained in a mixin.
  MixinDeclaration _enclosingMixinDeclaration;

  InferenceContext inferenceContext;

  /// The object keeping track of which elements have had their types promoted.
  TypePromotionManager _promoteManager;

  final FlowAnalysisHelper _flowAnalysis;

  /// A comment before a function should be resolved in the context of the
  /// function. But when we incrementally resolve a comment, we don't want to
  /// resolve the whole function.
  ///
  /// So, this flag is set to `true`, when just context of the function should
  /// be built and the comment resolved.
  bool resolveOnlyCommentInFunctionBody = false;

  /// The type of the expression of the immediately enclosing [SwitchStatement],
  /// or `null` if not in a [SwitchStatement].
  DartType _enclosingSwitchStatementExpressionType;

  /// Initialize a newly created visitor to resolve the nodes in an AST node.
  ///
  /// [inheritanceManager] should be an instance of either [InheritanceManager2]
  /// or [InheritanceManager3].  If an [InheritanceManager2] is supplied, it
  /// will be converted into an [InheritanceManager3] internally.  The ability
  /// to pass in [InheritanceManager2] exists for backward compatibility; in a
  /// future major version of the analyzer, an [InheritanceManager3] will
  /// be required.
  ///
  /// The [definingLibrary] is the element for the library containing the node
  /// being visited. The [source] is the source representing the compilation
  /// unit containing the node being visited. The [typeProvider] is the object
  /// used to access the types from the core library. The [errorListener] is the
  /// error listener that will be informed of any errors that are found during
  /// resolution. The [nameScope] is the scope used to resolve identifiers in
  /// the node that will first be visited.  If `null` or unspecified, a new
  /// [LibraryScope] will be created based on [definingLibrary] and
  /// [typeProvider].
  ///
  /// TODO(paulberry): make [featureSet] a required parameter (this will be a
  /// breaking change).
  ResolverVisitor(
      InheritanceManagerBase inheritanceManager,
      LibraryElement definingLibrary,
      Source source,
      TypeProvider typeProvider,
      AnalysisErrorListener errorListener,
      {FeatureSet featureSet,
      Scope nameScope,
      bool propagateTypes: true,
      reportConstEvaluationErrors: true,
      FlowAnalysisHelper flowAnalysisHelper})
      : this._(
            inheritanceManager.asInheritanceManager3,
            definingLibrary,
            source,
            typeProvider,
            errorListener,
            featureSet ??
                definingLibrary.context.analysisOptions.contextFeatures,
            nameScope,
            propagateTypes,
            reportConstEvaluationErrors,
            flowAnalysisHelper);

  ResolverVisitor._(
      this.inheritance,
      LibraryElement definingLibrary,
      Source source,
      TypeProvider typeProvider,
      AnalysisErrorListener errorListener,
      FeatureSet featureSet,
      Scope nameScope,
      bool propagateTypes,
      reportConstEvaluationErrors,
      this._flowAnalysis)
      : _analysisOptions = definingLibrary.context.analysisOptions,
        _featureSet = featureSet,
        _uiAsCodeEnabled =
            featureSet.isEnabled(Feature.control_flow_collections) ||
                featureSet.isEnabled(Feature.spread_collections),
        super(definingLibrary, source, typeProvider, errorListener,
            nameScope: nameScope) {
    this.typeSystem = definingLibrary.context.typeSystem;
    this._promoteManager = TypePromotionManager(typeSystem);
    this.extensionResolver = ExtensionMemberResolver(this);
    this.elementResolver = new ElementResolver(this,
        reportConstEvaluationErrors: reportConstEvaluationErrors);
    bool strongModeHints = false;
    AnalysisOptions options = _analysisOptions;
    if (options is AnalysisOptionsImpl) {
      strongModeHints = options.strongModeHints;
    }
    this.inferenceContext = new InferenceContext._(
        typeProvider, typeSystem, strongModeHints, errorReporter);
    this.typeAnalyzer = new StaticTypeAnalyzer(this, featureSet);
  }

  /// Return the element representing the function containing the current node,
  /// or `null` if the current node is not contained in a function.
  ///
  /// @return the element representing the function containing the current node
  ExecutableElement get enclosingFunction => _enclosingFunction;

  /// Return the object providing promoted or declared types of variables.
  LocalVariableTypeProvider get localVariableTypeProvider {
    if (_flowAnalysis != null) {
      return _flowAnalysis.localVariableTypeProvider;
    } else {
      return _promoteManager.localVariableTypeProvider;
    }
  }

  NullabilitySuffix get _noneOrStarSuffix {
    return _nonNullableEnabled
        ? NullabilitySuffix.none
        : NullabilitySuffix.star;
  }

  /**
   * Return `true` if NNBD is enabled for this compilation unit.
   */
  bool get _nonNullableEnabled => _featureSet.isEnabled(Feature.non_nullable);

  /// Return the static element associated with the given expression whose type
  /// can be overridden, or `null` if there is no element whose type can be
  /// overridden.
  ///
  /// @param expression the expression with which the element is associated
  /// @return the element associated with the given expression
  VariableElement getOverridableStaticElement(Expression expression) {
    Element element;
    if (expression is SimpleIdentifier) {
      element = expression.staticElement;
    } else if (expression is PrefixedIdentifier) {
      element = expression.staticElement;
    } else if (expression is PropertyAccess) {
      element = expression.propertyName.staticElement;
    }
    if (element is VariableElement) {
      return element;
    }
    return null;
  }

  /// Given a downward inference type [fnType], and the declared
  /// [typeParameterList] for a function expression, determines if we can enable
  /// downward inference and if so, returns the function type to use for
  /// inference.
  ///
  /// This will return null if inference is not possible. This happens when
  /// there is no way we can find a subtype of the function type, given the
  /// provided type parameter list.
  FunctionType matchFunctionTypeParameters(
      TypeParameterList typeParameterList, FunctionType fnType) {
    if (typeParameterList == null) {
      if (fnType.typeFormals.isEmpty) {
        return fnType;
      }

      // A non-generic function cannot be a subtype of a generic one.
      return null;
    }

    NodeList<TypeParameter> typeParameters = typeParameterList.typeParameters;
    if (fnType.typeFormals.isEmpty) {
      // TODO(jmesserly): this is a legal subtype. We don't currently infer
      // here, but we could.  This is similar to
      // Dart2TypeSystem.inferFunctionTypeInstantiation, but we don't
      // have the FunctionType yet for the current node, so it's not quite
      // straightforward to apply.
      return null;
    }

    if (fnType.typeFormals.length != typeParameters.length) {
      // A subtype cannot have different number of type formals.
      return null;
    }

    // Same number of type formals. Instantiate the function type so its
    // parameter and return type are in terms of the surrounding context.
    return fnType.instantiate(typeParameters.map((TypeParameter t) {
      return t.declaredElement.instantiate(
        nullabilitySuffix: _noneOrStarSuffix,
      );
    }).toList());
  }

  /// If it is appropriate to do so, override the current type of the static
  /// element associated with the given expression with the given type.
  /// Generally speaking, it is appropriate if the given type is more specific
  /// than the current type.
  ///
  /// @param expression the expression used to access the static element whose
  ///        types might be overridden
  /// @param potentialType the potential type of the elements
  /// @param allowPrecisionLoss see @{code overrideVariable} docs
  void overrideExpression(Expression expression, DartType potentialType,
      bool allowPrecisionLoss, bool setExpressionType) {
    // TODO(brianwilkerson) Remove this method.
  }

  /// Set the enclosing function body when partial AST is resolved.
  void prepareCurrentFunctionBody(FunctionBody body) {
    _promoteManager.enterFunctionBody(body);
  }

  /// Set information about enclosing declarations.
  void prepareEnclosingDeclarations({
    ClassElement enclosingClassElement,
    ExecutableElement enclosingExecutableElement,
  }) {
    _enclosingClassDeclaration = null;
    enclosingClass = enclosingClassElement;
    typeAnalyzer.thisType = enclosingClass?.thisType;
    _enclosingFunction = enclosingExecutableElement;
  }

  /// A client is about to resolve a member in the given class declaration.
  void prepareToResolveMembersInClass(ClassDeclaration node) {
    _enclosingClassDeclaration = node;
    enclosingClass = node.declaredElement;
    typeAnalyzer.thisType = enclosingClass?.thisType;
  }

  /// Visit the given [comment] if it is not `null`.
  void safelyVisitComment(Comment comment) {
    if (comment != null) {
      super.visitComment(comment);
    }
  }

  @override
  void visitAnnotation(Annotation node) {
    AstNode parent = node.parent;
    if (identical(parent, _enclosingClassDeclaration) ||
        identical(parent, _enclosingFunctionTypeAlias) ||
        identical(parent, _enclosingMixinDeclaration)) {
      return;
    }
    node.name?.accept(this);
    node.constructorName?.accept(this);
    Element element = node.element;
    if (element is ExecutableElement) {
      InferenceContext.setType(node.arguments, element.type);
    }
    node.arguments?.accept(this);
    node.accept(elementResolver);
    node.accept(typeAnalyzer);
    ElementAnnotationImpl elementAnnotationImpl = node.elementAnnotation;
    if (elementAnnotationImpl == null) {
      // Analyzer ignores annotations on "part of" directives.
      assert(parent is PartOfDirective);
    } else {
      elementAnnotationImpl.annotationAst = _createCloner().cloneNode(node);
    }
  }

  @override
  void visitArgumentList(ArgumentList node) {
    DartType callerType = InferenceContext.getContext(node);
    if (callerType is FunctionType) {
      Map<String, DartType> namedParameterTypes =
          callerType.namedParameterTypes;
      List<DartType> normalParameterTypes = callerType.normalParameterTypes;
      List<DartType> optionalParameterTypes = callerType.optionalParameterTypes;
      int normalCount = normalParameterTypes.length;
      int optionalCount = optionalParameterTypes.length;

      NodeList<Expression> arguments = node.arguments;
      Iterable<Expression> positional =
          arguments.takeWhile((l) => l is! NamedExpression);
      Iterable<Expression> required = positional.take(normalCount);
      Iterable<Expression> optional =
          positional.skip(normalCount).take(optionalCount);
      Iterable<Expression> named =
          arguments.skipWhile((l) => l is! NamedExpression);

      //TODO(leafp): Consider using the parameter elements here instead.
      //TODO(leafp): Make sure that the parameter elements are getting
      // setup correctly with inference.
      int index = 0;
      for (Expression argument in required) {
        InferenceContext.setType(argument, normalParameterTypes[index++]);
      }
      index = 0;
      for (Expression argument in optional) {
        InferenceContext.setType(argument, optionalParameterTypes[index++]);
      }

      for (Expression argument in named) {
        if (argument is NamedExpression) {
          DartType type = namedParameterTypes[argument.name.label.name];
          if (type != null) {
            InferenceContext.setType(argument, type);
          }
        }
      }
    }
    super.visitArgumentList(node);
  }

  @override
  void visitAssertInitializer(AssertInitializer node) {
    InferenceContext.setType(node.condition, typeProvider.boolType);
    super.visitAssertInitializer(node);
  }

  @override
  void visitAssertStatement(AssertStatement node) {
    InferenceContext.setType(node.condition, typeProvider.boolType);
    super.visitAssertStatement(node);
  }

  @override
  void visitAssignmentExpression(AssignmentExpression node) {
    var left = node.leftHandSide;
    var right = node.rightHandSide;

    left?.accept(this);

    var leftLocalVariable = _flowAnalysis?.assignmentExpression(node);

    TokenType operator = node.operator.type;
    if (operator == TokenType.EQ ||
        operator == TokenType.QUESTION_QUESTION_EQ) {
      InferenceContext.setType(right, left.staticType);
    }

    right?.accept(this);
    _flowAnalysis?.assignmentExpression_afterRight(leftLocalVariable, right);

    node.accept(elementResolver);
    node.accept(typeAnalyzer);
  }

  @override
  void visitAwaitExpression(AwaitExpression node) {
    DartType contextType = InferenceContext.getContext(node);
    if (contextType != null) {
      var futureUnion = _createFutureOr(contextType);
      InferenceContext.setType(node.expression, futureUnion);
    }
    super.visitAwaitExpression(node);
  }

  @override
  void visitBinaryExpression(BinaryExpression node) {
    TokenType operator = node.operator.type;
    Expression left = node.leftOperand;
    Expression right = node.rightOperand;
    var flow = _flowAnalysis?.flow;

    if (operator == TokenType.AMPERSAND_AMPERSAND) {
      InferenceContext.setType(left, typeProvider.boolType);
      InferenceContext.setType(right, typeProvider.boolType);

      // TODO(scheglov) Do we need these checks for null?
      left?.accept(this);

      if (_flowAnalysis != null) {
        flow?.logicalBinaryOp_rightBegin(left, isAnd: true);
        _flowAnalysis.checkUnreachableNode(right);
        right.accept(this);
        flow?.logicalBinaryOp_end(node, right, isAnd: true);
      } else {
        _promoteManager.visitBinaryExpression_and_rhs(
          left,
          right,
          () {
            right.accept(this);
          },
        );
      }

      node.accept(elementResolver);
    } else if (operator == TokenType.BAR_BAR) {
      InferenceContext.setType(left, typeProvider.boolType);
      InferenceContext.setType(right, typeProvider.boolType);

      left?.accept(this);

      flow?.logicalBinaryOp_rightBegin(left, isAnd: false);
      _flowAnalysis?.checkUnreachableNode(right);
      right.accept(this);
      flow?.logicalBinaryOp_end(node, right, isAnd: false);

      node.accept(elementResolver);
    } else if (operator == TokenType.BANG_EQ || operator == TokenType.EQ_EQ) {
      left.accept(this);
      right.accept(this);
      node.accept(elementResolver);
      _flowAnalysis?.binaryExpression_equal(node, left, right,
          notEqual: operator == TokenType.BANG_EQ);
    } else {
      if (operator == TokenType.QUESTION_QUESTION) {
        InferenceContext.setTypeFromNode(left, node);
      }
      left?.accept(this);

      // Call ElementResolver.visitBinaryExpression to resolve the user-defined
      // operator method, if applicable.
      node.accept(elementResolver);

      if (operator == TokenType.QUESTION_QUESTION) {
        // Set the right side, either from the context, or using the information
        // from the left side if it is more precise.
        DartType contextType = InferenceContext.getContext(node);
        DartType leftType = left?.staticType;
        if (contextType == null || contextType.isDynamic) {
          contextType = leftType;
        }
        InferenceContext.setType(right, contextType);
      } else {
        var invokeType = node.staticInvokeType;
        if (invokeType != null && invokeType.parameters.isNotEmpty) {
          // If this is a user-defined operator, set the right operand context
          // using the operator method's parameter type.
          var rightParam = invokeType.parameters[0];
          InferenceContext.setType(right, rightParam.type);
        }
      }

      if (operator == TokenType.QUESTION_QUESTION) {
        flow?.ifNullExpression_rightBegin();
        right.accept(this);
        flow?.ifNullExpression_end();
      } else {
        right?.accept(this);
      }
    }
    node.accept(typeAnalyzer);
  }

  @override
  void visitBlockFunctionBody(BlockFunctionBody node) {
    try {
      _flowAnalysis?.functionBody_enter(node);
      inferenceContext.pushReturnContext(node);
      super.visitBlockFunctionBody(node);
    } finally {
      inferenceContext.popReturnContext(node);
      _flowAnalysis?.functionBody_exit(node);
    }
  }

  @override
  void visitBooleanLiteral(BooleanLiteral node) {
    _flowAnalysis?.flow?.booleanLiteral(node, node.value);
    super.visitBooleanLiteral(node);
  }

  @override
  void visitBreakStatement(BreakStatement node) {
    //
    // We do not visit the label because it needs to be visited in the context
    // of the statement.
    //
    node.accept(elementResolver);
    node.accept(typeAnalyzer);
    _flowAnalysis?.breakStatement(node);
  }

  @override
  void visitCascadeExpression(CascadeExpression node) {
    InferenceContext.setTypeFromNode(node.target, node);
    super.visitCascadeExpression(node);
  }

  @override
  void visitClassDeclaration(ClassDeclaration node) {
    //
    // Resolve the metadata in the library scope.
    //
    node.metadata?.accept(this);
    _enclosingClassDeclaration = node;
    //
    // Continue the class resolution.
    //
    ClassElement outerType = enclosingClass;
    try {
      enclosingClass = node.declaredElement;
      typeAnalyzer.thisType = enclosingClass?.thisType;
      super.visitClassDeclaration(node);
      node.accept(elementResolver);
      node.accept(typeAnalyzer);
    } finally {
      typeAnalyzer.thisType = outerType?.thisType;
      enclosingClass = outerType;
      _enclosingClassDeclaration = null;
    }
  }

  @override
  void visitComment(Comment node) {
    AstNode parent = node.parent;
    if (parent is FunctionDeclaration ||
        parent is FunctionTypeAlias ||
        parent is ConstructorDeclaration ||
        parent is MethodDeclaration) {
      return;
    }
    super.visitComment(node);
  }

  @override
  void visitCommentReference(CommentReference node) {
    //
    // We do not visit the identifier because it needs to be visited in the
    // context of the reference.
    //
    node.accept(elementResolver);
    node.accept(typeAnalyzer);
  }

  @override
  void visitCompilationUnit(CompilationUnit node) {
    NodeList<Directive> directives = node.directives;
    int directiveCount = directives.length;
    for (int i = 0; i < directiveCount; i++) {
      directives[i].accept(this);
    }
    NodeList<CompilationUnitMember> declarations = node.declarations;
    int declarationCount = declarations.length;
    for (int i = 0; i < declarationCount; i++) {
      declarations[i].accept(this);
    }
    node.accept(elementResolver);
    node.accept(typeAnalyzer);
  }

  @override
  void visitConditionalExpression(ConditionalExpression node) {
    Expression condition = node.condition;
    var flow = _flowAnalysis?.flow;

    // TODO(scheglov) Do we need these checks for null?
    condition?.accept(this);

    Expression thenExpression = node.thenExpression;
    InferenceContext.setTypeFromNode(thenExpression, node);

    if (_flowAnalysis != null) {
      if (flow != null) {
        flow.conditional_thenBegin(condition);
        _flowAnalysis.checkUnreachableNode(thenExpression);
      }
      thenExpression.accept(this);
    } else {
      _promoteManager.visitConditionalExpression_then(
        condition,
        thenExpression,
        () {
          thenExpression.accept(this);
        },
      );
    }

    Expression elseExpression = node.elseExpression;
    InferenceContext.setTypeFromNode(elseExpression, node);

    if (flow != null) {
      flow.conditional_elseBegin(thenExpression);
      _flowAnalysis.checkUnreachableNode(elseExpression);
      elseExpression.accept(this);
      flow.conditional_end(node, elseExpression);
    } else {
      elseExpression.accept(this);
    }

    node.accept(elementResolver);
    node.accept(typeAnalyzer);
  }

  @override
  void visitConstructorDeclaration(ConstructorDeclaration node) {
    ExecutableElement outerFunction = _enclosingFunction;
    try {
      _promoteManager.enterFunctionBody(node.body);
      _enclosingFunction = node.declaredElement;
      FunctionType type = _enclosingFunction.type;
      InferenceContext.setType(node.body, type.returnType);
      super.visitConstructorDeclaration(node);
    } finally {
      _promoteManager.exitFunctionBody();
      _enclosingFunction = outerFunction;
    }
    ConstructorElementImpl constructor = node.declaredElement;
    constructor.constantInitializers =
        _createCloner().cloneNodeList(node.initializers);
  }

  @override
  void visitConstructorDeclarationInScope(ConstructorDeclaration node) {
    super.visitConstructorDeclarationInScope(node);
    // Because of needing a different scope for the initializer list, the
    // overridden implementation of this method cannot cause the visitNode
    // method to be invoked. As a result, we have to hard-code using the
    // element resolver and type analyzer to visit the constructor declaration.
    node.accept(elementResolver);
    node.accept(typeAnalyzer);
    safelyVisitComment(node.documentationComment);
  }

  @override
  void visitConstructorFieldInitializer(ConstructorFieldInitializer node) {
    //
    // We visit the expression, but do not visit the field name because it needs
    // to be visited in the context of the constructor field initializer node.
    //
    FieldElement fieldElement = enclosingClass.getField(node.fieldName.name);
    InferenceContext.setType(node.expression, fieldElement?.type);
    node.expression?.accept(this);
    node.accept(elementResolver);
    node.accept(typeAnalyzer);
  }

  @override
  void visitConstructorName(ConstructorName node) {
    //
    // We do not visit either the type name, because it won't be visited anyway,
    // or the name, because it needs to be visited in the context of the
    // constructor name.
    //
    node.accept(elementResolver);
    node.accept(typeAnalyzer);
  }

  @override
  void visitContinueStatement(ContinueStatement node) {
    //
    // We do not visit the label because it needs to be visited in the context
    // of the statement.
    //
    node.accept(elementResolver);
    node.accept(typeAnalyzer);
    _flowAnalysis?.continueStatement(node);
  }

  @override
  void visitDefaultFormalParameter(DefaultFormalParameter node) {
    InferenceContext.setType(node.defaultValue, node.declaredElement?.type);
    super.visitDefaultFormalParameter(node);
    ParameterElement element = node.declaredElement;

    if (element.initializer != null && node.defaultValue != null) {
      (element.initializer as FunctionElementImpl).returnType =
          node.defaultValue.staticType;
    }
    // Clone the ASTs for default formal parameters, so that we can use them
    // during constant evaluation.
    if (element is ConstVariableElement &&
        !_hasSerializedConstantInitializer(element)) {
      (element as ConstVariableElement).constantInitializer =
          _createCloner().cloneNode(node.defaultValue);
    }
  }

  @override
  void visitDoStatementInScope(DoStatement node) {
    _flowAnalysis?.checkUnreachableNode(node);

    var body = node.body;
    var condition = node.condition;

    InferenceContext.setType(node.condition, typeProvider.boolType);

    _flowAnalysis?.flow?.doStatement_bodyBegin(
        node,
        _flowAnalysis.assignedVariables.writtenInNode(node),
        _flowAnalysis.assignedVariables.capturedInNode(node));
    visitStatementInScope(body);

    _flowAnalysis?.flow?.doStatement_conditionBegin();
    condition.accept(this);

    _flowAnalysis?.flow?.doStatement_end(node.condition);
  }

  @override
  void visitEmptyFunctionBody(EmptyFunctionBody node) {
    if (resolveOnlyCommentInFunctionBody) {
      return;
    }
    super.visitEmptyFunctionBody(node);
  }

  @override
  void visitEnumDeclaration(EnumDeclaration node) {
    //
    // Resolve the metadata in the library scope
    // and associate the annotations with the element.
    //
    if (node.metadata != null) {
      node.metadata.accept(this);
      ElementResolver.resolveMetadata(node);
      node.constants.forEach(ElementResolver.resolveMetadata);
    }
    //
    // Continue the enum resolution.
    //
    ClassElement outerType = enclosingClass;
    try {
      enclosingClass = node.declaredElement;
      typeAnalyzer.thisType = enclosingClass?.thisType;
      super.visitEnumDeclaration(node);
      node.accept(elementResolver);
      node.accept(typeAnalyzer);
    } finally {
      typeAnalyzer.thisType = outerType?.thisType;
      enclosingClass = outerType;
      _enclosingClassDeclaration = null;
    }
  }

  @override
  void visitExpressionFunctionBody(ExpressionFunctionBody node) {
    if (resolveOnlyCommentInFunctionBody) {
      return;
    }
    try {
      _flowAnalysis?.functionBody_enter(node);
      InferenceContext.setTypeFromNode(node.expression, node);
      inferenceContext.pushReturnContext(node);
      super.visitExpressionFunctionBody(node);

      DartType type = node.expression.staticType;
      if (_enclosingFunction.isAsynchronous) {
        type = typeSystem.flatten(type);
      }
      if (type != null) {
        inferenceContext.addReturnOrYieldType(type);
      }
    } finally {
      inferenceContext.popReturnContext(node);
      _flowAnalysis?.functionBody_exit(node);
    }
  }

  @override
  void visitExtensionDeclaration(ExtensionDeclaration node) {
    //
    // Resolve the metadata in the library scope
    // and associate the annotations with the element.
    //
    if (node.metadata != null) {
      node.metadata.accept(this);
      ElementResolver.resolveMetadata(node);
    }
    //
    // Continue the extension resolution.
    //
    try {
      DartType extendedType = node.declaredElement.extendedType;
      typeAnalyzer.thisType = typeSystem.resolveToBound(extendedType);
      super.visitExtensionDeclaration(node);
      node.accept(elementResolver);
      node.accept(typeAnalyzer);
    } finally {
      typeAnalyzer.thisType = null;
    }
  }

  @override
  void visitExtensionOverride(ExtensionOverride node) {
    node.extensionName.accept(this);
    node.typeArguments?.accept(this);

    ExtensionMemberResolver(this).setOverrideReceiverContextType(node);
    node.argumentList.accept(this);

    node.accept(elementResolver);
    node.accept(typeAnalyzer);
  }

  @override
  void visitForElementInScope(ForElement node) {
    ForLoopParts forLoopParts = node.forLoopParts;
    if (forLoopParts is ForParts) {
      if (forLoopParts is ForPartsWithDeclarations) {
        forLoopParts.variables?.accept(this);
      } else if (forLoopParts is ForPartsWithExpression) {
        forLoopParts.initialization?.accept(this);
      }
      var condition = forLoopParts.condition;
      InferenceContext.setType(condition, typeProvider.boolType);
      _flowAnalysis?.for_conditionBegin(node, condition);
      condition?.accept(this);
      _flowAnalysis?.for_bodyBegin(node, condition);
      node.body?.accept(this);
      _flowAnalysis?.flow?.for_updaterBegin();
      forLoopParts.updaters.accept(this);
      _flowAnalysis?.flow?.for_end();
    } else if (forLoopParts is ForEachParts) {
      Expression iterable = forLoopParts.iterable;
      DeclaredIdentifier loopVariable;
      DartType valueType;
      Element identifierElement;
      if (forLoopParts is ForEachPartsWithDeclaration) {
        loopVariable = forLoopParts.loopVariable;
        valueType = loopVariable?.type?.type ?? UnknownInferredType.instance;
      } else if (forLoopParts is ForEachPartsWithIdentifier) {
        SimpleIdentifier identifier = forLoopParts.identifier;
        identifier?.accept(this);
        identifierElement = identifier?.staticElement;
        if (identifierElement is VariableElement) {
          valueType = identifierElement.type;
        } else if (identifierElement is PropertyAccessorElement) {
          if (identifierElement.parameters.isNotEmpty) {
            valueType = identifierElement.parameters[0].type;
          }
        }
      }

      if (valueType != null) {
        InterfaceType targetType = (node.awaitKeyword == null)
            ? typeProvider.iterableType2(valueType)
            : typeProvider.streamType2(valueType);
        InferenceContext.setType(iterable, targetType);
      }
      //
      // We visit the iterator before the loop variable because the loop
      // variable cannot be in scope while visiting the iterator.
      //
      iterable?.accept(this);
      loopVariable?.accept(this);
      _flowAnalysis?.flow?.forEach_bodyBegin(
          _flowAnalysis.assignedVariables.writtenInNode(node),
<<<<<<< HEAD
          _flowAnalysis.assignedVariables.capturedInNode(node));
=======
          identifierElement is VariableElement
              ? identifierElement
              : loopVariable.declaredElement);
>>>>>>> 8daf3fdb
      node.body?.accept(this);
      _flowAnalysis?.flow?.forEach_end();

      node.accept(elementResolver);
      node.accept(typeAnalyzer);
    }
  }

  @override
  void visitForStatementInScope(ForStatement node) {
    _flowAnalysis?.checkUnreachableNode(node);

    ForLoopParts forLoopParts = node.forLoopParts;
    if (forLoopParts is ForParts) {
      if (forLoopParts is ForPartsWithDeclarations) {
        forLoopParts.variables?.accept(this);
      } else if (forLoopParts is ForPartsWithExpression) {
        forLoopParts.initialization?.accept(this);
      }

      var condition = forLoopParts.condition;
      InferenceContext.setType(condition, typeProvider.boolType);

      _flowAnalysis?.for_conditionBegin(node, condition);
      if (condition != null) {
        condition.accept(this);
      }

      _flowAnalysis?.for_bodyBegin(node, condition);
      visitStatementInScope(node.body);

      _flowAnalysis?.flow?.for_updaterBegin();
      forLoopParts.updaters.accept(this);

      _flowAnalysis?.flow?.for_end();
    } else if (forLoopParts is ForEachParts) {
      Expression iterable = forLoopParts.iterable;
      DeclaredIdentifier loopVariable;
      SimpleIdentifier identifier;
      Element identifierElement;
      if (forLoopParts is ForEachPartsWithDeclaration) {
        loopVariable = forLoopParts.loopVariable;
      } else if (forLoopParts is ForEachPartsWithIdentifier) {
        identifier = forLoopParts.identifier;
        identifier?.accept(this);
      }

      DartType valueType;
      if (loopVariable != null) {
        TypeAnnotation typeAnnotation = loopVariable.type;
        valueType = typeAnnotation?.type ?? UnknownInferredType.instance;
      }
      if (identifier != null) {
        identifierElement = identifier.staticElement;
        if (identifierElement is VariableElement) {
          valueType = identifierElement.type;
        } else if (identifierElement is PropertyAccessorElement) {
          if (identifierElement.parameters.isNotEmpty) {
            valueType = identifierElement.parameters[0].type;
          }
        }
      }
      if (valueType != null) {
        InterfaceType targetType = (node.awaitKeyword == null)
            ? typeProvider.iterableType2(valueType)
            : typeProvider.streamType2(valueType);
        InferenceContext.setType(iterable, targetType);
      }
      //
      // We visit the iterator before the loop variable because the loop variable
      // cannot be in scope while visiting the iterator.
      //
      iterable?.accept(this);
      loopVariable?.accept(this);

      _flowAnalysis?.flow?.forEach_bodyBegin(
          _flowAnalysis.assignedVariables.writtenInNode(node),
<<<<<<< HEAD
          _flowAnalysis.assignedVariables.capturedInNode(node));
=======
          identifierElement is VariableElement
              ? identifierElement
              : loopVariable.declaredElement);
>>>>>>> 8daf3fdb

      Statement body = node.body;
      if (body != null) {
        visitStatementInScope(body);
      }

      _flowAnalysis?.flow?.forEach_end();

      node.accept(elementResolver);
      node.accept(typeAnalyzer);
    }
  }

  @override
  void visitFunctionDeclaration(FunctionDeclaration node) {
    ExecutableElement outerFunction = _enclosingFunction;
    try {
      SimpleIdentifier functionName = node.name;
      _promoteManager.enterFunctionBody(node.functionExpression.body);
      _enclosingFunction = functionName.staticElement as ExecutableElement;
      InferenceContext.setType(
          node.functionExpression, _enclosingFunction.type);
      super.visitFunctionDeclaration(node);
    } finally {
      _promoteManager.exitFunctionBody();
      _enclosingFunction = outerFunction;
    }
  }

  @override
  void visitFunctionDeclarationInScope(FunctionDeclaration node) {
    super.visitFunctionDeclarationInScope(node);
    safelyVisitComment(node.documentationComment);
  }

  @override
  void visitFunctionExpression(FunctionExpression node) {
    ExecutableElement outerFunction = _enclosingFunction;
    try {
      if (_flowAnalysis != null) {
        // TODO(paulberry): test the value of _flowAnalysis.assignedVariables.capturedInNode(node)
        _flowAnalysis.flow?.functionExpression_begin(
            _flowAnalysis.assignedVariables.writtenInNode(node.body));
      } else {
        _promoteManager.enterFunctionBody(node.body);
      }

      _enclosingFunction = node.declaredElement;
      DartType functionType = InferenceContext.getContext(node);
      if (functionType is FunctionType) {
        functionType =
            matchFunctionTypeParameters(node.typeParameters, functionType);
        if (functionType is FunctionType) {
          _inferFormalParameterList(node.parameters, functionType);
          InferenceContext.setType(
              node.body, _computeReturnOrYieldType(functionType.returnType));
        }
      }
      super.visitFunctionExpression(node);
    } finally {
      if (_flowAnalysis != null) {
        _flowAnalysis.flow?.functionExpression_end();
      } else {
        _promoteManager.exitFunctionBody();
      }

      _enclosingFunction = outerFunction;
    }
  }

  @override
  void visitFunctionExpressionInvocation(FunctionExpressionInvocation node) {
    node.function?.accept(this);
    node.accept(elementResolver);
    _inferArgumentTypesForInvocation(node);
    node.argumentList?.accept(this);
    node.accept(typeAnalyzer);
  }

  @override
  void visitFunctionTypeAlias(FunctionTypeAlias node) {
    // Resolve the metadata in the library scope.
    if (node.metadata != null) {
      node.metadata.accept(this);
    }
    FunctionTypeAlias outerAlias = _enclosingFunctionTypeAlias;
    _enclosingFunctionTypeAlias = node;
    try {
      super.visitFunctionTypeAlias(node);
    } finally {
      _enclosingFunctionTypeAlias = outerAlias;
    }
  }

  @override
  void visitFunctionTypeAliasInScope(FunctionTypeAlias node) {
    super.visitFunctionTypeAliasInScope(node);
    safelyVisitComment(node.documentationComment);
  }

  @override
  void visitGenericTypeAliasInFunctionScope(GenericTypeAlias node) {
    super.visitGenericTypeAliasInFunctionScope(node);
    safelyVisitComment(node.documentationComment);
  }

  @override
  void visitHideCombinator(HideCombinator node) {}

  @override
  void visitIfElement(IfElement node) {
    Expression condition = node.condition;
    InferenceContext.setType(condition, typeProvider.boolType);
    // TODO(scheglov) Do we need these checks for null?
    condition?.accept(this);
    CollectionElement thenElement = node.thenElement;
    _promoteManager.visitIfElement_thenElement(
      condition,
      thenElement,
      () {
        thenElement.accept(this);
      },
    );
    node.elseElement?.accept(this);

    node.accept(elementResolver);
    node.accept(typeAnalyzer);
  }

  @override
  void visitIfStatement(IfStatement node) {
    _flowAnalysis?.checkUnreachableNode(node);

    Expression condition = node.condition;

    InferenceContext.setType(condition, typeProvider.boolType);
    condition?.accept(this);

    Statement thenStatement = node.thenStatement;
    if (_flowAnalysis != null) {
      _flowAnalysis.flow.ifStatement_thenBegin(condition);
      visitStatementInScope(thenStatement);
    } else {
      _promoteManager.visitIfStatement_thenStatement(
        condition,
        thenStatement,
        () {
          visitStatementInScope(thenStatement);
        },
      );
    }

    Statement elseStatement = node.elseStatement;
    if (elseStatement != null) {
      _flowAnalysis?.flow?.ifStatement_elseBegin();
      visitStatementInScope(elseStatement);
    }

    _flowAnalysis?.flow?.ifStatement_end(elseStatement != null);

    node.accept(elementResolver);
    node.accept(typeAnalyzer);
  }

  @override
  void visitIndexExpression(IndexExpression node) {
    node.target?.accept(this);
    node.accept(elementResolver);
    var method = node.staticElement;
    if (method != null && method.parameters.isNotEmpty) {
      var indexParam = node.staticElement.parameters[0];
      InferenceContext.setType(node.index, indexParam.type);
    }
    node.index?.accept(this);
    node.accept(typeAnalyzer);
  }

  @override
  void visitInstanceCreationExpression(InstanceCreationExpression node) {
    node.constructorName?.accept(this);
    _inferArgumentTypesForInstanceCreate(node);
    node.argumentList?.accept(this);
    node.accept(elementResolver);
    node.accept(typeAnalyzer);
  }

  @override
  void visitIsExpression(IsExpression node) {
    super.visitIsExpression(node);
    _flowAnalysis?.isExpression(node);
  }

  @override
  void visitLabel(Label node) {}

  @override
  void visitLibraryIdentifier(LibraryIdentifier node) {}

  @override
  void visitListLiteral(ListLiteral node) {
    InterfaceType listType;

    TypeArgumentList typeArguments = node.typeArguments;
    if (typeArguments != null) {
      if (typeArguments.arguments.length == 1) {
        DartType elementType = typeArguments.arguments[0].type;
        if (!elementType.isDynamic) {
          listType = typeProvider.listType2(elementType);
        }
      }
    } else {
      listType = typeAnalyzer.inferListType(node, downwards: true);
    }
    if (listType != null) {
      DartType elementType = listType.typeArguments[0];
      DartType iterableType = typeProvider.iterableType2(elementType);
      _pushCollectionTypesDownToAll(node.elements,
          elementType: elementType, iterableType: iterableType);
      InferenceContext.setType(node, listType);
    } else {
      InferenceContext.clearType(node);
    }
    super.visitListLiteral(node);
  }

  @override
  void visitMethodDeclaration(MethodDeclaration node) {
    ExecutableElement outerFunction = _enclosingFunction;
    try {
      _promoteManager.enterFunctionBody(node.body);
      _enclosingFunction = node.declaredElement;
      DartType returnType =
          _computeReturnOrYieldType(_enclosingFunction.type?.returnType);
      InferenceContext.setType(node.body, returnType);
      super.visitMethodDeclaration(node);
    } finally {
      _promoteManager.exitFunctionBody();
      _enclosingFunction = outerFunction;
    }
  }

  @override
  void visitMethodDeclarationInScope(MethodDeclaration node) {
    super.visitMethodDeclarationInScope(node);
    safelyVisitComment(node.documentationComment);
  }

  @override
  void visitMethodInvocation(MethodInvocation node) {
    //
    // We visit the target and argument list, but do not visit the method name
    // because it needs to be visited in the context of the invocation.
    //
    node.target?.accept(this);
    node.typeArguments?.accept(this);
    node.accept(elementResolver);
    _inferArgumentTypesForInvocation(node);
    node.argumentList?.accept(this);
    node.accept(typeAnalyzer);
  }

  @override
  void visitMixinDeclaration(MixinDeclaration node) {
    //
    // Resolve the metadata in the library scope.
    //
    node.metadata?.accept(this);
    _enclosingMixinDeclaration = node;
    //
    // Continue the class resolution.
    //
    ClassElement outerType = enclosingClass;
    try {
      enclosingClass = node.declaredElement;
      typeAnalyzer.thisType = enclosingClass?.thisType;
      super.visitMixinDeclaration(node);
      node.accept(elementResolver);
      node.accept(typeAnalyzer);
    } finally {
      typeAnalyzer.thisType = outerType?.thisType;
      enclosingClass = outerType;
      _enclosingMixinDeclaration = null;
    }
  }

  @override
  void visitNamedExpression(NamedExpression node) {
    InferenceContext.setTypeFromNode(node.expression, node);
    super.visitNamedExpression(node);
  }

  @override
  void visitNode(AstNode node) {
    _flowAnalysis?.checkUnreachableNode(node);
    node.visitChildren(this);
    node.accept(elementResolver);
    node.accept(typeAnalyzer);
  }

  @override
  void visitParenthesizedExpression(ParenthesizedExpression node) {
    InferenceContext.setTypeFromNode(node.expression, node);
    super.visitParenthesizedExpression(node);
  }

  @override
  void visitPrefixedIdentifier(PrefixedIdentifier node) {
    //
    // We visit the prefix, but do not visit the identifier because it needs to
    // be visited in the context of the prefix.
    //
    node.prefix?.accept(this);
    node.accept(elementResolver);
    node.accept(typeAnalyzer);
  }

  @override
  void visitPrefixExpression(PrefixExpression node) {
    super.visitPrefixExpression(node);

    var operator = node.operator.type;
    if (operator == TokenType.BANG) {
      _flowAnalysis?.flow?.logicalNot_end(node, node.operand);
    }
  }

  @override
  void visitPropertyAccess(PropertyAccess node) {
    //
    // We visit the target, but do not visit the property name because it needs
    // to be visited in the context of the property access node.
    //
    node.target?.accept(this);
    node.accept(elementResolver);
    node.accept(typeAnalyzer);
  }

  @override
  void visitRedirectingConstructorInvocation(
      RedirectingConstructorInvocation node) {
    //
    // We visit the argument list, but do not visit the optional identifier
    // because it needs to be visited in the context of the constructor
    // invocation.
    //
    node.accept(elementResolver);
    InferenceContext.setType(node.argumentList, node.staticElement?.type);
    node.argumentList?.accept(this);
    node.accept(typeAnalyzer);
  }

  @override
  void visitRethrowExpression(RethrowExpression node) {
    super.visitRethrowExpression(node);
    _flowAnalysis?.flow?.handleExit();
  }

  @override
  void visitReturnStatement(ReturnStatement node) {
    Expression e = node.expression;
    InferenceContext.setType(e, inferenceContext.returnContext);
    super.visitReturnStatement(node);
    DartType type = e?.staticType;
    // Generators cannot return values, so don't try to do any inference if
    // we're processing erroneous code.
    if (type != null && _enclosingFunction?.isGenerator == false) {
      if (_enclosingFunction.isAsynchronous) {
        type = typeSystem.flatten(type);
      }
      inferenceContext.addReturnOrYieldType(type);
    }
    _flowAnalysis?.flow?.handleExit();
  }

  @override
  void visitSetOrMapLiteral(SetOrMapLiteral node) {
    var typeArguments = node.typeArguments?.arguments;
    InterfaceType literalType;
    var literalResolution = _computeSetOrMapResolution(node);
    if (literalResolution.kind == _LiteralResolutionKind.set) {
      if (typeArguments != null && typeArguments.length == 1) {
        var elementType = typeArguments[0].type;
        literalType = typeProvider.setType2(elementType);
      } else {
        literalType = typeAnalyzer.inferSetTypeDownwards(
            node, literalResolution.contextType);
      }
    } else if (literalResolution.kind == _LiteralResolutionKind.map) {
      if (typeArguments != null && typeArguments.length == 2) {
        var keyType = typeArguments[0].type;
        var valueType = typeArguments[1].type;
        literalType = typeProvider.mapType2(keyType, valueType);
      } else {
        literalType = typeAnalyzer.inferMapTypeDownwards(
            node, literalResolution.contextType);
      }
    } else {
      assert(literalResolution.kind == _LiteralResolutionKind.ambiguous);
      literalType = null;
    }
    if (literalType is InterfaceType) {
      List<DartType> typeArguments = literalType.typeArguments;
      if (typeArguments.length == 1) {
        DartType elementType = literalType.typeArguments[0];
        DartType iterableType = typeProvider.iterableType2(elementType);
        _pushCollectionTypesDownToAll(node.elements,
            elementType: elementType, iterableType: iterableType);
        if (!_uiAsCodeEnabled &&
            node.elements.isEmpty &&
            node.typeArguments == null &&
            node.isMap) {
          // The node is really an empty set literal with no type arguments.
          (node as SetOrMapLiteralImpl).becomeMap();
        }
      } else if (typeArguments.length == 2) {
        DartType keyType = typeArguments[0];
        DartType valueType = typeArguments[1];
        _pushCollectionTypesDownToAll(node.elements,
            iterableType: literalType, keyType: keyType, valueType: valueType);
      }
      (node as SetOrMapLiteralImpl).contextType = literalType;
    } else {
      (node as SetOrMapLiteralImpl).contextType = null;
    }
    super.visitSetOrMapLiteral(node);
  }

  @override
  void visitShowCombinator(ShowCombinator node) {}

  @override
  void visitSimpleIdentifier(SimpleIdentifier node) {
    if (_flowAnalysis != null &&
        _flowAnalysis.isPotentiallyNonNullableLocalReadBeforeWrite(node)) {
      errorReporter.reportErrorForNode(
        CompileTimeErrorCode
            .NOT_ASSIGNED_POTENTIALLY_NON_NULLABLE_LOCAL_VARIABLE,
        node,
        [node.name],
      );
    }

    super.visitSimpleIdentifier(node);
  }

  @override
  void visitSuperConstructorInvocation(SuperConstructorInvocation node) {
    //
    // We visit the argument list, but do not visit the optional identifier
    // because it needs to be visited in the context of the constructor
    // invocation.
    //
    node.accept(elementResolver);
    InferenceContext.setType(node.argumentList, node.staticElement?.type);
    node.argumentList?.accept(this);
    node.accept(typeAnalyzer);
  }

  @override
  void visitSwitchCase(SwitchCase node) {
    _flowAnalysis?.checkUnreachableNode(node);

    InferenceContext.setType(
        node.expression, _enclosingSwitchStatementExpressionType);
    super.visitSwitchCase(node);
  }

  @override
  void visitSwitchStatementInScope(SwitchStatement node) {
    _flowAnalysis?.checkUnreachableNode(node);

    var previousExpressionType = _enclosingSwitchStatementExpressionType;
    try {
      var expression = node.expression;
      expression.accept(this);
      _enclosingSwitchStatementExpressionType = expression.staticType;

      if (_flowAnalysis != null) {
        var flow = _flowAnalysis.flow;
        var assignedInCases =
            _flowAnalysis.assignedVariables.writtenInNode(node);
        var capturedInCases =
            _flowAnalysis.assignedVariables.capturedInNode(node);

        flow.switchStatement_expressionEnd(node);

        var hasDefault = false;
        var members = node.members;
        for (var member in members) {
          flow.switchStatement_beginCase(
              member.labels.isNotEmpty, assignedInCases, capturedInCases);
          member.accept(this);

          if (member is SwitchDefault) {
            hasDefault = true;
          }
        }

        flow.switchStatement_end(hasDefault);
      } else {
        node.members.accept(this);
      }
    } finally {
      _enclosingSwitchStatementExpressionType = previousExpressionType;
    }
  }

  @override
  void visitThrowExpression(ThrowExpression node) {
    super.visitThrowExpression(node);
    _flowAnalysis?.flow?.handleExit();
  }

  @override
  void visitTryStatement(TryStatement node) {
    if (_flowAnalysis == null) {
      return super.visitTryStatement(node);
    }

    _flowAnalysis.checkUnreachableNode(node);
    var flow = _flowAnalysis.flow;

    var body = node.body;
    var catchClauses = node.catchClauses;
    var finallyBlock = node.finallyBlock;

    if (finallyBlock != null) {
      flow.tryFinallyStatement_bodyBegin();
    }

    flow.tryCatchStatement_bodyBegin();
    body.accept(this);
    flow.tryCatchStatement_bodyEnd(
      _flowAnalysis.assignedVariables.writtenInNode(body),
      _flowAnalysis.assignedVariables.capturedInNode(body)
    );

    var catchLength = catchClauses.length;
    for (var i = 0; i < catchLength; ++i) {
      var catchClause = catchClauses[i];
      flow.tryCatchStatement_catchBegin();
      if (catchClause.exceptionParameter != null) {
        flow.write(catchClause.exceptionParameter.staticElement);
      }
      if (catchClause.stackTraceParameter != null) {
        flow.write(catchClause.stackTraceParameter.staticElement);
      }
      catchClause.accept(this);
      flow.tryCatchStatement_catchEnd();
    }

    flow.tryCatchStatement_end();

    if (finallyBlock != null) {
      flow.tryFinallyStatement_finallyBegin(
        _flowAnalysis.assignedVariables.writtenInNode(body),
        _flowAnalysis.assignedVariables.capturedInNode(body)
      );
      finallyBlock.accept(this);
      flow.tryFinallyStatement_end(
        _flowAnalysis.assignedVariables.writtenInNode(finallyBlock),
      );
    }
  }

  @override
  void visitTypeName(TypeName node) {}

  @override
  void visitVariableDeclaration(VariableDeclaration node) {
    InferenceContext.setTypeFromNode(node.initializer, node);
    super.visitVariableDeclaration(node);
    VariableElement element = node.declaredElement;
    if (element.initializer != null && node.initializer != null) {
      (element.initializer as FunctionElementImpl).returnType =
          node.initializer.staticType;
    }
    // Note: in addition to cloning the initializers for const variables, we
    // have to clone the initializers for non-static final fields (because if
    // they occur in a class with a const constructor, they will be needed to
    // evaluate the const constructor).
    if (element is ConstVariableElement) {
      (element as ConstVariableElement).constantInitializer =
          _createCloner().cloneNode(node.initializer);
    }
  }

  @override
  void visitVariableDeclarationList(VariableDeclarationList node) {
    _flowAnalysis?.variableDeclarationList(node);
    for (VariableDeclaration decl in node.variables) {
      VariableElement variableElement = decl.declaredElement;
      InferenceContext.setType(decl, variableElement?.type);
    }
    super.visitVariableDeclarationList(node);
  }

  @override
  void visitWhileStatement(WhileStatement node) {
    _flowAnalysis?.checkUnreachableNode(node);

    // Note: since we don't call the base class, we have to maintain
    // _implicitLabelScope ourselves.
    ImplicitLabelScope outerImplicitScope = _implicitLabelScope;
    try {
      _implicitLabelScope = _implicitLabelScope.nest(node);

      Expression condition = node.condition;
      InferenceContext.setType(condition, typeProvider.boolType);

      _flowAnalysis?.flow?.whileStatement_conditionBegin(
          _flowAnalysis.assignedVariables.writtenInNode(node),
          _flowAnalysis.assignedVariables.capturedInNode(node));
      condition?.accept(this);

      Statement body = node.body;
      if (body != null) {
        _flowAnalysis?.flow?.whileStatement_bodyBegin(node, condition);
        visitStatementInScope(body);
        _flowAnalysis?.flow?.whileStatement_end();
      }
    } finally {
      _implicitLabelScope = outerImplicitScope;
    }
    // TODO(brianwilkerson) If the loop can only be exited because the condition
    // is false, then propagateFalseState(condition);
    node.accept(elementResolver);
    node.accept(typeAnalyzer);
  }

  @override
  void visitYieldStatement(YieldStatement node) {
    Expression e = node.expression;
    DartType returnType = inferenceContext.returnContext;
    bool isGenerator = _enclosingFunction?.isGenerator ?? false;
    if (returnType != null && isGenerator) {
      // If we're not in a generator ([a]sync*, then we shouldn't have a yield.
      // so don't infer

      // If this just a yield, then we just pass on the element type
      DartType type = returnType;
      if (node.star != null) {
        // If this is a yield*, then we wrap the element return type
        // If it's synchronous, we expect Iterable<T>, otherwise Stream<T>
        type = _enclosingFunction.isSynchronous
            ? typeProvider.iterableType2(type)
            : typeProvider.streamType2(type);
      }
      InferenceContext.setType(e, type);
    }
    super.visitYieldStatement(node);
    DartType type = e?.staticType;
    if (type != null && isGenerator) {
      // If this just a yield, then we just pass on the element type
      if (node.star != null) {
        // If this is a yield*, then we unwrap the element return type
        // If it's synchronous, we expect Iterable<T>, otherwise Stream<T>
        if (type is InterfaceType) {
          ClassElement wrapperElement = _enclosingFunction.isSynchronous
              ? typeProvider.iterableElement
              : typeProvider.streamElement;
          var asInstanceType =
              (type as InterfaceTypeImpl).asInstanceOf(wrapperElement);
          if (asInstanceType != null) {
            type = asInstanceType.typeArguments[0];
          }
        }
      }
      if (type != null) {
        inferenceContext.addReturnOrYieldType(type);
      }
    }
  }

  /// Given the declared return type of a function, compute the type of the
  /// values which should be returned or yielded as appropriate.  If a type
  /// cannot be computed from the declared return type, return null.
  DartType _computeReturnOrYieldType(DartType declaredType) {
    bool isGenerator = _enclosingFunction.isGenerator;
    bool isAsynchronous = _enclosingFunction.isAsynchronous;

    // Ordinary functions just return their declared types.
    if (!isGenerator && !isAsynchronous) {
      return declaredType;
    }
    if (declaredType is InterfaceType) {
      if (isGenerator) {
        // If it's sync* we expect Iterable<T>
        // If it's async* we expect Stream<T>
        // Match the types to instantiate the type arguments if possible
        List<DartType> targs = declaredType.typeArguments;
        if (targs.length == 1) {
          var arg = targs[0];
          if (isAsynchronous) {
            if (typeProvider.streamType2(arg) == declaredType) {
              return arg;
            }
          } else {
            if (typeProvider.iterableType2(arg) == declaredType) {
              return arg;
            }
          }
        }
      }
      // async functions expect `Future<T> | T`
      var futureTypeParam = typeSystem.flatten(declaredType);
      return _createFutureOr(futureTypeParam);
    }
    return declaredType;
  }

  /// Compute the context type for the given set or map [literal].
  _LiteralResolution _computeSetOrMapResolution(SetOrMapLiteral literal) {
    _LiteralResolution typeArgumentsResolution =
        _fromTypeArguments(literal.typeArguments);
    DartType contextType = InferenceContext.getContext(literal);
    _LiteralResolution contextResolution = _fromContextType(contextType);
    _LeafElements elementCounts = new _LeafElements(literal.elements);
    _LiteralResolution elementResolution = elementCounts.resolution;

    List<_LiteralResolution> unambiguousResolutions = [];
    Set<_LiteralResolutionKind> kinds = new Set<_LiteralResolutionKind>();
    if (typeArgumentsResolution.kind != _LiteralResolutionKind.ambiguous) {
      unambiguousResolutions.add(typeArgumentsResolution);
      kinds.add(typeArgumentsResolution.kind);
    }
    if (contextResolution.kind != _LiteralResolutionKind.ambiguous) {
      unambiguousResolutions.add(contextResolution);
      kinds.add(contextResolution.kind);
    }
    if (elementResolution.kind != _LiteralResolutionKind.ambiguous) {
      unambiguousResolutions.add(elementResolution);
      kinds.add(elementResolution.kind);
    }

    if (kinds.length == 2) {
      // It looks like it needs to be both a map and a set. Attempt to recover.
      if (elementResolution.kind == _LiteralResolutionKind.ambiguous &&
          elementResolution.contextType != null) {
        return elementResolution;
      } else if (typeArgumentsResolution.kind !=
              _LiteralResolutionKind.ambiguous &&
          typeArgumentsResolution.contextType != null) {
        return typeArgumentsResolution;
      } else if (contextResolution.kind != _LiteralResolutionKind.ambiguous &&
          contextResolution.contextType != null) {
        return contextResolution;
      }
    } else if (unambiguousResolutions.length >= 2) {
      // If there are three resolutions, the last resolution is guaranteed to be
      // from the elements, which always has a context type of `null` (when it
      // is not ambiguous). So, whether there are 2 or 3 resolutions only the
      // first two are potentially interesting.
      return unambiguousResolutions[0].contextType == null
          ? unambiguousResolutions[1]
          : unambiguousResolutions[0];
    } else if (unambiguousResolutions.length == 1) {
      return unambiguousResolutions[0];
    } else if (literal.elements.isEmpty) {
      return _LiteralResolution(
          _LiteralResolutionKind.map,
          typeProvider.mapType2(
              typeProvider.dynamicType, typeProvider.dynamicType));
    }
    return _LiteralResolution(_LiteralResolutionKind.ambiguous, null);
  }

  /// Return a newly created cloner that can be used to clone constant
  /// expressions.
  ConstantAstCloner _createCloner() {
    return new ConstantAstCloner();
  }

  /// Creates a union of `T | Future<T>`, unless `T` is already a
  /// future-union, in which case it simply returns `T`.
  DartType _createFutureOr(DartType type) {
    if (type.isDartAsyncFutureOr) {
      return type;
    }
    return typeProvider.futureOrType2(type);
  }

  /// If [contextType] is defined and is a subtype of `Iterable<Object>` and
  /// [contextType] is not a subtype of `Map<Object, Object>`, then *e* is a set
  /// literal.
  ///
  /// If [contextType] is defined and is a subtype of `Map<Object, Object>` and
  /// [contextType] is not a subtype of `Iterable<Object>` then *e* is a map
  /// literal.
  _LiteralResolution _fromContextType(DartType contextType) {
    if (contextType != null) {
      DartType unwrap(DartType type) {
        if (type is InterfaceType &&
            type.isDartAsyncFutureOr &&
            type.typeArguments.length == 1) {
          return unwrap(type.typeArguments[0]);
        }
        return type;
      }

      DartType unwrappedContextType = unwrap(contextType);
      // TODO(brianwilkerson) Find out what the "greatest closure" is and use that
      // where [unwrappedContextType] is used below.
      bool isIterable = typeSystem.isSubtypeOf(
          unwrappedContextType, typeProvider.iterableObjectType);
      bool isMap = typeSystem.isSubtypeOf(
          unwrappedContextType, typeProvider.mapObjectObjectType);
      if (isIterable && !isMap) {
        return _LiteralResolution(
            _LiteralResolutionKind.set, unwrappedContextType);
      } else if (isMap && !isIterable) {
        return _LiteralResolution(
            _LiteralResolutionKind.map, unwrappedContextType);
      }
    }
    return _LiteralResolution(_LiteralResolutionKind.ambiguous, null);
  }

  /// Return the resolution that is indicated by the given [typeArgumentList].
  _LiteralResolution _fromTypeArguments(TypeArgumentList typeArgumentList) {
    if (typeArgumentList != null) {
      NodeList<TypeAnnotation> arguments = typeArgumentList.arguments;
      if (arguments.length == 1) {
        return _LiteralResolution(_LiteralResolutionKind.set,
            typeProvider.setType2(arguments[0].type));
      } else if (arguments.length == 2) {
        return _LiteralResolution(_LiteralResolutionKind.map,
            typeProvider.mapType2(arguments[0].type, arguments[1].type));
      }
    }
    return _LiteralResolution(_LiteralResolutionKind.ambiguous, null);
  }

  /// Return `true` if the given [parameter] element of the AST being resolved
  /// is resynthesized and is an API-level, not local, so has its initializer
  /// serialized.
  bool _hasSerializedConstantInitializer(ParameterElement parameter) {
    Element executable = parameter.enclosingElement;
    if (executable is MethodElement ||
        executable is FunctionElement &&
            executable.enclosingElement is CompilationUnitElement) {
      return LibraryElementImpl.hasResolutionCapability(
          definingLibrary, LibraryResolutionCapability.constantExpressions);
    }
    return false;
  }

  FunctionType _inferArgumentTypesForGeneric(AstNode inferenceNode,
      DartType uninstantiatedType, TypeArgumentList typeArguments,
      {AstNode errorNode, bool isConst: false}) {
    errorNode ??= inferenceNode;
    if (typeArguments == null &&
        uninstantiatedType is FunctionType &&
        uninstantiatedType.typeFormals.isNotEmpty) {
      var typeArguments = typeSystem.inferGenericFunctionOrType(
        typeParameters: uninstantiatedType.typeFormals,
        parameters: const <ParameterElement>[],
        declaredReturnType: uninstantiatedType.returnType,
        argumentTypes: const <DartType>[],
        contextReturnType: InferenceContext.getContext(inferenceNode),
        downwards: true,
        isConst: isConst,
        errorReporter: errorReporter,
        errorNode: errorNode,
      );
      if (typeArguments != null) {
        return uninstantiatedType.instantiate(typeArguments);
      }
    }
    return null;
  }

  void _inferArgumentTypesForInstanceCreate(InstanceCreationExpression node) {
    ConstructorName constructor = node.constructorName;
    TypeName classTypeName = constructor?.type;
    if (classTypeName == null) {
      return;
    }

    ConstructorElement originalElement = constructor.staticElement;
    FunctionType inferred;
    // If the constructor is generic, we'll have a ConstructorMember that
    // substitutes in type arguments (possibly `dynamic`) from earlier in
    // resolution.
    //
    // Otherwise we'll have a ConstructorElement, and we can skip inference
    // because there's nothing to infer in a non-generic type.
    if (classTypeName.typeArguments == null &&
        originalElement is ConstructorMember) {
      // TODO(leafp): Currently, we may re-infer types here, since we
      // sometimes resolve multiple times.  We should really check that we
      // have not already inferred something.  However, the obvious ways to
      // check this don't work, since we may have been instantiated
      // to bounds in an earlier phase, and we *do* want to do inference
      // in that case.

      // Get back to the uninstantiated generic constructor.
      // TODO(jmesserly): should we store this earlier in resolution?
      // Or look it up, instead of jumping backwards through the Member?
      var rawElement = originalElement.baseElement;

      FunctionType constructorType =
          StaticTypeAnalyzer.constructorToGenericFunctionType(rawElement);

      inferred = _inferArgumentTypesForGeneric(
          node, constructorType, constructor.type.typeArguments,
          isConst: node.isConst, errorNode: node.constructorName);

      if (inferred != null) {
        ArgumentList arguments = node.argumentList;
        InferenceContext.setType(arguments, inferred);
        // Fix up the parameter elements based on inferred method.
        arguments.correspondingStaticParameters =
            resolveArgumentsToParameters(arguments, inferred.parameters, null);

        constructor.type.type = inferred.returnType;
        if (UnknownInferredType.isKnown(inferred)) {
          inferenceContext.recordInference(node, inferred.returnType);
        }

        // Update the static element as well. This is used in some cases, such
        // as computing constant values. It is stored in two places.
        constructor.staticElement =
            ConstructorMember.from(rawElement, inferred.returnType);
        node.staticElement = constructor.staticElement;
      }
    }

    if (inferred == null) {
      InferenceContext.setType(node.argumentList, originalElement?.type);
    }
  }

  void _inferArgumentTypesForInvocation(InvocationExpression node) {
    DartType inferred = _inferArgumentTypesForGeneric(
        node, node.function.staticType, node.typeArguments);
    InferenceContext.setType(
        node.argumentList, inferred ?? node.staticInvokeType);
  }

  void _inferFormalParameterList(FormalParameterList node, DartType type) {
    if (typeAnalyzer.inferFormalParameterList(node, type)) {
      // TODO(leafp): This gets dropped on the floor if we're in the field
      // inference task.  We should probably keep these infos.
      //
      // TODO(jmesserly): this is reporting the context type, and therefore not
      // necessarily the correct inferred type for the lambda.
      //
      // For example, `([x]) {}`  could be passed to `int -> void` but its type
      // will really be `([int]) -> void`. Similar issue for named arguments.
      // It can also happen if the return type is inferred later on to be
      // more precise.
      //
      // This reporting bug defeats the deduplication of error messages and
      // results in the same inference message being reported twice.
      //
      // To get this right, we'd have to delay reporting until we have the
      // complete type including return type.
      inferenceContext.recordInference(node.parent, type);
    }
  }

  void _pushCollectionTypesDown(CollectionElement element,
      {DartType elementType,
      @required DartType iterableType,
      DartType keyType,
      DartType valueType}) {
    if (element is ForElement) {
      _pushCollectionTypesDown(element.body,
          elementType: elementType,
          iterableType: iterableType,
          keyType: keyType,
          valueType: valueType);
    } else if (element is IfElement) {
      _pushCollectionTypesDown(element.thenElement,
          elementType: elementType,
          iterableType: iterableType,
          keyType: keyType,
          valueType: valueType);
      _pushCollectionTypesDown(element.elseElement,
          elementType: elementType,
          iterableType: iterableType,
          keyType: keyType,
          valueType: valueType);
    } else if (element is Expression) {
      InferenceContext.setType(element, elementType);
    } else if (element is MapLiteralEntry) {
      InferenceContext.setType(element.key, keyType);
      InferenceContext.setType(element.value, valueType);
    } else if (element is SpreadElement) {
      InferenceContext.setType(element.expression, iterableType);
    }
  }

  void _pushCollectionTypesDownToAll(List<CollectionElement> elements,
      {DartType elementType,
      @required DartType iterableType,
      DartType keyType,
      DartType valueType}) {
    assert(iterableType != null);
    for (CollectionElement element in elements) {
      _pushCollectionTypesDown(element,
          elementType: elementType,
          iterableType: iterableType,
          keyType: keyType,
          valueType: valueType);
    }
  }

  /// Given an [argumentList] and the [parameters] related to the element that
  /// will be invoked using those arguments, compute the list of parameters that
  /// correspond to the list of arguments.
  ///
  /// An error will be reported to [onError] if any of the arguments cannot be
  /// matched to a parameter. onError can be null to ignore the error.
  ///
  /// Returns the parameters that correspond to the arguments. If no parameter
  /// matched an argument, that position will be `null` in the list.
  static List<ParameterElement> resolveArgumentsToParameters(
      ArgumentList argumentList,
      List<ParameterElement> parameters,
      void onError(ErrorCode errorCode, AstNode node,
          [List<Object> arguments])) {
    if (parameters.isEmpty && argumentList.arguments.isEmpty) {
      return const <ParameterElement>[];
    }
    int requiredParameterCount = 0;
    int unnamedParameterCount = 0;
    List<ParameterElement> unnamedParameters = new List<ParameterElement>();
    Map<String, ParameterElement> namedParameters;
    int length = parameters.length;
    for (int i = 0; i < length; i++) {
      ParameterElement parameter = parameters[i];
      if (parameter.isRequiredPositional) {
        unnamedParameters.add(parameter);
        unnamedParameterCount++;
        requiredParameterCount++;
      } else if (parameter.isOptionalPositional) {
        unnamedParameters.add(parameter);
        unnamedParameterCount++;
      } else {
        namedParameters ??= new HashMap<String, ParameterElement>();
        namedParameters[parameter.name] = parameter;
      }
    }
    int unnamedIndex = 0;
    NodeList<Expression> arguments = argumentList.arguments;
    int argumentCount = arguments.length;
    List<ParameterElement> resolvedParameters =
        new List<ParameterElement>(argumentCount);
    int positionalArgumentCount = 0;
    HashSet<String> usedNames;
    bool noBlankArguments = true;
    for (int i = 0; i < argumentCount; i++) {
      Expression argument = arguments[i];
      if (argument is NamedExpression) {
        SimpleIdentifier nameNode = argument.name.label;
        String name = nameNode.name;
        ParameterElement element =
            namedParameters != null ? namedParameters[name] : null;
        if (element == null) {
          if (onError != null) {
            onError(CompileTimeErrorCode.UNDEFINED_NAMED_PARAMETER, nameNode,
                [name]);
          }
        } else {
          resolvedParameters[i] = element;
          nameNode.staticElement = element;
        }
        usedNames ??= new HashSet<String>();
        if (!usedNames.add(name)) {
          if (onError != null) {
            onError(CompileTimeErrorCode.DUPLICATE_NAMED_ARGUMENT, nameNode,
                [name]);
          }
        }
      } else {
        if (argument is SimpleIdentifier && argument.name.isEmpty) {
          noBlankArguments = false;
        }
        positionalArgumentCount++;
        if (unnamedIndex < unnamedParameterCount) {
          resolvedParameters[i] = unnamedParameters[unnamedIndex++];
        }
      }
    }
    if (positionalArgumentCount < requiredParameterCount && noBlankArguments) {
      if (onError != null) {
        onError(CompileTimeErrorCode.NOT_ENOUGH_POSITIONAL_ARGUMENTS,
            argumentList, [requiredParameterCount, positionalArgumentCount]);
      }
    } else if (positionalArgumentCount > unnamedParameterCount &&
        noBlankArguments) {
      ErrorCode errorCode;
      int namedParameterCount = namedParameters?.length ?? 0;
      int namedArgumentCount = usedNames?.length ?? 0;
      if (namedParameterCount > namedArgumentCount) {
        errorCode =
            CompileTimeErrorCode.EXTRA_POSITIONAL_ARGUMENTS_COULD_BE_NAMED;
      } else {
        errorCode = CompileTimeErrorCode.EXTRA_POSITIONAL_ARGUMENTS;
      }
      if (onError != null) {
        onError(errorCode, argumentList,
            [unnamedParameterCount, positionalArgumentCount]);
      }
    }
    return resolvedParameters;
  }
}

/// The abstract class `ScopedVisitor` maintains name and label scopes as an AST
/// structure is being visited.
abstract class ScopedVisitor extends UnifyingAstVisitor<void> {
  /// The element for the library containing the compilation unit being visited.
  final LibraryElement definingLibrary;

  /// The source representing the compilation unit being visited.
  final Source source;

  /// The object used to access the types from the core library.
  final TypeProvider typeProvider;

  /// The error reporter that will be informed of any errors that are found
  /// during resolution.
  final ErrorReporter errorReporter;

  /// The scope used to resolve identifiers.
  Scope nameScope;

  /// The scope used to resolve unlabeled `break` and `continue` statements.
  ImplicitLabelScope _implicitLabelScope = ImplicitLabelScope.ROOT;

  /// The scope used to resolve labels for `break` and `continue` statements, or
  /// `null` if no labels have been defined in the current context.
  LabelScope labelScope;

  /// The class containing the AST nodes being visited,
  /// or `null` if we are not in the scope of a class.
  ClassElement enclosingClass;

  /// The element representing the extension containing the AST nodes being
  /// visited, or `null` if we are not in the scope of an extension.
  ExtensionElement enclosingExtension;

  /// Initialize a newly created visitor to resolve the nodes in a compilation
  /// unit.
  ///
  /// [definingLibrary] is the element for the library containing the
  /// compilation unit being visited.
  /// [source] is the source representing the compilation unit being visited.
  /// [typeProvider] is the object used to access the types from the core
  /// library.
  /// [errorListener] is the error listener that will be informed of any errors
  /// that are found during resolution.
  /// [nameScope] is the scope used to resolve identifiers in the node that will
  /// first be visited.  If `null` or unspecified, a new [LibraryScope] will be
  /// created based on [definingLibrary] and [typeProvider].
  ScopedVisitor(this.definingLibrary, Source source, this.typeProvider,
      AnalysisErrorListener errorListener,
      {Scope nameScope})
      : source = source,
        errorReporter = new ErrorReporter(errorListener, source) {
    if (nameScope == null) {
      this.nameScope = new LibraryScope(definingLibrary);
    } else {
      this.nameScope = nameScope;
    }
  }

  /// Return the implicit label scope in which the current node is being
  /// resolved.
  ImplicitLabelScope get implicitLabelScope => _implicitLabelScope;

  /// Replaces the current [Scope] with the enclosing [Scope].
  ///
  /// @return the enclosing [Scope].
  Scope popNameScope() {
    nameScope = nameScope.enclosingScope;
    return nameScope;
  }

  /// Pushes a new [Scope] into the visitor.
  ///
  /// @return the new [Scope].
  Scope pushNameScope() {
    Scope newScope = new EnclosedScope(nameScope);
    nameScope = newScope;
    return nameScope;
  }

  @override
  void visitBlock(Block node) {
    Scope outerScope = nameScope;
    try {
      EnclosedScope enclosedScope = new BlockScope(nameScope, node);
      nameScope = enclosedScope;
      super.visitBlock(node);
    } finally {
      nameScope = outerScope;
    }
  }

  @override
  void visitBlockFunctionBody(BlockFunctionBody node) {
    ImplicitLabelScope implicitOuterScope = _implicitLabelScope;
    try {
      _implicitLabelScope = ImplicitLabelScope.ROOT;
      super.visitBlockFunctionBody(node);
    } finally {
      _implicitLabelScope = implicitOuterScope;
    }
  }

  @override
  void visitCatchClause(CatchClause node) {
    SimpleIdentifier exception = node.exceptionParameter;
    if (exception != null) {
      Scope outerScope = nameScope;
      try {
        nameScope = new EnclosedScope(nameScope);
        nameScope.define(exception.staticElement);
        SimpleIdentifier stackTrace = node.stackTraceParameter;
        if (stackTrace != null) {
          nameScope.define(stackTrace.staticElement);
        }
        super.visitCatchClause(node);
      } finally {
        nameScope = outerScope;
      }
    } else {
      super.visitCatchClause(node);
    }
  }

  @override
  void visitClassDeclaration(ClassDeclaration node) {
    ClassElement classElement = node.declaredElement;
    Scope outerScope = nameScope;
    try {
      if (classElement == null) {
        AnalysisEngine.instance.logger.logInformation(
            "Missing element for class declaration ${node.name.name} in ${definingLibrary.source.fullName}",
            new CaughtException(new AnalysisException(), null));
        super.visitClassDeclaration(node);
      } else {
        ClassElement outerClass = enclosingClass;
        try {
          enclosingClass = node.declaredElement;
          nameScope = new TypeParameterScope(nameScope, classElement);
          visitClassDeclarationInScope(node);
          nameScope = new ClassScope(nameScope, classElement);
          visitClassMembersInScope(node);
        } finally {
          enclosingClass = outerClass;
        }
      }
    } finally {
      nameScope = outerScope;
    }
  }

  void visitClassDeclarationInScope(ClassDeclaration node) {
    node.name?.accept(this);
    node.typeParameters?.accept(this);
    node.extendsClause?.accept(this);
    node.withClause?.accept(this);
    node.implementsClause?.accept(this);
    node.nativeClause?.accept(this);
  }

  void visitClassMembersInScope(ClassDeclaration node) {
    node.documentationComment?.accept(this);
    node.metadata.accept(this);
    node.members.accept(this);
  }

  @override
  void visitClassTypeAlias(ClassTypeAlias node) {
    Scope outerScope = nameScope;
    try {
      ClassElement element = node.declaredElement;
      nameScope =
          new ClassScope(new TypeParameterScope(nameScope, element), element);
      super.visitClassTypeAlias(node);
    } finally {
      nameScope = outerScope;
    }
  }

  @override
  void visitConstructorDeclaration(ConstructorDeclaration node) {
    ConstructorElement constructorElement = node.declaredElement;
    if (constructorElement == null) {
      StringBuffer buffer = new StringBuffer();
      buffer.write("Missing element for constructor ");
      buffer.write(node.returnType.name);
      if (node.name != null) {
        buffer.write(".");
        buffer.write(node.name.name);
      }
      buffer.write(" in ");
      buffer.write(definingLibrary.source.fullName);
      AnalysisEngine.instance.logger.logInformation(buffer.toString(),
          new CaughtException(new AnalysisException(), null));
    }
    Scope outerScope = nameScope;
    try {
      if (constructorElement != null) {
        nameScope = new FunctionScope(nameScope, constructorElement);
      }
      node.documentationComment?.accept(this);
      node.metadata.accept(this);
      node.returnType?.accept(this);
      node.name?.accept(this);
      node.parameters?.accept(this);
      Scope functionScope = nameScope;
      try {
        if (constructorElement != null) {
          nameScope =
              new ConstructorInitializerScope(nameScope, constructorElement);
        }
        node.initializers.accept(this);
      } finally {
        nameScope = functionScope;
      }
      node.redirectedConstructor?.accept(this);
      visitConstructorDeclarationInScope(node);
    } finally {
      nameScope = outerScope;
    }
  }

  void visitConstructorDeclarationInScope(ConstructorDeclaration node) {
    node.body?.accept(this);
  }

  @override
  void visitDeclaredIdentifier(DeclaredIdentifier node) {
    VariableElement element = node.declaredElement;
    if (element != null) {
      nameScope.define(element);
    }
    super.visitDeclaredIdentifier(node);
  }

  @override
  void visitDoStatement(DoStatement node) {
    ImplicitLabelScope outerImplicitScope = _implicitLabelScope;
    try {
      _implicitLabelScope = _implicitLabelScope.nest(node);
      visitDoStatementInScope(node);
    } finally {
      _implicitLabelScope = outerImplicitScope;
    }
  }

  void visitDoStatementInScope(DoStatement node) {
    visitStatementInScope(node.body);
    node.condition?.accept(this);
  }

  @override
  void visitEnumDeclaration(EnumDeclaration node) {
    ClassElement classElement = node.declaredElement;
    Scope outerScope = nameScope;
    try {
      if (classElement == null) {
        AnalysisEngine.instance.logger.logInformation(
            "Missing element for enum declaration ${node.name.name} in ${definingLibrary.source.fullName}",
            new CaughtException(new AnalysisException(), null));
        super.visitEnumDeclaration(node);
      } else {
        ClassElement outerClass = enclosingClass;
        try {
          enclosingClass = node.declaredElement;
          nameScope = new ClassScope(nameScope, classElement);
          visitEnumMembersInScope(node);
        } finally {
          enclosingClass = outerClass;
        }
      }
    } finally {
      nameScope = outerScope;
    }
  }

  void visitEnumMembersInScope(EnumDeclaration node) {
    node.documentationComment?.accept(this);
    node.metadata.accept(this);
    node.constants.accept(this);
  }

  @override
  void visitExtensionDeclaration(ExtensionDeclaration node) {
    ExtensionElement extensionElement = node.declaredElement;
    Scope outerScope = nameScope;
    try {
      if (extensionElement == null) {
        AnalysisEngine.instance.logger.logInformation(
            "Missing element for extension declaration ${node.name.name} "
            "in ${definingLibrary.source.fullName}",
            new CaughtException(new AnalysisException(), null));
        super.visitExtensionDeclaration(node);
      } else {
        ExtensionElement outerExtension = enclosingExtension;
        try {
          enclosingExtension = extensionElement;
          nameScope = new TypeParameterScope(nameScope, extensionElement);
          visitExtensionDeclarationInScope(node);
          nameScope = ExtensionScope(nameScope, extensionElement);
          visitExtensionMembersInScope(node);
        } finally {
          enclosingExtension = outerExtension;
        }
      }
    } finally {
      nameScope = outerScope;
    }
  }

  void visitExtensionDeclarationInScope(ExtensionDeclaration node) {
    node.name?.accept(this);
    node.typeParameters?.accept(this);
    node.extendedType?.accept(this);
  }

  void visitExtensionMembersInScope(ExtensionDeclaration node) {
    node.documentationComment?.accept(this);
    node.metadata.accept(this);
    node.members.accept(this);
  }

  @override
  void visitForEachPartsWithDeclaration(ForEachPartsWithDeclaration node) {
    //
    // We visit the iterator before the loop variable because the loop variable
    // cannot be in scope while visiting the iterator.
    //
    node.iterable?.accept(this);
    node.loopVariable?.accept(this);
  }

  @override
  void visitForElement(ForElement node) {
    Scope outerNameScope = nameScope;
    try {
      nameScope = new EnclosedScope(nameScope);
      visitForElementInScope(node);
    } finally {
      nameScope = outerNameScope;
    }
  }

  /// Visit the given [node] after it's scope has been created. This replaces
  /// the normal call to the inherited visit method so that ResolverVisitor can
  /// intervene when type propagation is enabled.
  void visitForElementInScope(ForElement node) {
    // TODO(brianwilkerson) Investigate the possibility of removing the
    //  visit...InScope methods now that type propagation is no longer done.
    node.forLoopParts?.accept(this);
    node.body?.accept(this);
  }

  @override
  void visitFormalParameterList(FormalParameterList node) {
    super.visitFormalParameterList(node);
    // We finished resolving function signature, now include formal parameters
    // scope.  Note: we must not do this if the parent is a
    // FunctionTypedFormalParameter, because in that case we aren't finished
    // resolving the full function signature, just a part of it.
    if (nameScope is FunctionScope &&
        node.parent is! FunctionTypedFormalParameter) {
      (nameScope as FunctionScope).defineParameters();
    }
    if (nameScope is FunctionTypeScope) {
      (nameScope as FunctionTypeScope).defineParameters();
    }
  }

  @override
  void visitForStatement(ForStatement node) {
    Scope outerNameScope = nameScope;
    ImplicitLabelScope outerImplicitScope = _implicitLabelScope;
    try {
      nameScope = new EnclosedScope(nameScope);
      _implicitLabelScope = _implicitLabelScope.nest(node);
      visitForStatementInScope(node);
    } finally {
      nameScope = outerNameScope;
      _implicitLabelScope = outerImplicitScope;
    }
  }

  /// Visit the given [node] after it's scope has been created. This replaces
  /// the normal call to the inherited visit method so that ResolverVisitor can
  /// intervene when type propagation is enabled.
  void visitForStatementInScope(ForStatement node) {
    // TODO(brianwilkerson) Investigate the possibility of removing the
    //  visit...InScope methods now that type propagation is no longer done.
    node.forLoopParts?.accept(this);
    visitStatementInScope(node.body);
  }

  @override
  void visitFunctionDeclaration(FunctionDeclaration node) {
    ExecutableElement functionElement = node.declaredElement;
    if (functionElement != null &&
        functionElement.enclosingElement is! CompilationUnitElement) {
      nameScope.define(functionElement);
    }
    Scope outerScope = nameScope;
    try {
      if (functionElement == null) {
        AnalysisEngine.instance.logger.logInformation(
            "Missing element for top-level function ${node.name.name} in ${definingLibrary.source.fullName}",
            new CaughtException(new AnalysisException(), null));
      } else {
        nameScope = new FunctionScope(nameScope, functionElement);
      }
      visitFunctionDeclarationInScope(node);
    } finally {
      nameScope = outerScope;
    }
  }

  void visitFunctionDeclarationInScope(FunctionDeclaration node) {
    super.visitFunctionDeclaration(node);
  }

  @override
  void visitFunctionExpression(FunctionExpression node) {
    if (node.parent is FunctionDeclaration) {
      // We have already created a function scope and don't need to do so again.
      super.visitFunctionExpression(node);
    } else {
      Scope outerScope = nameScope;
      try {
        ExecutableElement functionElement = node.declaredElement;
        if (functionElement == null) {
          StringBuffer buffer = new StringBuffer();
          buffer.write("Missing element for function ");
          AstNode parent = node.parent;
          while (parent != null) {
            if (parent is Declaration) {
              Element parentElement = parent.declaredElement;
              buffer.write(parentElement == null
                  ? "<unknown> "
                  : "${parentElement.name} ");
            }
            parent = parent.parent;
          }
          buffer.write("in ");
          buffer.write(definingLibrary.source.fullName);
          AnalysisEngine.instance.logger.logInformation(buffer.toString(),
              new CaughtException(new AnalysisException(), null));
        } else {
          nameScope = new FunctionScope(nameScope, functionElement);
        }
        super.visitFunctionExpression(node);
      } finally {
        nameScope = outerScope;
      }
    }
  }

  @override
  void visitFunctionTypeAlias(FunctionTypeAlias node) {
    Scope outerScope = nameScope;
    try {
      nameScope = new FunctionTypeScope(nameScope, node.declaredElement);
      visitFunctionTypeAliasInScope(node);
    } finally {
      nameScope = outerScope;
    }
  }

  void visitFunctionTypeAliasInScope(FunctionTypeAlias node) {
    super.visitFunctionTypeAlias(node);
  }

  @override
  void visitFunctionTypedFormalParameter(FunctionTypedFormalParameter node) {
    Scope outerScope = nameScope;
    try {
      ParameterElement parameterElement = node.declaredElement;
      if (parameterElement == null) {
        AnalysisEngine.instance.logger.logInformation(
            "Missing element for function typed formal parameter ${node.identifier.name} in ${definingLibrary.source.fullName}",
            new CaughtException(new AnalysisException(), null));
      } else {
        nameScope = new EnclosedScope(nameScope);
        var typeParameters = parameterElement.typeParameters;
        int length = typeParameters.length;
        for (int i = 0; i < length; i++) {
          nameScope.define(typeParameters[i]);
        }
      }
      super.visitFunctionTypedFormalParameter(node);
    } finally {
      nameScope = outerScope;
    }
  }

  @override
  void visitGenericFunctionType(GenericFunctionType node) {
    DartType type = node.type;
    if (type == null) {
      // The function type hasn't been resolved yet, so we can't create a scope
      // for its parameters.
      super.visitGenericFunctionType(node);
      return;
    }
    GenericFunctionTypeElement element =
        (node as GenericFunctionTypeImpl).declaredElement;
    Scope outerScope = nameScope;
    try {
      if (element == null) {
        AnalysisEngine.instance.logger.logInformation(
            "Missing element for generic function type in ${definingLibrary.source.fullName}",
            new CaughtException(new AnalysisException(), null));
        super.visitGenericFunctionType(node);
      } else {
        nameScope = new TypeParameterScope(nameScope, element);
        super.visitGenericFunctionType(node);
      }
    } finally {
      nameScope = outerScope;
    }
  }

  @override
  void visitGenericTypeAlias(GenericTypeAlias node) {
    GenericTypeAliasElement element = node.declaredElement;
    Scope outerScope = nameScope;
    try {
      if (element == null) {
        AnalysisEngine.instance.logger.logInformation(
            "Missing element for generic function type in ${definingLibrary.source.fullName}",
            new CaughtException(new AnalysisException(), null));
        super.visitGenericTypeAlias(node);
      } else {
        nameScope = new TypeParameterScope(nameScope, element);
        super.visitGenericTypeAlias(node);

        GenericFunctionTypeElement functionElement = element.function;
        if (functionElement != null) {
          nameScope = new FunctionScope(nameScope, functionElement)
            ..defineParameters();
          visitGenericTypeAliasInFunctionScope(node);
        }
      }
    } finally {
      nameScope = outerScope;
    }
  }

  void visitGenericTypeAliasInFunctionScope(GenericTypeAlias node) {}

  @override
  void visitIfStatement(IfStatement node) {
    node.condition?.accept(this);
    visitStatementInScope(node.thenStatement);
    visitStatementInScope(node.elseStatement);
  }

  @override
  void visitLabeledStatement(LabeledStatement node) {
    LabelScope outerScope = _addScopesFor(node.labels, node.unlabeled);
    try {
      super.visitLabeledStatement(node);
    } finally {
      labelScope = outerScope;
    }
  }

  @override
  void visitMethodDeclaration(MethodDeclaration node) {
    Scope outerScope = nameScope;
    try {
      ExecutableElement methodElement = node.declaredElement;
      if (methodElement == null) {
        AnalysisEngine.instance.logger.logInformation(
            "Missing element for method ${node.name.name} in ${definingLibrary.source.fullName}",
            new CaughtException(new AnalysisException(), null));
      } else {
        nameScope = new FunctionScope(nameScope, methodElement);
      }
      visitMethodDeclarationInScope(node);
    } finally {
      nameScope = outerScope;
    }
  }

  void visitMethodDeclarationInScope(MethodDeclaration node) {
    super.visitMethodDeclaration(node);
  }

  @override
  void visitMixinDeclaration(MixinDeclaration node) {
    ClassElement element = node.declaredElement;

    Scope outerScope = nameScope;
    ClassElement outerClass = enclosingClass;
    try {
      enclosingClass = element;

      nameScope = new TypeParameterScope(nameScope, element);
      visitMixinDeclarationInScope(node);

      nameScope = new ClassScope(nameScope, element);
      visitMixinMembersInScope(node);
    } finally {
      nameScope = outerScope;
      enclosingClass = outerClass;
    }
  }

  void visitMixinDeclarationInScope(MixinDeclaration node) {
    node.name?.accept(this);
    node.typeParameters?.accept(this);
    node.onClause?.accept(this);
    node.implementsClause?.accept(this);
  }

  void visitMixinMembersInScope(MixinDeclaration node) {
    node.documentationComment?.accept(this);
    node.metadata.accept(this);
    node.members.accept(this);
  }

  /// Visit the given statement after it's scope has been created. This is used
  /// by ResolverVisitor to correctly visit the 'then' and 'else' statements of
  /// an 'if' statement.
  ///
  /// @param node the statement to be visited
  void visitStatementInScope(Statement node) {
    if (node is Block) {
      // Don't create a scope around a block because the block will create it's
      // own scope.
      visitBlock(node);
    } else if (node != null) {
      Scope outerNameScope = nameScope;
      try {
        nameScope = new EnclosedScope(nameScope);
        node.accept(this);
      } finally {
        nameScope = outerNameScope;
      }
    }
  }

  @override
  void visitSwitchCase(SwitchCase node) {
    node.expression.accept(this);
    Scope outerNameScope = nameScope;
    try {
      nameScope = new EnclosedScope(nameScope);
      node.statements.accept(this);
    } finally {
      nameScope = outerNameScope;
    }
  }

  @override
  void visitSwitchDefault(SwitchDefault node) {
    Scope outerNameScope = nameScope;
    try {
      nameScope = new EnclosedScope(nameScope);
      node.statements.accept(this);
    } finally {
      nameScope = outerNameScope;
    }
  }

  @override
  void visitSwitchStatement(SwitchStatement node) {
    LabelScope outerScope = labelScope;
    ImplicitLabelScope outerImplicitScope = _implicitLabelScope;
    try {
      _implicitLabelScope = _implicitLabelScope.nest(node);
      for (SwitchMember member in node.members) {
        for (Label label in member.labels) {
          SimpleIdentifier labelName = label.label;
          LabelElement labelElement = labelName.staticElement as LabelElement;
          labelScope =
              new LabelScope(labelScope, labelName.name, member, labelElement);
        }
      }
      visitSwitchStatementInScope(node);
    } finally {
      labelScope = outerScope;
      _implicitLabelScope = outerImplicitScope;
    }
  }

  void visitSwitchStatementInScope(SwitchStatement node) {
    super.visitSwitchStatement(node);
  }

  @override
  void visitVariableDeclaration(VariableDeclaration node) {
    super.visitVariableDeclaration(node);
    if (node.parent.parent is! TopLevelVariableDeclaration &&
        node.parent.parent is! FieldDeclaration) {
      VariableElement element = node.declaredElement;
      if (element != null) {
        nameScope.define(element);
      }
    }
  }

  @override
  void visitWhileStatement(WhileStatement node) {
    node.condition?.accept(this);
    ImplicitLabelScope outerImplicitScope = _implicitLabelScope;
    try {
      _implicitLabelScope = _implicitLabelScope.nest(node);
      visitStatementInScope(node.body);
    } finally {
      _implicitLabelScope = outerImplicitScope;
    }
  }

  /// Add scopes for each of the given labels.
  ///
  /// @param labels the labels for which new scopes are to be added
  /// @return the scope that was in effect before the new scopes were added
  LabelScope _addScopesFor(NodeList<Label> labels, AstNode node) {
    LabelScope outerScope = labelScope;
    for (Label label in labels) {
      SimpleIdentifier labelNameNode = label.label;
      String labelName = labelNameNode.name;
      LabelElement labelElement = labelNameNode.staticElement as LabelElement;
      labelScope = new LabelScope(labelScope, labelName, node, labelElement);
    }
    return outerScope;
  }
}

/// Instances of the class `ToDoFinder` find to-do comments in Dart code.
class ToDoFinder {
  /// The error reporter by which to-do comments will be reported.
  final ErrorReporter _errorReporter;

  /// Initialize a newly created to-do finder to report to-do comments to the
  /// given reporter.
  ///
  /// @param errorReporter the error reporter by which to-do comments will be
  ///        reported
  ToDoFinder(this._errorReporter);

  /// Search the comments in the given compilation unit for to-do comments and
  /// report an error for each.
  ///
  /// @param unit the compilation unit containing the to-do comments
  void findIn(CompilationUnit unit) {
    _gatherTodoComments(unit.beginToken);
  }

  /// Search the comment tokens reachable from the given token and create errors
  /// for each to-do comment.
  ///
  /// @param token the head of the list of tokens being searched
  void _gatherTodoComments(Token token) {
    while (token != null && token.type != TokenType.EOF) {
      Token commentToken = token.precedingComments;
      while (commentToken != null) {
        if (commentToken.type == TokenType.SINGLE_LINE_COMMENT ||
            commentToken.type == TokenType.MULTI_LINE_COMMENT) {
          _scrapeTodoComment(commentToken);
        }
        commentToken = commentToken.next;
      }
      token = token.next;
    }
  }

  /// Look for user defined tasks in comments and convert them into info level
  /// analysis issues.
  ///
  /// @param commentToken the comment token to analyze
  void _scrapeTodoComment(Token commentToken) {
    Iterable<Match> matches =
        TodoCode.TODO_REGEX.allMatches(commentToken.lexeme);
    for (Match match in matches) {
      int offset = commentToken.offset + match.start + match.group(1).length;
      int length = match.group(2).length;
      _errorReporter.reportErrorForOffset(
          TodoCode.TODO, offset, length, [match.group(2)]);
    }
  }
}

/// Helper for resolving types.
///
/// The client must set [nameScope] before calling [resolveTypeName].
class TypeNameResolver {
  final Dart2TypeSystem typeSystem;
  final DartType dynamicType;
  final bool isNonNullableUnit;
  final AnalysisOptionsImpl analysisOptions;
  final LibraryElement definingLibrary;
  final Source source;
  final AnalysisErrorListener errorListener;

  /// Indicates whether bare typenames in "with" clauses should have their type
  /// inferred type arguments loaded from the element model.
  ///
  /// This is needed for mixin type inference, but is incompatible with the old
  /// task model.
  final bool shouldUseWithClauseInferredTypes;

  Scope nameScope;

  TypeNameResolver(
      this.typeSystem,
      TypeProvider typeProvider,
      this.isNonNullableUnit,
      this.definingLibrary,
      this.source,
      this.errorListener,
      {this.shouldUseWithClauseInferredTypes: true})
      : dynamicType = typeProvider.dynamicType,
        analysisOptions = definingLibrary.context.analysisOptions;

  NullabilitySuffix get _noneOrStarSuffix {
    return isNonNullableUnit ? NullabilitySuffix.none : NullabilitySuffix.star;
  }

  /// Report an error with the given error code and arguments.
  ///
  /// @param errorCode the error code of the error to be reported
  /// @param node the node specifying the location of the error
  /// @param arguments the arguments to the error, used to compose the error
  ///        message
  void reportErrorForNode(ErrorCode errorCode, AstNode node,
      [List<Object> arguments]) {
    errorListener.onError(new AnalysisError(
        source, node.offset, node.length, errorCode, arguments));
  }

  /// Resolve the given [TypeName] - set its element and static type. Only the
  /// given [node] is resolved, all its children must be already resolved.
  ///
  /// The client must set [nameScope] before calling [resolveTypeName].
  void resolveTypeName(TypeName node) {
    Identifier typeName = node.name;
    _setElement(typeName, null); // Clear old Elements from previous run.
    TypeArgumentList argumentList = node.typeArguments;
    Element element = nameScope.lookup(typeName, definingLibrary);
    if (element == null) {
      //
      // Check to see whether the type name is either 'dynamic' or 'void',
      // neither of which are in the name scope and hence will not be found by
      // normal means.
      //
      VoidTypeImpl voidType = VoidTypeImpl.instance;
      if (typeName.name == voidType.name) {
        // There is no element for 'void'.
//        if (argumentList != null) {
//          // TODO(brianwilkerson) Report this error
//          reporter.reportError(StaticTypeWarningCode.WRONG_NUMBER_OF_TYPE_ARGUMENTS, node, voidType.getName(), 0, argumentList.getArguments().size());
//        }
        typeName.staticType = voidType;
        node.type = voidType;
        return;
      }
      if (nameScope.shouldIgnoreUndefined(typeName)) {
        typeName.staticType = dynamicType;
        node.type = dynamicType;
        return;
      }
      //
      // If not, the look to see whether we might have created the wrong AST
      // structure for a constructor name. If so, fix the AST structure and then
      // proceed.
      //
      AstNode parent = node.parent;
      if (typeName is PrefixedIdentifier &&
          parent is ConstructorName &&
          argumentList == null) {
        ConstructorName name = parent;
        if (name.name == null) {
          PrefixedIdentifier prefixedIdentifier =
              typeName as PrefixedIdentifier;
          SimpleIdentifier prefix = prefixedIdentifier.prefix;
          element = nameScope.lookup(prefix, definingLibrary);
          if (element is PrefixElement) {
            if (nameScope.shouldIgnoreUndefined(typeName)) {
              typeName.staticType = dynamicType;
              node.type = dynamicType;
              return;
            }
            AstNode grandParent = parent.parent;
            if (grandParent is InstanceCreationExpression &&
                grandParent.isConst) {
              // If, if this is a const expression, then generate a
              // CompileTimeErrorCode.CONST_WITH_NON_TYPE error.
              reportErrorForNode(
                  CompileTimeErrorCode.CONST_WITH_NON_TYPE,
                  prefixedIdentifier.identifier,
                  [prefixedIdentifier.identifier.name]);
            } else {
              // Else, if this expression is a new expression, report a
              // NEW_WITH_NON_TYPE warning.
              reportErrorForNode(
                  StaticWarningCode.NEW_WITH_NON_TYPE,
                  prefixedIdentifier.identifier,
                  [prefixedIdentifier.identifier.name]);
            }
            _setElement(prefix, element);
            return;
          } else if (element != null) {
            //
            // Rewrite the constructor name. The parser, when it sees a
            // constructor named "a.b", cannot tell whether "a" is a prefix and
            // "b" is a class name, or whether "a" is a class name and "b" is a
            // constructor name. It arbitrarily chooses the former, but in this
            // case was wrong.
            //
            name.name = prefixedIdentifier.identifier;
            name.period = prefixedIdentifier.period;
            node.name = prefix;
            typeName = prefix;
          }
        }
      }
      if (nameScope.shouldIgnoreUndefined(typeName)) {
        typeName.staticType = dynamicType;
        node.type = dynamicType;
        return;
      }
    }
    // check element
    bool elementValid = element is! MultiplyDefinedElement;
    if (elementValid &&
        element != null &&
        element is! ClassElement &&
        _isTypeNameInInstanceCreationExpression(node)) {
      SimpleIdentifier typeNameSimple = _getTypeSimpleIdentifier(typeName);
      InstanceCreationExpression creation =
          node.parent.parent as InstanceCreationExpression;
      if (creation.isConst) {
        reportErrorForNode(CompileTimeErrorCode.CONST_WITH_NON_TYPE,
            typeNameSimple, [typeName]);
        elementValid = false;
      } else {
        reportErrorForNode(
            StaticWarningCode.NEW_WITH_NON_TYPE, typeNameSimple, [typeName]);
        elementValid = false;
      }
    }
    if (elementValid && element == null) {
      // We couldn't resolve the type name.
      elementValid = false;
      // TODO(jwren) Consider moving the check for
      // CompileTimeErrorCode.BUILT_IN_IDENTIFIER_AS_TYPE from the
      // ErrorVerifier, so that we don't have two errors on a built in
      // identifier being used as a class name.
      // See CompileTimeErrorCodeTest.test_builtInIdentifierAsType().
      SimpleIdentifier typeNameSimple = _getTypeSimpleIdentifier(typeName);
      if (_isBuiltInIdentifier(node) && _isTypeAnnotation(node)) {
        reportErrorForNode(CompileTimeErrorCode.BUILT_IN_IDENTIFIER_AS_TYPE,
            typeName, [typeName.name]);
      } else if (typeNameSimple.name == "boolean") {
        reportErrorForNode(
            StaticWarningCode.UNDEFINED_CLASS_BOOLEAN, typeNameSimple, []);
      } else if (_isTypeNameInCatchClause(node)) {
        reportErrorForNode(StaticWarningCode.NON_TYPE_IN_CATCH_CLAUSE, typeName,
            [typeName.name]);
      } else if (_isTypeNameInAsExpression(node)) {
        reportErrorForNode(
            StaticWarningCode.CAST_TO_NON_TYPE, typeName, [typeName.name]);
      } else if (_isTypeNameInIsExpression(node)) {
        reportErrorForNode(StaticWarningCode.TYPE_TEST_WITH_UNDEFINED_NAME,
            typeName, [typeName.name]);
      } else if (_isRedirectingConstructor(node)) {
        reportErrorForNode(CompileTimeErrorCode.REDIRECT_TO_NON_CLASS, typeName,
            [typeName.name]);
      } else if (_isTypeNameInTypeArgumentList(node)) {
        reportErrorForNode(StaticTypeWarningCode.NON_TYPE_AS_TYPE_ARGUMENT,
            typeName, [typeName.name]);
      } else if (typeName is PrefixedIdentifier &&
          node.parent is ConstructorName &&
          argumentList != null) {
        SimpleIdentifier prefix = (typeName as PrefixedIdentifier).prefix;
        SimpleIdentifier identifier =
            (typeName as PrefixedIdentifier).identifier;
        Element prefixElement = nameScope.lookup(prefix, definingLibrary);
        ClassElement classElement;
        ConstructorElement constructorElement;
        if (prefixElement is ClassElement) {
          classElement = prefixElement;
          constructorElement =
              prefixElement.getNamedConstructor(identifier.name);
        }
        if (constructorElement != null) {
          reportErrorForNode(
              StaticTypeWarningCode.WRONG_NUMBER_OF_TYPE_ARGUMENTS_CONSTRUCTOR,
              argumentList,
              [prefix.name, identifier.name]);
          prefix.staticElement = prefixElement;
          prefix.staticType = classElement.instantiate(
            typeArguments: List.filled(
              classElement.typeParameters.length,
              dynamicType,
            ),
            nullabilitySuffix: _noneOrStarSuffix,
          );
          identifier.staticElement = constructorElement;
          identifier.staticType = constructorElement.type;
          typeName.staticType = prefix.staticType;
          AstNode grandParent = node.parent.parent;
          if (grandParent is InstanceCreationExpressionImpl) {
            grandParent.staticElement = constructorElement;
            grandParent.staticType = typeName.staticType;
            //
            // Re-write the AST to reflect the resolution.
            //
            AstFactory astFactory = new AstFactoryImpl();
            TypeName newTypeName = astFactory.typeName(prefix, null);
            ConstructorName newConstructorName = astFactory.constructorName(
                newTypeName,
                (typeName as PrefixedIdentifier).period,
                identifier);
            newConstructorName.staticElement = constructorElement;
            NodeReplacer.replace(node.parent, newConstructorName);
            grandParent.typeArguments = node.typeArguments;
            // Re-assign local variables that have effectively changed.
            node = newTypeName;
            typeName = prefix;
            element = prefixElement;
            argumentList = null;
            elementValid = true;
          }
        } else {
          reportErrorForNode(
              CompileTimeErrorCode.UNDEFINED_CLASS, typeName, [typeName.name]);
        }
      } else {
        reportErrorForNode(
            CompileTimeErrorCode.UNDEFINED_CLASS, typeName, [typeName.name]);
      }
    }
    if (!elementValid) {
      if (element is MultiplyDefinedElement) {
        _setElement(typeName, element);
      }
      typeName.staticType = dynamicType;
      node.type = dynamicType;
      return;
    }

    if (element is ClassElement) {
      _resolveClassElement(node, typeName, argumentList, element);
      return;
    }

    DartType type;
    if (element == DynamicElementImpl.instance) {
      _setElement(typeName, element);
      type = DynamicTypeImpl.instance;
    } else if (element is NeverElementImpl) {
      _setElement(typeName, element);
      type = element.instantiate(
        nullabilitySuffix: _getNullability(node.question != null),
      );
    } else if (element is FunctionTypeAliasElement) {
      _setElement(typeName, element);
    } else if (element is TypeParameterElement) {
      _setElement(typeName, element);
      type = element.instantiate(
        nullabilitySuffix: _getNullability(node.question != null),
      );
    } else if (element is MultiplyDefinedElement) {
      var elements = (element as MultiplyDefinedElement).conflictingElements;
      element = _getElementWhenMultiplyDefined(elements);
    } else {
      // The name does not represent a type.
      if (_isTypeNameInCatchClause(node)) {
        reportErrorForNode(StaticWarningCode.NON_TYPE_IN_CATCH_CLAUSE, typeName,
            [typeName.name]);
      } else if (_isTypeNameInAsExpression(node)) {
        reportErrorForNode(
            StaticWarningCode.CAST_TO_NON_TYPE, typeName, [typeName.name]);
      } else if (_isTypeNameInIsExpression(node)) {
        reportErrorForNode(StaticWarningCode.TYPE_TEST_WITH_NON_TYPE, typeName,
            [typeName.name]);
      } else if (_isRedirectingConstructor(node)) {
        reportErrorForNode(CompileTimeErrorCode.REDIRECT_TO_NON_CLASS, typeName,
            [typeName.name]);
      } else if (_isTypeNameInTypeArgumentList(node)) {
        reportErrorForNode(StaticTypeWarningCode.NON_TYPE_AS_TYPE_ARGUMENT,
            typeName, [typeName.name]);
      } else {
        AstNode parent = typeName.parent;
        while (parent is TypeName) {
          parent = parent.parent;
        }
        if (parent is ExtendsClause ||
            parent is ImplementsClause ||
            parent is WithClause ||
            parent is ClassTypeAlias) {
          // Ignored. The error will be reported elsewhere.
        } else if (element is LocalVariableElement ||
            (element is FunctionElement &&
                element.enclosingElement is ExecutableElement)) {
          errorListener.onError(new DiagnosticFactory()
              .referencedBeforeDeclaration(source, typeName, element: element));
        } else {
          reportErrorForNode(
              StaticWarningCode.NOT_A_TYPE, typeName, [typeName.name]);
        }
      }
      typeName.staticType = dynamicType;
      node.type = dynamicType;
      return;
    }
    if (argumentList != null) {
      var parameters = const <TypeParameterElement>[];
      if (element is ClassElement) {
        parameters = element.typeParameters;
      } else if (element is FunctionTypeAliasElement) {
        parameters = element.typeParameters;
      }

      NodeList<TypeAnnotation> arguments = argumentList.arguments;
      int argumentCount = arguments.length;
      int parameterCount = parameters.length;
      List<DartType> typeArguments = new List<DartType>(parameterCount);
      if (argumentCount == parameterCount) {
        for (int i = 0; i < parameterCount; i++) {
          typeArguments[i] = _getType(arguments[i]);
        }
      } else {
        reportErrorForNode(_getInvalidTypeParametersErrorCode(node), node,
            [typeName.name, parameterCount, argumentCount]);
        for (int i = 0; i < parameterCount; i++) {
          typeArguments[i] = dynamicType;
        }
      }
      if (element is GenericTypeAliasElementImpl) {
        type = GenericTypeAliasElementImpl.typeAfterSubstitution(
                element, typeArguments) ??
            dynamicType;
      } else {
        type = typeSystem.instantiateType(type, typeArguments);
      }
      type = (type as TypeImpl).withNullability(
        _getNullability(node.question != null),
      );
    } else {
      if (element is GenericTypeAliasElementImpl) {
        List<DartType> typeArguments =
            typeSystem.instantiateTypeFormalsToBounds2(element);
        type = GenericTypeAliasElementImpl.typeAfterSubstitution(
                element, typeArguments) ??
            dynamicType;
        type = (type as TypeImpl).withNullability(
          _getNullability(node.question != null),
        );
      } else {
        type = typeSystem.instantiateToBounds(type);
      }
    }

    typeName.staticType = type;
    node.type = type;
  }

  /// Given the multiple elements to which a single name could potentially be
  /// resolved, return the single [ClassElement] that should be used, or `null`
  /// if there is no clear choice.
  ///
  /// @param elements the elements to which a single name could potentially be
  ///        resolved
  /// @return the single interface type that should be used for the type name
  ClassElement _getElementWhenMultiplyDefined(List<Element> elements) {
    int length = elements.length;
    for (int i = 0; i < length; i++) {
      Element element = elements[i];
      if (element is ClassElement) {
        return element;
      }
    }
    return null;
  }

  DartType _getInferredMixinType(
      ClassElement classElement, ClassElement mixinElement) {
    for (var candidateMixin in classElement.mixins) {
      if (candidateMixin.element == mixinElement) return candidateMixin;
    }
    return null; // Not found
  }

  /// The number of type arguments in the given [typeName] does not match the
  /// number of parameters in the corresponding class element. Return the error
  /// code that should be used to report this error.
  ErrorCode _getInvalidTypeParametersErrorCode(TypeName typeName) {
    AstNode parent = typeName.parent;
    if (parent is ConstructorName) {
      parent = parent.parent;
      if (parent is InstanceCreationExpression) {
        if (parent.isConst) {
          return CompileTimeErrorCode.CONST_WITH_INVALID_TYPE_PARAMETERS;
        } else {
          return StaticWarningCode.NEW_WITH_INVALID_TYPE_PARAMETERS;
        }
      }
    }
    return StaticTypeWarningCode.WRONG_NUMBER_OF_TYPE_ARGUMENTS;
  }

  NullabilitySuffix _getNullability(bool hasQuestion) {
    NullabilitySuffix nullability;
    if (isNonNullableUnit) {
      if (hasQuestion) {
        nullability = NullabilitySuffix.question;
      } else {
        nullability = NullabilitySuffix.none;
      }
    } else {
      nullability = NullabilitySuffix.star;
    }
    return nullability;
  }

  /// Return the type represented by the given type [annotation].
  DartType _getType(TypeAnnotation annotation) {
    DartType type = annotation.type;
    if (type == null) {
      return dynamicType;
    }
    return type;
  }

  /// Returns the simple identifier of the given (may be qualified) type name.
  ///
  /// @param typeName the (may be qualified) qualified type name
  /// @return the simple identifier of the given (may be qualified) type name.
  SimpleIdentifier _getTypeSimpleIdentifier(Identifier typeName) {
    if (typeName is SimpleIdentifier) {
      return typeName;
    } else {
      PrefixedIdentifier prefixed = typeName;
      SimpleIdentifier prefix = prefixed.prefix;
      // The prefixed identifier can be:
      // 1. new importPrefix.TypeName()
      // 2. new TypeName.constructorName()
      // 3. new unresolved.Unresolved()
      if (prefix.staticElement is PrefixElement) {
        return prefixed.identifier;
      } else {
        return prefix;
      }
    }
  }

  /// If the [node] is the type name in a redirected factory constructor,
  /// infer type arguments using the enclosing class declaration. Return `null`
  /// otherwise.
  List<DartType> _inferTypeArgumentsForRedirectedConstructor(
      TypeName node, ClassElement typeElement) {
    AstNode constructorName = node.parent;
    AstNode enclosingConstructor = constructorName?.parent;
    if (constructorName is ConstructorName &&
        enclosingConstructor is ConstructorDeclaration &&
        enclosingConstructor.redirectedConstructor == constructorName) {
      ClassOrMixinDeclaration enclosingClassNode = enclosingConstructor.parent;
      var enclosingClassElement = enclosingClassNode.declaredElement;
      if (enclosingClassElement == typeElement) {
        return typeElement.thisType.typeArguments;
      } else {
        return typeSystem.inferGenericFunctionOrType(
          typeParameters: typeElement.typeParameters,
          parameters: const [],
          declaredReturnType: typeElement.thisType,
          argumentTypes: const [],
          contextReturnType: enclosingClassElement.thisType,
        );
      }
    }
    return null;
  }

  /// Return `true` if the given [typeName] is the target in a redirected
  /// constructor.
  bool _isRedirectingConstructor(TypeName typeName) {
    AstNode parent = typeName.parent;
    if (parent is ConstructorName) {
      AstNode grandParent = parent.parent;
      if (grandParent is ConstructorDeclaration) {
        if (identical(grandParent.redirectedConstructor, parent)) {
          return true;
        }
      }
    }
    return false;
  }

  /// Checks if the given [typeName] is used as the type in an as expression.
  bool _isTypeNameInAsExpression(TypeName typeName) {
    AstNode parent = typeName.parent;
    if (parent is AsExpression) {
      return identical(parent.type, typeName);
    }
    return false;
  }

  /// Checks if the given [typeName] is used as the exception type in a catch
  /// clause.
  bool _isTypeNameInCatchClause(TypeName typeName) {
    AstNode parent = typeName.parent;
    if (parent is CatchClause) {
      return identical(parent.exceptionType, typeName);
    }
    return false;
  }

  /// Checks if the given [typeName] is used as the type in an instance creation
  /// expression.
  bool _isTypeNameInInstanceCreationExpression(TypeName typeName) {
    AstNode parent = typeName.parent;
    if (parent is ConstructorName &&
        parent.parent is InstanceCreationExpression) {
      return parent != null && identical(parent.type, typeName);
    }
    return false;
  }

  /// Checks if the given [typeName] is used as the type in an is expression.
  bool _isTypeNameInIsExpression(TypeName typeName) {
    AstNode parent = typeName.parent;
    if (parent is IsExpression) {
      return identical(parent.type, typeName);
    }
    return false;
  }

  /// Checks if the given [typeName] used in a type argument list.
  bool _isTypeNameInTypeArgumentList(TypeName typeName) =>
      typeName.parent is TypeArgumentList;

  /// Given a [typeName] that has a question mark, report an error and return
  /// `true` if it appears in a location where a nullable type is not allowed.
  void _reportInvalidNullableType(TypeName typeName) {
    AstNode parent = typeName.parent;
    if (parent is ExtendsClause || parent is ClassTypeAlias) {
      reportErrorForNode(
          CompileTimeErrorCode.NULLABLE_TYPE_IN_EXTENDS_CLAUSE, typeName);
    } else if (parent is ImplementsClause) {
      reportErrorForNode(
          CompileTimeErrorCode.NULLABLE_TYPE_IN_IMPLEMENTS_CLAUSE, typeName);
    } else if (parent is OnClause) {
      reportErrorForNode(
          CompileTimeErrorCode.NULLABLE_TYPE_IN_ON_CLAUSE, typeName);
    } else if (parent is WithClause) {
      reportErrorForNode(
          CompileTimeErrorCode.NULLABLE_TYPE_IN_WITH_CLAUSE, typeName);
    }
  }

  void _resolveClassElement(TypeName node, Identifier typeName,
      TypeArgumentList argumentList, ClassElement element) {
    _setElement(typeName, element);

    var typeParameters = element.typeParameters;
    var parameterCount = typeParameters.length;

    List<DartType> typeArguments;
    if (argumentList != null) {
      var argumentNodes = argumentList.arguments;
      var argumentCount = argumentNodes.length;

      typeArguments = new List<DartType>(parameterCount);
      if (argumentCount == parameterCount) {
        for (int i = 0; i < parameterCount; i++) {
          typeArguments[i] = _getType(argumentNodes[i]);
        }
      } else {
        reportErrorForNode(_getInvalidTypeParametersErrorCode(node), node,
            [typeName.name, parameterCount, argumentCount]);
        for (int i = 0; i < parameterCount; i++) {
          typeArguments[i] = dynamicType;
        }
      }
    } else if (parameterCount == 0) {
      typeArguments = const <DartType>[];
    } else {
      typeArguments =
          _inferTypeArgumentsForRedirectedConstructor(node, element);
      if (typeArguments == null) {
        typeArguments = typeSystem.instantiateTypeFormalsToBounds2(element);
      }
    }

    var parent = node.parent;

    NullabilitySuffix nullabilitySuffix;
    if (parent is ClassTypeAlias ||
        parent is ExtendsClause ||
        parent is ImplementsClause ||
        parent is OnClause ||
        parent is WithClause) {
      if (node.question != null) {
        _reportInvalidNullableType(node);
      }
      if (isNonNullableUnit) {
        nullabilitySuffix = NullabilitySuffix.none;
      } else {
        nullabilitySuffix = NullabilitySuffix.star;
      }
    } else {
      nullabilitySuffix = _getNullability(node.question != null);
    }

    var type = InterfaceTypeImpl.explicit(element, typeArguments,
        nullabilitySuffix: nullabilitySuffix);

    if (shouldUseWithClauseInferredTypes) {
      if (parent is WithClause && parameterCount != 0) {
        // Get the (possibly inferred) mixin type from the element model.
        var grandParent = parent.parent;
        if (grandParent is ClassDeclaration) {
          type = _getInferredMixinType(grandParent.declaredElement, element);
        } else if (grandParent is ClassTypeAlias) {
          type = _getInferredMixinType(grandParent.declaredElement, element);
        } else {
          assert(false, 'Unexpected context for "with" clause');
        }
      }
    }

    typeName.staticType = type;
    node.type = type;
  }

  /// Records the new Element for a TypeName's Identifier.
  ///
  /// A null may be passed in to indicate that the element can't be resolved.
  /// (During a re-run of a task, it's important to clear any previous value
  /// of the element.)
  void _setElement(Identifier typeName, Element element) {
    if (typeName is SimpleIdentifier) {
      typeName.staticElement = element;
    } else if (typeName is PrefixedIdentifier) {
      typeName.identifier.staticElement = element;
      SimpleIdentifier prefix = typeName.prefix;
      prefix.staticElement = nameScope.lookup(prefix, definingLibrary);
    }
  }

  /// Return `true` if the name of the given [typeName] is an built-in
  /// identifier.
  static bool _isBuiltInIdentifier(TypeName typeName) {
    Token token = typeName.name.beginToken;
    return token.type.isKeyword;
  }

  /// @return `true` if given [typeName] is used as a type annotation.
  static bool _isTypeAnnotation(TypeName typeName) {
    AstNode parent = typeName.parent;
    if (parent is VariableDeclarationList) {
      return identical(parent.type, typeName);
    } else if (parent is FieldFormalParameter) {
      return identical(parent.type, typeName);
    } else if (parent is SimpleFormalParameter) {
      return identical(parent.type, typeName);
    }
    return false;
  }
}

/// This class resolves bounds of type parameters of classes, class and function
/// type aliases.
class TypeParameterBoundsResolver {
  final TypeSystem typeSystem;
  final LibraryElement library;
  final Source source;
  final AnalysisErrorListener errorListener;

  Scope libraryScope;
  TypeNameResolver typeNameResolver;

  TypeParameterBoundsResolver(this.typeSystem, this.library, this.source,
      this.errorListener, FeatureSet featureSet)
      : libraryScope = new LibraryScope(library),
        typeNameResolver = new TypeNameResolver(
            typeSystem,
            typeSystem.typeProvider,
            featureSet.isEnabled(Feature.non_nullable),
            library,
            source,
            errorListener);

  /// Resolve bounds of type parameters of classes, class and function type
  /// aliases.
  void resolveTypeBounds(CompilationUnit unit) {
    for (CompilationUnitMember unitMember in unit.declarations) {
      if (unitMember is ClassDeclaration) {
        _resolveTypeParameters(
            unitMember.typeParameters,
            () => new TypeParameterScope(
                libraryScope, unitMember.declaredElement));
      } else if (unitMember is ClassTypeAlias) {
        _resolveTypeParameters(
            unitMember.typeParameters,
            () => new TypeParameterScope(
                libraryScope, unitMember.declaredElement));
      } else if (unitMember is FunctionTypeAlias) {
        _resolveTypeParameters(
            unitMember.typeParameters,
            () => new FunctionTypeScope(
                libraryScope, unitMember.declaredElement));
      } else if (unitMember is GenericTypeAlias) {
        _resolveTypeParameters(
            unitMember.typeParameters,
            () => new FunctionTypeScope(
                libraryScope, unitMember.declaredElement));
      }
    }
  }

  void _resolveTypeName(TypeAnnotation type) {
    if (type is TypeName) {
      type.typeArguments?.arguments?.forEach(_resolveTypeName);
      typeNameResolver.resolveTypeName(type);
      // TODO(scheglov) report error when don't apply type bounds for type bounds
    } else if (type is GenericFunctionType) {
      // While GenericFunctionTypes with free types are not allowed as bounds,
      // those free types *should* ideally be recognized as type parameter types
      // rather than classnames. Create a scope to accomplish that.
      Scope previousScope = typeNameResolver.nameScope;

      try {
        Scope typeParametersScope = new TypeParameterScope(
            typeNameResolver.nameScope, type.type.element);
        typeNameResolver.nameScope = typeParametersScope;

        void resolveTypeParameter(TypeParameter t) {
          _resolveTypeName(t.bound);
        }

        void resolveParameter(FormalParameter p) {
          if (p is SimpleFormalParameter) {
            _resolveTypeName(p.type);
          } else if (p is DefaultFormalParameter) {
            resolveParameter(p.parameter);
          } else if (p is FieldFormalParameter) {
            _resolveTypeName(p.type);
          } else if (p is FunctionTypedFormalParameter) {
            _resolveTypeName(p.returnType);
            p.typeParameters?.typeParameters?.forEach(resolveTypeParameter);
            p.parameters?.parameters?.forEach(resolveParameter);
          }
        }

        _resolveTypeName(type.returnType);
        type.typeParameters?.typeParameters?.forEach(resolveTypeParameter);
        type.parameters?.parameters?.forEach(resolveParameter);
      } finally {
        typeNameResolver.nameScope = previousScope;
      }
    }
  }

  void _resolveTypeParameters(
      TypeParameterList typeParameters, Scope createTypeParametersScope()) {
    if (typeParameters != null) {
      Scope typeParametersScope;
      for (TypeParameter typeParameter in typeParameters.typeParameters) {
        TypeAnnotation bound = typeParameter.bound;
        if (bound != null) {
          Element typeParameterElement = typeParameter.name.staticElement;
          if (typeParameterElement is TypeParameterElementImpl) {
            if (LibraryElementImpl.hasResolutionCapability(
                library, LibraryResolutionCapability.resolvedTypeNames)) {
              if (bound is TypeName) {
                bound.type = typeParameterElement.bound;
              } else if (bound is GenericFunctionTypeImpl) {
                bound.type = typeParameterElement.bound;
              }
            } else {
              typeParametersScope ??= createTypeParametersScope();
              // _resolveTypeParameters is the entry point into each declaration
              // with a separate scope. We can safely, and should, clobber the
              // old scope here.
              typeNameResolver.nameScope = typeParametersScope;
              _resolveTypeName(bound);
              typeParameterElement.bound = bound.type;
            }
          }
        }
      }
    }
  }
}

/// The interface `TypeProvider` defines the behavior of objects that provide
/// access to types defined by the language.
abstract class TypeProvider {
  /// Return the type representing the built-in type 'bool'.
  InterfaceType get boolType;

  /// Return the type representing the type 'bottom'.
  DartType get bottomType;

  /// Return the type representing the built-in type 'Deprecated'.
  InterfaceType get deprecatedType;

  /// Return the type representing the built-in type 'double'.
  InterfaceType get doubleType;

  /// Return the type representing the built-in type 'dynamic'.
  DartType get dynamicType;

  /// Return the type representing the built-in type 'Function'.
  InterfaceType get functionType;

  /// Return the type representing 'Future<dynamic>'.
  InterfaceType get futureDynamicType;

  /// Return the element representing the built-in class 'Future'.
  ClassElement get futureElement;

  /// Return the type representing 'Future<Null>'.
  InterfaceType get futureNullType;

  /// Return the element representing the built-in class 'FutureOr'.
  ClassElement get futureOrElement;

  /// Return the type representing 'FutureOr<Null>'.
  InterfaceType get futureOrNullType;

  /// Return the type representing the built-in type 'FutureOr'.
  @Deprecated('Use futureOrType2() instead.')
  InterfaceType get futureOrType;

  /// Return the type representing the built-in type 'Future'.
  @Deprecated('Use futureType2() instead.')
  InterfaceType get futureType;

  /// Return the type representing the built-in type 'int'.
  InterfaceType get intType;

  /// Return the type representing the type 'Iterable<dynamic>'.
  InterfaceType get iterableDynamicType;

  /// Return the element representing the built-in class 'Iterable'.
  ClassElement get iterableElement;

  /// Return the type representing the type 'Iterable<Object>'.
  InterfaceType get iterableObjectType;

  /// Return the type representing the built-in type 'Iterable'.
  @Deprecated('Use iterableType2() instead.')
  InterfaceType get iterableType;

  /// Return the element representing the built-in class 'List'.
  ClassElement get listElement;

  /// Return the type representing the built-in type 'List'.
  @Deprecated('Use listType2() instead.')
  InterfaceType get listType;

  /// Return the element representing the built-in class 'Map'.
  ClassElement get mapElement;

  /// Return the type representing 'Map<Object, Object>'.
  InterfaceType get mapObjectObjectType;

  /// Return the type representing the built-in type 'Map'.
  @Deprecated('Use mapType2() instead.')
  InterfaceType get mapType;

  /// Return the type representing the built-in type 'Never'.
  DartType get neverType;

  /// Return a list containing all of the types that cannot be either extended
  /// or implemented.
  List<InterfaceType> get nonSubtypableTypes;

  /// Return a [DartObjectImpl] representing the `null` object.
  DartObjectImpl get nullObject;

  /// Return the type representing the built-in type 'Null'.
  InterfaceType get nullType;

  /// Return the type representing the built-in type 'num'.
  InterfaceType get numType;

  /// Return the type representing the built-in type 'Object'.
  InterfaceType get objectType;

  /// Return the element representing the built-in class 'Set'.
  ClassElement get setElement;

  /// Return the type representing the built-in type 'Set'.
  @Deprecated('Use setType2() instead.')
  InterfaceType get setType;

  /// Return the type representing the built-in type 'StackTrace'.
  InterfaceType get stackTraceType;

  /// Return the type representing 'Stream<dynamic>'.
  InterfaceType get streamDynamicType;

  /// Return the element representing the built-in class 'Stream'.
  ClassElement get streamElement;

  /// Return the type representing the built-in type 'Stream'.
  @Deprecated('Use streamType2() instead.')
  InterfaceType get streamType;

  /// Return the type representing the built-in type 'String'.
  InterfaceType get stringType;

  /// Return the element representing the built-in class 'Symbol'.
  ClassElement get symbolElement;

  /// Return the type representing the built-in type 'Symbol'.
  InterfaceType get symbolType;

  /// Return the type representing the built-in type 'Type'.
  InterfaceType get typeType;

  /// Return the type representing the built-in type `void`.
  VoidType get voidType;

  /// Return the instantiation of the built-in class 'FutureOr' with the
  /// given [valueType]. The type has the nullability suffix of this provider.
  InterfaceType futureOrType2(DartType valueType);

  /// Return the instantiation of the built-in class 'Future' with the
  /// given [valueType]. The type has the nullability suffix of this provider.
  InterfaceType futureType2(DartType valueType);

  /// Return 'true' if [id] is the name of a getter on
  /// the Object type.
  bool isObjectGetter(String id);

  /// Return 'true' if [id] is the name of a method or getter on
  /// the Object type.
  bool isObjectMember(String id);

  /// Return 'true' if [id] is the name of a method on
  /// the Object type.
  bool isObjectMethod(String id);

  /// Return the instantiation of the built-in class 'Iterable' with the
  /// given [elementType]. The type has the nullability suffix of this provider.
  InterfaceType iterableType2(DartType elementType);

  /// Return the instantiation of the built-in class 'List' with the
  /// given [elementType]. The type has the nullability suffix of this provider.
  InterfaceType listType2(DartType elementType);

  /// Return the instantiation of the built-in class 'List' with the
  /// given [keyType] and [valueType]. The type has the nullability suffix of
  /// this provider.
  InterfaceType mapType2(DartType keyType, DartType valueType);

  /// Return the instantiation of the built-in class 'Set' with the
  /// given [elementType]. The type has the nullability suffix of this provider.
  InterfaceType setType2(DartType elementType);

  /// Return the instantiation of the built-in class 'Stream' with the
  /// given [elementType]. The type has the nullability suffix of this provider.
  InterfaceType streamType2(DartType elementType);
}

/// Modes in which [TypeResolverVisitor] works.
enum TypeResolverMode {
  /// Resolve all names types of all nodes.
  everything,

  /// Resolve only type names outside of function bodies, variable initializers,
  /// and parameter default values.
  api,

  /// Resolve only type names that would be skipped during [api].
  ///
  /// Resolution must start from a unit member or a class member. For example
  /// it is not allowed to resolve types in a separate statement, or a function
  /// body.
  local
}

/// Instances of the class `TypeResolverVisitor` are used to resolve the types
/// associated with the elements in the element model. This includes the types
/// of superclasses, mixins, interfaces, fields, methods, parameters, and local
/// variables. As a side-effect, this also finishes building the type hierarchy.
class TypeResolverVisitor extends ScopedVisitor {
  /// The type representing the type 'dynamic'.
  DartType _dynamicType;

  /// The flag specifying if currently visited class references 'super'
  /// expression.
  bool _hasReferenceToSuper = false;

  /// True if we're analyzing in strong mode.
  final bool _strongMode = true;

  /// Type type system in use for this resolver pass.
  TypeSystem _typeSystem;

  /// Whether the compilation unit is non-nullable.
  final bool isNonNullableUnit;

  /// The helper to resolve types.
  TypeNameResolver _typeNameResolver;

  final TypeResolverMode mode;

  /// Is `true` when we are visiting all nodes in [TypeResolverMode.local] mode.
  bool _localModeVisitAll = false;

  /// Is `true` if we are in [TypeResolverMode.local] mode, and the initial
  /// [nameScope] was computed.
  bool _localModeScopeReady = false;

  /// Initialize a newly created visitor to resolve the nodes in an AST node.
  ///
  /// [definingLibrary] is the element for the library containing the node being
  /// visited.
  /// [source] is the source representing the compilation unit containing the
  /// node being visited.
  /// [typeProvider] is the object used to access the types from the core
  /// library.
  /// [errorListener] is the error listener that will be informed of any errors
  /// that are found during resolution.
  /// [nameScope] is the scope used to resolve identifiers in the node that will
  /// first be visited.  If `null` or unspecified, a new [LibraryScope] will be
  /// created based on [definingLibrary] and [typeProvider].
  ///
  /// Note: in a future release of the analyzer, the [featureSet] parameter will
  /// be required.
  TypeResolverVisitor(LibraryElement definingLibrary, Source source,
      TypeProvider typeProvider, AnalysisErrorListener errorListener,
      {Scope nameScope,
      @Deprecated('Use featureSet instead') bool isNonNullableUnit: false,
      FeatureSet featureSet,
      this.mode: TypeResolverMode.everything,
      bool shouldUseWithClauseInferredTypes: true})
      : isNonNullableUnit = featureSet?.isEnabled(Feature.non_nullable) ??
            // ignore: deprecated_member_use_from_same_package
            isNonNullableUnit,
        super(definingLibrary, source, typeProvider, errorListener,
            nameScope: nameScope) {
    _dynamicType = typeProvider.dynamicType;
    _typeSystem = TypeSystem.create(definingLibrary.context);
    _typeNameResolver = new TypeNameResolver(_typeSystem, typeProvider,
        this.isNonNullableUnit, definingLibrary, source, errorListener,
        shouldUseWithClauseInferredTypes: shouldUseWithClauseInferredTypes);
  }

  @override
  void visitAnnotation(Annotation node) {
    //
    // Visit annotations, if the annotation is @proxy, on a class, and "proxy"
    // resolves to the proxy annotation in dart.core, then resolve the
    // ElementAnnotation.
    //
    // Element resolution is done in the ElementResolver, and this work will be
    // done in the general case for all annotations in the ElementResolver.
    // The reason we resolve this particular element early is so that
    // ClassElement.isProxy() returns the correct information during all
    // phases of the ElementResolver.
    //
    super.visitAnnotation(node);
    Identifier identifier = node.name;
    if (identifier.name.endsWith(ElementAnnotationImpl.PROXY_VARIABLE_NAME) &&
        node.parent is ClassDeclaration) {
      Element element = nameScope.lookup(identifier, definingLibrary);
      if (element != null &&
          element.library.isDartCore &&
          element is PropertyAccessorElement) {
        // This is the @proxy from dart.core
        ElementAnnotationImpl elementAnnotation = node.elementAnnotation;
        elementAnnotation.element = element;
      }
    }
  }

  @override
  void visitCatchClause(CatchClause node) {
    super.visitCatchClause(node);
    SimpleIdentifier exception = node.exceptionParameter;
    if (exception != null) {
      // If an 'on' clause is provided the type of the exception parameter is
      // the type in the 'on' clause. Otherwise, the type of the exception
      // parameter is 'Object'.
      TypeAnnotation exceptionTypeName = node.exceptionType;
      DartType exceptionType;
      if (exceptionTypeName == null) {
        exceptionType = typeProvider.dynamicType;
      } else {
        exceptionType = _typeNameResolver._getType(exceptionTypeName);
      }
      _recordType(exception, exceptionType);
      Element element = exception.staticElement;
      if (element is VariableElementImpl) {
        element.declaredType = exceptionType;
      } else {
        // TODO(brianwilkerson) Report the internal error
      }
    }
    SimpleIdentifier stackTrace = node.stackTraceParameter;
    if (stackTrace != null) {
      _recordType(stackTrace, typeProvider.stackTraceType);
      Element element = stackTrace.staticElement;
      if (element is VariableElementImpl) {
        element.declaredType = typeProvider.stackTraceType;
      } else {
        // TODO(brianwilkerson) Report the internal error
      }
    }
  }

  @override
  void visitClassDeclaration(ClassDeclaration node) {
    _hasReferenceToSuper = false;
    super.visitClassDeclaration(node);
    ClassElementImpl classElement = _getClassElement(node.name);
    if (classElement != null) {
      // Clear this flag, as we just invalidated any inferred member types.
      classElement.hasBeenInferred = false;
      classElement.hasReferenceToSuper = _hasReferenceToSuper;
    }
  }

  @override
  void visitClassDeclarationInScope(ClassDeclaration node) {
    super.visitClassDeclarationInScope(node);
    ExtendsClause extendsClause = node.extendsClause;
    WithClause withClause = node.withClause;
    ImplementsClause implementsClause = node.implementsClause;
    ClassElementImpl classElement = _getClassElement(node.name);
    if (extendsClause != null) {
      ErrorCode errorCode = (withClause == null
          ? CompileTimeErrorCode.EXTENDS_NON_CLASS
          : CompileTimeErrorCode.MIXIN_WITH_NON_CLASS_SUPERCLASS);
      _resolveType(extendsClause.superclass, errorCode, asClass: true);
    }
    _resolveWithClause(classElement, withClause);
    _resolveImplementsClause(classElement, implementsClause);
  }

  @override
  void visitClassMembersInScope(ClassDeclaration node) {
    node.documentationComment?.accept(this);
    node.metadata.accept(this);
    //
    // Process field declarations before constructors and methods so that the
    // types of field formal parameters can be correctly resolved.
    //
    List<ClassMember> nonFields = new List<ClassMember>();
    NodeList<ClassMember> members = node.members;
    int length = members.length;
    for (int i = 0; i < length; i++) {
      ClassMember member = members[i];
      if (member is ConstructorDeclaration) {
        nonFields.add(member);
      } else {
        member.accept(this);
      }
    }
    int count = nonFields.length;
    for (int i = 0; i < count; i++) {
      nonFields[i].accept(this);
    }
  }

  @override
  void visitClassTypeAlias(ClassTypeAlias node) {
    super.visitClassTypeAlias(node);
    _resolveType(
      node.superclass,
      CompileTimeErrorCode.MIXIN_WITH_NON_CLASS_SUPERCLASS,
      asClass: true,
    );
    ClassElementImpl classElement = _getClassElement(node.name);
    _resolveWithClause(classElement, node.withClause);
    _resolveImplementsClause(classElement, node.implementsClause);
  }

  @override
  void visitConstructorDeclaration(ConstructorDeclaration node) {
    super.visitConstructorDeclaration(node);
    if (node.declaredElement == null) {
      ClassDeclaration classNode =
          node.thisOrAncestorOfType<ClassDeclaration>();
      StringBuffer buffer = new StringBuffer();
      buffer.write("The element for the constructor ");
      buffer.write(node.name == null ? "<unnamed>" : node.name.name);
      buffer.write(" in ");
      if (classNode == null) {
        buffer.write("<unknown class>");
      } else {
        buffer.write(classNode.name.name);
      }
      buffer.write(" in ");
      buffer.write(source.fullName);
      buffer.write(" was not set while trying to resolve types.");
      AnalysisEngine.instance.logger.logError(buffer.toString(),
          new CaughtException(new AnalysisException(), null));
    }
  }

  @override
  void visitDeclaredIdentifier(DeclaredIdentifier node) {
    super.visitDeclaredIdentifier(node);
    DartType declaredType;
    TypeAnnotation typeName = node.type;
    if (typeName == null) {
      declaredType = _dynamicType;
    } else {
      declaredType = _typeNameResolver._getType(typeName);
    }
    LocalVariableElementImpl element =
        node.declaredElement as LocalVariableElementImpl;
    element.declaredType = declaredType;
  }

  @override
  void visitFieldFormalParameter(FieldFormalParameter node) {
    super.visitFieldFormalParameter(node);
    Element element = node.identifier.staticElement;
    if (element is ParameterElementImpl) {
      FormalParameterList parameterList = node.parameters;
      if (parameterList == null) {
        DartType type;
        TypeAnnotation typeName = node.type;
        if (typeName == null) {
          element.hasImplicitType = true;
          if (element is FieldFormalParameterElement) {
            FieldElement fieldElement =
                (element as FieldFormalParameterElement).field;
            type = fieldElement?.type;
          }
        } else {
          type = _typeNameResolver._getType(typeName);
        }
        element.declaredType = type ?? _dynamicType;
      } else {
        _setFunctionTypedParameterType(element, node.type, node.parameters);
      }
    } else {
      // TODO(brianwilkerson) Report this internal error
    }
  }

  @override
  void visitFunctionDeclaration(FunctionDeclaration node) {
    super.visitFunctionDeclaration(node);
    ExecutableElementImpl element =
        node.declaredElement as ExecutableElementImpl;
    if (element == null) {
      StringBuffer buffer = new StringBuffer();
      buffer.write("The element for the top-level function ");
      buffer.write(node.name);
      buffer.write(" in ");
      buffer.write(source.fullName);
      buffer.write(" was not set while trying to resolve types.");
      AnalysisEngine.instance.logger.logError(buffer.toString(),
          new CaughtException(new AnalysisException(), null));
    }
    element.declaredReturnType = _computeReturnType(node.returnType);
    element.type = new FunctionTypeImpl(element);
    _inferSetterReturnType(element);
  }

  @override
  void visitFunctionTypeAlias(FunctionTypeAlias node) {
    var element = node.declaredElement as GenericTypeAliasElementImpl;
    super.visitFunctionTypeAlias(node);
    element.function.returnType = _computeReturnType(node.returnType);
  }

  @override
  void visitFunctionTypedFormalParameter(FunctionTypedFormalParameter node) {
    super.visitFunctionTypedFormalParameter(node);
    Element element = node.identifier.staticElement;
    if (element is ParameterElementImpl) {
      _setFunctionTypedParameterType(element, node.returnType, node.parameters);
    } else {
      // TODO(brianwilkerson) Report this internal error
    }
  }

  @override
  void visitGenericFunctionType(GenericFunctionType node) {
    GenericFunctionTypeElementImpl element =
        (node as GenericFunctionTypeImpl).declaredElement;
    if (node.type != null) {
      var nullability =
          _typeNameResolver._getNullability(node.question != null);
      (node as GenericFunctionTypeImpl).type =
          (node.type as TypeImpl).withNullability(nullability);
    }
    if (element != null) {
      super.visitGenericFunctionType(node);
      element.returnType =
          _computeReturnType(node.returnType) ?? DynamicTypeImpl.instance;
    }
  }

  @override
  void visitMethodDeclaration(MethodDeclaration node) {
    super.visitMethodDeclaration(node);
    ExecutableElementImpl element =
        node.declaredElement as ExecutableElementImpl;
    if (element == null) {
      ClassDeclaration classNode =
          node.thisOrAncestorOfType<ClassDeclaration>();
      StringBuffer buffer = new StringBuffer();
      buffer.write("The element for the method ");
      buffer.write(node.name.name);
      buffer.write(" in ");
      if (classNode == null) {
        buffer.write("<unknown class>");
      } else {
        buffer.write(classNode.name.name);
      }
      buffer.write(" in ");
      buffer.write(source.fullName);
      buffer.write(" was not set while trying to resolve types.");
      AnalysisEngine.instance.logger.logError(buffer.toString(),
          new CaughtException(new AnalysisException(), null));
    }

    // When the library is resynthesized, types of all of its elements are
    // already set - statically or inferred. We don't want to overwrite them.
    if (LibraryElementImpl.hasResolutionCapability(
        definingLibrary, LibraryResolutionCapability.resolvedTypeNames)) {
      return;
    }

    element.declaredReturnType = _computeReturnType(node.returnType);
    element.type = new FunctionTypeImpl(element);
    _inferSetterReturnType(element);
    _inferOperatorReturnType(element);
    if (element is PropertyAccessorElement) {
      PropertyAccessorElement accessor = element as PropertyAccessorElement;
      PropertyInducingElementImpl variable =
          accessor.variable as PropertyInducingElementImpl;
      if (accessor.isGetter) {
        variable.declaredType = element.returnType;
      } else if (variable.type == null) {
        List<ParameterElement> parameters = element.parameters;
        DartType type = parameters != null && parameters.isNotEmpty
            ? parameters[0].type
            : _dynamicType;
        variable.declaredType = type;
      }
    }
  }

  @override
  void visitMixinDeclarationInScope(MixinDeclaration node) {
    super.visitMixinDeclarationInScope(node);
    MixinElementImpl element = node.declaredElement;
    _resolveOnClause(element, node.onClause);
    _resolveImplementsClause(element, node.implementsClause);
  }

  @override
  void visitNode(AstNode node) {
    // In API mode we need to skip:
    //   - function bodies;
    //   - default values of parameters;
    //   - initializers of top-level variables.
    if (mode == TypeResolverMode.api) {
      if (node is FunctionBody) {
        return;
      }
      if (node is DefaultFormalParameter) {
        node.parameter.accept(this);
        return;
      }
      if (node is VariableDeclaration) {
        return;
      }
    }

    // In local mode we need to resolve only:
    //   - function bodies;
    //   - default values of parameters;
    //   - initializers of top-level variables.
    // So, we carefully visit only nodes that are, or contain, these nodes.
    // The client may choose to start visiting any node, but we still want to
    // resolve only type names that are local.
    if (mode == TypeResolverMode.local) {
      // We are in the state of visiting all nodes.
      if (_localModeVisitAll) {
        super.visitNode(node);
        return;
      }

      // Ensure that the name scope is ready.
      if (!_localModeScopeReady) {
        void fillNameScope(AstNode node) {
          if (node is FunctionBody ||
              node is FormalParameterList ||
              node is VariableDeclaration) {
            throw new StateError(
                'Local type resolution must start from a class or unit member.');
          }
          // Create enclosing name scopes.
          AstNode parent = node.parent;
          if (parent != null) {
            fillNameScope(parent);
          }
          // Create the name scope for the node.
          if (node is ClassDeclaration) {
            ClassElement classElement = node.declaredElement;
            nameScope = new TypeParameterScope(nameScope, classElement);
            nameScope = new ClassScope(nameScope, classElement);
          }
        }

        fillNameScope(node);
        _localModeScopeReady = true;
      }

      /// Visit the given [node] and all its children.
      void visitAllNodes(AstNode node) {
        if (node != null) {
          bool wasVisitAllInLocalMode = _localModeVisitAll;
          try {
            _localModeVisitAll = true;
            node.accept(this);
          } finally {
            _localModeVisitAll = wasVisitAllInLocalMode;
          }
        }
      }

      // Visit only nodes that may contain type names to resolve.
      if (node is CompilationUnit) {
        node.declarations.forEach(visitNode);
      } else if (node is ClassDeclaration) {
        node.members.forEach(visitNode);
      } else if (node is DefaultFormalParameter) {
        visitAllNodes(node.defaultValue);
      } else if (node is FieldDeclaration) {
        visitNode(node.fields);
      } else if (node is FunctionBody) {
        visitAllNodes(node);
      } else if (node is FunctionDeclaration) {
        visitNode(node.functionExpression.parameters);
        visitAllNodes(node.functionExpression.body);
      } else if (node is FormalParameterList) {
        node.parameters.accept(this);
      } else if (node is MethodDeclaration) {
        visitNode(node.parameters);
        visitAllNodes(node.body);
      } else if (node is TopLevelVariableDeclaration) {
        visitNode(node.variables);
      } else if (node is VariableDeclaration) {
        visitAllNodes(node.initializer);
      } else if (node is VariableDeclarationList) {
        node.variables.forEach(visitNode);
      }
      return;
    }
    // The mode in which we visit all nodes.
    super.visitNode(node);
  }

  @override
  void visitSimpleFormalParameter(SimpleFormalParameter node) {
    super.visitSimpleFormalParameter(node);
    DartType declaredType;
    TypeAnnotation typeName = node.type;
    if (typeName == null) {
      declaredType = _dynamicType;
    } else {
      declaredType = _typeNameResolver._getType(typeName);
    }
    Element element = node.declaredElement;
    if (element is ParameterElementImpl) {
      element.declaredType = declaredType;
    } else {
      // TODO(brianwilkerson) Report the internal error.
    }
  }

  @override
  void visitSuperExpression(SuperExpression node) {
    _hasReferenceToSuper = true;
    super.visitSuperExpression(node);
  }

  @override
  void visitTypeName(TypeName node) {
    super.visitTypeName(node);
    _typeNameResolver.nameScope = this.nameScope;
    _typeNameResolver.resolveTypeName(node);
  }

  @override
  void visitTypeParameter(TypeParameter node) {
    super.visitTypeParameter(node);
    AstNode parent2 = node.parent?.parent;
    if (parent2 is ClassDeclaration ||
        parent2 is ClassTypeAlias ||
        parent2 is FunctionTypeAlias ||
        parent2 is GenericTypeAlias) {
      // Bounds of parameters of classes and function type aliases are
      // already resolved.
    } else {
      TypeAnnotation bound = node.bound;
      if (bound != null) {
        TypeParameterElementImpl typeParameter =
            node.name.staticElement as TypeParameterElementImpl;
        if (typeParameter != null) {
          typeParameter.bound = bound.type;
        }
      }
    }
  }

  @override
  void visitVariableDeclaration(VariableDeclaration node) {
    super.visitVariableDeclaration(node);
    var variableList = node.parent as VariableDeclarationList;
    // When the library is resynthesized, the types of field elements are
    // already set - statically or inferred. We don't want to overwrite them.
    if (variableList.parent is FieldDeclaration &&
        LibraryElementImpl.hasResolutionCapability(
            definingLibrary, LibraryResolutionCapability.resolvedTypeNames)) {
      return;
    }
    // Resolve the type.
    DartType declaredType;
    TypeAnnotation typeName = variableList.type;
    if (typeName == null) {
      declaredType = _dynamicType;
    } else {
      declaredType = _typeNameResolver._getType(typeName);
    }
    Element element = node.name.staticElement;
    if (element is VariableElementImpl) {
      element.declaredType = declaredType;
    }
  }

  /// Given the [returnType] of a function, compute the return type of the
  /// function.
  DartType _computeReturnType(TypeAnnotation returnType) {
    if (returnType == null) {
      return _dynamicType;
    } else {
      return _typeNameResolver._getType(returnType);
    }
  }

  /// Return the class element that represents the class whose name was
  /// provided.
  ///
  /// @param identifier the name from the declaration of a class
  /// @return the class element that represents the class
  ClassElementImpl _getClassElement(SimpleIdentifier identifier) {
    // TODO(brianwilkerson) Seems like we should be using
    // ClassDeclaration.getElement().
    if (identifier == null) {
      // TODO(brianwilkerson) Report this
      // Internal error: We should never build a class declaration without a
      // name.
      return null;
    }
    Element element = identifier.staticElement;
    if (element is ClassElementImpl) {
      return element;
    }
    // TODO(brianwilkerson) Report this
    // Internal error: Failed to create an element for a class declaration.
    return null;
  }

  /// In strong mode we infer "void" as the return type of operator []= (as void
  /// is the only legal return type for []=). This allows us to give better
  /// errors later if an invalid type is returned.
  void _inferOperatorReturnType(ExecutableElementImpl element) {
    if (_strongMode &&
        element.isOperator &&
        element.name == '[]=' &&
        element.hasImplicitReturnType) {
      element.declaredReturnType = VoidTypeImpl.instance;
    }
  }

  /// In strong mode we infer "void" as the setter return type (as void is the
  /// only legal return type for a setter). This allows us to give better
  /// errors later if an invalid type is returned.
  void _inferSetterReturnType(ExecutableElementImpl element) {
    if (_strongMode &&
        element is PropertyAccessorElementImpl &&
        element.isSetter &&
        element.hasImplicitReturnType) {
      element.declaredReturnType = VoidTypeImpl.instance;
    }
  }

  /// Record that the static type of the given node is the given type.
  ///
  /// @param expression the node whose type is to be recorded
  /// @param type the static type of the node
  Object _recordType(Expression expression, DartType type) {
    if (type == null) {
      expression.staticType = _dynamicType;
    } else {
      expression.staticType = type;
    }
    return null;
  }

  void _resolveImplementsClause(
      ClassElementImpl classElement, ImplementsClause clause) {
    if (clause != null) {
      _resolveTypes(
          clause.interfaces, CompileTimeErrorCode.IMPLEMENTS_NON_CLASS);
    }
  }

  void _resolveOnClause(MixinElementImpl classElement, OnClause clause) {
    List<InterfaceType> types;
    if (clause != null) {
      _resolveTypes(clause.superclassConstraints,
          CompileTimeErrorCode.MIXIN_SUPER_CLASS_CONSTRAINT_NON_INTERFACE);
    }
    if (types == null || types.isEmpty) {
      types = [typeProvider.objectType];
    }
  }

  /// Return the [InterfaceType] of the given [typeName].
  ///
  /// If the resulting type is not a valid interface type, return `null`.
  ///
  /// The flag [asClass] specifies if the type will be used as a class, so mixin
  /// declarations are not valid (they declare interfaces and mixins, but not
  /// classes).
  void _resolveType(TypeName typeName, ErrorCode errorCode,
      {bool asClass: false}) {
    DartType type = typeName.type;
    if (type is InterfaceType) {
      ClassElement element = type.element;
      if (element != null) {
        if (element.isEnum || element.isMixin && asClass) {
          errorReporter.reportErrorForNode(errorCode, typeName);
          return;
        }
      }
      return;
    }
    // If the type is not an InterfaceType, then visitTypeName() sets the type
    // to be a DynamicTypeImpl
    Identifier name = typeName.name;
    if (!nameScope.shouldIgnoreUndefined(name)) {
      errorReporter.reportErrorForNode(errorCode, name, [name.name]);
    }
  }

  /// Resolve the types in the given list of type names.
  ///
  /// @param typeNames the type names to be resolved
  /// @param nonTypeError the error to produce if the type name is defined to be
  ///        something other than a type
  /// @param enumTypeError the error to produce if the type name is defined to
  ///        be an enum
  /// @param dynamicTypeError the error to produce if the type name is "dynamic"
  /// @return an array containing all of the types that were resolved.
  void _resolveTypes(NodeList<TypeName> typeNames, ErrorCode errorCode) {
    for (TypeName typeName in typeNames) {
      _resolveType(typeName, errorCode);
    }
  }

  void _resolveWithClause(ClassElementImpl classElement, WithClause clause) {
    if (clause != null) {
      _resolveTypes(clause.mixinTypes, CompileTimeErrorCode.MIXIN_OF_NON_CLASS);
    }
  }

  /// Given a function typed [parameter] with [FunctionType] based on a
  /// [GenericFunctionTypeElementImpl], compute and set the return type for the
  /// function element.
  void _setFunctionTypedParameterType(ParameterElementImpl parameter,
      TypeAnnotation returnType, FormalParameterList parameterList) {
    DartType type = parameter.type;
    GenericFunctionTypeElementImpl typeElement = type.element;
    // With summary2 we use synthetic FunctionType(s).
    if (typeElement != null) {
      typeElement.returnType = _computeReturnType(returnType);
    }
  }
}

/// Instances of the class [UnusedLocalElementsVerifier] traverse an AST
/// looking for cases of [HintCode.UNUSED_ELEMENT], [HintCode.UNUSED_FIELD],
/// [HintCode.UNUSED_LOCAL_VARIABLE], etc.
class UnusedLocalElementsVerifier extends RecursiveAstVisitor {
  /// The error listener to which errors will be reported.
  final AnalysisErrorListener _errorListener;

  /// The elements know to be used.
  final UsedLocalElements _usedElements;

  /// Create a new instance of the [UnusedLocalElementsVerifier].
  UnusedLocalElementsVerifier(this._errorListener, this._usedElements);

  visitSimpleIdentifier(SimpleIdentifier node) {
    if (node.inDeclarationContext()) {
      var element = node.staticElement;
      if (element is ClassElement) {
        _visitClassElement(element);
      } else if (element is FieldElement) {
        _visitFieldElement(element);
      } else if (element is FunctionElement) {
        _visitFunctionElement(element);
      } else if (element is FunctionTypeAliasElement) {
        _visitFunctionTypeAliasElement(element);
      } else if (element is LocalVariableElement) {
        _visitLocalVariableElement(element);
      } else if (element is MethodElement) {
        _visitMethodElement(element);
      } else if (element is PropertyAccessorElement) {
        _visitPropertyAccessorElement(element);
      } else if (element is TopLevelVariableElement) {
        _visitTopLevelVariableElement(element);
      }
    }
  }

  bool _isNamedUnderscore(LocalVariableElement element) {
    String name = element.name;
    if (name != null) {
      for (int index = name.length - 1; index >= 0; --index) {
        if (name.codeUnitAt(index) != 0x5F) {
          // 0x5F => '_'
          return false;
        }
      }
      return true;
    }
    return false;
  }

  bool _isReadMember(Element element) {
    if (element.isPublic) {
      return true;
    }
    if (element.isSynthetic) {
      return true;
    }
    return _usedElements.readMembers.contains(element.displayName);
  }

  bool _isUsedElement(Element element) {
    if (element.isSynthetic) {
      return true;
    }
    if (element is LocalVariableElement ||
        element is FunctionElement && !element.isStatic) {
      // local variable or function
    } else {
      if (element.isPublic) {
        return true;
      }
    }
    return _usedElements.elements.contains(element);
  }

  bool _isUsedMember(Element element) {
    if (element.isPublic) {
      return true;
    }
    if (element.isSynthetic) {
      return true;
    }
    if (_usedElements.members.contains(element.displayName)) {
      return true;
    }
    return _usedElements.elements.contains(element);
  }

  void _reportErrorForElement(
      ErrorCode errorCode, Element element, List<Object> arguments) {
    if (element != null) {
      _errorListener.onError(new AnalysisError(element.source,
          element.nameOffset, element.nameLength, errorCode, arguments));
    }
  }

  _visitClassElement(ClassElement element) {
    if (!_isUsedElement(element)) {
      _reportErrorForElement(
          HintCode.UNUSED_ELEMENT, element, [element.displayName]);
    }
  }

  _visitFieldElement(FieldElement element) {
    if (!_isReadMember(element)) {
      _reportErrorForElement(
          HintCode.UNUSED_FIELD, element, [element.displayName]);
    }
  }

  _visitFunctionElement(FunctionElement element) {
    if (!_isUsedElement(element)) {
      _reportErrorForElement(
          HintCode.UNUSED_ELEMENT, element, [element.displayName]);
    }
  }

  _visitFunctionTypeAliasElement(FunctionTypeAliasElement element) {
    if (!_isUsedElement(element)) {
      _reportErrorForElement(
          HintCode.UNUSED_ELEMENT, element, [element.displayName]);
    }
  }

  _visitLocalVariableElement(LocalVariableElement element) {
    if (!_isUsedElement(element) && !_isNamedUnderscore(element)) {
      HintCode errorCode;
      if (_usedElements.isCatchException(element)) {
        errorCode = HintCode.UNUSED_CATCH_CLAUSE;
      } else if (_usedElements.isCatchStackTrace(element)) {
        errorCode = HintCode.UNUSED_CATCH_STACK;
      } else {
        errorCode = HintCode.UNUSED_LOCAL_VARIABLE;
      }
      _reportErrorForElement(errorCode, element, [element.displayName]);
    }
  }

  _visitMethodElement(MethodElement element) {
    if (!_isUsedMember(element)) {
      _reportErrorForElement(
          HintCode.UNUSED_ELEMENT, element, [element.displayName]);
    }
  }

  _visitPropertyAccessorElement(PropertyAccessorElement element) {
    if (!_isUsedMember(element)) {
      _reportErrorForElement(
          HintCode.UNUSED_ELEMENT, element, [element.displayName]);
    }
  }

  _visitTopLevelVariableElement(TopLevelVariableElement element) {
    if (!_isUsedElement(element)) {
      _reportErrorForElement(
          HintCode.UNUSED_ELEMENT, element, [element.displayName]);
    }
  }
}

/// A container with sets of used [Element]s.
/// All these elements are defined in a single compilation unit or a library.
class UsedLocalElements {
  /// Resolved, locally defined elements that are used or potentially can be
  /// used.
  final HashSet<Element> elements = new HashSet<Element>();

  /// [LocalVariableElement]s that represent exceptions in [CatchClause]s.
  final HashSet<LocalVariableElement> catchExceptionElements =
      new HashSet<LocalVariableElement>();

  /// [LocalVariableElement]s that represent stack traces in [CatchClause]s.
  final HashSet<LocalVariableElement> catchStackTraceElements =
      new HashSet<LocalVariableElement>();

  /// Names of resolved or unresolved class members that are referenced in the
  /// library.
  final HashSet<String> members = new HashSet<String>();

  /// Names of resolved or unresolved class members that are read in the
  /// library.
  final HashSet<String> readMembers = new HashSet<String>();

  UsedLocalElements();

  factory UsedLocalElements.merge(List<UsedLocalElements> parts) {
    UsedLocalElements result = new UsedLocalElements();
    int length = parts.length;
    for (int i = 0; i < length; i++) {
      UsedLocalElements part = parts[i];
      result.elements.addAll(part.elements);
      result.catchExceptionElements.addAll(part.catchExceptionElements);
      result.catchStackTraceElements.addAll(part.catchStackTraceElements);
      result.members.addAll(part.members);
      result.readMembers.addAll(part.readMembers);
    }
    return result;
  }

  void addCatchException(LocalVariableElement element) {
    if (element != null) {
      catchExceptionElements.add(element);
    }
  }

  void addCatchStackTrace(LocalVariableElement element) {
    if (element != null) {
      catchStackTraceElements.add(element);
    }
  }

  void addElement(Element element) {
    if (element != null) {
      elements.add(element);
    }
  }

  bool isCatchException(LocalVariableElement element) {
    return catchExceptionElements.contains(element);
  }

  bool isCatchStackTrace(LocalVariableElement element) {
    return catchStackTraceElements.contains(element);
  }
}

/// Instances of the class `VariableResolverVisitor` are used to resolve
/// [SimpleIdentifier]s to local variables and formal parameters.
class VariableResolverVisitor extends ScopedVisitor {
  /// The method or function that we are currently visiting, or `null` if we are
  /// not inside a method or function.
  ExecutableElement _enclosingFunction;

  /// Information about local variables in the enclosing function or method.
  LocalVariableInfo _localVariableInfo;

  /// Initialize a newly created visitor to resolve the nodes in an AST node.
  ///
  /// [definingLibrary] is the element for the library containing the node being
  /// visited.
  /// [source] is the source representing the compilation unit containing the
  /// node being visited
  /// [typeProvider] is the object used to access the types from the core
  /// library.
  /// [errorListener] is the error listener that will be informed of any errors
  /// that are found during resolution.
  /// [nameScope] is the scope used to resolve identifiers in the node that will
  /// first be visited.  If `null` or unspecified, a new [LibraryScope] will be
  /// created based on [definingLibrary] and [typeProvider].
  VariableResolverVisitor(LibraryElement definingLibrary, Source source,
      TypeProvider typeProvider, AnalysisErrorListener errorListener,
      {Scope nameScope, LocalVariableInfo localVariableInfo})
      : _localVariableInfo = localVariableInfo,
        super(definingLibrary, source, typeProvider, errorListener,
            nameScope: nameScope);

  @override
  void visitBlockFunctionBody(BlockFunctionBody node) {
    assert(_localVariableInfo != null);
    super.visitBlockFunctionBody(node);
  }

  @override
  void visitCompilationUnit(CompilationUnit node) {
    _localVariableInfo = (node as CompilationUnitImpl).localVariableInfo;
    super.visitCompilationUnit(node);
  }

  @override
  void visitConstructorDeclaration(ConstructorDeclaration node) {
    ExecutableElement outerFunction = _enclosingFunction;
    LocalVariableInfo outerLocalVariableInfo = _localVariableInfo;
    try {
      _localVariableInfo ??= new LocalVariableInfo();
      (node.body as FunctionBodyImpl).localVariableInfo = _localVariableInfo;
      _enclosingFunction = node.declaredElement;
      super.visitConstructorDeclaration(node);
    } finally {
      _localVariableInfo = outerLocalVariableInfo;
      _enclosingFunction = outerFunction;
    }
  }

  @override
  void visitExportDirective(ExportDirective node) {}

  @override
  void visitExpressionFunctionBody(ExpressionFunctionBody node) {
    assert(_localVariableInfo != null);
    super.visitExpressionFunctionBody(node);
  }

  @override
  void visitFunctionDeclaration(FunctionDeclaration node) {
    ExecutableElement outerFunction = _enclosingFunction;
    LocalVariableInfo outerLocalVariableInfo = _localVariableInfo;
    try {
      _localVariableInfo ??= new LocalVariableInfo();
      (node.functionExpression.body as FunctionBodyImpl).localVariableInfo =
          _localVariableInfo;
      _enclosingFunction = node.declaredElement;
      super.visitFunctionDeclaration(node);
    } finally {
      _localVariableInfo = outerLocalVariableInfo;
      _enclosingFunction = outerFunction;
    }
  }

  @override
  void visitFunctionExpression(FunctionExpression node) {
    if (node.parent is! FunctionDeclaration) {
      ExecutableElement outerFunction = _enclosingFunction;
      LocalVariableInfo outerLocalVariableInfo = _localVariableInfo;
      try {
        _localVariableInfo ??= new LocalVariableInfo();
        (node.body as FunctionBodyImpl).localVariableInfo = _localVariableInfo;
        _enclosingFunction = node.declaredElement;
        super.visitFunctionExpression(node);
      } finally {
        _localVariableInfo = outerLocalVariableInfo;
        _enclosingFunction = outerFunction;
      }
    } else {
      super.visitFunctionExpression(node);
    }
  }

  @override
  void visitImportDirective(ImportDirective node) {}

  @override
  void visitMethodDeclaration(MethodDeclaration node) {
    ExecutableElement outerFunction = _enclosingFunction;
    LocalVariableInfo outerLocalVariableInfo = _localVariableInfo;
    try {
      _localVariableInfo ??= new LocalVariableInfo();
      (node.body as FunctionBodyImpl).localVariableInfo = _localVariableInfo;
      _enclosingFunction = node.declaredElement;
      super.visitMethodDeclaration(node);
    } finally {
      _localVariableInfo = outerLocalVariableInfo;
      _enclosingFunction = outerFunction;
    }
  }

  @override
  void visitSimpleIdentifier(SimpleIdentifier node) {
    // Ignore if already resolved - declaration or type.
    if (node.inDeclarationContext()) {
      return;
    }
    // Ignore if it cannot be a reference to a local variable.
    AstNode parent = node.parent;
    if (parent is FieldFormalParameter) {
      return;
    } else if (parent is ConstructorDeclaration && parent.returnType == node) {
      return;
    } else if (parent is ConstructorFieldInitializer &&
        parent.fieldName == node) {
      return;
    }
    // Ignore if qualified.
    if (parent is PrefixedIdentifier && identical(parent.identifier, node)) {
      return;
    }
    if (parent is PropertyAccess && identical(parent.propertyName, node)) {
      return;
    }
    if (parent is MethodInvocation &&
        identical(parent.methodName, node) &&
        parent.realTarget != null) {
      return;
    }
    if (parent is ConstructorName) {
      return;
    }
    if (parent is Label) {
      return;
    }
    // Prepare VariableElement.
    Element element = nameScope.lookup(node, definingLibrary);
    if (element is! VariableElement) {
      return;
    }
    // Must be local or parameter.
    ElementKind kind = element.kind;
    if (kind == ElementKind.LOCAL_VARIABLE || kind == ElementKind.PARAMETER) {
      node.staticElement = element;
      if (node.inSetterContext()) {
        _localVariableInfo.potentiallyMutatedInScope.add(element);
        if (element.enclosingElement != _enclosingFunction) {
          _localVariableInfo.potentiallyMutatedInClosure.add(element);
        }
      }
    }
  }

  @override
  void visitTypeName(TypeName node) {}
}

class _InvalidAccessVerifier {
  static final _templateExtension = '.template';
  static final _testDir = '${path.separator}test${path.separator}';
  static final _testingDir = '${path.separator}testing${path.separator}';

  final ErrorReporter _errorReporter;
  final LibraryElement _library;

  bool _inTemplateSource;
  bool _inTestDirectory;

  ClassElement _enclosingClass;

  _InvalidAccessVerifier(this._errorReporter, this._library) {
    var path = _library.source.fullName;
    _inTemplateSource = path.contains(_templateExtension);
    _inTestDirectory = path.contains(_testDir) || path.contains(_testingDir);
  }

  /// Produces a hint if [identifier] is accessed from an invalid location. In
  /// particular:
  ///
  /// * if the given identifier is a protected closure, field or
  ///   getter/setter, method closure or invocation accessed outside a subclass,
  ///   or accessed outside the library wherein the identifier is declared, or
  /// * if the given identifier is a closure, field, getter, setter, method
  ///   closure or invocation which is annotated with `visibleForTemplate`, and
  ///   is accessed outside of the defining library, and the current library
  ///   does not have the suffix '.template' in its source path, or
  /// * if the given identifier is a closure, field, getter, setter, method
  ///   closure or invocation which is annotated with `visibleForTesting`, and
  ///   is accessed outside of the defining library, and the current library
  ///   does not have a directory named 'test' or 'testing' in its path.
  void verify(SimpleIdentifier identifier) {
    if (identifier.inDeclarationContext() || _inCommentReference(identifier)) {
      return;
    }

    Element element = identifier.staticElement;
    if (element == null || _inCurrentLibrary(element)) {
      return;
    }

    bool hasProtected = _hasProtected(element);
    if (hasProtected) {
      ClassElement definingClass = element.enclosingElement;
      if (_hasTypeOrSuperType(_enclosingClass, definingClass)) {
        return;
      }
    }

    bool hasVisibleForTemplate = _hasVisibleForTemplate(element);
    if (hasVisibleForTemplate) {
      if (_inTemplateSource || _inExportDirective(identifier)) {
        return;
      }
    }

    bool hasVisibleForTesting = _hasVisibleForTesting(element);
    if (hasVisibleForTesting) {
      if (_inTestDirectory || _inExportDirective(identifier)) {
        return;
      }
    }

    // At this point, [identifier] was not cleared as protected access, nor
    // cleared as access for templates or testing. Report the appropriate
    // violation(s).
    Element definingClass = element.enclosingElement;
    if (hasProtected) {
      _errorReporter.reportErrorForNode(
          HintCode.INVALID_USE_OF_PROTECTED_MEMBER,
          identifier,
          [identifier.name, definingClass.source.uri]);
    }
    if (hasVisibleForTemplate) {
      _errorReporter.reportErrorForNode(
          HintCode.INVALID_USE_OF_VISIBLE_FOR_TEMPLATE_MEMBER,
          identifier,
          [identifier.name, definingClass.source.uri]);
    }
    if (hasVisibleForTesting) {
      _errorReporter.reportErrorForNode(
          HintCode.INVALID_USE_OF_VISIBLE_FOR_TESTING_MEMBER,
          identifier,
          [identifier.name, definingClass.source.uri]);
    }
  }

  bool _hasProtected(Element element) {
    if (element is PropertyAccessorElement &&
        element.enclosingElement is ClassElement &&
        (element.hasProtected || element.variable.hasProtected)) {
      return true;
    }
    if (element is MethodElement &&
        element.enclosingElement is ClassElement &&
        element.hasProtected) {
      return true;
    }
    return false;
  }

  bool _hasTypeOrSuperType(ClassElement element, ClassElement superElement) {
    if (element == null) {
      return false;
    }
    if (element == superElement) {
      return true;
    }
    // TODO(scheglov) `allSupertypes` is very expensive
    var allSupertypes = element.allSupertypes;
    for (var i = 0; i < allSupertypes.length; i++) {
      var supertype = allSupertypes[i];
      if (supertype.element == superElement) {
        return true;
      }
    }
    return false;
  }

  bool _hasVisibleForTemplate(Element element) {
    if (element == null) {
      return false;
    }
    if (element.hasVisibleForTemplate) {
      return true;
    }
    if (element is PropertyAccessorElement &&
        element.enclosingElement is ClassElement &&
        element.variable.hasVisibleForTemplate) {
      return true;
    }
    return false;
  }

  bool _hasVisibleForTesting(Element element) {
    if (element == null) {
      return false;
    }
    if (element.hasVisibleForTesting) {
      return true;
    }
    if (element is PropertyAccessorElement &&
        element.enclosingElement is ClassElement &&
        element.variable.hasVisibleForTesting) {
      return true;
    }
    return false;
  }

  bool _inCommentReference(SimpleIdentifier identifier) {
    var parent = identifier.parent;
    return parent is CommentReference || parent?.parent is CommentReference;
  }

  bool _inCurrentLibrary(Element element) => element.library == _library;

  bool _inExportDirective(SimpleIdentifier identifier) =>
      identifier.parent is Combinator &&
      identifier.parent.parent is ExportDirective;
}

/// An object used to track the usage of labels within a single label scope.
class _LabelTracker {
  /// The tracker for the outer label scope.
  final _LabelTracker outerTracker;

  /// The labels whose usage is being tracked.
  final List<Label> labels;

  /// A list of flags corresponding to the list of [labels] indicating whether
  /// the corresponding label has been used.
  List<bool> used;

  /// A map from the names of labels to the index of the label in [labels].
  final Map<String, int> labelMap = <String, int>{};

  /// Initialize a newly created label tracker.
  _LabelTracker(this.outerTracker, this.labels) {
    used = new List.filled(labels.length, false);
    for (int i = 0; i < labels.length; i++) {
      labelMap[labels[i].label.name] = i;
    }
  }

  /// Record that the label with the given [labelName] has been used.
  void recordUsage(String labelName) {
    if (labelName != null) {
      int index = labelMap[labelName];
      if (index != null) {
        used[index] = true;
      } else if (outerTracker != null) {
        outerTracker.recordUsage(labelName);
      }
    }
  }

  /// Return the unused labels.
  Iterable<Label> unusedLabels() sync* {
    for (int i = 0; i < labels.length; i++) {
      if (!used[i]) {
        yield labels[i];
      }
    }
  }
}

/// A set of counts of the kinds of leaf elements in a collection, used to help
/// disambiguate map and set literals.
class _LeafElements {
  /// The number of expressions found in the collection.
  int expressionCount = 0;

  /// The number of map entries found in the collection.
  int mapEntryCount = 0;

  /// Initialize a newly created set of counts based on the given collection
  /// [elements].
  _LeafElements(List<CollectionElement> elements) {
    for (CollectionElement element in elements) {
      _count(element);
    }
  }

  /// Return the resolution suggested by the set elements.
  _LiteralResolution get resolution {
    if (expressionCount > 0 && mapEntryCount == 0) {
      return _LiteralResolution(_LiteralResolutionKind.set, null);
    } else if (mapEntryCount > 0 && expressionCount == 0) {
      return _LiteralResolution(_LiteralResolutionKind.map, null);
    }
    return _LiteralResolution(_LiteralResolutionKind.ambiguous, null);
  }

  /// Recursively add the given collection [element] to the counts.
  void _count(CollectionElement element) {
    if (element is ForElement) {
      _count(element.body);
    } else if (element is IfElement) {
      _count(element.thenElement);
      _count(element.elseElement);
    } else if (element is Expression) {
      if (_isComplete(element)) {
        expressionCount++;
      }
    } else if (element is MapLiteralEntry) {
      if (_isComplete(element)) {
        mapEntryCount++;
      }
    }
  }

  /// Return `true` if the given collection [element] does not contain any
  /// synthetic tokens.
  bool _isComplete(CollectionElement element) {
    // TODO(paulberry,brianwilkerson): the code below doesn't work because it
    // assumes access to token offsets, which aren't available when working with
    // expressions resynthesized from summaries.  For now we just assume the
    // collection element is complete.
    return true;
//    Token token = element.beginToken;
//    int endOffset = element.endToken.offset;
//    while (token != null && token.offset <= endOffset) {
//      if (token.isSynthetic) {
//        return false;
//      }
//      token = token.next;
//    }
//    return true;
  }
}

/// An indication of the way in which a set or map literal should be resolved to
/// be either a set literal or a map literal.
class _LiteralResolution {
  /// The kind of collection that the literal should be.
  final _LiteralResolutionKind kind;

  /// The type that should be used as the inference context when performing type
  /// inference for the literal.
  DartType contextType;

  /// Initialize a newly created resolution.
  _LiteralResolution(this.kind, this.contextType);

  @override
  String toString() {
    return '$kind ($contextType)';
  }
}

/// The kind of literal to which an unknown literal should be resolved.
enum _LiteralResolutionKind { ambiguous, map, set }<|MERGE_RESOLUTION|>--- conflicted
+++ resolved
@@ -3886,13 +3886,10 @@
       loopVariable?.accept(this);
       _flowAnalysis?.flow?.forEach_bodyBegin(
           _flowAnalysis.assignedVariables.writtenInNode(node),
-<<<<<<< HEAD
-          _flowAnalysis.assignedVariables.capturedInNode(node));
-=======
+          _flowAnalysis.assignedVariables.capturedInNode(node),
           identifierElement is VariableElement
               ? identifierElement
               : loopVariable.declaredElement);
->>>>>>> 8daf3fdb
       node.body?.accept(this);
       _flowAnalysis?.flow?.forEach_end();
 
@@ -3970,13 +3967,10 @@
 
       _flowAnalysis?.flow?.forEach_bodyBegin(
           _flowAnalysis.assignedVariables.writtenInNode(node),
-<<<<<<< HEAD
-          _flowAnalysis.assignedVariables.capturedInNode(node));
-=======
+          _flowAnalysis.assignedVariables.capturedInNode(node),
           identifierElement is VariableElement
               ? identifierElement
               : loopVariable.declaredElement);
->>>>>>> 8daf3fdb
 
       Statement body = node.body;
       if (body != null) {
