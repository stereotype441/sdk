--- conflicted
+++ resolved
@@ -45,2101 +45,6 @@
 export 'package:analyzer/src/dart/resolver/scope.dart';
 export 'package:analyzer/src/generated/type_system.dart';
 
-<<<<<<< HEAD
-/// Instances of the class `BestPracticesVerifier` traverse an AST structure
-/// looking for violations of Dart best practices.
-class BestPracticesVerifier extends RecursiveAstVisitor<void> {
-//  static String _HASHCODE_GETTER_NAME = "hashCode";
-
-  static String _NULL_TYPE_NAME = "Null";
-
-  static String _TO_INT_METHOD_NAME = "toInt";
-
-  /// The class containing the AST nodes being visited, or `null` if we are not
-  /// in the scope of a class.
-  ClassElementImpl _enclosingClass;
-
-  /// A flag indicating whether a surrounding member (compilation unit or class)
-  /// is deprecated.
-  bool _inDeprecatedMember;
-
-  /// The error reporter by which errors will be reported.
-  final ErrorReporter _errorReporter;
-
-  /// The type [Null].
-  final InterfaceType _nullType;
-
-  /// The type system primitives
-  final TypeSystem _typeSystem;
-
-  /// The inheritance manager to access interface type hierarchy.
-  final InheritanceManager3 _inheritanceManager;
-
-  /// The current library
-  final LibraryElement _currentLibrary;
-
-  final _InvalidAccessVerifier _invalidAccessVerifier;
-
-  /// The [WorkspacePackage] in which [_currentLibrary] is declared.
-  WorkspacePackage _workspacePackage;
-
-  /// The [LinterContext] used for possible const calculations.
-  LinterContext _linterContext;
-
-  /// Is `true` if NNBD is enabled for the library being analyzed.
-  final bool _isNonNullable;
-
-  /// True if inference failures should be reported, otherwise false.
-  final bool _strictInference;
-
-  /// Create a new instance of the [BestPracticesVerifier].
-  ///
-  /// @param errorReporter the error reporter
-  BestPracticesVerifier(
-    this._errorReporter,
-    TypeProvider typeProvider,
-    this._currentLibrary,
-    CompilationUnit unit,
-    String content, {
-    TypeSystem typeSystem,
-    @required InheritanceManager3 inheritanceManager,
-    ResourceProvider resourceProvider,
-    DeclaredVariables declaredVariables,
-    AnalysisOptions analysisOptions,
-  })  : _nullType = typeProvider.nullType,
-        _typeSystem = typeSystem ?? new Dart2TypeSystem(typeProvider),
-        _isNonNullable = unit.featureSet.isEnabled(Feature.non_nullable),
-        _strictInference =
-            (analysisOptions as AnalysisOptionsImpl).strictInference,
-        _inheritanceManager = inheritanceManager,
-        _invalidAccessVerifier =
-            new _InvalidAccessVerifier(_errorReporter, _currentLibrary) {
-    _inDeprecatedMember = _currentLibrary.hasDeprecated;
-    String libraryPath = _currentLibrary.source.fullName;
-    _workspacePackage = _getPackage(libraryPath, resourceProvider);
-
-    _linterContext = LinterContextImpl(
-      null /* allUnits */,
-      new LinterContextUnit(content, unit),
-      declaredVariables,
-      typeProvider,
-      _typeSystem,
-      _inheritanceManager,
-      analysisOptions,
-      _workspacePackage,
-    );
-  }
-
-  @override
-  void visitAnnotation(Annotation node) {
-    ElementAnnotation element = node.elementAnnotation;
-    AstNode parent = node.parent;
-    if (element?.isFactory == true) {
-      if (parent is MethodDeclaration) {
-        _checkForInvalidFactory(parent);
-      } else {
-        _errorReporter
-            .reportErrorForNode(HintCode.INVALID_FACTORY_ANNOTATION, node, []);
-      }
-    } else if (element?.isImmutable == true) {
-      if (parent is! ClassOrMixinDeclaration && parent is! ClassTypeAlias) {
-        _errorReporter.reportErrorForNode(
-            HintCode.INVALID_IMMUTABLE_ANNOTATION, node, []);
-      }
-    } else if (element?.isLiteral == true) {
-      if (parent is! ConstructorDeclaration ||
-          (parent as ConstructorDeclaration).constKeyword == null) {
-        _errorReporter
-            .reportErrorForNode(HintCode.INVALID_LITERAL_ANNOTATION, node, []);
-      }
-    } else if (element?.isNonVirtual == true) {
-      if (parent is FieldDeclaration) {
-        if (parent.isStatic) {
-          _errorReporter.reportErrorForNode(
-              HintCode.INVALID_NON_VIRTUAL_ANNOTATION,
-              node,
-              [node.element.name]);
-        }
-      } else if (parent is MethodDeclaration) {
-        if (parent.parent is ExtensionDeclaration ||
-            parent.isStatic ||
-            parent.isAbstract) {
-          _errorReporter.reportErrorForNode(
-              HintCode.INVALID_NON_VIRTUAL_ANNOTATION,
-              node,
-              [node.element.name]);
-        }
-      } else {
-        _errorReporter.reportErrorForNode(
-            HintCode.INVALID_NON_VIRTUAL_ANNOTATION, node, [node.element.name]);
-      }
-    } else if (element?.isSealed == true) {
-      if (!(parent is ClassDeclaration || parent is ClassTypeAlias)) {
-        _errorReporter.reportErrorForNode(
-            HintCode.INVALID_SEALED_ANNOTATION, node, [node.element.name]);
-      }
-    } else if (element?.isVisibleForTemplate == true ||
-        element?.isVisibleForTesting == true) {
-      if (parent is Declaration) {
-        reportInvalidAnnotation(Element declaredElement) {
-          _errorReporter.reportErrorForNode(
-              HintCode.INVALID_VISIBILITY_ANNOTATION,
-              node,
-              [declaredElement.name, node.name.name]);
-        }
-
-        if (parent is TopLevelVariableDeclaration) {
-          for (VariableDeclaration variable in parent.variables.variables) {
-            if (Identifier.isPrivateName(variable.declaredElement.name)) {
-              reportInvalidAnnotation(variable.declaredElement);
-            }
-          }
-        } else if (parent is FieldDeclaration) {
-          for (VariableDeclaration variable in parent.fields.variables) {
-            if (Identifier.isPrivateName(variable.declaredElement.name)) {
-              reportInvalidAnnotation(variable.declaredElement);
-            }
-          }
-        } else if (parent.declaredElement != null &&
-            Identifier.isPrivateName(parent.declaredElement.name)) {
-          reportInvalidAnnotation(parent.declaredElement);
-        }
-      } else {
-        // Something other than a declaration was annotated. Whatever this is,
-        // it probably warrants a Hint, but this has not been specified on
-        // visibleForTemplate or visibleForTesting, so leave it alone for now.
-      }
-    }
-
-    super.visitAnnotation(node);
-  }
-
-  @override
-  void visitArgumentList(ArgumentList node) {
-    for (Expression argument in node.arguments) {
-      ParameterElement parameter = argument.staticParameterElement;
-      if (parameter?.isOptionalPositional == true) {
-        _checkForDeprecatedMemberUse(parameter, argument);
-      }
-    }
-    super.visitArgumentList(node);
-  }
-
-  @override
-  void visitAsExpression(AsExpression node) {
-    _checkForUnnecessaryCast(node);
-    super.visitAsExpression(node);
-  }
-
-  @override
-  void visitAssignmentExpression(AssignmentExpression node) {
-    TokenType operatorType = node.operator.type;
-    if (operatorType != TokenType.EQ) {
-      _checkForDeprecatedMemberUse(node.staticElement, node);
-    }
-    super.visitAssignmentExpression(node);
-  }
-
-  @override
-  void visitBinaryExpression(BinaryExpression node) {
-    _checkForDivisionOptimizationHint(node);
-    _checkForDeprecatedMemberUse(node.staticElement, node);
-    super.visitBinaryExpression(node);
-  }
-
-  @override
-  void visitClassDeclaration(ClassDeclaration node) {
-    ClassElementImpl element = node.declaredElement;
-    _enclosingClass = element;
-    _invalidAccessVerifier._enclosingClass = element;
-
-    bool wasInDeprecatedMember = _inDeprecatedMember;
-    if (element != null && element.hasDeprecated) {
-      _inDeprecatedMember = true;
-    }
-
-    try {
-      // Commented out until we decide that we want this hint in the analyzer
-      //    checkForOverrideEqualsButNotHashCode(node);
-      _checkForImmutable(node);
-      _checkForInvalidSealedSuperclass(node);
-      super.visitClassDeclaration(node);
-    } finally {
-      _enclosingClass = null;
-      _invalidAccessVerifier._enclosingClass = null;
-      _inDeprecatedMember = wasInDeprecatedMember;
-    }
-  }
-
-  @override
-  void visitClassTypeAlias(ClassTypeAlias node) {
-    _checkForImmutable(node);
-    _checkForInvalidSealedSuperclass(node);
-    super.visitClassTypeAlias(node);
-  }
-
-  @override
-  void visitConstructorDeclaration(ConstructorDeclaration node) {
-    if (node.declaredElement.isFactory) {
-      if (node.body is BlockFunctionBody) {
-        // Check the block for a return statement, if not, create the hint.
-        if (!ExitDetector.exits(node.body)) {
-          _errorReporter.reportErrorForNode(
-              HintCode.MISSING_RETURN, node, [node.returnType.name]);
-        }
-      }
-    }
-    _checkStrictInferenceInParameters(node.parameters);
-    super.visitConstructorDeclaration(node);
-  }
-
-  @override
-  void visitExportDirective(ExportDirective node) {
-    _checkForDeprecatedMemberUse(node.uriElement, node);
-    super.visitExportDirective(node);
-  }
-
-  @override
-  void visitFieldDeclaration(FieldDeclaration node) {
-    bool wasInDeprecatedMember = _inDeprecatedMember;
-    if (_hasDeprecatedAnnotation(node.metadata)) {
-      _inDeprecatedMember = true;
-    }
-
-    try {
-      super.visitFieldDeclaration(node);
-      for (var field in node.fields.variables) {
-        ExecutableElement getOverriddenPropertyAccessor() {
-          final element = field.declaredElement;
-          if (element is PropertyAccessorElement || element is FieldElement) {
-            Name name = new Name(_currentLibrary.source.uri, element.name);
-            Element enclosingElement = element.enclosingElement;
-            if (enclosingElement is ClassElement) {
-              InterfaceType classType = enclosingElement.thisType;
-              var overridden = _inheritanceManager.getMember(classType, name,
-                  forSuper: true);
-              // Check for a setter.
-              if (overridden == null) {
-                Name setterName =
-                    new Name(_currentLibrary.source.uri, '${element.name}=');
-                overridden = _inheritanceManager
-                    .getMember(classType, setterName, forSuper: true);
-              }
-              return overridden;
-            }
-          }
-          return null;
-        }
-
-        final overriddenElement = getOverriddenPropertyAccessor();
-        if (_hasNonVirtualAnnotation(overriddenElement)) {
-          _errorReporter.reportErrorForNode(
-              HintCode.INVALID_OVERRIDE_OF_NON_VIRTUAL_MEMBER,
-              field.name,
-              [field.name, overriddenElement.enclosingElement.name]);
-        }
-      }
-    } finally {
-      _inDeprecatedMember = wasInDeprecatedMember;
-    }
-  }
-
-  @override
-  void visitFormalParameterList(FormalParameterList node) {
-    _checkRequiredParameter(node);
-    super.visitFormalParameterList(node);
-  }
-
-  @override
-  void visitFunctionDeclaration(FunctionDeclaration node) {
-    bool wasInDeprecatedMember = _inDeprecatedMember;
-    ExecutableElement element = node.declaredElement;
-    if (element != null && element.hasDeprecated) {
-      _inDeprecatedMember = true;
-    }
-    try {
-      _checkForMissingReturn(
-          node.returnType, node.functionExpression.body, element, node);
-
-      // Return types are inferred only on non-recursive local functions.
-      if (node.parent is CompilationUnit) {
-        _checkStrictInferenceReturnType(node.returnType, node, node.name.name);
-      }
-      _checkStrictInferenceInParameters(node.functionExpression.parameters);
-      super.visitFunctionDeclaration(node);
-    } finally {
-      _inDeprecatedMember = wasInDeprecatedMember;
-    }
-  }
-
-  @override
-  void visitFunctionDeclarationStatement(FunctionDeclarationStatement node) {
-    // TODO(srawlins): Check strict-inference return type on recursive
-    // local functions.
-    super.visitFunctionDeclarationStatement(node);
-  }
-
-  @override
-  void visitFunctionExpression(FunctionExpression node) {
-    if (node.parent is! FunctionDeclaration) {
-      _checkForMissingReturn(null, node.body, node.declaredElement, node);
-    }
-    DartType functionType = InferenceContext.getContext(node);
-    if (functionType is! FunctionType) {
-      _checkStrictInferenceInParameters(node.parameters);
-    }
-    super.visitFunctionExpression(node);
-  }
-
-  @override
-  void visitFunctionExpressionInvocation(FunctionExpressionInvocation node) {
-    var callElement = node.staticElement;
-    if (callElement is MethodElement &&
-        callElement.name == FunctionElement.CALL_METHOD_NAME) {
-      _checkForDeprecatedMemberUse(callElement, node);
-    }
-
-    super.visitFunctionExpressionInvocation(node);
-  }
-
-  @override
-  void visitFunctionTypeAlias(FunctionTypeAlias node) {
-    _checkStrictInferenceReturnType(node.returnType, node, node.name.name);
-    super.visitFunctionTypeAlias(node);
-  }
-
-  @override
-  void visitFunctionTypedFormalParameter(FunctionTypedFormalParameter node) {
-    _checkStrictInferenceReturnType(
-        node.returnType, node, node.identifier.name);
-    _checkStrictInferenceInParameters(node.parameters);
-    super.visitFunctionTypedFormalParameter(node);
-  }
-
-  @override
-  void visitGenericFunctionType(GenericFunctionType node) {
-    // GenericTypeAlias is handled in [visitGenericTypeAlias], where a proper
-    // name can be reported in any message.
-    if (node.parent is! GenericTypeAlias) {
-      _checkStrictInferenceReturnType(node.returnType, node, node.toString());
-    }
-    super.visitGenericFunctionType(node);
-  }
-
-  @override
-  void visitGenericTypeAlias(GenericTypeAlias node) {
-    if (node.functionType != null) {
-      _checkStrictInferenceReturnType(
-          node.functionType.returnType, node, node.name.name);
-    }
-    super.visitGenericTypeAlias(node);
-  }
-
-  @override
-  void visitImportDirective(ImportDirective node) {
-    _checkForDeprecatedMemberUse(node.uriElement, node);
-    ImportElement importElement = node.element;
-    if (importElement != null && importElement.isDeferred) {
-      _checkForLoadLibraryFunction(node, importElement);
-    }
-    super.visitImportDirective(node);
-  }
-
-  @override
-  void visitIndexExpression(IndexExpression node) {
-    _checkForDeprecatedMemberUse(node.staticElement, node);
-    super.visitIndexExpression(node);
-  }
-
-  @override
-  void visitInstanceCreationExpression(InstanceCreationExpression node) {
-    _checkForDeprecatedMemberUse(node.staticElement, node);
-    _checkForLiteralConstructorUse(node);
-    super.visitInstanceCreationExpression(node);
-  }
-
-  @override
-  void visitIsExpression(IsExpression node) {
-    _checkAllTypeChecks(node);
-    super.visitIsExpression(node);
-  }
-
-  @override
-  void visitMethodDeclaration(MethodDeclaration node) {
-    bool wasInDeprecatedMember = _inDeprecatedMember;
-    ExecutableElement element = node.declaredElement;
-    Element enclosingElement = element?.enclosingElement;
-
-    InterfaceType classType =
-        enclosingElement is ClassElement ? enclosingElement.thisType : null;
-    Name name = Name(_currentLibrary.source.uri, element?.name ?? '');
-
-    bool elementIsOverride() =>
-        element is ClassMemberElement && enclosingElement != null
-            ? _inheritanceManager.getOverridden(classType, name) != null
-            : false;
-    ExecutableElement getConcreteOverriddenElement() =>
-        element is ClassMemberElement && enclosingElement != null
-            ? _inheritanceManager.getMember(classType, name, forSuper: true)
-            : null;
-    ExecutableElement getOverriddenPropertyAccessor() =>
-        element is PropertyAccessorElement && enclosingElement != null
-            ? _inheritanceManager.getMember(classType, name, forSuper: true)
-            : null;
-
-    if (element != null && element.hasDeprecated) {
-      _inDeprecatedMember = true;
-    }
-    try {
-      // This was determined to not be a good hint, see: dartbug.com/16029
-      //checkForOverridingPrivateMember(node);
-      _checkForMissingReturn(node.returnType, node.body, element, node);
-      _checkForUnnecessaryNoSuchMethod(node);
-
-      if (_strictInference && !node.isSetter && !elementIsOverride()) {
-        _checkStrictInferenceReturnType(node.returnType, node, node.name.name);
-      }
-      _checkStrictInferenceInParameters(node.parameters);
-
-      ExecutableElement overriddenElement = getConcreteOverriddenElement();
-      if (overriddenElement == null && (node.isSetter || node.isGetter)) {
-        overriddenElement = getOverriddenPropertyAccessor();
-      }
-
-      if (_hasNonVirtualAnnotation(overriddenElement)) {
-        _errorReporter.reportErrorForNode(
-            HintCode.INVALID_OVERRIDE_OF_NON_VIRTUAL_MEMBER,
-            node.name,
-            [node.name, overriddenElement.enclosingElement.name]);
-      }
-
-      super.visitMethodDeclaration(node);
-    } finally {
-      _inDeprecatedMember = wasInDeprecatedMember;
-    }
-  }
-
-  @override
-  void visitMethodInvocation(MethodInvocation node) {
-    _checkForNullAwareHints(node, node.operator);
-    super.visitMethodInvocation(node);
-  }
-
-  @override
-  void visitMixinDeclaration(MixinDeclaration node) {
-    _enclosingClass = node.declaredElement;
-    _invalidAccessVerifier._enclosingClass = _enclosingClass;
-
-    bool wasInDeprecatedMember = _inDeprecatedMember;
-    if (_hasDeprecatedAnnotation(node.metadata)) {
-      _inDeprecatedMember = true;
-    }
-
-    try {
-      _checkForImmutable(node);
-      _checkForInvalidSealedSuperclass(node);
-      super.visitMixinDeclaration(node);
-    } finally {
-      _enclosingClass = null;
-      _invalidAccessVerifier._enclosingClass = null;
-      _inDeprecatedMember = wasInDeprecatedMember;
-    }
-  }
-
-  @override
-  void visitPostfixExpression(PostfixExpression node) {
-    _checkForDeprecatedMemberUse(node.staticElement, node);
-    super.visitPostfixExpression(node);
-  }
-
-  @override
-  void visitPrefixExpression(PrefixExpression node) {
-    _checkForDeprecatedMemberUse(node.staticElement, node);
-    super.visitPrefixExpression(node);
-  }
-
-  @override
-  void visitPropertyAccess(PropertyAccess node) {
-    _checkForNullAwareHints(node, node.operator);
-    super.visitPropertyAccess(node);
-  }
-
-  @override
-  void visitRedirectingConstructorInvocation(
-      RedirectingConstructorInvocation node) {
-    _checkForDeprecatedMemberUse(node.staticElement, node);
-    super.visitRedirectingConstructorInvocation(node);
-  }
-
-  @override
-  void visitSimpleIdentifier(SimpleIdentifier node) {
-    _checkForDeprecatedMemberUseAtIdentifier(node);
-    _invalidAccessVerifier.verify(node);
-    super.visitSimpleIdentifier(node);
-  }
-
-  @override
-  void visitSuperConstructorInvocation(SuperConstructorInvocation node) {
-    _checkForDeprecatedMemberUse(node.staticElement, node);
-    super.visitSuperConstructorInvocation(node);
-  }
-
-  @override
-  void visitTopLevelVariableDeclaration(TopLevelVariableDeclaration node) {
-    bool wasInDeprecatedMember = _inDeprecatedMember;
-    if (_hasDeprecatedAnnotation(node.metadata)) {
-      _inDeprecatedMember = true;
-    }
-
-    try {
-      super.visitTopLevelVariableDeclaration(node);
-    } finally {
-      _inDeprecatedMember = wasInDeprecatedMember;
-    }
-  }
-
-  /// Check for the passed is expression for the unnecessary type check hint
-  /// codes as well as null checks expressed using an is expression.
-  ///
-  /// @param node the is expression to check
-  /// @return `true` if and only if a hint code is generated on the passed node
-  /// See [HintCode.TYPE_CHECK_IS_NOT_NULL], [HintCode.TYPE_CHECK_IS_NULL],
-  /// [HintCode.UNNECESSARY_TYPE_CHECK_TRUE], and
-  /// [HintCode.UNNECESSARY_TYPE_CHECK_FALSE].
-  bool _checkAllTypeChecks(IsExpression node) {
-    Expression expression = node.expression;
-    TypeAnnotation typeName = node.type;
-    TypeImpl lhsType = expression.staticType;
-    TypeImpl rhsType = typeName.type;
-    if (lhsType == null || rhsType == null) {
-      return false;
-    }
-    String rhsNameStr = typeName is TypeName ? typeName.name.name : null;
-    // if x is dynamic
-    if (rhsType.isDynamic && rhsNameStr == Keyword.DYNAMIC.lexeme) {
-      if (node.notOperator == null) {
-        // the is case
-        _errorReporter.reportErrorForNode(
-            HintCode.UNNECESSARY_TYPE_CHECK_TRUE, node);
-      } else {
-        // the is not case
-        _errorReporter.reportErrorForNode(
-            HintCode.UNNECESSARY_TYPE_CHECK_FALSE, node);
-      }
-      return true;
-    }
-    Element rhsElement = rhsType.element;
-    LibraryElement libraryElement = rhsElement?.library;
-    if (libraryElement != null && libraryElement.isDartCore) {
-      // `is Null` or `is! Null`
-      if (rhsNameStr == _NULL_TYPE_NAME) {
-        if (expression is NullLiteral) {
-          if (node.notOperator == null) {
-            _errorReporter.reportErrorForNode(
-              HintCode.UNNECESSARY_TYPE_CHECK_TRUE,
-              node,
-            );
-          } else {
-            _errorReporter.reportErrorForNode(
-              HintCode.UNNECESSARY_TYPE_CHECK_FALSE,
-              node,
-            );
-          }
-        } else {
-          if (node.notOperator == null) {
-            _errorReporter.reportErrorForNode(
-              HintCode.TYPE_CHECK_IS_NULL,
-              node,
-            );
-          } else {
-            _errorReporter.reportErrorForNode(
-              HintCode.TYPE_CHECK_IS_NOT_NULL,
-              node,
-            );
-          }
-        }
-        return true;
-      }
-      // `is Object` or `is! Object`
-      if (rhsType.isObject) {
-        var nullability = rhsType.nullabilitySuffix;
-        if (nullability == NullabilitySuffix.star ||
-            nullability == NullabilitySuffix.question) {
-          if (node.notOperator == null) {
-            _errorReporter.reportErrorForNode(
-              HintCode.UNNECESSARY_TYPE_CHECK_TRUE,
-              node,
-            );
-          } else {
-            _errorReporter.reportErrorForNode(
-              HintCode.UNNECESSARY_TYPE_CHECK_FALSE,
-              node,
-            );
-          }
-          return true;
-        }
-      }
-    }
-    return false;
-  }
-
-  /// Given some [element], look at the associated metadata and report the use
-  /// of the member if it is declared as deprecated. If a diagnostic is reported
-  /// it should be reported at the given [node].
-  void _checkForDeprecatedMemberUse(Element element, AstNode node) {
-    bool isDeprecated(Element element) {
-      if (element is PropertyAccessorElement && element.isSynthetic) {
-        // TODO(brianwilkerson) Why isn't this the implementation for PropertyAccessorElement?
-        Element variable = element.variable;
-        if (variable == null) {
-          return false;
-        }
-        return variable.hasDeprecated;
-      }
-      return element.hasDeprecated;
-    }
-
-    bool isLocalParameter(Element element, AstNode node) {
-      if (element is ParameterElement) {
-        ExecutableElement definingFunction = element.enclosingElement;
-        FunctionBody body = node.thisOrAncestorOfType<FunctionBody>();
-        while (body != null) {
-          ExecutableElement enclosingFunction;
-          AstNode parent = body.parent;
-          if (parent is ConstructorDeclaration) {
-            enclosingFunction = parent.declaredElement;
-          } else if (parent is FunctionExpression) {
-            enclosingFunction = parent.declaredElement;
-          } else if (parent is MethodDeclaration) {
-            enclosingFunction = parent.declaredElement;
-          }
-          if (enclosingFunction == definingFunction) {
-            return true;
-          }
-          body = parent?.thisOrAncestorOfType<FunctionBody>();
-        }
-      }
-      return false;
-    }
-
-    if (!_inDeprecatedMember &&
-        element != null &&
-        isDeprecated(element) &&
-        !isLocalParameter(element, node)) {
-      String displayName = element.displayName;
-      if (element is ConstructorElement) {
-        // TODO(jwren) We should modify ConstructorElement.getDisplayName(),
-        // or have the logic centralized elsewhere, instead of doing this logic
-        // here.
-        displayName = element.enclosingElement.displayName;
-        if (element.displayName.isNotEmpty) {
-          displayName = "$displayName.${element.displayName}";
-        }
-      } else if (element is LibraryElement) {
-        displayName = element.definingCompilationUnit.source.uri.toString();
-      } else if (displayName == FunctionElement.CALL_METHOD_NAME &&
-          node is MethodInvocation &&
-          node.staticInvokeType is InterfaceType) {
-        DartType staticInvokeType = node.staticInvokeType;
-        displayName = "${staticInvokeType.displayName}.${element.displayName}";
-      }
-      LibraryElement library =
-          element is LibraryElement ? element : element.library;
-      String message = _deprecatedMessage(element);
-      if (message == null || message.isEmpty) {
-        HintCode hintCode = _isLibraryInWorkspacePackage(library)
-            ? HintCode.DEPRECATED_MEMBER_USE_FROM_SAME_PACKAGE
-            : HintCode.DEPRECATED_MEMBER_USE;
-        _errorReporter.reportErrorForNode(hintCode, node, [displayName]);
-      } else {
-        HintCode hintCode = _isLibraryInWorkspacePackage(library)
-            ? HintCode.DEPRECATED_MEMBER_USE_FROM_SAME_PACKAGE_WITH_MESSAGE
-            : HintCode.DEPRECATED_MEMBER_USE_WITH_MESSAGE;
-        _errorReporter
-            .reportErrorForNode(hintCode, node, [displayName, message]);
-      }
-    }
-  }
-
-  /// For [SimpleIdentifier]s, only call [checkForDeprecatedMemberUse]
-  /// if the node is not in a declaration context.
-  ///
-  /// Also, if the identifier is a constructor name in a constructor invocation,
-  /// then calls to the deprecated constructor will be caught by
-  /// [visitInstanceCreationExpression] and
-  /// [visitSuperConstructorInvocation], and can be ignored by
-  /// this visit method.
-  ///
-  /// @param identifier some simple identifier to check for deprecated use of
-  /// @return `true` if and only if a hint code is generated on the passed node
-  /// See [HintCode.DEPRECATED_MEMBER_USE].
-  void _checkForDeprecatedMemberUseAtIdentifier(SimpleIdentifier identifier) {
-    if (identifier.inDeclarationContext()) {
-      return;
-    }
-    AstNode parent = identifier.parent;
-    if ((parent is ConstructorName && identical(identifier, parent.name)) ||
-        (parent is ConstructorDeclaration &&
-            identical(identifier, parent.returnType)) ||
-        (parent is SuperConstructorInvocation &&
-            identical(identifier, parent.constructorName)) ||
-        parent is HideCombinator) {
-      return;
-    }
-    _checkForDeprecatedMemberUse(identifier.staticElement, identifier);
-  }
-
-  /// Check for the passed binary expression for the
-  /// [HintCode.DIVISION_OPTIMIZATION].
-  ///
-  /// @param node the binary expression to check
-  /// @return `true` if and only if a hint code is generated on the passed node
-  /// See [HintCode.DIVISION_OPTIMIZATION].
-  bool _checkForDivisionOptimizationHint(BinaryExpression node) {
-    // Return if the operator is not '/'
-    if (node.operator.type != TokenType.SLASH) {
-      return false;
-    }
-    // Return if the '/' operator is not defined in core, or if we don't know
-    // its static type
-    MethodElement methodElement = node.staticElement;
-    if (methodElement == null) {
-      return false;
-    }
-    LibraryElement libraryElement = methodElement.library;
-    if (libraryElement != null && !libraryElement.isDartCore) {
-      return false;
-    }
-    // Report error if the (x/y) has toInt() invoked on it
-    AstNode parent = node.parent;
-    if (parent is ParenthesizedExpression) {
-      ParenthesizedExpression parenthesizedExpression =
-          _wrapParenthesizedExpression(parent);
-      AstNode grandParent = parenthesizedExpression.parent;
-      if (grandParent is MethodInvocation) {
-        if (_TO_INT_METHOD_NAME == grandParent.methodName.name &&
-            grandParent.argumentList.arguments.isEmpty) {
-          _errorReporter.reportErrorForNode(
-              HintCode.DIVISION_OPTIMIZATION, grandParent);
-          return true;
-        }
-      }
-    }
-    return false;
-  }
-
-  /// Checks whether [node] violates the rules of [immutable].
-  ///
-  /// If [node] is marked with [immutable] or inherits from a class or mixin
-  /// marked with [immutable], this function searches the fields of [node] and
-  /// its superclasses, reporting a hint if any non-final instance fields are
-  /// found.
-  void _checkForImmutable(NamedCompilationUnitMember node) {
-    /// Return `true` if the given class [element] is annotated with the
-    /// `@immutable` annotation.
-    bool isImmutable(ClassElement element) {
-      for (ElementAnnotation annotation in element.metadata) {
-        if (annotation.isImmutable) {
-          return true;
-        }
-      }
-      return false;
-    }
-
-    /// Return `true` if the given class [element] or any superclass of it is
-    /// annotated with the `@immutable` annotation.
-    bool isOrInheritsImmutable(
-        ClassElement element, HashSet<ClassElement> visited) {
-      if (visited.add(element)) {
-        if (isImmutable(element)) {
-          return true;
-        }
-        for (InterfaceType interface in element.mixins) {
-          if (isOrInheritsImmutable(interface.element, visited)) {
-            return true;
-          }
-        }
-        for (InterfaceType mixin in element.interfaces) {
-          if (isOrInheritsImmutable(mixin.element, visited)) {
-            return true;
-          }
-        }
-        if (element.supertype != null) {
-          return isOrInheritsImmutable(element.supertype.element, visited);
-        }
-      }
-      return false;
-    }
-
-    /// Return `true` if the given class [element] defines a non-final instance
-    /// field.
-    Iterable<String> nonFinalInstanceFields(ClassElement element) {
-      return element.fields
-          .where((FieldElement field) =>
-              !field.isSynthetic && !field.isFinal && !field.isStatic)
-          .map((FieldElement field) => '${element.name}.${field.name}');
-    }
-
-    /// Return `true` if the given class [element] defines or inherits a
-    /// non-final field.
-    Iterable<String> definedOrInheritedNonFinalInstanceFields(
-        ClassElement element, HashSet<ClassElement> visited) {
-      Iterable<String> nonFinalFields = [];
-      if (visited.add(element)) {
-        nonFinalFields = nonFinalInstanceFields(element);
-        nonFinalFields = nonFinalFields.followedBy(element.mixins.expand(
-            (InterfaceType mixin) => nonFinalInstanceFields(mixin.element)));
-        if (element.supertype != null) {
-          nonFinalFields = nonFinalFields.followedBy(
-              definedOrInheritedNonFinalInstanceFields(
-                  element.supertype.element, visited));
-        }
-      }
-      return nonFinalFields;
-    }
-
-    ClassElement element = node.declaredElement;
-    if (isOrInheritsImmutable(element, new HashSet<ClassElement>())) {
-      Iterable<String> nonFinalFields =
-          definedOrInheritedNonFinalInstanceFields(
-              element, new HashSet<ClassElement>());
-      if (nonFinalFields.isNotEmpty) {
-        _errorReporter.reportErrorForNode(
-            HintCode.MUST_BE_IMMUTABLE, node.name, [nonFinalFields.join(', ')]);
-      }
-    }
-  }
-
-  void _checkForInvalidFactory(MethodDeclaration decl) {
-    // Check declaration.
-    // Note that null return types are expected to be flagged by other analyses.
-    DartType returnType = decl.returnType?.type;
-    if (returnType is VoidType) {
-      _errorReporter.reportErrorForNode(HintCode.INVALID_FACTORY_METHOD_DECL,
-          decl.name, [decl.name.toString()]);
-      return;
-    }
-
-    // Check implementation.
-
-    FunctionBody body = decl.body;
-    if (body is EmptyFunctionBody) {
-      // Abstract methods are OK.
-      return;
-    }
-
-    // `new Foo()` or `null`.
-    bool factoryExpression(Expression expression) =>
-        expression is InstanceCreationExpression || expression is NullLiteral;
-
-    if (body is ExpressionFunctionBody && factoryExpression(body.expression)) {
-      return;
-    } else if (body is BlockFunctionBody) {
-      NodeList<Statement> statements = body.block.statements;
-      if (statements.isNotEmpty) {
-        Statement last = statements.last;
-        if (last is ReturnStatement && factoryExpression(last.expression)) {
-          return;
-        }
-      }
-    }
-
-    _errorReporter.reportErrorForNode(HintCode.INVALID_FACTORY_METHOD_IMPL,
-        decl.name, [decl.name.toString()]);
-  }
-
-  void _checkForInvalidSealedSuperclass(NamedCompilationUnitMember node) {
-    bool currentPackageContains(Element element) {
-      return _isLibraryInWorkspacePackage(element.library);
-    }
-
-    // [NamedCompilationUnitMember.declaredElement] is not necessarily a
-    // ClassElement, but [_checkForInvalidSealedSuperclass] should only be
-    // called with a [ClassOrMixinDeclaration], or a [ClassTypeAlias]. The
-    // `declaredElement` of these specific classes is a [ClassElement].
-    ClassElement element = node.declaredElement;
-    // TODO(srawlins): Perhaps replace this with a getter on Element, like
-    // `Element.hasOrInheritsSealed`?
-    for (InterfaceType supertype in element.allSupertypes) {
-      ClassElement superclass = supertype.element;
-      if (superclass.hasSealed) {
-        if (!currentPackageContains(superclass)) {
-          if (element.superclassConstraints.contains(supertype)) {
-            // This is a special violation of the sealed class contract,
-            // requiring specific messaging.
-            _errorReporter.reportErrorForNode(HintCode.MIXIN_ON_SEALED_CLASS,
-                node, [superclass.name.toString()]);
-          } else {
-            // This is a regular violation of the sealed class contract.
-            _errorReporter.reportErrorForNode(HintCode.SUBTYPE_OF_SEALED_CLASS,
-                node, [superclass.name.toString()]);
-          }
-        }
-      }
-    }
-  }
-
-  /// Check that the instance creation node is const if the constructor is
-  /// marked with [literal].
-  _checkForLiteralConstructorUse(InstanceCreationExpression node) {
-    ConstructorName constructorName = node.constructorName;
-    ConstructorElement constructor = constructorName.staticElement;
-    if (constructor == null) {
-      return;
-    }
-    if (!node.isConst &&
-        constructor.hasLiteral &&
-        _linterContext.canBeConst(node)) {
-      // Echoing jwren's TODO from _checkForDeprecatedMemberUse:
-      // TODO(jwren) We should modify ConstructorElement.getDisplayName(), or
-      // have the logic centralized elsewhere, instead of doing this logic
-      // here.
-      String fullConstructorName = constructorName.type.name.name;
-      if (constructorName.name != null) {
-        fullConstructorName = '$fullConstructorName.${constructorName.name}';
-      }
-      HintCode hint = node.keyword?.keyword == Keyword.NEW
-          ? HintCode.NON_CONST_CALL_TO_LITERAL_CONSTRUCTOR_USING_NEW
-          : HintCode.NON_CONST_CALL_TO_LITERAL_CONSTRUCTOR;
-      _errorReporter.reportErrorForNode(hint, node, [fullConstructorName]);
-    }
-  }
-
-  /// Check that the imported library does not define a loadLibrary function.
-  /// The import has already been determined to be deferred when this is called.
-  ///
-  /// @param node the import directive to evaluate
-  /// @param importElement the [ImportElement] retrieved from the node
-  /// @return `true` if and only if an error code is generated on the passed
-  ///         node
-  /// See [CompileTimeErrorCode.IMPORT_DEFERRED_LIBRARY_WITH_LOAD_FUNCTION].
-  bool _checkForLoadLibraryFunction(
-      ImportDirective node, ImportElement importElement) {
-    LibraryElement importedLibrary = importElement.importedLibrary;
-    if (importedLibrary == null) {
-      return false;
-    }
-    if (importedLibrary.hasLoadLibraryFunction) {
-      _errorReporter.reportErrorForNode(
-          HintCode.IMPORT_DEFERRED_LIBRARY_WITH_LOAD_FUNCTION,
-          node,
-          [importedLibrary.name]);
-      return true;
-    }
-    return false;
-  }
-
-  /// Generate a hint for functions or methods that have a return type, but do
-  /// not have a return statement on all branches. At the end of blocks with no
-  /// return, Dart implicitly returns `null`. Avoiding these implicit returns
-  /// is considered a best practice.
-  ///
-  /// Note: for async functions/methods, this hint only applies when the
-  /// function has a return type that Future<Null> is not assignable to.
-  ///
-  /// See [HintCode.MISSING_RETURN].
-  void _checkForMissingReturn(TypeAnnotation returnNode, FunctionBody body,
-      ExecutableElement element, AstNode functionNode) {
-    if (body is BlockFunctionBody) {
-      // Prefer the type from the element model, in case we've inferred one.
-      DartType returnType = element?.returnType ?? returnNode?.type;
-
-      // Skip the check if we're missing a return type (e.g. erroneous code).
-      // Generators are never required to have a return statement.
-      if (returnType == null || body.isGenerator) {
-        return;
-      }
-
-      var flattenedType =
-          body.isAsynchronous ? _typeSystem.flatten(returnType) : returnType;
-
-      // Function expressions without a return will have their return type set
-      // to `Null` regardless of their context type. So we need to figure out
-      // if a return type was expected from the original downwards context.
-      //
-      // This helps detect hint cases like `int Function() f = () {}`.
-      // See https://github.com/dart-lang/sdk/issues/28233 for context.
-      if (flattenedType.isDartCoreNull && functionNode is FunctionExpression) {
-        var contextType = InferenceContext.getContext(functionNode);
-        if (contextType is FunctionType) {
-          returnType = contextType.returnType;
-          flattenedType = body.isAsynchronous
-              ? _typeSystem.flatten(returnType)
-              : returnType;
-        }
-      }
-
-      // dynamic, Null, void, and FutureOr<T> where T is (dynamic, Null, void)
-      // are allowed to omit a return.
-      if (flattenedType.isDartAsyncFutureOr) {
-        flattenedType = (flattenedType as InterfaceType).typeArguments[0];
-      }
-      if (flattenedType.isDynamic ||
-          flattenedType.isDartCoreNull ||
-          flattenedType.isVoid) {
-        return;
-      }
-      // Otherwise issue a warning if the block doesn't have a return.
-      if (!ExitDetector.exits(body)) {
-        AstNode errorNode = functionNode is MethodDeclaration
-            ? functionNode.name
-            : functionNode is FunctionDeclaration
-                ? functionNode.name
-                : functionNode;
-        _errorReporter.reportErrorForNode(
-            HintCode.MISSING_RETURN, errorNode, [returnType.displayName]);
-      }
-    }
-  }
-
-  /// Produce several null-aware related hints.
-  void _checkForNullAwareHints(Expression node, Token operator) {
-    if (_isNonNullable) {
-      return;
-    }
-
-    if (operator == null || operator.type != TokenType.QUESTION_PERIOD) {
-      return;
-    }
-
-    // childOfParent is used to know from which branch node comes.
-    var childOfParent = node;
-    var parent = node.parent;
-    while (parent is ParenthesizedExpression) {
-      childOfParent = parent;
-      parent = parent.parent;
-    }
-
-    // CAN_BE_NULL_AFTER_NULL_AWARE
-    if (parent is MethodInvocation &&
-        !parent.isNullAware &&
-        _nullType.lookUpMethod2(parent.methodName.name, _currentLibrary) ==
-            null) {
-      _errorReporter.reportErrorForNode(
-          HintCode.CAN_BE_NULL_AFTER_NULL_AWARE, childOfParent);
-      return;
-    }
-    if (parent is PropertyAccess &&
-        !parent.isNullAware &&
-        _nullType.lookUpGetter2(parent.propertyName.name, _currentLibrary) ==
-            null) {
-      _errorReporter.reportErrorForNode(
-          HintCode.CAN_BE_NULL_AFTER_NULL_AWARE, childOfParent);
-      return;
-    }
-    if (parent is CascadeExpression && parent.target == childOfParent) {
-      _errorReporter.reportErrorForNode(
-          HintCode.CAN_BE_NULL_AFTER_NULL_AWARE, childOfParent);
-      return;
-    }
-
-    // NULL_AWARE_IN_CONDITION
-    if (parent is IfStatement && parent.condition == childOfParent ||
-        parent is ForPartsWithDeclarations &&
-            parent.condition == childOfParent ||
-        parent is DoStatement && parent.condition == childOfParent ||
-        parent is WhileStatement && parent.condition == childOfParent ||
-        parent is ConditionalExpression && parent.condition == childOfParent ||
-        parent is AssertStatement && parent.condition == childOfParent) {
-      _errorReporter.reportErrorForNode(
-          HintCode.NULL_AWARE_IN_CONDITION, childOfParent);
-      return;
-    }
-
-    // NULL_AWARE_IN_LOGICAL_OPERATOR
-    if (parent is PrefixExpression && parent.operator.type == TokenType.BANG ||
-        parent is BinaryExpression &&
-            [TokenType.BAR_BAR, TokenType.AMPERSAND_AMPERSAND]
-                .contains(parent.operator.type)) {
-      _errorReporter.reportErrorForNode(
-          HintCode.NULL_AWARE_IN_LOGICAL_OPERATOR, childOfParent);
-      return;
-    }
-
-    // NULL_AWARE_BEFORE_OPERATOR
-    if (parent is BinaryExpression &&
-        ![TokenType.EQ_EQ, TokenType.BANG_EQ, TokenType.QUESTION_QUESTION]
-            .contains(parent.operator.type) &&
-        parent.leftOperand == childOfParent) {
-      _errorReporter.reportErrorForNode(
-          HintCode.NULL_AWARE_BEFORE_OPERATOR, childOfParent);
-      return;
-    }
-  }
-
-  /// Check for the passed as expression for the [HintCode.UNNECESSARY_CAST]
-  /// hint code.
-  ///
-  /// @param node the as expression to check
-  /// @return `true` if and only if a hint code is generated on the passed node
-  /// See [HintCode.UNNECESSARY_CAST].
-  bool _checkForUnnecessaryCast(AsExpression node) {
-    // TODO(jwren) After dartbug.com/13732, revisit this, we should be able to
-    // remove the (x is! TypeParameterType) checks.
-    AstNode parent = node.parent;
-    if (parent is ConditionalExpression &&
-        (node == parent.thenExpression || node == parent.elseExpression)) {
-      Expression thenExpression = parent.thenExpression;
-      DartType thenType;
-      if (thenExpression is AsExpression) {
-        thenType = thenExpression.expression.staticType;
-      } else {
-        thenType = thenExpression.staticType;
-      }
-      Expression elseExpression = parent.elseExpression;
-      DartType elseType;
-      if (elseExpression is AsExpression) {
-        elseType = elseExpression.expression.staticType;
-      } else {
-        elseType = elseExpression.staticType;
-      }
-      if (thenType != null &&
-          elseType != null &&
-          !thenType.isDynamic &&
-          !elseType.isDynamic &&
-          !_typeSystem.isSubtypeOf(thenType, elseType) &&
-          !_typeSystem.isSubtypeOf(elseType, thenType)) {
-        return false;
-      }
-    }
-    DartType lhsType = node.expression.staticType;
-    DartType rhsType = node.type.type;
-    if (lhsType != null &&
-        rhsType != null &&
-        !lhsType.isDynamic &&
-        !rhsType.isDynamic &&
-        _typeSystem.isSubtypeOf(lhsType, rhsType)) {
-      _errorReporter.reportErrorForNode(HintCode.UNNECESSARY_CAST, node);
-      return true;
-    }
-    return false;
-  }
-
-  /// Generate a hint for `noSuchMethod` methods that do nothing except of
-  /// calling another `noSuchMethod` that is not defined by `Object`.
-  ///
-  /// @return `true` if and only if a hint code is generated on the passed node
-  /// See [HintCode.UNNECESSARY_NO_SUCH_METHOD].
-  bool _checkForUnnecessaryNoSuchMethod(MethodDeclaration node) {
-    if (node.name.name != FunctionElement.NO_SUCH_METHOD_METHOD_NAME) {
-      return false;
-    }
-    bool isNonObjectNoSuchMethodInvocation(Expression invocation) {
-      if (invocation is MethodInvocation &&
-          invocation.target is SuperExpression &&
-          invocation.argumentList.arguments.length == 1) {
-        SimpleIdentifier name = invocation.methodName;
-        if (name.name == FunctionElement.NO_SUCH_METHOD_METHOD_NAME) {
-          Element methodElement = name.staticElement;
-          Element classElement = methodElement?.enclosingElement;
-          return methodElement is MethodElement &&
-              classElement is ClassElement &&
-              !classElement.isDartCoreObject;
-        }
-      }
-      return false;
-    }
-
-    FunctionBody body = node.body;
-    if (body is ExpressionFunctionBody) {
-      if (isNonObjectNoSuchMethodInvocation(body.expression)) {
-        _errorReporter.reportErrorForNode(
-            HintCode.UNNECESSARY_NO_SUCH_METHOD, node);
-        return true;
-      }
-    } else if (body is BlockFunctionBody) {
-      List<Statement> statements = body.block.statements;
-      if (statements.length == 1) {
-        Statement returnStatement = statements.first;
-        if (returnStatement is ReturnStatement &&
-            isNonObjectNoSuchMethodInvocation(returnStatement.expression)) {
-          _errorReporter.reportErrorForNode(
-              HintCode.UNNECESSARY_NO_SUCH_METHOD, node);
-          return true;
-        }
-      }
-    }
-    return false;
-  }
-
-  void _checkRequiredParameter(FormalParameterList node) {
-    final requiredParameters =
-        node.parameters.where((p) => p.declaredElement?.hasRequired == true);
-    final nonNamedParamsWithRequired =
-        requiredParameters.where((p) => p.isPositional);
-    final namedParamsWithRequiredAndDefault = requiredParameters
-        .where((p) => p.isNamed)
-        .where((p) => p.declaredElement.defaultValueCode != null);
-    for (final param in nonNamedParamsWithRequired.where((p) => p.isOptional)) {
-      _errorReporter.reportErrorForNode(
-          HintCode.INVALID_REQUIRED_OPTIONAL_POSITIONAL_PARAM,
-          param,
-          [param.identifier.name]);
-    }
-    for (final param in nonNamedParamsWithRequired.where((p) => p.isRequired)) {
-      _errorReporter.reportErrorForNode(
-          HintCode.INVALID_REQUIRED_POSITIONAL_PARAM,
-          param,
-          [param.identifier.name]);
-    }
-    for (final param in namedParamsWithRequiredAndDefault) {
-      _errorReporter.reportErrorForNode(HintCode.INVALID_REQUIRED_NAMED_PARAM,
-          param, [param.identifier.name]);
-    }
-  }
-
-  /// In "strict-inference" mode, check that each of the [parameters]' type is
-  /// specified.
-  _checkStrictInferenceInParameters(FormalParameterList parameters) {
-    void checkParameterTypeIsKnown(SimpleFormalParameter parameter) {
-      if (parameter.type == null) {
-        ParameterElement element = parameter.declaredElement;
-        _errorReporter.reportTypeErrorForNode(
-          HintCode.INFERENCE_FAILURE_ON_UNTYPED_PARAMETER,
-          parameter,
-          [element.displayName],
-        );
-      }
-    }
-
-    if (_strictInference && parameters != null) {
-      for (FormalParameter parameter in parameters.parameters) {
-        if (parameter is SimpleFormalParameter) {
-          checkParameterTypeIsKnown(parameter);
-        } else if (parameter is DefaultFormalParameter) {
-          if (parameter.parameter is SimpleFormalParameter) {
-            checkParameterTypeIsKnown(parameter.parameter);
-          }
-        }
-      }
-    }
-  }
-
-  /// In "strict-inference" mode, check that [returnNode]'s return type is
-  /// specified.
-  void _checkStrictInferenceReturnType(
-      AstNode returnType, AstNode reportNode, String displayName) {
-    if (!_strictInference) {
-      return;
-    }
-    if (returnType == null) {
-      _errorReporter.reportErrorForNode(
-          HintCode.INFERENCE_FAILURE_ON_FUNCTION_RETURN_TYPE,
-          reportNode,
-          [displayName]);
-    }
-  }
-
-  WorkspacePackage _getPackage(String root, ResourceProvider resourceProvider) {
-    Workspace workspace = _currentLibrary.session?.analysisContext?.workspace;
-    // If there is no driver setup (as in test environments), we need to create
-    // a workspace ourselves.
-    // todo (pq): fix tests or otherwise de-dup this logic shared w/ library_analyzer.
-    if (workspace == null) {
-      final builder = ContextBuilder(
-          resourceProvider, null /* sdkManager */, null /* contentCache */);
-      workspace =
-          ContextBuilder.createWorkspace(resourceProvider, root, builder);
-    }
-    return workspace?.findPackageFor(root);
-  }
-
-  bool _isLibraryInWorkspacePackage(LibraryElement library) {
-    if (_workspacePackage == null || library == null) {
-      // Better to not make a big claim that they _are_ in the same package,
-      // if we were unable to determine what package [_currentLibrary] is in.
-      return false;
-    }
-    return _workspacePackage.contains(library.source);
-  }
-
-  /// Return the message in the deprecated annotation on the given [element], or
-  /// `null` if the element doesn't have a deprecated annotation or if the
-  /// annotation does not have a message.
-  static String _deprecatedMessage(Element element) {
-    ElementAnnotationImpl annotation = element.metadata.firstWhere(
-      (e) => e.isDeprecated,
-      orElse: () => null,
-    );
-    if (annotation == null || annotation.element is PropertyAccessorElement) {
-      return null;
-    }
-    DartObject constantValue = annotation.computeConstantValue();
-    return constantValue?.getField('message')?.toStringValue() ??
-        constantValue?.getField('expires')?.toStringValue();
-  }
-
-  /// Check for the passed class declaration for the
-  /// [HintCode.OVERRIDE_EQUALS_BUT_NOT_HASH_CODE] hint code.
-  ///
-  /// @param node the class declaration to check
-  /// @return `true` if and only if a hint code is generated on the passed node
-  /// See [HintCode.OVERRIDE_EQUALS_BUT_NOT_HASH_CODE].
-//  bool _checkForOverrideEqualsButNotHashCode(ClassDeclaration node) {
-//    ClassElement classElement = node.element;
-//    if (classElement == null) {
-//      return false;
-//    }
-//    MethodElement equalsOperatorMethodElement =
-//        classElement.getMethod(sc.TokenType.EQ_EQ.lexeme);
-//    if (equalsOperatorMethodElement != null) {
-//      PropertyAccessorElement hashCodeElement =
-//          classElement.getGetter(_HASHCODE_GETTER_NAME);
-//      if (hashCodeElement == null) {
-//        _errorReporter.reportErrorForNode(
-//            HintCode.OVERRIDE_EQUALS_BUT_NOT_HASH_CODE,
-//            node.name,
-//            [classElement.displayName]);
-//        return true;
-//      }
-//    }
-//    return false;
-//  }
-//
-//  /// Return `true` if the given [type] represents `Future<void>`.
-//  bool _isFutureVoid(DartType type) {
-//    if (type.isDartAsyncFuture) {
-//      List<DartType> typeArgs = (type as InterfaceType).typeArguments;
-//      if (typeArgs.length == 1 && typeArgs[0].isVoid) {
-//        return true;
-//      }
-//    }
-//    return false;
-//  }
-
-  static bool _hasDeprecatedAnnotation(List<Annotation> annotations) {
-    for (var i = 0; i < annotations.length; i++) {
-      if (annotations[i].elementAnnotation.isDeprecated) {
-        return true;
-      }
-    }
-    return false;
-  }
-
-  static bool _hasNonVirtualAnnotation(ExecutableElement element) {
-    if (element == null) {
-      return false;
-    }
-    if (element is PropertyAccessorElement && element.isSynthetic) {
-      return element.variable.hasNonVirtual;
-    }
-    return element.hasNonVirtual;
-  }
-
-  /// Given a parenthesized expression, this returns the parent (or recursively
-  /// grand-parent) of the expression that is a parenthesized expression, but
-  /// whose parent is not a parenthesized expression.
-  ///
-  /// For example given the code `(((e)))`: `(e) -> (((e)))`.
-  ///
-  /// @param parenthesizedExpression some expression whose parent is a
-  ///        parenthesized expression
-  /// @return the first parent or grand-parent that is a parenthesized
-  ///         expression, that does not have a parenthesized expression parent
-  static ParenthesizedExpression _wrapParenthesizedExpression(
-      ParenthesizedExpression parenthesizedExpression) {
-    AstNode parent = parenthesizedExpression.parent;
-    if (parent is ParenthesizedExpression) {
-      return _wrapParenthesizedExpression(parent);
-    }
-    return parenthesizedExpression;
-  }
-}
-
-/// Instances of the class `Dart2JSVerifier` traverse an AST structure looking
-/// for hints for code that will be compiled to JS, such as
-/// [HintCode.IS_DOUBLE].
-class Dart2JSVerifier extends RecursiveAstVisitor<void> {
-  /// The name of the `double` type.
-  static String _DOUBLE_TYPE_NAME = "double";
-
-  /// The error reporter by which errors will be reported.
-  final ErrorReporter _errorReporter;
-
-  /// Create a new instance of the [Dart2JSVerifier].
-  ///
-  /// @param errorReporter the error reporter
-  Dart2JSVerifier(this._errorReporter);
-
-  @override
-  void visitIsExpression(IsExpression node) {
-    _checkForIsDoubleHints(node);
-    super.visitIsExpression(node);
-  }
-
-  /// Check for instances of `x is double`, `x is int`, `x is! double` and
-  /// `x is! int`.
-  ///
-  /// @param node the is expression to check
-  /// @return `true` if and only if a hint code is generated on the passed node
-  /// See [HintCode.IS_DOUBLE],
-  /// [HintCode.IS_INT],
-  /// [HintCode.IS_NOT_DOUBLE], and
-  /// [HintCode.IS_NOT_INT].
-  bool _checkForIsDoubleHints(IsExpression node) {
-    DartType type = node.type.type;
-    Element element = type?.element;
-    if (element != null) {
-      String typeNameStr = element.name;
-      LibraryElement libraryElement = element.library;
-      //      if (typeNameStr.equals(INT_TYPE_NAME) && libraryElement != null
-      //          && libraryElement.isDartCore()) {
-      //        if (node.getNotOperator() == null) {
-      //          errorReporter.reportError(HintCode.IS_INT, node);
-      //        } else {
-      //          errorReporter.reportError(HintCode.IS_NOT_INT, node);
-      //        }
-      //        return true;
-      //      } else
-      if (typeNameStr == _DOUBLE_TYPE_NAME &&
-          libraryElement != null &&
-          libraryElement.isDartCore) {
-        if (node.notOperator == null) {
-          _errorReporter.reportErrorForNode(HintCode.IS_DOUBLE, node);
-        } else {
-          _errorReporter.reportErrorForNode(HintCode.IS_NOT_DOUBLE, node);
-        }
-        return true;
-      }
-    }
-    return false;
-  }
-}
-
-/// A visitor that finds dead code and unused labels.
-class DeadCodeVerifier extends RecursiveAstVisitor<void> {
-  /// The error reporter by which errors will be reported.
-  final ErrorReporter _errorReporter;
-
-  ///  The type system for this visitor
-  final TypeSystem _typeSystem;
-
-  /// The object used to track the usage of labels within a given label scope.
-  _LabelTracker labelTracker;
-
-  /// Is `true` if this unit has been parsed as non-nullable.
-  final bool _isNonNullableUnit;
-
-  /// Initialize a newly created dead code verifier that will report dead code
-  /// to the given [errorReporter] and will use the given [typeSystem] if one is
-  /// provided.
-  DeadCodeVerifier(this._errorReporter, FeatureSet featureSet,
-      {TypeSystem typeSystem})
-      : this._typeSystem = typeSystem ?? new Dart2TypeSystem(null),
-        _isNonNullableUnit = featureSet.isEnabled(Feature.non_nullable);
-
-  @override
-  void visitAssignmentExpression(AssignmentExpression node) {
-    TokenType operatorType = node.operator.type;
-    if (operatorType == TokenType.QUESTION_QUESTION_EQ) {
-      _checkForDeadNullCoalesce(
-          node.leftHandSide.staticType, node.rightHandSide);
-    }
-    super.visitAssignmentExpression(node);
-  }
-
-  @override
-  void visitBinaryExpression(BinaryExpression node) {
-    Token operator = node.operator;
-    bool isAmpAmp = operator.type == TokenType.AMPERSAND_AMPERSAND;
-    bool isBarBar = operator.type == TokenType.BAR_BAR;
-    bool isQuestionQuestion = operator.type == TokenType.QUESTION_QUESTION;
-    if (isAmpAmp || isBarBar) {
-      Expression lhsCondition = node.leftOperand;
-      if (!_isDebugConstant(lhsCondition)) {
-        EvaluationResultImpl lhsResult = _getConstantBooleanValue(lhsCondition);
-        if (lhsResult != null) {
-          bool value = lhsResult.value.toBoolValue();
-          if (value == true && isBarBar) {
-            // Report error on "else" block: true || !e!
-            _errorReporter.reportErrorForNode(
-                HintCode.DEAD_CODE, node.rightOperand);
-            // Only visit the LHS:
-            lhsCondition?.accept(this);
-            return;
-          } else if (value == false && isAmpAmp) {
-            // Report error on "if" block: false && !e!
-            _errorReporter.reportErrorForNode(
-                HintCode.DEAD_CODE, node.rightOperand);
-            // Only visit the LHS:
-            lhsCondition?.accept(this);
-            return;
-          }
-        }
-      }
-      // How do we want to handle the RHS? It isn't dead code, but "pointless"
-      // or "obscure"...
-//            Expression rhsCondition = node.getRightOperand();
-//            ValidResult rhsResult = getConstantBooleanValue(rhsCondition);
-//            if (rhsResult != null) {
-//              if (rhsResult == ValidResult.RESULT_TRUE && isBarBar) {
-//                // report error on else block: !e! || true
-//                errorReporter.reportError(HintCode.DEAD_CODE, node.getRightOperand());
-//                // only visit the RHS:
-//                rhsCondition?.accept(this);
-//                return null;
-//              } else if (rhsResult == ValidResult.RESULT_FALSE && isAmpAmp) {
-//                // report error on if block: !e! && false
-//                errorReporter.reportError(HintCode.DEAD_CODE, node.getRightOperand());
-//                // only visit the RHS:
-//                rhsCondition?.accept(this);
-//                return null;
-//              }
-//            }
-    } else if (isQuestionQuestion && _isNonNullableUnit) {
-      _checkForDeadNullCoalesce(node.leftOperand.staticType, node.rightOperand);
-    }
-    super.visitBinaryExpression(node);
-  }
-
-  /// For each block, this method reports and error on all statements between
-  /// the end of the block and the first return statement (assuming there it is
-  /// not at the end of the block.)
-  @override
-  void visitBlock(Block node) {
-    NodeList<Statement> statements = node.statements;
-    _checkForDeadStatementsInNodeList(statements);
-  }
-
-  @override
-  void visitBreakStatement(BreakStatement node) {
-    labelTracker?.recordUsage(node.label?.name);
-  }
-
-  @override
-  void visitConditionalExpression(ConditionalExpression node) {
-    Expression conditionExpression = node.condition;
-    conditionExpression?.accept(this);
-    if (!_isDebugConstant(conditionExpression)) {
-      EvaluationResultImpl result =
-          _getConstantBooleanValue(conditionExpression);
-      if (result != null) {
-        if (result.value.toBoolValue() == true) {
-          // Report error on "else" block: true ? 1 : !2!
-          _errorReporter.reportErrorForNode(
-              HintCode.DEAD_CODE, node.elseExpression);
-          node.thenExpression?.accept(this);
-          return;
-        } else {
-          // Report error on "if" block: false ? !1! : 2
-          _errorReporter.reportErrorForNode(
-              HintCode.DEAD_CODE, node.thenExpression);
-          node.elseExpression?.accept(this);
-          return;
-        }
-      }
-    }
-    super.visitConditionalExpression(node);
-  }
-
-  @override
-  void visitContinueStatement(ContinueStatement node) {
-    labelTracker?.recordUsage(node.label?.name);
-  }
-
-  @override
-  void visitExportDirective(ExportDirective node) {
-    ExportElement exportElement = node.element;
-    if (exportElement != null) {
-      // The element is null when the URI is invalid.
-      LibraryElement library = exportElement.exportedLibrary;
-      if (library != null && !library.isSynthetic) {
-        for (Combinator combinator in node.combinators) {
-          _checkCombinator(library, combinator);
-        }
-      }
-    }
-    super.visitExportDirective(node);
-  }
-
-  @override
-  void visitIfElement(IfElement node) {
-    Expression conditionExpression = node.condition;
-    conditionExpression?.accept(this);
-    if (!_isDebugConstant(conditionExpression)) {
-      EvaluationResultImpl result =
-          _getConstantBooleanValue(conditionExpression);
-      if (result != null) {
-        if (result.value.toBoolValue() == true) {
-          // Report error on else block: if(true) {} else {!}
-          CollectionElement elseElement = node.elseElement;
-          if (elseElement != null) {
-            _errorReporter.reportErrorForNode(HintCode.DEAD_CODE, elseElement);
-            node.thenElement?.accept(this);
-            return;
-          }
-        } else {
-          // Report error on if block: if (false) {!} else {}
-          _errorReporter.reportErrorForNode(
-              HintCode.DEAD_CODE, node.thenElement);
-          node.elseElement?.accept(this);
-          return;
-        }
-      }
-    }
-    super.visitIfElement(node);
-  }
-
-  @override
-  void visitIfStatement(IfStatement node) {
-    Expression conditionExpression = node.condition;
-    conditionExpression?.accept(this);
-    if (!_isDebugConstant(conditionExpression)) {
-      EvaluationResultImpl result =
-          _getConstantBooleanValue(conditionExpression);
-      if (result != null) {
-        if (result.value.toBoolValue() == true) {
-          // Report error on else block: if(true) {} else {!}
-          Statement elseStatement = node.elseStatement;
-          if (elseStatement != null) {
-            _errorReporter.reportErrorForNode(
-                HintCode.DEAD_CODE, elseStatement);
-            node.thenStatement?.accept(this);
-            return;
-          }
-        } else {
-          // Report error on if block: if (false) {!} else {}
-          _errorReporter.reportErrorForNode(
-              HintCode.DEAD_CODE, node.thenStatement);
-          node.elseStatement?.accept(this);
-          return;
-        }
-      }
-    }
-    super.visitIfStatement(node);
-  }
-
-  @override
-  void visitImportDirective(ImportDirective node) {
-    ImportElement importElement = node.element;
-    if (importElement != null) {
-      // The element is null when the URI is invalid, but not when the URI is
-      // valid but refers to a non-existent file.
-      LibraryElement library = importElement.importedLibrary;
-      if (library != null && !library.isSynthetic) {
-        for (Combinator combinator in node.combinators) {
-          _checkCombinator(library, combinator);
-        }
-      }
-    }
-    super.visitImportDirective(node);
-  }
-
-  @override
-  void visitLabeledStatement(LabeledStatement node) {
-    _pushLabels(node.labels);
-    try {
-      super.visitLabeledStatement(node);
-    } finally {
-      _popLabels();
-    }
-  }
-
-  @override
-  void visitSwitchCase(SwitchCase node) {
-    _checkForDeadStatementsInNodeList(node.statements, allowMandated: true);
-    super.visitSwitchCase(node);
-  }
-
-  @override
-  void visitSwitchDefault(SwitchDefault node) {
-    _checkForDeadStatementsInNodeList(node.statements, allowMandated: true);
-    super.visitSwitchDefault(node);
-  }
-
-  @override
-  void visitSwitchStatement(SwitchStatement node) {
-    List<Label> labels = <Label>[];
-    for (SwitchMember member in node.members) {
-      labels.addAll(member.labels);
-    }
-    _pushLabels(labels);
-    try {
-      super.visitSwitchStatement(node);
-    } finally {
-      _popLabels();
-    }
-  }
-
-  @override
-  void visitTryStatement(TryStatement node) {
-    node.body?.accept(this);
-    node.finallyBlock?.accept(this);
-    NodeList<CatchClause> catchClauses = node.catchClauses;
-    int numOfCatchClauses = catchClauses.length;
-    List<DartType> visitedTypes = new List<DartType>();
-    for (int i = 0; i < numOfCatchClauses; i++) {
-      CatchClause catchClause = catchClauses[i];
-      if (catchClause.onKeyword != null) {
-        // An on-catch clause was found; verify that the exception type is not a
-        // subtype of a previous on-catch exception type.
-        DartType currentType = catchClause.exceptionType?.type;
-        if (currentType != null) {
-          if (currentType.isObject) {
-            // Found catch clause clause that has Object as an exception type,
-            // this is equivalent to having a catch clause that doesn't have an
-            // exception type, visit the block, but generate an error on any
-            // following catch clauses (and don't visit them).
-            catchClause?.accept(this);
-            if (i + 1 != numOfCatchClauses) {
-              // This catch clause is not the last in the try statement.
-              CatchClause nextCatchClause = catchClauses[i + 1];
-              CatchClause lastCatchClause = catchClauses[numOfCatchClauses - 1];
-              int offset = nextCatchClause.offset;
-              int length = lastCatchClause.end - offset;
-              _errorReporter.reportErrorForOffset(
-                  HintCode.DEAD_CODE_CATCH_FOLLOWING_CATCH, offset, length);
-              return;
-            }
-          }
-          int length = visitedTypes.length;
-          for (int j = 0; j < length; j++) {
-            DartType type = visitedTypes[j];
-            if (_typeSystem.isSubtypeOf(currentType, type)) {
-              CatchClause lastCatchClause = catchClauses[numOfCatchClauses - 1];
-              int offset = catchClause.offset;
-              int length = lastCatchClause.end - offset;
-              _errorReporter.reportErrorForOffset(
-                  HintCode.DEAD_CODE_ON_CATCH_SUBTYPE,
-                  offset,
-                  length,
-                  [currentType.displayName, type.displayName]);
-              return;
-            }
-          }
-          visitedTypes.add(currentType);
-        }
-        catchClause?.accept(this);
-      } else {
-        // Found catch clause clause that doesn't have an exception type,
-        // visit the block, but generate an error on any following catch clauses
-        // (and don't visit them).
-        catchClause?.accept(this);
-        if (i + 1 != numOfCatchClauses) {
-          // This catch clause is not the last in the try statement.
-          CatchClause nextCatchClause = catchClauses[i + 1];
-          CatchClause lastCatchClause = catchClauses[numOfCatchClauses - 1];
-          int offset = nextCatchClause.offset;
-          int length = lastCatchClause.end - offset;
-          _errorReporter.reportErrorForOffset(
-              HintCode.DEAD_CODE_CATCH_FOLLOWING_CATCH, offset, length);
-          return;
-        }
-      }
-    }
-  }
-
-  @override
-  void visitWhileStatement(WhileStatement node) {
-    Expression conditionExpression = node.condition;
-    conditionExpression?.accept(this);
-    if (!_isDebugConstant(conditionExpression)) {
-      EvaluationResultImpl result =
-          _getConstantBooleanValue(conditionExpression);
-      if (result != null) {
-        if (result.value.toBoolValue() == false) {
-          // Report error on while block: while (false) {!}
-          _errorReporter.reportErrorForNode(HintCode.DEAD_CODE, node.body);
-          return;
-        }
-      }
-    }
-    node.body?.accept(this);
-  }
-
-  /// Resolve the names in the given [combinator] in the scope of the given
-  /// [library].
-  void _checkCombinator(LibraryElement library, Combinator combinator) {
-    Namespace namespace =
-        new NamespaceBuilder().createExportNamespaceForLibrary(library);
-    NodeList<SimpleIdentifier> names;
-    ErrorCode hintCode;
-    if (combinator is HideCombinator) {
-      names = combinator.hiddenNames;
-      hintCode = HintCode.UNDEFINED_HIDDEN_NAME;
-    } else {
-      names = (combinator as ShowCombinator).shownNames;
-      hintCode = HintCode.UNDEFINED_SHOWN_NAME;
-    }
-    for (SimpleIdentifier name in names) {
-      String nameStr = name.name;
-      Element element = namespace.get(nameStr);
-      if (element == null) {
-        element = namespace.get("$nameStr=");
-      }
-      if (element == null) {
-        _errorReporter
-            .reportErrorForNode(hintCode, name, [library.identifier, nameStr]);
-      }
-    }
-  }
-
-  void _checkForDeadNullCoalesce(TypeImpl lhsType, Expression rhs) {
-    if (_isNonNullableUnit && _typeSystem.isNonNullable(lhsType)) {
-      _errorReporter.reportErrorForNode(HintCode.DEAD_CODE, rhs, []);
-    }
-  }
-
-  /// Given some list of [statements], loop through the list searching for dead
-  /// statements. If [allowMandated] is true, then allow dead statements that
-  /// are mandated by the language spec. This allows for a final break,
-  /// continue, return, or throw statement at the end of a switch case, that are
-  /// mandated by the language spec.
-  void _checkForDeadStatementsInNodeList(NodeList<Statement> statements,
-      {bool allowMandated: false}) {
-    bool statementExits(Statement statement) {
-      if (statement is BreakStatement) {
-        return statement.label == null;
-      } else if (statement is ContinueStatement) {
-        return statement.label == null;
-      }
-      return ExitDetector.exits(statement);
-    }
-
-    int size = statements.length;
-    for (int i = 0; i < size; i++) {
-      Statement currentStatement = statements[i];
-      currentStatement?.accept(this);
-      if (statementExits(currentStatement) && i != size - 1) {
-        Statement nextStatement = statements[i + 1];
-        Statement lastStatement = statements[size - 1];
-        // If mandated statements are allowed, and only the last statement is
-        // dead, and it's a BreakStatement, then assume it is a statement
-        // mandated by the language spec, there to avoid a
-        // CASE_BLOCK_NOT_TERMINATED error.
-        if (allowMandated && i == size - 2 && nextStatement is BreakStatement) {
-          return;
-        }
-        int offset = nextStatement.offset;
-        int length = lastStatement.end - offset;
-        _errorReporter.reportErrorForOffset(HintCode.DEAD_CODE, offset, length);
-        return;
-      }
-    }
-  }
-
-  /// Given some [expression], return [ValidResult.RESULT_TRUE] if it is `true`,
-  /// [ValidResult.RESULT_FALSE] if it is `false`, or `null` if the expression
-  /// is not a constant boolean value.
-  EvaluationResultImpl _getConstantBooleanValue(Expression expression) {
-    if (expression is BooleanLiteral) {
-      if (expression.value) {
-        return new EvaluationResultImpl(
-            new DartObjectImpl(null, BoolState.from(true)));
-      } else {
-        return new EvaluationResultImpl(
-            new DartObjectImpl(null, BoolState.from(false)));
-      }
-    }
-
-    // Don't consider situations where we could evaluate to a constant boolean
-    // expression with the ConstantVisitor
-    // else {
-    // EvaluationResultImpl result = expression.accept(new ConstantVisitor());
-    // if (result == ValidResult.RESULT_TRUE) {
-    // return ValidResult.RESULT_TRUE;
-    // } else if (result == ValidResult.RESULT_FALSE) {
-    // return ValidResult.RESULT_FALSE;
-    // }
-    // return null;
-    // }
-    return null;
-  }
-
-  /// Return `true` if the given [expression] is resolved to a constant
-  /// variable.
-  bool _isDebugConstant(Expression expression) {
-    Element element;
-    if (expression is Identifier) {
-      element = expression.staticElement;
-    } else if (expression is PropertyAccess) {
-      element = expression.propertyName.staticElement;
-    }
-    if (element is PropertyAccessorElement) {
-      PropertyInducingElement variable = element.variable;
-      return variable != null && variable.isConst;
-    }
-    return false;
-  }
-
-  /// Exit the most recently entered label scope after reporting any labels that
-  /// were not referenced within that scope.
-  void _popLabels() {
-    for (Label label in labelTracker.unusedLabels()) {
-      _errorReporter
-          .reportErrorForNode(HintCode.UNUSED_LABEL, label, [label.label.name]);
-    }
-    labelTracker = labelTracker.outerTracker;
-  }
-
-  /// Enter a new label scope in which the given [labels] are defined.
-  void _pushLabels(List<Label> labels) {
-    labelTracker = new _LabelTracker(labelTracker, labels);
-  }
-}
-
-/// An [AstVisitor] that fills [UsedLocalElements].
-class GatherUsedLocalElementsVisitor extends RecursiveAstVisitor {
-  final UsedLocalElements usedElements = new UsedLocalElements();
-
-  final LibraryElement _enclosingLibrary;
-  ClassElement _enclosingClass;
-  ExecutableElement _enclosingExec;
-
-  GatherUsedLocalElementsVisitor(this._enclosingLibrary);
-
-  @override
-  visitCatchClause(CatchClause node) {
-    SimpleIdentifier exceptionParameter = node.exceptionParameter;
-    SimpleIdentifier stackTraceParameter = node.stackTraceParameter;
-    if (exceptionParameter != null) {
-      Element element = exceptionParameter.staticElement;
-      usedElements.addCatchException(element);
-      if (stackTraceParameter != null || node.onKeyword == null) {
-        usedElements.addElement(element);
-      }
-    }
-    if (stackTraceParameter != null) {
-      Element element = stackTraceParameter.staticElement;
-      usedElements.addCatchStackTrace(element);
-    }
-    super.visitCatchClause(node);
-  }
-
-  @override
-  visitClassDeclaration(ClassDeclaration node) {
-    ClassElement enclosingClassOld = _enclosingClass;
-    try {
-      _enclosingClass = node.declaredElement;
-      super.visitClassDeclaration(node);
-    } finally {
-      _enclosingClass = enclosingClassOld;
-    }
-  }
-
-  @override
-  visitFunctionDeclaration(FunctionDeclaration node) {
-    ExecutableElement enclosingExecOld = _enclosingExec;
-    try {
-      _enclosingExec = node.declaredElement;
-      super.visitFunctionDeclaration(node);
-    } finally {
-      _enclosingExec = enclosingExecOld;
-    }
-  }
-
-  @override
-  visitFunctionExpression(FunctionExpression node) {
-    if (node.parent is! FunctionDeclaration) {
-      usedElements.addElement(node.declaredElement);
-    }
-    super.visitFunctionExpression(node);
-  }
-
-  @override
-  visitMethodDeclaration(MethodDeclaration node) {
-    ExecutableElement enclosingExecOld = _enclosingExec;
-    try {
-      _enclosingExec = node.declaredElement;
-      super.visitMethodDeclaration(node);
-    } finally {
-      _enclosingExec = enclosingExecOld;
-    }
-  }
-
-  @override
-  visitSimpleIdentifier(SimpleIdentifier node) {
-    if (node.inDeclarationContext()) {
-      return;
-    }
-    Element element = node.staticElement;
-    bool isIdentifierRead = _isReadIdentifier(node);
-    if (element is PropertyAccessorElement &&
-        element.isSynthetic &&
-        isIdentifierRead &&
-        element.variable is TopLevelVariableElement) {
-      usedElements.addElement(element.variable);
-    } else if (element is LocalVariableElement) {
-      if (isIdentifierRead) {
-        usedElements.addElement(element);
-      }
-    } else {
-      _useIdentifierElement(node);
-      if (element == null ||
-          element.enclosingElement is ClassElement &&
-              !identical(element, _enclosingExec)) {
-        usedElements.members.add(node.name);
-        if (isIdentifierRead) {
-          usedElements.readMembers.add(node.name);
-        }
-      }
-    }
-  }
-
-  /// Marks an [Element] of [node] as used in the library.
-  void _useIdentifierElement(Identifier node) {
-    Element element = node.staticElement;
-    if (element == null) {
-      return;
-    }
-    // check if a local element
-    if (!identical(element.library, _enclosingLibrary)) {
-      return;
-    }
-    // ignore references to an element from itself
-    if (identical(element, _enclosingClass)) {
-      return;
-    }
-    if (identical(element, _enclosingExec)) {
-      return;
-    }
-    // ignore places where the element is not actually used
-    if (node.parent is TypeName) {
-      if (element is ClassElement) {
-        AstNode parent2 = node.parent.parent;
-        if (parent2 is IsExpression) {
-          return;
-        }
-        if (parent2 is VariableDeclarationList) {
-          // If it's a field's type, it still counts as used.
-          if (parent2.parent is! FieldDeclaration) {
-            return;
-          }
-        }
-      }
-    }
-    // OK
-    usedElements.addElement(element);
-  }
-
-  static bool _isReadIdentifier(SimpleIdentifier node) {
-    // not reading at all
-    if (!node.inGetterContext()) {
-      return false;
-    }
-    // check if useless reading
-    AstNode parent = node.parent;
-    if (parent.parent is ExpressionStatement) {
-      if (parent is PrefixExpression || parent is PostfixExpression) {
-        // v++;
-        // ++v;
-        return false;
-      }
-      if (parent is AssignmentExpression && parent.leftHandSide == node) {
-        // v ??= doSomething();
-        //   vs.
-        // v += 2;
-        TokenType operatorType = parent.operator?.type;
-        return operatorType == TokenType.QUESTION_QUESTION_EQ;
-      }
-    }
-    // OK
-    return true;
-  }
-}
-
-=======
->>>>>>> 42799b66
 /// Maintains and manages contextual type information used for
 /// inferring types.
 class InferenceContext {
