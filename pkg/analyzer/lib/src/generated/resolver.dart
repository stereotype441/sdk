// Copyright (c) 2014, the Dart project authors. Please see the AUTHORS file
// for details. All rights reserved. Use of this source code is governed by a
// BSD-style license that can be found in the LICENSE file.

import 'dart:collection';

import 'package:analyzer/dart/analysis/features.dart';
import 'package:analyzer/dart/ast/ast.dart';
import 'package:analyzer/dart/ast/ast_factory.dart';
import 'package:analyzer/dart/ast/token.dart';
import 'package:analyzer/dart/ast/visitor.dart';
import 'package:analyzer/dart/element/element.dart';
import 'package:analyzer/dart/element/nullability_suffix.dart';
import 'package:analyzer/dart/element/type.dart';
import 'package:analyzer/error/error.dart';
import 'package:analyzer/error/listener.dart';
import 'package:analyzer/exception/exception.dart';
import 'package:analyzer/file_system/file_system.dart';
import 'package:analyzer/src/context/builder.dart';
import 'package:analyzer/src/dart/ast/ast.dart';
import 'package:analyzer/src/dart/ast/ast_factory.dart';
import 'package:analyzer/src/dart/ast/utilities.dart';
import 'package:analyzer/src/dart/element/element.dart';
import 'package:analyzer/src/dart/element/inheritance_manager3.dart';
import 'package:analyzer/src/dart/element/member.dart' show ConstructorMember;
import 'package:analyzer/src/dart/element/type.dart';
import 'package:analyzer/src/dart/resolver/exit_detector.dart';
import 'package:analyzer/src/dart/resolver/extension_member_resolver.dart';
import 'package:analyzer/src/dart/resolver/flow_analysis_visitor.dart';
import 'package:analyzer/src/dart/resolver/method_invocation_resolver.dart';
import 'package:analyzer/src/dart/resolver/scope.dart';
import 'package:analyzer/src/diagnostic/diagnostic_factory.dart';
import 'package:analyzer/src/error/codes.dart';
import 'package:analyzer/src/generated/constant.dart';
import 'package:analyzer/src/generated/element_resolver.dart';
import 'package:analyzer/src/generated/engine.dart';
import 'package:analyzer/src/generated/source.dart';
import 'package:analyzer/src/generated/static_type_analyzer.dart';
import 'package:analyzer/src/generated/type_promotion_manager.dart';
import 'package:analyzer/src/generated/type_system.dart';
import 'package:analyzer/src/generated/variable_type_provider.dart';
import 'package:analyzer/src/lint/linter.dart';
import 'package:analyzer/src/workspace/workspace.dart';
import 'package:meta/meta.dart';
import 'package:path/path.dart' as path;

export 'package:analyzer/src/dart/constant/constant_verifier.dart';
export 'package:analyzer/src/dart/resolver/exit_detector.dart';
export 'package:analyzer/src/dart/resolver/inheritance_manager.dart';
export 'package:analyzer/src/dart/resolver/scope.dart';
export 'package:analyzer/src/generated/type_system.dart';

/// Instances of the class `BestPracticesVerifier` traverse an AST structure
/// looking for violations of Dart best practices.
class BestPracticesVerifier extends RecursiveAstVisitor<void> {
//  static String _HASHCODE_GETTER_NAME = "hashCode";

  static String _NULL_TYPE_NAME = "Null";

  static String _TO_INT_METHOD_NAME = "toInt";

  /// The class containing the AST nodes being visited, or `null` if we are not
  /// in the scope of a class.
  ClassElementImpl _enclosingClass;

  /// A flag indicating whether a surrounding member (compilation unit or class)
  /// is deprecated.
  bool _inDeprecatedMember;

  /// The error reporter by which errors will be reported.
  final ErrorReporter _errorReporter;

  /// The type [Null].
  final InterfaceType _nullType;

  /// The type system primitives
  final TypeSystem _typeSystem;

  /// The inheritance manager to access interface type hierarchy.
  final InheritanceManager3 _inheritanceManager;

  /// The current library
  final LibraryElement _currentLibrary;

  final _InvalidAccessVerifier _invalidAccessVerifier;

  /// The [WorkspacePackage] in which [_currentLibrary] is declared.
  WorkspacePackage _workspacePackage;

  /// The [LinterContext] used for possible const calculations.
  LinterContext _linterContext;

  /// Is `true` if NNBD is enabled for the library being analyzed.
  final bool _isNonNullable;

  /// True if inference failures should be reported, otherwise false.
  final bool _strictInference;

  /// Create a new instance of the [BestPracticesVerifier].
  ///
  /// @param errorReporter the error reporter
  BestPracticesVerifier(
    this._errorReporter,
    TypeProvider typeProvider,
    this._currentLibrary,
    CompilationUnit unit,
    String content, {
    TypeSystem typeSystem,
    @required InheritanceManager3 inheritanceManager,
    ResourceProvider resourceProvider,
    DeclaredVariables declaredVariables,
    AnalysisOptions analysisOptions,
  })  : _nullType = typeProvider.nullType,
        _typeSystem = typeSystem ?? new Dart2TypeSystem(typeProvider),
        _isNonNullable = unit.featureSet.isEnabled(Feature.non_nullable),
        _strictInference =
            (analysisOptions as AnalysisOptionsImpl).strictInference,
        _inheritanceManager = inheritanceManager,
        _invalidAccessVerifier =
            new _InvalidAccessVerifier(_errorReporter, _currentLibrary) {
    _inDeprecatedMember = _currentLibrary.hasDeprecated;
    String libraryPath = _currentLibrary.source.fullName;
    ContextBuilder builder = new ContextBuilder(
        resourceProvider, null /* sdkManager */, null /* contentCache */);
    Workspace workspace =
        ContextBuilder.createWorkspace(resourceProvider, libraryPath, builder);
    _workspacePackage = workspace.findPackageFor(libraryPath);
    _linterContext = LinterContextImpl(
        null /* allUnits */,
        new LinterContextUnit(content, unit),
        declaredVariables,
        typeProvider,
        _typeSystem,
        _inheritanceManager,
        analysisOptions);
  }

  @override
  void visitAnnotation(Annotation node) {
    ElementAnnotation element = node.elementAnnotation;
    AstNode parent = node.parent;
    if (element?.isFactory == true) {
      if (parent is MethodDeclaration) {
        _checkForInvalidFactory(parent);
      } else {
        _errorReporter
            .reportErrorForNode(HintCode.INVALID_FACTORY_ANNOTATION, node, []);
      }
    } else if (element?.isImmutable == true) {
      if (parent is! ClassOrMixinDeclaration && parent is! ClassTypeAlias) {
        _errorReporter.reportErrorForNode(
            HintCode.INVALID_IMMUTABLE_ANNOTATION, node, []);
      }
    } else if (element?.isLiteral == true) {
      if (parent is! ConstructorDeclaration ||
          (parent as ConstructorDeclaration).constKeyword == null) {
        _errorReporter
            .reportErrorForNode(HintCode.INVALID_LITERAL_ANNOTATION, node, []);
      }
    } else if (element?.isSealed == true) {
      if (!(parent is ClassDeclaration || parent is ClassTypeAlias)) {
        _errorReporter.reportErrorForNode(
            HintCode.INVALID_SEALED_ANNOTATION, node, [node.element.name]);
      }
    } else if (element?.isVisibleForTemplate == true ||
        element?.isVisibleForTesting == true) {
      if (parent is Declaration) {
        reportInvalidAnnotation(Element declaredElement) {
          _errorReporter.reportErrorForNode(
              HintCode.INVALID_VISIBILITY_ANNOTATION,
              node,
              [declaredElement.name, node.name.name]);
        }

        if (parent is TopLevelVariableDeclaration) {
          for (VariableDeclaration variable in parent.variables.variables) {
            if (Identifier.isPrivateName(variable.declaredElement.name)) {
              reportInvalidAnnotation(variable.declaredElement);
            }
          }
        } else if (parent is FieldDeclaration) {
          for (VariableDeclaration variable in parent.fields.variables) {
            if (Identifier.isPrivateName(variable.declaredElement.name)) {
              reportInvalidAnnotation(variable.declaredElement);
            }
          }
        } else if (parent.declaredElement != null &&
            Identifier.isPrivateName(parent.declaredElement.name)) {
          reportInvalidAnnotation(parent.declaredElement);
        }
      } else {
        // Something other than a declaration was annotated. Whatever this is,
        // it probably warrants a Hint, but this has not been specified on
        // visibleForTemplate or visibleForTesting, so leave it alone for now.
      }
    }

    super.visitAnnotation(node);
  }

  @override
  void visitArgumentList(ArgumentList node) {
    for (Expression argument in node.arguments) {
      ParameterElement parameter = argument.staticParameterElement;
      if (parameter?.isOptionalPositional == true) {
        _checkForDeprecatedMemberUse(parameter, argument);
      }
    }
    super.visitArgumentList(node);
  }

  @override
  void visitAsExpression(AsExpression node) {
    _checkForUnnecessaryCast(node);
    super.visitAsExpression(node);
  }

  @override
  void visitAssignmentExpression(AssignmentExpression node) {
    TokenType operatorType = node.operator.type;
    if (operatorType != TokenType.EQ) {
      _checkForDeprecatedMemberUse(node.staticElement, node);
    }
    super.visitAssignmentExpression(node);
  }

  @override
  void visitBinaryExpression(BinaryExpression node) {
    _checkForDivisionOptimizationHint(node);
    _checkForDeprecatedMemberUse(node.staticElement, node);
    super.visitBinaryExpression(node);
  }

  @override
  void visitClassDeclaration(ClassDeclaration node) {
    ClassElementImpl element = node.declaredElement;
    _enclosingClass = element;
    _invalidAccessVerifier._enclosingClass = element;

    bool wasInDeprecatedMember = _inDeprecatedMember;
    if (element != null && element.hasDeprecated) {
      _inDeprecatedMember = true;
    }

    try {
      // Commented out until we decide that we want this hint in the analyzer
      //    checkForOverrideEqualsButNotHashCode(node);
      _checkForImmutable(node);
      _checkForInvalidSealedSuperclass(node);
      super.visitClassDeclaration(node);
    } finally {
      _enclosingClass = null;
      _invalidAccessVerifier._enclosingClass = null;
      _inDeprecatedMember = wasInDeprecatedMember;
    }
  }

  @override
  void visitClassTypeAlias(ClassTypeAlias node) {
    _checkForImmutable(node);
    _checkForInvalidSealedSuperclass(node);
    super.visitClassTypeAlias(node);
  }

  @override
  void visitConstructorDeclaration(ConstructorDeclaration node) {
    if (node.declaredElement.isFactory) {
      if (node.body is BlockFunctionBody) {
        // Check the block for a return statement, if not, create the hint.
        if (!ExitDetector.exits(node.body)) {
          _errorReporter.reportErrorForNode(
              HintCode.MISSING_RETURN, node, [node.returnType.name]);
        }
      }
    }
    _checkStrictInferenceInParameters(node.parameters);
    super.visitConstructorDeclaration(node);
  }

  @override
  void visitExportDirective(ExportDirective node) {
    _checkForDeprecatedMemberUse(node.uriElement, node);
    super.visitExportDirective(node);
  }

  @override
  void visitFieldDeclaration(FieldDeclaration node) {
    bool wasInDeprecatedMember = _inDeprecatedMember;
    if (_hasDeprecatedAnnotation(node.metadata)) {
      _inDeprecatedMember = true;
    }

    try {
      super.visitFieldDeclaration(node);
    } finally {
      _inDeprecatedMember = wasInDeprecatedMember;
    }
  }

  @override
  void visitFormalParameterList(FormalParameterList node) {
    _checkRequiredParameter(node);
    super.visitFormalParameterList(node);
  }

  @override
  void visitFunctionDeclaration(FunctionDeclaration node) {
    bool wasInDeprecatedMember = _inDeprecatedMember;
    ExecutableElement element = node.declaredElement;
    if (element != null && element.hasDeprecated) {
      _inDeprecatedMember = true;
    }
    try {
      _checkForMissingReturn(
          node.returnType, node.functionExpression.body, element, node);

      // Return types are inferred only on non-recursive local functions.
      if (node.parent is CompilationUnit) {
        _checkStrictInferenceReturnType(node.returnType, node, node.name.name);
      }
      _checkStrictInferenceInParameters(node.functionExpression.parameters);
      super.visitFunctionDeclaration(node);
    } finally {
      _inDeprecatedMember = wasInDeprecatedMember;
    }
  }

  @override
  void visitFunctionDeclarationStatement(FunctionDeclarationStatement node) {
    // TODO(srawlins): Check strict-inference return type on recursive
    // local functions.
    super.visitFunctionDeclarationStatement(node);
  }

  @override
  void visitFunctionExpression(FunctionExpression node) {
    if (node.parent is! FunctionDeclaration) {
      _checkForMissingReturn(null, node.body, node.declaredElement, node);
    }
    DartType functionType = InferenceContext.getContext(node);
    if (functionType is! FunctionType) {
      _checkStrictInferenceInParameters(node.parameters);
    }
    super.visitFunctionExpression(node);
  }

  @override
  void visitFunctionExpressionInvocation(FunctionExpressionInvocation node) {
    var callElement = node.staticElement;
    if (callElement is MethodElement &&
        callElement.name == FunctionElement.CALL_METHOD_NAME) {
      _checkForDeprecatedMemberUse(callElement, node);
    }

    super.visitFunctionExpressionInvocation(node);
  }

  @override
  void visitFunctionTypeAlias(FunctionTypeAlias node) {
    _checkStrictInferenceReturnType(node.returnType, node, node.name.name);
    super.visitFunctionTypeAlias(node);
  }

  @override
  void visitFunctionTypedFormalParameter(FunctionTypedFormalParameter node) {
    _checkStrictInferenceReturnType(
        node.returnType, node, node.identifier.name);
    _checkStrictInferenceInParameters(node.parameters);
    super.visitFunctionTypedFormalParameter(node);
  }

  @override
  void visitGenericFunctionType(GenericFunctionType node) {
    // GenericTypeAlias is handled in [visitGenericTypeAlias], where a proper
    // name can be reported in any message.
    if (node.parent is! GenericTypeAlias) {
      _checkStrictInferenceReturnType(node.returnType, node, node.toString());
    }
    super.visitGenericFunctionType(node);
  }

  @override
  void visitGenericTypeAlias(GenericTypeAlias node) {
    if (node.functionType != null) {
      _checkStrictInferenceReturnType(
          node.functionType.returnType, node, node.name.name);
    }
    super.visitGenericTypeAlias(node);
  }

  @override
  void visitImportDirective(ImportDirective node) {
    _checkForDeprecatedMemberUse(node.uriElement, node);
    ImportElement importElement = node.element;
    if (importElement != null && importElement.isDeferred) {
      _checkForLoadLibraryFunction(node, importElement);
    }
    super.visitImportDirective(node);
  }

  @override
  void visitIndexExpression(IndexExpression node) {
    _checkForDeprecatedMemberUse(node.staticElement, node);
    super.visitIndexExpression(node);
  }

  @override
  void visitInstanceCreationExpression(InstanceCreationExpression node) {
    _checkForDeprecatedMemberUse(node.staticElement, node);
    _checkForLiteralConstructorUse(node);
    super.visitInstanceCreationExpression(node);
  }

  @override
  void visitIsExpression(IsExpression node) {
    _checkAllTypeChecks(node);
    super.visitIsExpression(node);
  }

  @override
  void visitMethodDeclaration(MethodDeclaration node) {
    bool wasInDeprecatedMember = _inDeprecatedMember;
    ExecutableElement element = node.declaredElement;
    bool elementIsOverride() {
      if (element is ClassMemberElement) {
        Name name = new Name(_currentLibrary.source.uri, element.name);
        Element enclosingElement = element.enclosingElement;
        if (enclosingElement is ClassElement) {
          InterfaceType classType = enclosingElement.thisType;
          return _inheritanceManager.getOverridden(classType, name) != null;
        }
      }
      return false;
    }

    if (element != null && element.hasDeprecated) {
      _inDeprecatedMember = true;
    }
    try {
      // This was determined to not be a good hint, see: dartbug.com/16029
      //checkForOverridingPrivateMember(node);
      _checkForMissingReturn(node.returnType, node.body, element, node);
      _checkForUnnecessaryNoSuchMethod(node);
      if (_strictInference && !node.isSetter && !elementIsOverride()) {
        _checkStrictInferenceReturnType(node.returnType, node, node.name.name);
      }
      _checkStrictInferenceInParameters(node.parameters);
      super.visitMethodDeclaration(node);
    } finally {
      _inDeprecatedMember = wasInDeprecatedMember;
    }
  }

  @override
  void visitMethodInvocation(MethodInvocation node) {
    _checkForNullAwareHints(node, node.operator);
    super.visitMethodInvocation(node);
  }

  @override
  void visitMixinDeclaration(MixinDeclaration node) {
    _enclosingClass = node.declaredElement;
    _invalidAccessVerifier._enclosingClass = _enclosingClass;

    bool wasInDeprecatedMember = _inDeprecatedMember;
    if (_hasDeprecatedAnnotation(node.metadata)) {
      _inDeprecatedMember = true;
    }

    try {
      _checkForImmutable(node);
      _checkForInvalidSealedSuperclass(node);
      super.visitMixinDeclaration(node);
    } finally {
      _enclosingClass = null;
      _invalidAccessVerifier._enclosingClass = null;
      _inDeprecatedMember = wasInDeprecatedMember;
    }
  }

  @override
  void visitPostfixExpression(PostfixExpression node) {
    _checkForDeprecatedMemberUse(node.staticElement, node);
    super.visitPostfixExpression(node);
  }

  @override
  void visitPrefixExpression(PrefixExpression node) {
    _checkForDeprecatedMemberUse(node.staticElement, node);
    super.visitPrefixExpression(node);
  }

  @override
  void visitPropertyAccess(PropertyAccess node) {
    _checkForNullAwareHints(node, node.operator);
    super.visitPropertyAccess(node);
  }

  @override
  void visitRedirectingConstructorInvocation(
      RedirectingConstructorInvocation node) {
    _checkForDeprecatedMemberUse(node.staticElement, node);
    super.visitRedirectingConstructorInvocation(node);
  }

  @override
  void visitSimpleIdentifier(SimpleIdentifier node) {
    _checkForDeprecatedMemberUseAtIdentifier(node);
    _invalidAccessVerifier.verify(node);
    super.visitSimpleIdentifier(node);
  }

  @override
  void visitSuperConstructorInvocation(SuperConstructorInvocation node) {
    _checkForDeprecatedMemberUse(node.staticElement, node);
    super.visitSuperConstructorInvocation(node);
  }

  @override
  void visitTopLevelVariableDeclaration(TopLevelVariableDeclaration node) {
    bool wasInDeprecatedMember = _inDeprecatedMember;
    if (_hasDeprecatedAnnotation(node.metadata)) {
      _inDeprecatedMember = true;
    }

    try {
      super.visitTopLevelVariableDeclaration(node);
    } finally {
      _inDeprecatedMember = wasInDeprecatedMember;
    }
  }

  /// Check for the passed is expression for the unnecessary type check hint
  /// codes as well as null checks expressed using an is expression.
  ///
  /// @param node the is expression to check
  /// @return `true` if and only if a hint code is generated on the passed node
  /// See [HintCode.TYPE_CHECK_IS_NOT_NULL], [HintCode.TYPE_CHECK_IS_NULL],
  /// [HintCode.UNNECESSARY_TYPE_CHECK_TRUE], and
  /// [HintCode.UNNECESSARY_TYPE_CHECK_FALSE].
  bool _checkAllTypeChecks(IsExpression node) {
    Expression expression = node.expression;
    TypeAnnotation typeName = node.type;
    DartType lhsType = expression.staticType;
    DartType rhsType = typeName.type;
    if (lhsType == null || rhsType == null) {
      return false;
    }
    String rhsNameStr = typeName is TypeName ? typeName.name.name : null;
    // if x is dynamic
    if (rhsType.isDynamic && rhsNameStr == Keyword.DYNAMIC.lexeme) {
      if (node.notOperator == null) {
        // the is case
        _errorReporter.reportErrorForNode(
            HintCode.UNNECESSARY_TYPE_CHECK_TRUE, node);
      } else {
        // the is not case
        _errorReporter.reportErrorForNode(
            HintCode.UNNECESSARY_TYPE_CHECK_FALSE, node);
      }
      return true;
    }
    Element rhsElement = rhsType.element;
    LibraryElement libraryElement = rhsElement?.library;
    if (libraryElement != null && libraryElement.isDartCore) {
      // if x is Object or null is Null
      if (rhsType.isObject ||
          (expression is NullLiteral && rhsNameStr == _NULL_TYPE_NAME)) {
        if (node.notOperator == null) {
          // the is case
          _errorReporter.reportErrorForNode(
              HintCode.UNNECESSARY_TYPE_CHECK_TRUE, node);
        } else {
          // the is not case
          _errorReporter.reportErrorForNode(
              HintCode.UNNECESSARY_TYPE_CHECK_FALSE, node);
        }
        return true;
      } else if (rhsNameStr == _NULL_TYPE_NAME) {
        if (node.notOperator == null) {
          // the is case
          _errorReporter.reportErrorForNode(HintCode.TYPE_CHECK_IS_NULL, node);
        } else {
          // the is not case
          _errorReporter.reportErrorForNode(
              HintCode.TYPE_CHECK_IS_NOT_NULL, node);
        }
        return true;
      }
    }
    return false;
  }

  /// Given some [element], look at the associated metadata and report the use
  /// of the member if it is declared as deprecated. If a diagnostic is reported
  /// it should be reported at the given [node].
  void _checkForDeprecatedMemberUse(Element element, AstNode node) {
    bool isDeprecated(Element element) {
      if (element is PropertyAccessorElement && element.isSynthetic) {
        // TODO(brianwilkerson) Why isn't this the implementation for PropertyAccessorElement?
        Element variable = element.variable;
        if (variable == null) {
          return false;
        }
        return variable.hasDeprecated;
      }
      return element.hasDeprecated;
    }

    bool isLocalParameter(Element element, AstNode node) {
      if (element is ParameterElement) {
        ExecutableElement definingFunction = element.enclosingElement;
        FunctionBody body = node.thisOrAncestorOfType<FunctionBody>();
        while (body != null) {
          ExecutableElement enclosingFunction;
          AstNode parent = body.parent;
          if (parent is ConstructorDeclaration) {
            enclosingFunction = parent.declaredElement;
          } else if (parent is FunctionExpression) {
            enclosingFunction = parent.declaredElement;
          } else if (parent is MethodDeclaration) {
            enclosingFunction = parent.declaredElement;
          }
          if (enclosingFunction == definingFunction) {
            return true;
          }
          body = parent?.thisOrAncestorOfType<FunctionBody>();
        }
      }
      return false;
    }

    if (!_inDeprecatedMember &&
        element != null &&
        isDeprecated(element) &&
        !isLocalParameter(element, node)) {
      String displayName = element.displayName;
      if (element is ConstructorElement) {
        // TODO(jwren) We should modify ConstructorElement.getDisplayName(),
        // or have the logic centralized elsewhere, instead of doing this logic
        // here.
        displayName = element.enclosingElement.displayName;
        if (element.displayName.isNotEmpty) {
          displayName = "$displayName.${element.displayName}";
        }
      } else if (element is LibraryElement) {
        displayName = element.definingCompilationUnit.source.uri.toString();
      } else if (displayName == FunctionElement.CALL_METHOD_NAME &&
          node is MethodInvocation &&
          node.staticInvokeType is InterfaceType) {
        DartType staticInvokeType = node.staticInvokeType;
        displayName = "${staticInvokeType.displayName}.${element.displayName}";
      }
      LibraryElement library =
          element is LibraryElement ? element : element.library;
      String message = _deprecatedMessage(element);
      if (message == null || message.isEmpty) {
        HintCode hintCode = _isLibraryInWorkspacePackage(library)
            ? HintCode.DEPRECATED_MEMBER_USE_FROM_SAME_PACKAGE
            : HintCode.DEPRECATED_MEMBER_USE;
        _errorReporter.reportErrorForNode(hintCode, node, [displayName]);
      } else {
        HintCode hintCode = _isLibraryInWorkspacePackage(library)
            ? HintCode.DEPRECATED_MEMBER_USE_FROM_SAME_PACKAGE_WITH_MESSAGE
            : HintCode.DEPRECATED_MEMBER_USE_WITH_MESSAGE;
        _errorReporter
            .reportErrorForNode(hintCode, node, [displayName, message]);
      }
    }
  }

  /// For [SimpleIdentifier]s, only call [checkForDeprecatedMemberUse]
  /// if the node is not in a declaration context.
  ///
  /// Also, if the identifier is a constructor name in a constructor invocation,
  /// then calls to the deprecated constructor will be caught by
  /// [visitInstanceCreationExpression] and
  /// [visitSuperConstructorInvocation], and can be ignored by
  /// this visit method.
  ///
  /// @param identifier some simple identifier to check for deprecated use of
  /// @return `true` if and only if a hint code is generated on the passed node
  /// See [HintCode.DEPRECATED_MEMBER_USE].
  void _checkForDeprecatedMemberUseAtIdentifier(SimpleIdentifier identifier) {
    if (identifier.inDeclarationContext()) {
      return;
    }
    AstNode parent = identifier.parent;
    if ((parent is ConstructorName && identical(identifier, parent.name)) ||
        (parent is ConstructorDeclaration &&
            identical(identifier, parent.returnType)) ||
        (parent is SuperConstructorInvocation &&
            identical(identifier, parent.constructorName)) ||
        parent is HideCombinator) {
      return;
    }
    _checkForDeprecatedMemberUse(identifier.staticElement, identifier);
  }

  /// Check for the passed binary expression for the
  /// [HintCode.DIVISION_OPTIMIZATION].
  ///
  /// @param node the binary expression to check
  /// @return `true` if and only if a hint code is generated on the passed node
  /// See [HintCode.DIVISION_OPTIMIZATION].
  bool _checkForDivisionOptimizationHint(BinaryExpression node) {
    // Return if the operator is not '/'
    if (node.operator.type != TokenType.SLASH) {
      return false;
    }
    // Return if the '/' operator is not defined in core, or if we don't know
    // its static type
    MethodElement methodElement = node.staticElement;
    if (methodElement == null) {
      return false;
    }
    LibraryElement libraryElement = methodElement.library;
    if (libraryElement != null && !libraryElement.isDartCore) {
      return false;
    }
    // Report error if the (x/y) has toInt() invoked on it
    AstNode parent = node.parent;
    if (parent is ParenthesizedExpression) {
      ParenthesizedExpression parenthesizedExpression =
          _wrapParenthesizedExpression(parent);
      AstNode grandParent = parenthesizedExpression.parent;
      if (grandParent is MethodInvocation) {
        if (_TO_INT_METHOD_NAME == grandParent.methodName.name &&
            grandParent.argumentList.arguments.isEmpty) {
          _errorReporter.reportErrorForNode(
              HintCode.DIVISION_OPTIMIZATION, grandParent);
          return true;
        }
      }
    }
    return false;
  }

  /// Checks whether [node] violates the rules of [immutable].
  ///
  /// If [node] is marked with [immutable] or inherits from a class or mixin
  /// marked with [immutable], this function searches the fields of [node] and
  /// its superclasses, reporting a hint if any non-final instance fields are
  /// found.
  void _checkForImmutable(NamedCompilationUnitMember node) {
    /// Return `true` if the given class [element] is annotated with the
    /// `@immutable` annotation.
    bool isImmutable(ClassElement element) {
      for (ElementAnnotation annotation in element.metadata) {
        if (annotation.isImmutable) {
          return true;
        }
      }
      return false;
    }

    /// Return `true` if the given class [element] or any superclass of it is
    /// annotated with the `@immutable` annotation.
    bool isOrInheritsImmutable(
        ClassElement element, HashSet<ClassElement> visited) {
      if (visited.add(element)) {
        if (isImmutable(element)) {
          return true;
        }
        for (InterfaceType interface in element.mixins) {
          if (isOrInheritsImmutable(interface.element, visited)) {
            return true;
          }
        }
        for (InterfaceType mixin in element.interfaces) {
          if (isOrInheritsImmutable(mixin.element, visited)) {
            return true;
          }
        }
        if (element.supertype != null) {
          return isOrInheritsImmutable(element.supertype.element, visited);
        }
      }
      return false;
    }

    /// Return `true` if the given class [element] defines a non-final instance
    /// field.
    Iterable<String> nonFinalInstanceFields(ClassElement element) {
      return element.fields
          .where((FieldElement field) =>
              !field.isSynthetic && !field.isFinal && !field.isStatic)
          .map((FieldElement field) => '${element.name}.${field.name}');
    }

    /// Return `true` if the given class [element] defines or inherits a
    /// non-final field.
    Iterable<String> definedOrInheritedNonFinalInstanceFields(
        ClassElement element, HashSet<ClassElement> visited) {
      Iterable<String> nonFinalFields = [];
      if (visited.add(element)) {
        nonFinalFields = nonFinalInstanceFields(element);
        nonFinalFields = nonFinalFields.followedBy(element.mixins.expand(
            (InterfaceType mixin) => nonFinalInstanceFields(mixin.element)));
        if (element.supertype != null) {
          nonFinalFields = nonFinalFields.followedBy(
              definedOrInheritedNonFinalInstanceFields(
                  element.supertype.element, visited));
        }
      }
      return nonFinalFields;
    }

    ClassElement element = node.declaredElement;
    if (isOrInheritsImmutable(element, new HashSet<ClassElement>())) {
      Iterable<String> nonFinalFields =
          definedOrInheritedNonFinalInstanceFields(
              element, new HashSet<ClassElement>());
      if (nonFinalFields.isNotEmpty) {
        _errorReporter.reportErrorForNode(
            HintCode.MUST_BE_IMMUTABLE, node.name, [nonFinalFields.join(', ')]);
      }
    }
  }

  void _checkForInvalidFactory(MethodDeclaration decl) {
    // Check declaration.
    // Note that null return types are expected to be flagged by other analyses.
    DartType returnType = decl.returnType?.type;
    if (returnType is VoidType) {
      _errorReporter.reportErrorForNode(HintCode.INVALID_FACTORY_METHOD_DECL,
          decl.name, [decl.name.toString()]);
      return;
    }

    // Check implementation.

    FunctionBody body = decl.body;
    if (body is EmptyFunctionBody) {
      // Abstract methods are OK.
      return;
    }

    // `new Foo()` or `null`.
    bool factoryExpression(Expression expression) =>
        expression is InstanceCreationExpression || expression is NullLiteral;

    if (body is ExpressionFunctionBody && factoryExpression(body.expression)) {
      return;
    } else if (body is BlockFunctionBody) {
      NodeList<Statement> statements = body.block.statements;
      if (statements.isNotEmpty) {
        Statement last = statements.last;
        if (last is ReturnStatement && factoryExpression(last.expression)) {
          return;
        }
      }
    }

    _errorReporter.reportErrorForNode(HintCode.INVALID_FACTORY_METHOD_IMPL,
        decl.name, [decl.name.toString()]);
  }

  void _checkForInvalidSealedSuperclass(NamedCompilationUnitMember node) {
    bool currentPackageContains(Element element) {
      return _isLibraryInWorkspacePackage(element.library);
    }

    // [NamedCompilationUnitMember.declaredElement] is not necessarily a
    // ClassElement, but [_checkForInvalidSealedSuperclass] should only be
    // called with a [ClassOrMixinDeclaration], or a [ClassTypeAlias]. The
    // `declaredElement` of these specific classes is a [ClassElement].
    ClassElement element = node.declaredElement;
    // TODO(srawlins): Perhaps replace this with a getter on Element, like
    // `Element.hasOrInheritsSealed`?
    for (InterfaceType supertype in element.allSupertypes) {
      ClassElement superclass = supertype.element;
      if (superclass.hasSealed) {
        if (!currentPackageContains(superclass)) {
          if (element.superclassConstraints.contains(supertype)) {
            // This is a special violation of the sealed class contract,
            // requiring specific messaging.
            _errorReporter.reportErrorForNode(HintCode.MIXIN_ON_SEALED_CLASS,
                node, [superclass.name.toString()]);
          } else {
            // This is a regular violation of the sealed class contract.
            _errorReporter.reportErrorForNode(HintCode.SUBTYPE_OF_SEALED_CLASS,
                node, [superclass.name.toString()]);
          }
        }
      }
    }
  }

  /// Check that the instance creation node is const if the constructor is
  /// marked with [literal].
  _checkForLiteralConstructorUse(InstanceCreationExpression node) {
    ConstructorName constructorName = node.constructorName;
    ConstructorElement constructor = constructorName.staticElement;
    if (constructor == null) {
      return;
    }
    if (!node.isConst &&
        constructor.hasLiteral &&
        _linterContext.canBeConst(node)) {
      // Echoing jwren's TODO from _checkForDeprecatedMemberUse:
      // TODO(jwren) We should modify ConstructorElement.getDisplayName(), or
      // have the logic centralized elsewhere, instead of doing this logic
      // here.
      String fullConstructorName = constructorName.type.name.name;
      if (constructorName.name != null) {
        fullConstructorName = '$fullConstructorName.${constructorName.name}';
      }
      HintCode hint = node.keyword?.keyword == Keyword.NEW
          ? HintCode.NON_CONST_CALL_TO_LITERAL_CONSTRUCTOR_USING_NEW
          : HintCode.NON_CONST_CALL_TO_LITERAL_CONSTRUCTOR;
      _errorReporter.reportErrorForNode(hint, node, [fullConstructorName]);
    }
  }

  /// Check that the imported library does not define a loadLibrary function.
  /// The import has already been determined to be deferred when this is called.
  ///
  /// @param node the import directive to evaluate
  /// @param importElement the [ImportElement] retrieved from the node
  /// @return `true` if and only if an error code is generated on the passed
  ///         node
  /// See [CompileTimeErrorCode.IMPORT_DEFERRED_LIBRARY_WITH_LOAD_FUNCTION].
  bool _checkForLoadLibraryFunction(
      ImportDirective node, ImportElement importElement) {
    LibraryElement importedLibrary = importElement.importedLibrary;
    if (importedLibrary == null) {
      return false;
    }
    if (importedLibrary.hasLoadLibraryFunction) {
      _errorReporter.reportErrorForNode(
          HintCode.IMPORT_DEFERRED_LIBRARY_WITH_LOAD_FUNCTION,
          node,
          [importedLibrary.name]);
      return true;
    }
    return false;
  }

  /// Generate a hint for functions or methods that have a return type, but do
  /// not have a return statement on all branches. At the end of blocks with no
  /// return, Dart implicitly returns `null`, avoiding these implicit returns is
  /// considered a best practice.
  ///
  /// Note: for async functions/methods, this hint only applies when the
  /// function has a return type that Future<Null> is not assignable to.
  ///
  /// @param node the binary expression to check
  /// @param body the function body
  /// @return `true` if and only if a hint code is generated on the passed node
  /// See [HintCode.MISSING_RETURN].
  void _checkForMissingReturn(TypeAnnotation returnNode, FunctionBody body,
      ExecutableElement element, AstNode functionNode) {
    if (body is BlockFunctionBody) {
      // Prefer the type from the element model, in case we've inferred one.
      DartType returnType = element?.returnType ?? returnNode?.type;
      AstNode errorNode = returnNode ?? functionNode;

      // Skip the check if we're missing a return type (e.g. erroneous code).
      // Generators are never required to have a return statement.
      if (returnType == null || body.isGenerator) {
        return;
      }

      var flattenedType =
          body.isAsynchronous ? _typeSystem.flatten(returnType) : returnType;

      // Function expressions without a return will have their return type set
      // to `Null` regardless of their context type. So we need to figure out
      // if a return type was expected from the original downwards context.
      //
      // This helps detect hint cases like `int Function() f = () {}`.
      // See https://github.com/dart-lang/sdk/issues/28233 for context.
      if (flattenedType.isDartCoreNull && functionNode is FunctionExpression) {
        var contextType = InferenceContext.getContext(functionNode);
        if (contextType is FunctionType) {
          returnType = contextType.returnType;
          flattenedType = body.isAsynchronous
              ? _typeSystem.flatten(returnType)
              : returnType;
        }
      }

      // dynamic, Null, void, and FutureOr<T> where T is (dynamic, Null, void)
      // are allowed to omit a return.
      if (flattenedType.isDartAsyncFutureOr) {
        flattenedType = (flattenedType as InterfaceType).typeArguments[0];
      }
      if (flattenedType.isDynamic ||
          flattenedType.isDartCoreNull ||
          flattenedType.isVoid) {
        return;
      }
      // Otherwise issue a warning if the block doesn't have a return.
      if (!ExitDetector.exits(body)) {
        _errorReporter.reportErrorForNode(
            HintCode.MISSING_RETURN, errorNode, [returnType.displayName]);
      }
    }
  }

  /// Produce several null-aware related hints.
  void _checkForNullAwareHints(Expression node, Token operator) {
    if (_isNonNullable) {
      return;
    }

    if (operator == null || operator.type != TokenType.QUESTION_PERIOD) {
      return;
    }

    // childOfParent is used to know from which branch node comes.
    var childOfParent = node;
    var parent = node.parent;
    while (parent is ParenthesizedExpression) {
      childOfParent = parent;
      parent = parent.parent;
    }

    // CAN_BE_NULL_AFTER_NULL_AWARE
    if (parent is MethodInvocation &&
        !parent.isNullAware &&
        _nullType.lookUpMethod(parent.methodName.name, _currentLibrary) ==
            null) {
      _errorReporter.reportErrorForNode(
          HintCode.CAN_BE_NULL_AFTER_NULL_AWARE, childOfParent);
      return;
    }
    if (parent is PropertyAccess &&
        !parent.isNullAware &&
        _nullType.lookUpGetter(parent.propertyName.name, _currentLibrary) ==
            null) {
      _errorReporter.reportErrorForNode(
          HintCode.CAN_BE_NULL_AFTER_NULL_AWARE, childOfParent);
      return;
    }
    if (parent is CascadeExpression && parent.target == childOfParent) {
      _errorReporter.reportErrorForNode(
          HintCode.CAN_BE_NULL_AFTER_NULL_AWARE, childOfParent);
      return;
    }

    // NULL_AWARE_IN_CONDITION
    if (parent is IfStatement && parent.condition == childOfParent ||
        parent is ForPartsWithDeclarations &&
            parent.condition == childOfParent ||
        parent is DoStatement && parent.condition == childOfParent ||
        parent is WhileStatement && parent.condition == childOfParent ||
        parent is ConditionalExpression && parent.condition == childOfParent ||
        parent is AssertStatement && parent.condition == childOfParent) {
      _errorReporter.reportErrorForNode(
          HintCode.NULL_AWARE_IN_CONDITION, childOfParent);
      return;
    }

    // NULL_AWARE_IN_LOGICAL_OPERATOR
    if (parent is PrefixExpression && parent.operator.type == TokenType.BANG ||
        parent is BinaryExpression &&
            [TokenType.BAR_BAR, TokenType.AMPERSAND_AMPERSAND]
                .contains(parent.operator.type)) {
      _errorReporter.reportErrorForNode(
          HintCode.NULL_AWARE_IN_LOGICAL_OPERATOR, childOfParent);
      return;
    }

    // NULL_AWARE_BEFORE_OPERATOR
    if (parent is BinaryExpression &&
        ![TokenType.EQ_EQ, TokenType.BANG_EQ, TokenType.QUESTION_QUESTION]
            .contains(parent.operator.type) &&
        parent.leftOperand == childOfParent) {
      _errorReporter.reportErrorForNode(
          HintCode.NULL_AWARE_BEFORE_OPERATOR, childOfParent);
      return;
    }
  }

  /// Check for the passed as expression for the [HintCode.UNNECESSARY_CAST]
  /// hint code.
  ///
  /// @param node the as expression to check
  /// @return `true` if and only if a hint code is generated on the passed node
  /// See [HintCode.UNNECESSARY_CAST].
  bool _checkForUnnecessaryCast(AsExpression node) {
    // TODO(jwren) After dartbug.com/13732, revisit this, we should be able to
    // remove the (x is! TypeParameterType) checks.
    AstNode parent = node.parent;
    if (parent is ConditionalExpression &&
        (node == parent.thenExpression || node == parent.elseExpression)) {
      Expression thenExpression = parent.thenExpression;
      DartType thenType;
      if (thenExpression is AsExpression) {
        thenType = thenExpression.expression.staticType;
      } else {
        thenType = thenExpression.staticType;
      }
      Expression elseExpression = parent.elseExpression;
      DartType elseType;
      if (elseExpression is AsExpression) {
        elseType = elseExpression.expression.staticType;
      } else {
        elseType = elseExpression.staticType;
      }
      if (thenType != null &&
          elseType != null &&
          !thenType.isDynamic &&
          !elseType.isDynamic &&
          !_typeSystem.isSubtypeOf(thenType, elseType) &&
          !_typeSystem.isSubtypeOf(elseType, thenType)) {
        return false;
      }
    }
    DartType lhsType = node.expression.staticType;
    DartType rhsType = node.type.type;
    if (lhsType != null &&
        rhsType != null &&
        !lhsType.isDynamic &&
        !rhsType.isDynamic &&
        _typeSystem.isSubtypeOf(lhsType, rhsType)) {
      _errorReporter.reportErrorForNode(HintCode.UNNECESSARY_CAST, node);
      return true;
    }
    return false;
  }

  /// Generate a hint for `noSuchMethod` methods that do nothing except of
  /// calling another `noSuchMethod` that is not defined by `Object`.
  ///
  /// @return `true` if and only if a hint code is generated on the passed node
  /// See [HintCode.UNNECESSARY_NO_SUCH_METHOD].
  bool _checkForUnnecessaryNoSuchMethod(MethodDeclaration node) {
    if (node.name.name != FunctionElement.NO_SUCH_METHOD_METHOD_NAME) {
      return false;
    }
    bool isNonObjectNoSuchMethodInvocation(Expression invocation) {
      if (invocation is MethodInvocation &&
          invocation.target is SuperExpression &&
          invocation.argumentList.arguments.length == 1) {
        SimpleIdentifier name = invocation.methodName;
        if (name.name == FunctionElement.NO_SUCH_METHOD_METHOD_NAME) {
          Element methodElement = name.staticElement;
          Element classElement = methodElement?.enclosingElement;
          return methodElement is MethodElement &&
              classElement is ClassElement &&
              !classElement.isDartCoreObject;
        }
      }
      return false;
    }

    FunctionBody body = node.body;
    if (body is ExpressionFunctionBody) {
      if (isNonObjectNoSuchMethodInvocation(body.expression)) {
        _errorReporter.reportErrorForNode(
            HintCode.UNNECESSARY_NO_SUCH_METHOD, node);
        return true;
      }
    } else if (body is BlockFunctionBody) {
      List<Statement> statements = body.block.statements;
      if (statements.length == 1) {
        Statement returnStatement = statements.first;
        if (returnStatement is ReturnStatement &&
            isNonObjectNoSuchMethodInvocation(returnStatement.expression)) {
          _errorReporter.reportErrorForNode(
              HintCode.UNNECESSARY_NO_SUCH_METHOD, node);
          return true;
        }
      }
    }
    return false;
  }

  void _checkRequiredParameter(FormalParameterList node) {
    final requiredParameters =
        node.parameters.where((p) => p.declaredElement?.hasRequired == true);
    final nonNamedParamsWithRequired =
        requiredParameters.where((p) => p.isPositional);
    final namedParamsWithRequiredAndDefault = requiredParameters
        .where((p) => p.isNamed)
        .where((p) => p.declaredElement.defaultValueCode != null);
    for (final param in nonNamedParamsWithRequired.where((p) => p.isOptional)) {
      _errorReporter.reportErrorForNode(
          HintCode.INVALID_REQUIRED_OPTIONAL_POSITIONAL_PARAM,
          param,
          [param.identifier.name]);
    }
    for (final param in nonNamedParamsWithRequired.where((p) => p.isRequired)) {
      _errorReporter.reportErrorForNode(
          HintCode.INVALID_REQUIRED_POSITIONAL_PARAM,
          param,
          [param.identifier.name]);
    }
    for (final param in namedParamsWithRequiredAndDefault) {
      _errorReporter.reportErrorForNode(HintCode.INVALID_REQUIRED_NAMED_PARAM,
          param, [param.identifier.name]);
    }
  }

  /// In "strict-inference" mode, check that each of the [parameters]' type is
  /// specified.
  _checkStrictInferenceInParameters(FormalParameterList parameters) {
    void checkParameterTypeIsKnown(SimpleFormalParameter parameter) {
      if (parameter.type == null) {
        ParameterElement element = parameter.declaredElement;
        _errorReporter.reportTypeErrorForNode(
          HintCode.INFERENCE_FAILURE_ON_UNTYPED_PARAMETER,
          parameter,
          [element.displayName],
        );
      }
    }

    if (_strictInference && parameters != null) {
      for (FormalParameter parameter in parameters.parameters) {
        if (parameter is SimpleFormalParameter) {
          checkParameterTypeIsKnown(parameter);
        } else if (parameter is DefaultFormalParameter) {
          if (parameter.parameter is SimpleFormalParameter) {
            checkParameterTypeIsKnown(parameter.parameter);
          }
        }
      }
    }
  }

  /// In "strict-inference" mode, check that [returnNode]'s return type is
  /// specified.
  void _checkStrictInferenceReturnType(
      AstNode returnType, AstNode reportNode, String displayName) {
    if (!_strictInference) {
      return;
    }
    if (returnType == null) {
      _errorReporter.reportErrorForNode(
          HintCode.INFERENCE_FAILURE_ON_FUNCTION_RETURN_TYPE,
          reportNode,
          [displayName]);
    }
  }

  bool _isLibraryInWorkspacePackage(LibraryElement library) {
    if (_workspacePackage == null || library == null) {
      // Better to not make a big claim that they _are_ in the same package,
      // if we were unable to determine what package [_currentLibrary] is in.
      return false;
    }
    return _workspacePackage.contains(library.source);
  }

  /// Return the message in the deprecated annotation on the given [element], or
  /// `null` if the element doesn't have a deprecated annotation or if the
  /// annotation does not have a message.
  static String _deprecatedMessage(Element element) {
    ElementAnnotationImpl annotation = element.metadata.firstWhere(
      (e) => e.isDeprecated,
      orElse: () => null,
    );
    if (annotation == null || annotation.element is PropertyAccessorElement) {
      return null;
    }
    DartObject constantValue = annotation.computeConstantValue();
    return constantValue?.getField('message')?.toStringValue() ??
        constantValue?.getField('expires')?.toStringValue();
  }

  /// Check for the passed class declaration for the
  /// [HintCode.OVERRIDE_EQUALS_BUT_NOT_HASH_CODE] hint code.
  ///
  /// @param node the class declaration to check
  /// @return `true` if and only if a hint code is generated on the passed node
  /// See [HintCode.OVERRIDE_EQUALS_BUT_NOT_HASH_CODE].
//  bool _checkForOverrideEqualsButNotHashCode(ClassDeclaration node) {
//    ClassElement classElement = node.element;
//    if (classElement == null) {
//      return false;
//    }
//    MethodElement equalsOperatorMethodElement =
//        classElement.getMethod(sc.TokenType.EQ_EQ.lexeme);
//    if (equalsOperatorMethodElement != null) {
//      PropertyAccessorElement hashCodeElement =
//          classElement.getGetter(_HASHCODE_GETTER_NAME);
//      if (hashCodeElement == null) {
//        _errorReporter.reportErrorForNode(
//            HintCode.OVERRIDE_EQUALS_BUT_NOT_HASH_CODE,
//            node.name,
//            [classElement.displayName]);
//        return true;
//      }
//    }
//    return false;
//  }
//
//  /// Return `true` if the given [type] represents `Future<void>`.
//  bool _isFutureVoid(DartType type) {
//    if (type.isDartAsyncFuture) {
//      List<DartType> typeArgs = (type as InterfaceType).typeArguments;
//      if (typeArgs.length == 1 && typeArgs[0].isVoid) {
//        return true;
//      }
//    }
//    return false;
//  }

  static bool _hasDeprecatedAnnotation(List<Annotation> annotations) {
    for (var i = 0; i < annotations.length; i++) {
      if (annotations[i].elementAnnotation.isDeprecated) {
        return true;
      }
    }
    return false;
  }

  /// Given a parenthesized expression, this returns the parent (or recursively
  /// grand-parent) of the expression that is a parenthesized expression, but
  /// whose parent is not a parenthesized expression.
  ///
  /// For example given the code `(((e)))`: `(e) -> (((e)))`.
  ///
  /// @param parenthesizedExpression some expression whose parent is a
  ///        parenthesized expression
  /// @return the first parent or grand-parent that is a parenthesized
  ///         expression, that does not have a parenthesized expression parent
  static ParenthesizedExpression _wrapParenthesizedExpression(
      ParenthesizedExpression parenthesizedExpression) {
    AstNode parent = parenthesizedExpression.parent;
    if (parent is ParenthesizedExpression) {
      return _wrapParenthesizedExpression(parent);
    }
    return parenthesizedExpression;
  }
}

/// Utilities for [LibraryElementImpl] building.
class BuildLibraryElementUtils {
  /// Look through all of the compilation units defined for the given [library],
  /// looking for getters and setters that are defined in different compilation
  /// units but that have the same names. If any are found, make sure that they
  /// have the same variable element.
  static void patchTopLevelAccessors(LibraryElementImpl library) {
    // Without parts getters/setters already share the same variable element.
    List<CompilationUnitElement> parts = library.parts;
    if (parts.isEmpty) {
      return;
    }
    // Collect getters and setters.
    Map<String, PropertyAccessorElement> getters =
        new HashMap<String, PropertyAccessorElement>();
    List<PropertyAccessorElement> setters = <PropertyAccessorElement>[];
    _collectAccessors(getters, setters, library.definingCompilationUnit);
    int partLength = parts.length;
    for (int i = 0; i < partLength; i++) {
      CompilationUnitElement unit = parts[i];
      _collectAccessors(getters, setters, unit);
    }
    // Move every setter to the corresponding getter's variable (if exists).
    int setterLength = setters.length;
    for (int j = 0; j < setterLength; j++) {
      PropertyAccessorElement setter = setters[j];
      PropertyAccessorElement getter = getters[setter.displayName];
      if (getter != null) {
        TopLevelVariableElementImpl variable = getter.variable;
        TopLevelVariableElementImpl setterVariable = setter.variable;
        CompilationUnitElementImpl setterUnit = setterVariable.enclosingElement;
        setterUnit.replaceTopLevelVariable(setterVariable, variable);
        variable.setter = setter;
        (setter as PropertyAccessorElementImpl).variable = variable;
      }
    }
  }

  /// Add all of the non-synthetic [getters] and [setters] defined in the given
  /// [unit] that have no corresponding accessor to one of the given
  /// collections.
  static void _collectAccessors(Map<String, PropertyAccessorElement> getters,
      List<PropertyAccessorElement> setters, CompilationUnitElement unit) {
    List<PropertyAccessorElement> accessors = unit.accessors;
    int length = accessors.length;
    for (int i = 0; i < length; i++) {
      PropertyAccessorElement accessor = accessors[i];
      if (accessor.isGetter) {
        if (!accessor.isSynthetic && accessor.correspondingSetter == null) {
          getters[accessor.displayName] = accessor;
        }
      } else {
        if (!accessor.isSynthetic && accessor.correspondingGetter == null) {
          setters.add(accessor);
        }
      }
    }
  }
}

/// Instances of the class `Dart2JSVerifier` traverse an AST structure looking
/// for hints for code that will be compiled to JS, such as
/// [HintCode.IS_DOUBLE].
class Dart2JSVerifier extends RecursiveAstVisitor<void> {
  /// The name of the `double` type.
  static String _DOUBLE_TYPE_NAME = "double";

  /// The error reporter by which errors will be reported.
  final ErrorReporter _errorReporter;

  /// Create a new instance of the [Dart2JSVerifier].
  ///
  /// @param errorReporter the error reporter
  Dart2JSVerifier(this._errorReporter);

  @override
  void visitIsExpression(IsExpression node) {
    _checkForIsDoubleHints(node);
    super.visitIsExpression(node);
  }

  /// Check for instances of `x is double`, `x is int`, `x is! double` and
  /// `x is! int`.
  ///
  /// @param node the is expression to check
  /// @return `true` if and only if a hint code is generated on the passed node
  /// See [HintCode.IS_DOUBLE],
  /// [HintCode.IS_INT],
  /// [HintCode.IS_NOT_DOUBLE], and
  /// [HintCode.IS_NOT_INT].
  bool _checkForIsDoubleHints(IsExpression node) {
    DartType type = node.type.type;
    Element element = type?.element;
    if (element != null) {
      String typeNameStr = element.name;
      LibraryElement libraryElement = element.library;
      //      if (typeNameStr.equals(INT_TYPE_NAME) && libraryElement != null
      //          && libraryElement.isDartCore()) {
      //        if (node.getNotOperator() == null) {
      //          errorReporter.reportError(HintCode.IS_INT, node);
      //        } else {
      //          errorReporter.reportError(HintCode.IS_NOT_INT, node);
      //        }
      //        return true;
      //      } else
      if (typeNameStr == _DOUBLE_TYPE_NAME &&
          libraryElement != null &&
          libraryElement.isDartCore) {
        if (node.notOperator == null) {
          _errorReporter.reportErrorForNode(HintCode.IS_DOUBLE, node);
        } else {
          _errorReporter.reportErrorForNode(HintCode.IS_NOT_DOUBLE, node);
        }
        return true;
      }
    }
    return false;
  }
}

/// A visitor that finds dead code and unused labels.
class DeadCodeVerifier extends RecursiveAstVisitor<void> {
  /// The error reporter by which errors will be reported.
  final ErrorReporter _errorReporter;

  ///  The type system for this visitor
  final TypeSystem _typeSystem;

  /// The object used to track the usage of labels within a given label scope.
  _LabelTracker labelTracker;

  /// Is `true` if this unit has been parsed as non-nullable.
  final bool _isNonNullableUnit;

  /// Initialize a newly created dead code verifier that will report dead code
  /// to the given [errorReporter] and will use the given [typeSystem] if one is
  /// provided.
  DeadCodeVerifier(this._errorReporter, FeatureSet featureSet,
      {TypeSystem typeSystem})
      : this._typeSystem = typeSystem ?? new Dart2TypeSystem(null),
        _isNonNullableUnit = featureSet.isEnabled(Feature.non_nullable);

  @override
  void visitAssignmentExpression(AssignmentExpression node) {
    TokenType operatorType = node.operator.type;
    if (operatorType == TokenType.QUESTION_QUESTION_EQ) {
      _checkForDeadNullCoalesce(
          node.leftHandSide.staticType, node.rightHandSide);
    }
    super.visitAssignmentExpression(node);
  }

  @override
  void visitBinaryExpression(BinaryExpression node) {
    Token operator = node.operator;
    bool isAmpAmp = operator.type == TokenType.AMPERSAND_AMPERSAND;
    bool isBarBar = operator.type == TokenType.BAR_BAR;
    bool isQuestionQuestion = operator.type == TokenType.QUESTION_QUESTION;
    if (isAmpAmp || isBarBar) {
      Expression lhsCondition = node.leftOperand;
      if (!_isDebugConstant(lhsCondition)) {
        EvaluationResultImpl lhsResult = _getConstantBooleanValue(lhsCondition);
        if (lhsResult != null) {
          bool value = lhsResult.value.toBoolValue();
          if (value == true && isBarBar) {
            // Report error on "else" block: true || !e!
            _errorReporter.reportErrorForNode(
                HintCode.DEAD_CODE, node.rightOperand);
            // Only visit the LHS:
            lhsCondition?.accept(this);
            return;
          } else if (value == false && isAmpAmp) {
            // Report error on "if" block: false && !e!
            _errorReporter.reportErrorForNode(
                HintCode.DEAD_CODE, node.rightOperand);
            // Only visit the LHS:
            lhsCondition?.accept(this);
            return;
          }
        }
      }
      // How do we want to handle the RHS? It isn't dead code, but "pointless"
      // or "obscure"...
//            Expression rhsCondition = node.getRightOperand();
//            ValidResult rhsResult = getConstantBooleanValue(rhsCondition);
//            if (rhsResult != null) {
//              if (rhsResult == ValidResult.RESULT_TRUE && isBarBar) {
//                // report error on else block: !e! || true
//                errorReporter.reportError(HintCode.DEAD_CODE, node.getRightOperand());
//                // only visit the RHS:
//                rhsCondition?.accept(this);
//                return null;
//              } else if (rhsResult == ValidResult.RESULT_FALSE && isAmpAmp) {
//                // report error on if block: !e! && false
//                errorReporter.reportError(HintCode.DEAD_CODE, node.getRightOperand());
//                // only visit the RHS:
//                rhsCondition?.accept(this);
//                return null;
//              }
//            }
    } else if (isQuestionQuestion && _isNonNullableUnit) {
      _checkForDeadNullCoalesce(node.leftOperand.staticType, node.rightOperand);
    }
    super.visitBinaryExpression(node);
  }

  /// For each block, this method reports and error on all statements between
  /// the end of the block and the first return statement (assuming there it is
  /// not at the end of the block.)
  @override
  void visitBlock(Block node) {
    NodeList<Statement> statements = node.statements;
    _checkForDeadStatementsInNodeList(statements);
  }

  @override
  void visitBreakStatement(BreakStatement node) {
    labelTracker?.recordUsage(node.label?.name);
  }

  @override
  void visitConditionalExpression(ConditionalExpression node) {
    Expression conditionExpression = node.condition;
    conditionExpression?.accept(this);
    if (!_isDebugConstant(conditionExpression)) {
      EvaluationResultImpl result =
          _getConstantBooleanValue(conditionExpression);
      if (result != null) {
        if (result.value.toBoolValue() == true) {
          // Report error on "else" block: true ? 1 : !2!
          _errorReporter.reportErrorForNode(
              HintCode.DEAD_CODE, node.elseExpression);
          node.thenExpression?.accept(this);
          return;
        } else {
          // Report error on "if" block: false ? !1! : 2
          _errorReporter.reportErrorForNode(
              HintCode.DEAD_CODE, node.thenExpression);
          node.elseExpression?.accept(this);
          return;
        }
      }
    }
    super.visitConditionalExpression(node);
  }

  @override
  void visitContinueStatement(ContinueStatement node) {
    labelTracker?.recordUsage(node.label?.name);
  }

  @override
  void visitExportDirective(ExportDirective node) {
    ExportElement exportElement = node.element;
    if (exportElement != null) {
      // The element is null when the URI is invalid.
      LibraryElement library = exportElement.exportedLibrary;
      if (library != null && !library.isSynthetic) {
        for (Combinator combinator in node.combinators) {
          _checkCombinator(library, combinator);
        }
      }
    }
    super.visitExportDirective(node);
  }

  @override
  void visitIfElement(IfElement node) {
    Expression conditionExpression = node.condition;
    conditionExpression?.accept(this);
    if (!_isDebugConstant(conditionExpression)) {
      EvaluationResultImpl result =
          _getConstantBooleanValue(conditionExpression);
      if (result != null) {
        if (result.value.toBoolValue() == true) {
          // Report error on else block: if(true) {} else {!}
          CollectionElement elseElement = node.elseElement;
          if (elseElement != null) {
            _errorReporter.reportErrorForNode(HintCode.DEAD_CODE, elseElement);
            node.thenElement?.accept(this);
            return;
          }
        } else {
          // Report error on if block: if (false) {!} else {}
          _errorReporter.reportErrorForNode(
              HintCode.DEAD_CODE, node.thenElement);
          node.elseElement?.accept(this);
          return;
        }
      }
    }
    super.visitIfElement(node);
  }

  @override
  void visitIfStatement(IfStatement node) {
    Expression conditionExpression = node.condition;
    conditionExpression?.accept(this);
    if (!_isDebugConstant(conditionExpression)) {
      EvaluationResultImpl result =
          _getConstantBooleanValue(conditionExpression);
      if (result != null) {
        if (result.value.toBoolValue() == true) {
          // Report error on else block: if(true) {} else {!}
          Statement elseStatement = node.elseStatement;
          if (elseStatement != null) {
            _errorReporter.reportErrorForNode(
                HintCode.DEAD_CODE, elseStatement);
            node.thenStatement?.accept(this);
            return;
          }
        } else {
          // Report error on if block: if (false) {!} else {}
          _errorReporter.reportErrorForNode(
              HintCode.DEAD_CODE, node.thenStatement);
          node.elseStatement?.accept(this);
          return;
        }
      }
    }
    super.visitIfStatement(node);
  }

  @override
  void visitImportDirective(ImportDirective node) {
    ImportElement importElement = node.element;
    if (importElement != null) {
      // The element is null when the URI is invalid, but not when the URI is
      // valid but refers to a non-existent file.
      LibraryElement library = importElement.importedLibrary;
      if (library != null && !library.isSynthetic) {
        for (Combinator combinator in node.combinators) {
          _checkCombinator(library, combinator);
        }
      }
    }
    super.visitImportDirective(node);
  }

  @override
  void visitLabeledStatement(LabeledStatement node) {
    _pushLabels(node.labels);
    try {
      super.visitLabeledStatement(node);
    } finally {
      _popLabels();
    }
  }

  @override
  void visitSwitchCase(SwitchCase node) {
    _checkForDeadStatementsInNodeList(node.statements, allowMandated: true);
    super.visitSwitchCase(node);
  }

  @override
  void visitSwitchDefault(SwitchDefault node) {
    _checkForDeadStatementsInNodeList(node.statements, allowMandated: true);
    super.visitSwitchDefault(node);
  }

  @override
  void visitSwitchStatement(SwitchStatement node) {
    List<Label> labels = <Label>[];
    for (SwitchMember member in node.members) {
      labels.addAll(member.labels);
    }
    _pushLabels(labels);
    try {
      super.visitSwitchStatement(node);
    } finally {
      _popLabels();
    }
  }

  @override
  void visitTryStatement(TryStatement node) {
    node.body?.accept(this);
    node.finallyBlock?.accept(this);
    NodeList<CatchClause> catchClauses = node.catchClauses;
    int numOfCatchClauses = catchClauses.length;
    List<DartType> visitedTypes = new List<DartType>();
    for (int i = 0; i < numOfCatchClauses; i++) {
      CatchClause catchClause = catchClauses[i];
      if (catchClause.onKeyword != null) {
        // An on-catch clause was found; verify that the exception type is not a
        // subtype of a previous on-catch exception type.
        DartType currentType = catchClause.exceptionType?.type;
        if (currentType != null) {
          if (currentType.isObject) {
            // Found catch clause clause that has Object as an exception type,
            // this is equivalent to having a catch clause that doesn't have an
            // exception type, visit the block, but generate an error on any
            // following catch clauses (and don't visit them).
            catchClause?.accept(this);
            if (i + 1 != numOfCatchClauses) {
              // This catch clause is not the last in the try statement.
              CatchClause nextCatchClause = catchClauses[i + 1];
              CatchClause lastCatchClause = catchClauses[numOfCatchClauses - 1];
              int offset = nextCatchClause.offset;
              int length = lastCatchClause.end - offset;
              _errorReporter.reportErrorForOffset(
                  HintCode.DEAD_CODE_CATCH_FOLLOWING_CATCH, offset, length);
              return;
            }
          }
          int length = visitedTypes.length;
          for (int j = 0; j < length; j++) {
            DartType type = visitedTypes[j];
            if (_typeSystem.isSubtypeOf(currentType, type)) {
              CatchClause lastCatchClause = catchClauses[numOfCatchClauses - 1];
              int offset = catchClause.offset;
              int length = lastCatchClause.end - offset;
              _errorReporter.reportErrorForOffset(
                  HintCode.DEAD_CODE_ON_CATCH_SUBTYPE,
                  offset,
                  length,
                  [currentType.displayName, type.displayName]);
              return;
            }
          }
          visitedTypes.add(currentType);
        }
        catchClause?.accept(this);
      } else {
        // Found catch clause clause that doesn't have an exception type,
        // visit the block, but generate an error on any following catch clauses
        // (and don't visit them).
        catchClause?.accept(this);
        if (i + 1 != numOfCatchClauses) {
          // This catch clause is not the last in the try statement.
          CatchClause nextCatchClause = catchClauses[i + 1];
          CatchClause lastCatchClause = catchClauses[numOfCatchClauses - 1];
          int offset = nextCatchClause.offset;
          int length = lastCatchClause.end - offset;
          _errorReporter.reportErrorForOffset(
              HintCode.DEAD_CODE_CATCH_FOLLOWING_CATCH, offset, length);
          return;
        }
      }
    }
  }

  @override
  void visitWhileStatement(WhileStatement node) {
    Expression conditionExpression = node.condition;
    conditionExpression?.accept(this);
    if (!_isDebugConstant(conditionExpression)) {
      EvaluationResultImpl result =
          _getConstantBooleanValue(conditionExpression);
      if (result != null) {
        if (result.value.toBoolValue() == false) {
          // Report error on while block: while (false) {!}
          _errorReporter.reportErrorForNode(HintCode.DEAD_CODE, node.body);
          return;
        }
      }
    }
    node.body?.accept(this);
  }

  /// Resolve the names in the given [combinator] in the scope of the given
  /// [library].
  void _checkCombinator(LibraryElement library, Combinator combinator) {
    Namespace namespace =
        new NamespaceBuilder().createExportNamespaceForLibrary(library);
    NodeList<SimpleIdentifier> names;
    ErrorCode hintCode;
    if (combinator is HideCombinator) {
      names = combinator.hiddenNames;
      hintCode = HintCode.UNDEFINED_HIDDEN_NAME;
    } else {
      names = (combinator as ShowCombinator).shownNames;
      hintCode = HintCode.UNDEFINED_SHOWN_NAME;
    }
    for (SimpleIdentifier name in names) {
      String nameStr = name.name;
      Element element = namespace.get(nameStr);
      if (element == null) {
        element = namespace.get("$nameStr=");
      }
      if (element == null) {
        _errorReporter
            .reportErrorForNode(hintCode, name, [library.identifier, nameStr]);
      }
    }
  }

  void _checkForDeadNullCoalesce(TypeImpl lhsType, Expression rhs) {
    if (_isNonNullableUnit && _typeSystem.isNonNullable(lhsType)) {
      _errorReporter.reportErrorForNode(HintCode.DEAD_CODE, rhs, []);
    }
  }

  /// Given some list of [statements], loop through the list searching for dead
  /// statements. If [allowMandated] is true, then allow dead statements that
  /// are mandated by the language spec. This allows for a final break,
  /// continue, return, or throw statement at the end of a switch case, that are
  /// mandated by the language spec.
  void _checkForDeadStatementsInNodeList(NodeList<Statement> statements,
      {bool allowMandated: false}) {
    bool statementExits(Statement statement) {
      if (statement is BreakStatement) {
        return statement.label == null;
      } else if (statement is ContinueStatement) {
        return statement.label == null;
      }
      return ExitDetector.exits(statement);
    }

    int size = statements.length;
    for (int i = 0; i < size; i++) {
      Statement currentStatement = statements[i];
      currentStatement?.accept(this);
      if (statementExits(currentStatement) && i != size - 1) {
        Statement nextStatement = statements[i + 1];
        Statement lastStatement = statements[size - 1];
        // If mandated statements are allowed, and only the last statement is
        // dead, and it's a BreakStatement, then assume it is a statement
        // mandated by the language spec, there to avoid a
        // CASE_BLOCK_NOT_TERMINATED error.
        if (allowMandated && i == size - 2 && nextStatement is BreakStatement) {
          return;
        }
        int offset = nextStatement.offset;
        int length = lastStatement.end - offset;
        _errorReporter.reportErrorForOffset(HintCode.DEAD_CODE, offset, length);
        return;
      }
    }
  }

  /// Given some [expression], return [ValidResult.RESULT_TRUE] if it is `true`,
  /// [ValidResult.RESULT_FALSE] if it is `false`, or `null` if the expression
  /// is not a constant boolean value.
  EvaluationResultImpl _getConstantBooleanValue(Expression expression) {
    if (expression is BooleanLiteral) {
      if (expression.value) {
        return new EvaluationResultImpl(
            new DartObjectImpl(null, BoolState.from(true)));
      } else {
        return new EvaluationResultImpl(
            new DartObjectImpl(null, BoolState.from(false)));
      }
    }

    // Don't consider situations where we could evaluate to a constant boolean
    // expression with the ConstantVisitor
    // else {
    // EvaluationResultImpl result = expression.accept(new ConstantVisitor());
    // if (result == ValidResult.RESULT_TRUE) {
    // return ValidResult.RESULT_TRUE;
    // } else if (result == ValidResult.RESULT_FALSE) {
    // return ValidResult.RESULT_FALSE;
    // }
    // return null;
    // }
    return null;
  }

  /// Return `true` if the given [expression] is resolved to a constant
  /// variable.
  bool _isDebugConstant(Expression expression) {
    Element element;
    if (expression is Identifier) {
      element = expression.staticElement;
    } else if (expression is PropertyAccess) {
      element = expression.propertyName.staticElement;
    }
    if (element is PropertyAccessorElement) {
      PropertyInducingElement variable = element.variable;
      return variable != null && variable.isConst;
    }
    return false;
  }

  /// Exit the most recently entered label scope after reporting any labels that
  /// were not referenced within that scope.
  void _popLabels() {
    for (Label label in labelTracker.unusedLabels()) {
      _errorReporter
          .reportErrorForNode(HintCode.UNUSED_LABEL, label, [label.label.name]);
    }
    labelTracker = labelTracker.outerTracker;
  }

  /// Enter a new label scope in which the given [labels] are defined.
  void _pushLabels(List<Label> labels) {
    labelTracker = new _LabelTracker(labelTracker, labels);
  }
}

/// A visitor that resolves directives in an AST structure to already built
/// elements.
///
/// The resulting AST must have everything resolved that would have been
/// resolved by a [DirectiveElementBuilder].
class DirectiveResolver extends SimpleAstVisitor {
  final Map<Source, int> sourceModificationTimeMap;
  final Map<Source, SourceKind> importSourceKindMap;
  final Map<Source, SourceKind> exportSourceKindMap;
  final List<AnalysisError> errors = <AnalysisError>[];

  LibraryElement _enclosingLibrary;

  DirectiveResolver(this.sourceModificationTimeMap, this.importSourceKindMap,
      this.exportSourceKindMap);

  @override
  void visitCompilationUnit(CompilationUnit node) {
    _enclosingLibrary = node.declaredElement.library;
    for (Directive directive in node.directives) {
      directive.accept(this);
    }
  }

  @override
  void visitExportDirective(ExportDirective node) {
    int nodeOffset = node.offset;
    node.element = null;
    for (ExportElement element in _enclosingLibrary.exports) {
      if (element.nameOffset == nodeOffset) {
        node.element = element;
        // Verify the exported source kind.
        LibraryElement exportedLibrary = element.exportedLibrary;
        if (exportedLibrary != null) {
          Source exportedSource = exportedLibrary.source;
          int exportedTime = sourceModificationTimeMap[exportedSource] ?? -1;
          if (exportedTime >= 0 &&
              exportSourceKindMap[exportedSource] != SourceKind.LIBRARY) {
            StringLiteral uriLiteral = node.uri;
            errors.add(new AnalysisError(
                _enclosingLibrary.source,
                uriLiteral.offset,
                uriLiteral.length,
                CompileTimeErrorCode.EXPORT_OF_NON_LIBRARY,
                [uriLiteral.toSource()]));
          }
        }
        break;
      }
    }
  }

  @override
  void visitImportDirective(ImportDirective node) {
    int nodeOffset = node.offset;
    node.element = null;
    for (ImportElement element in _enclosingLibrary.imports) {
      if (element.nameOffset == nodeOffset) {
        node.element = element;
        // Verify the imported source kind.
        LibraryElement importedLibrary = element.importedLibrary;
        if (importedLibrary != null) {
          Source importedSource = importedLibrary.source;
          int importedTime = sourceModificationTimeMap[importedSource] ?? -1;
          if (importedTime >= 0 &&
              importSourceKindMap[importedSource] != SourceKind.LIBRARY) {
            StringLiteral uriLiteral = node.uri;
            errors.add(new AnalysisError(
                _enclosingLibrary.source,
                uriLiteral.offset,
                uriLiteral.length,
                CompileTimeErrorCode.IMPORT_OF_NON_LIBRARY,
                [uriLiteral.toSource()]));
          }
        }
        break;
      }
    }
  }

  @override
  void visitLibraryDirective(LibraryDirective node) {
    node.element = _enclosingLibrary;
  }
}

/// Instances of the class `ElementHolder` hold on to elements created while
/// traversing an AST structure so that they can be accessed when creating their
/// enclosing element.
class ElementHolder {
  List<PropertyAccessorElement> _accessors;

  List<ConstructorElement> _constructors;

  List<ClassElement> _enums;

  List<FieldElement> _fields;

  List<FunctionElement> _functions;

  List<LabelElement> _labels;

  List<LocalVariableElement> _localVariables;

  List<MethodElement> _methods;

  List<ClassElement> _mixins;

  List<ParameterElement> _parameters;

  List<TopLevelVariableElement> _topLevelVariables;

  List<ClassElement> _types;

  List<FunctionTypeAliasElement> _typeAliases;

  List<TypeParameterElement> _typeParameters;

  List<PropertyAccessorElement> get accessors {
    if (_accessors == null) {
      return const <PropertyAccessorElement>[];
    }
    List<PropertyAccessorElement> result = _accessors;
    _accessors = null;
    return result;
  }

  List<ConstructorElement> get constructors {
    if (_constructors == null) {
      return const <ConstructorElement>[];
    }
    List<ConstructorElement> result = _constructors;
    _constructors = null;
    return result;
  }

  List<ClassElement> get enums {
    if (_enums == null) {
      return const <ClassElement>[];
    }
    List<ClassElement> result = _enums;
    _enums = null;
    return result;
  }

  List<FieldElement> get fields {
    if (_fields == null) {
      return const <FieldElement>[];
    }
    List<FieldElement> result = _fields;
    _fields = null;
    return result;
  }

  List<FieldElement> get fieldsWithoutFlushing {
    if (_fields == null) {
      return const <FieldElement>[];
    }
    List<FieldElement> result = _fields;
    return result;
  }

  List<FunctionElement> get functions {
    if (_functions == null) {
      return const <FunctionElement>[];
    }
    List<FunctionElement> result = _functions;
    _functions = null;
    return result;
  }

  List<LabelElement> get labels {
    if (_labels == null) {
      return const <LabelElement>[];
    }
    List<LabelElement> result = _labels;
    _labels = null;
    return result;
  }

  List<LocalVariableElement> get localVariables {
    if (_localVariables == null) {
      return const <LocalVariableElement>[];
    }
    List<LocalVariableElement> result = _localVariables;
    _localVariables = null;
    return result;
  }

  List<MethodElement> get methods {
    if (_methods == null) {
      return const <MethodElement>[];
    }
    List<MethodElement> result = _methods;
    _methods = null;
    return result;
  }

  List<ClassElement> get mixins {
    if (_mixins == null) {
      return const <ClassElement>[];
    }
    List<ClassElement> result = _mixins;
    _mixins = null;
    return result;
  }

  List<ParameterElement> get parameters {
    if (_parameters == null) {
      return const <ParameterElement>[];
    }
    List<ParameterElement> result = _parameters;
    _parameters = null;
    return result;
  }

  List<TopLevelVariableElement> get topLevelVariables {
    if (_topLevelVariables == null) {
      return const <TopLevelVariableElement>[];
    }
    List<TopLevelVariableElement> result = _topLevelVariables;
    _topLevelVariables = null;
    return result;
  }

  List<FunctionTypeAliasElement> get typeAliases {
    if (_typeAliases == null) {
      return const <FunctionTypeAliasElement>[];
    }
    List<FunctionTypeAliasElement> result = _typeAliases;
    _typeAliases = null;
    return result;
  }

  List<TypeParameterElement> get typeParameters {
    if (_typeParameters == null) {
      return const <TypeParameterElement>[];
    }
    List<TypeParameterElement> result = _typeParameters;
    _typeParameters = null;
    return result;
  }

  List<ClassElement> get types {
    if (_types == null) {
      return const <ClassElement>[];
    }
    List<ClassElement> result = _types;
    _types = null;
    return result;
  }

  void addAccessor(PropertyAccessorElement element) {
    if (_accessors == null) {
      _accessors = new List<PropertyAccessorElement>();
    }
    _accessors.add(element);
  }

  void addConstructor(ConstructorElement element) {
    if (_constructors == null) {
      _constructors = new List<ConstructorElement>();
    }
    _constructors.add(element);
  }

  void addEnum(ClassElement element) {
    if (_enums == null) {
      _enums = new List<ClassElement>();
    }
    _enums.add(element);
  }

  void addField(FieldElement element) {
    if (_fields == null) {
      _fields = new List<FieldElement>();
    }
    _fields.add(element);
  }

  void addFunction(FunctionElement element) {
    if (_functions == null) {
      _functions = new List<FunctionElement>();
    }
    _functions.add(element);
  }

  void addLabel(LabelElement element) {
    if (_labels == null) {
      _labels = new List<LabelElement>();
    }
    _labels.add(element);
  }

  void addLocalVariable(LocalVariableElement element) {
    if (_localVariables == null) {
      _localVariables = new List<LocalVariableElement>();
    }
    _localVariables.add(element);
  }

  void addMethod(MethodElement element) {
    if (_methods == null) {
      _methods = new List<MethodElement>();
    }
    _methods.add(element);
  }

  void addMixin(ClassElement element) {
    if (_mixins == null) {
      _mixins = new List<ClassElement>();
    }
    _mixins.add(element);
  }

  void addParameter(ParameterElement element) {
    if (_parameters == null) {
      _parameters = new List<ParameterElement>();
    }
    _parameters.add(element);
  }

  void addTopLevelVariable(TopLevelVariableElement element) {
    if (_topLevelVariables == null) {
      _topLevelVariables = new List<TopLevelVariableElement>();
    }
    _topLevelVariables.add(element);
  }

  void addType(ClassElement element) {
    if (_types == null) {
      _types = new List<ClassElement>();
    }
    _types.add(element);
  }

  void addTypeAlias(FunctionTypeAliasElement element) {
    if (_typeAliases == null) {
      _typeAliases = new List<FunctionTypeAliasElement>();
    }
    _typeAliases.add(element);
  }

  void addTypeParameter(TypeParameterElement element) {
    if (_typeParameters == null) {
      _typeParameters = new List<TypeParameterElement>();
    }
    _typeParameters.add(element);
  }

  FieldElement getField(String fieldName, {bool synthetic: false}) {
    if (_fields == null) {
      return null;
    }
    int length = _fields.length;
    for (int i = 0; i < length; i++) {
      FieldElement field = _fields[i];
      if (field.name == fieldName && field.isSynthetic == synthetic) {
        return field;
      }
    }
    return null;
  }

  TopLevelVariableElement getTopLevelVariable(String variableName) {
    if (_topLevelVariables == null) {
      return null;
    }
    int length = _topLevelVariables.length;
    for (int i = 0; i < length; i++) {
      TopLevelVariableElement variable = _topLevelVariables[i];
      if (variable.name == variableName) {
        return variable;
      }
    }
    return null;
  }

  void validate() {
    StringBuffer buffer = new StringBuffer();
    if (_accessors != null) {
      buffer.write(_accessors.length);
      buffer.write(" accessors");
    }
    if (_constructors != null) {
      if (buffer.length > 0) {
        buffer.write("; ");
      }
      buffer.write(_constructors.length);
      buffer.write(" constructors");
    }
    if (_fields != null) {
      if (buffer.length > 0) {
        buffer.write("; ");
      }
      buffer.write(_fields.length);
      buffer.write(" fields");
    }
    if (_functions != null) {
      if (buffer.length > 0) {
        buffer.write("; ");
      }
      buffer.write(_functions.length);
      buffer.write(" functions");
    }
    if (_labels != null) {
      if (buffer.length > 0) {
        buffer.write("; ");
      }
      buffer.write(_labels.length);
      buffer.write(" labels");
    }
    if (_localVariables != null) {
      if (buffer.length > 0) {
        buffer.write("; ");
      }
      buffer.write(_localVariables.length);
      buffer.write(" local variables");
    }
    if (_methods != null) {
      if (buffer.length > 0) {
        buffer.write("; ");
      }
      buffer.write(_methods.length);
      buffer.write(" methods");
    }
    if (_parameters != null) {
      if (buffer.length > 0) {
        buffer.write("; ");
      }
      buffer.write(_parameters.length);
      buffer.write(" parameters");
    }
    if (_topLevelVariables != null) {
      if (buffer.length > 0) {
        buffer.write("; ");
      }
      buffer.write(_topLevelVariables.length);
      buffer.write(" top-level variables");
    }
    if (_types != null) {
      if (buffer.length > 0) {
        buffer.write("; ");
      }
      buffer.write(_types.length);
      buffer.write(" types");
    }
    if (_typeAliases != null) {
      if (buffer.length > 0) {
        buffer.write("; ");
      }
      buffer.write(_typeAliases.length);
      buffer.write(" type aliases");
    }
    if (_typeParameters != null) {
      if (buffer.length > 0) {
        buffer.write("; ");
      }
      buffer.write(_typeParameters.length);
      buffer.write(" type parameters");
    }
    if (buffer.length > 0) {
      AnalysisEngine.instance.logger
          .logError("Failed to capture elements: $buffer");
    }
  }
}

/// An [AstVisitor] that fills [UsedLocalElements].
class GatherUsedLocalElementsVisitor extends RecursiveAstVisitor {
  final UsedLocalElements usedElements = new UsedLocalElements();

  final LibraryElement _enclosingLibrary;
  ClassElement _enclosingClass;
  ExecutableElement _enclosingExec;

  GatherUsedLocalElementsVisitor(this._enclosingLibrary);

  @override
  visitCatchClause(CatchClause node) {
    SimpleIdentifier exceptionParameter = node.exceptionParameter;
    SimpleIdentifier stackTraceParameter = node.stackTraceParameter;
    if (exceptionParameter != null) {
      Element element = exceptionParameter.staticElement;
      usedElements.addCatchException(element);
      if (stackTraceParameter != null || node.onKeyword == null) {
        usedElements.addElement(element);
      }
    }
    if (stackTraceParameter != null) {
      Element element = stackTraceParameter.staticElement;
      usedElements.addCatchStackTrace(element);
    }
    super.visitCatchClause(node);
  }

  @override
  visitClassDeclaration(ClassDeclaration node) {
    ClassElement enclosingClassOld = _enclosingClass;
    try {
      _enclosingClass = node.declaredElement;
      super.visitClassDeclaration(node);
    } finally {
      _enclosingClass = enclosingClassOld;
    }
  }

  @override
  visitFunctionDeclaration(FunctionDeclaration node) {
    ExecutableElement enclosingExecOld = _enclosingExec;
    try {
      _enclosingExec = node.declaredElement;
      super.visitFunctionDeclaration(node);
    } finally {
      _enclosingExec = enclosingExecOld;
    }
  }

  @override
  visitFunctionExpression(FunctionExpression node) {
    if (node.parent is! FunctionDeclaration) {
      usedElements.addElement(node.declaredElement);
    }
    super.visitFunctionExpression(node);
  }

  @override
  visitMethodDeclaration(MethodDeclaration node) {
    ExecutableElement enclosingExecOld = _enclosingExec;
    try {
      _enclosingExec = node.declaredElement;
      super.visitMethodDeclaration(node);
    } finally {
      _enclosingExec = enclosingExecOld;
    }
  }

  @override
  visitSimpleIdentifier(SimpleIdentifier node) {
    if (node.inDeclarationContext()) {
      return;
    }
    Element element = node.staticElement;
    bool isIdentifierRead = _isReadIdentifier(node);
    if (element is PropertyAccessorElement &&
        element.isSynthetic &&
        isIdentifierRead &&
        element.variable is TopLevelVariableElement) {
      usedElements.addElement(element.variable);
    } else if (element is LocalVariableElement) {
      if (isIdentifierRead) {
        usedElements.addElement(element);
      }
    } else {
      _useIdentifierElement(node);
      if (element == null ||
          element.enclosingElement is ClassElement &&
              !identical(element, _enclosingExec)) {
        usedElements.members.add(node.name);
        if (isIdentifierRead) {
          usedElements.readMembers.add(node.name);
        }
      }
    }
  }

  /// Marks an [Element] of [node] as used in the library.
  void _useIdentifierElement(Identifier node) {
    Element element = node.staticElement;
    if (element == null) {
      return;
    }
    // check if a local element
    if (!identical(element.library, _enclosingLibrary)) {
      return;
    }
    // ignore references to an element from itself
    if (identical(element, _enclosingClass)) {
      return;
    }
    if (identical(element, _enclosingExec)) {
      return;
    }
    // ignore places where the element is not actually used
    if (node.parent is TypeName) {
      if (element is ClassElement) {
        AstNode parent2 = node.parent.parent;
        if (parent2 is IsExpression) {
          return;
        }
        if (parent2 is VariableDeclarationList) {
          // If it's a field's type, it still counts as used.
          if (parent2.parent is! FieldDeclaration) {
            return;
          }
        }
      }
    }
    // OK
    usedElements.addElement(element);
  }

  static bool _isReadIdentifier(SimpleIdentifier node) {
    // not reading at all
    if (!node.inGetterContext()) {
      return false;
    }
    // check if useless reading
    AstNode parent = node.parent;
    if (parent.parent is ExpressionStatement) {
      if (parent is PrefixExpression || parent is PostfixExpression) {
        // v++;
        // ++v;
        return false;
      }
      if (parent is AssignmentExpression && parent.leftHandSide == node) {
        // v ??= doSomething();
        //   vs.
        // v += 2;
        TokenType operatorType = parent.operator?.type;
        return operatorType == TokenType.QUESTION_QUESTION_EQ;
      }
    }
    // OK
    return true;
  }
}

/// Maintains and manages contextual type information used for
/// inferring types.
class InferenceContext {
  // TODO(leafp): Consider replacing these node properties with a
  // hash table help in an instance of this class.
  static const String _typeProperty =
      'analyzer.src.generated.InferenceContext.contextType';

  /// The error listener on which to record inference information.
  final ErrorReporter _errorReporter;

  /// If true, emit hints when types are inferred
  final bool _inferenceHints;

  /// Type provider, needed for type matching.
  final TypeProvider _typeProvider;

  /// The type system in use.
  final TypeSystem _typeSystem;

  /// When no context type is available, this will track the least upper bound
  /// of all return statements in a lambda.
  ///
  /// This will always be kept in sync with [_returnStack].
  final List<DartType> _inferredReturn = <DartType>[];

  /// A stack of return types for all of the enclosing
  /// functions and methods.
  final List<DartType> _returnStack = <DartType>[];

  InferenceContext._(TypeProvider typeProvider, this._typeSystem,
      this._inferenceHints, this._errorReporter)
      : _typeProvider = typeProvider;

  /// Get the return type of the current enclosing function, if any.
  ///
  /// The type returned for a function is the type that is expected
  /// to be used in a return or yield context.  For ordinary functions
  /// this is the same as the return type of the function.  For async
  /// functions returning Future<T> and for generator functions
  /// returning Stream<T> or Iterable<T>, this is T.
  DartType get returnContext =>
      _returnStack.isNotEmpty ? _returnStack.last : null;

  /// Records the type of the expression of a return statement.
  ///
  /// This will be used for inferring a block bodied lambda, if no context
  /// type was available.
  void addReturnOrYieldType(DartType type) {
    if (_returnStack.isEmpty) {
      return;
    }

    DartType inferred = _inferredReturn.last;
    inferred = _typeSystem.getLeastUpperBound(type, inferred);
    _inferredReturn[_inferredReturn.length - 1] = inferred;
  }

  /// Pop a return type off of the return stack.
  ///
  /// Also record any inferred return type using [setType], unless this node
  /// already has a context type. This recorded type will be the least upper
  /// bound of all types added with [addReturnOrYieldType].
  void popReturnContext(FunctionBody node) {
    if (_returnStack.isNotEmpty && _inferredReturn.isNotEmpty) {
      DartType context = _returnStack.removeLast() ?? DynamicTypeImpl.instance;
      DartType inferred = _inferredReturn.removeLast();

      if (_typeSystem.isSubtypeOf(inferred, context)) {
        setType(node, inferred);
      }
    } else {
      assert(false);
    }
  }

  /// Push a block function body's return type onto the return stack.
  void pushReturnContext(FunctionBody node) {
    _returnStack.add(getContext(node));
    _inferredReturn.add(_typeProvider.nullType);
  }

  /// Place an info node into the error stream indicating that a
  /// [type] has been inferred as the type of [node].
  void recordInference(Expression node, DartType type) {
    if (!_inferenceHints) {
      return;
    }

    ErrorCode error;
    if (node is Literal) {
      error = StrongModeCode.INFERRED_TYPE_LITERAL;
    } else if (node is InstanceCreationExpression) {
      error = StrongModeCode.INFERRED_TYPE_ALLOCATION;
    } else if (node is FunctionExpression) {
      error = StrongModeCode.INFERRED_TYPE_CLOSURE;
    } else {
      error = StrongModeCode.INFERRED_TYPE;
    }

    _errorReporter.reportErrorForNode(error, node, [node, type]);
  }

  /// Clear the type information associated with [node].
  static void clearType(AstNode node) {
    node?.setProperty(_typeProperty, null);
  }

  /// Look for contextual type information attached to [node], and returns
  /// the type if found.
  ///
  /// The returned type may be partially or completely unknown, denoted with an
  /// unknown type `?`, for example `List<?>` or `(?, int) -> void`.
  /// You can use [Dart2TypeSystem.upperBoundForType] or
  /// [Dart2TypeSystem.lowerBoundForType] if you would prefer a known type
  /// that represents the bound of the context type.
  static DartType getContext(AstNode node) => node?.getProperty(_typeProperty);

  /// Attach contextual type information [type] to [node] for use during
  /// inference.
  static void setType(AstNode node, DartType type) {
    if (type == null || type.isDynamic) {
      clearType(node);
    } else {
      node?.setProperty(_typeProperty, type);
    }
  }

  /// Attach contextual type information [type] to [node] for use during
  /// inference.
  static void setTypeFromNode(AstNode innerNode, AstNode outerNode) {
    setType(innerNode, getContext(outerNode));
  }
}

/// The four states of a field initialization state through a constructor
/// signature, not initialized, initialized in the field declaration,
/// initialized in the field formal, and finally, initialized in the
/// initializers list.
class INIT_STATE implements Comparable<INIT_STATE> {
  static const INIT_STATE NOT_INIT = const INIT_STATE('NOT_INIT', 0);

  static const INIT_STATE INIT_IN_DECLARATION =
      const INIT_STATE('INIT_IN_DECLARATION', 1);

  static const INIT_STATE INIT_IN_FIELD_FORMAL =
      const INIT_STATE('INIT_IN_FIELD_FORMAL', 2);

  static const INIT_STATE INIT_IN_INITIALIZERS =
      const INIT_STATE('INIT_IN_INITIALIZERS', 3);

  static const List<INIT_STATE> values = const [
    NOT_INIT,
    INIT_IN_DECLARATION,
    INIT_IN_FIELD_FORMAL,
    INIT_IN_INITIALIZERS
  ];

  /// The name of this init state.
  final String name;

  /// The ordinal value of the init state.
  final int ordinal;

  const INIT_STATE(this.name, this.ordinal);

  @override
  int get hashCode => ordinal;

  @override
  int compareTo(INIT_STATE other) => ordinal - other.ordinal;

  @override
  String toString() => name;
}

/// An AST visitor that is used to re-resolve the initializers of instance
/// fields. Although this class is an AST visitor, clients are expected to use
/// the method [resolveCompilationUnit] to run it over a compilation unit.
class InstanceFieldResolverVisitor extends ResolverVisitor {
  /// Initialize a newly created visitor to resolve the nodes in an AST node.
  ///
  /// The [definingLibrary] is the element for the library containing the node
  /// being visited. The [source] is the source representing the compilation
  /// unit containing the node being visited. The [typeProvider] is the object
  /// used to access the types from the core library. The [errorListener] is the
  /// error listener that will be informed of any errors that are found during
  /// resolution. The [nameScope] is the scope used to resolve identifiers in
  /// the node that will first be visited.  If `null` or unspecified, a new
  /// [LibraryScope] will be created based on the [definingLibrary].
  InstanceFieldResolverVisitor(
      InheritanceManager3 inheritance,
      LibraryElement definingLibrary,
      Source source,
      TypeProvider typeProvider,
      AnalysisErrorListener errorListener,
      FeatureSet featureSet,
      {Scope nameScope})
      : super(inheritance, definingLibrary, source, typeProvider, errorListener,
            featureSet: featureSet, nameScope: nameScope);

  /// Resolve the instance fields in the given compilation unit [node].
  void resolveCompilationUnit(CompilationUnit node) {
    NodeList<CompilationUnitMember> declarations = node.declarations;
    int declarationCount = declarations.length;
    for (int i = 0; i < declarationCount; i++) {
      CompilationUnitMember declaration = declarations[i];
      if (declaration is ClassDeclaration) {
        _resolveClassDeclaration(declaration);
      }
    }
  }

  /// Resolve the instance fields in the given class declaration [node].
  void _resolveClassDeclaration(ClassDeclaration node) {
    _enclosingClassDeclaration = node;
    ClassElement outerType = enclosingClass;
    Scope outerScope = nameScope;
    try {
      enclosingClass = node.declaredElement;
      typeAnalyzer.thisType = enclosingClass?.thisType;
      if (enclosingClass == null) {
        AnalysisEngine.instance.logger.logInformation(
            "Missing element for class declaration ${node.name.name} in ${definingLibrary.source.fullName}",
            new CaughtException(new AnalysisException(), null));
        // Don't try to re-resolve the initializers if we cannot set up the
        // right name scope for resolution.
      } else {
        nameScope = new ClassScope(nameScope, enclosingClass);
        NodeList<ClassMember> members = node.members;
        int length = members.length;
        for (int i = 0; i < length; i++) {
          ClassMember member = members[i];
          if (member is FieldDeclaration) {
            _resolveFieldDeclaration(member);
          }
        }
      }
    } finally {
      nameScope = outerScope;
      typeAnalyzer.thisType = outerType?.thisType;
      enclosingClass = outerType;
      _enclosingClassDeclaration = null;
    }
  }

  /// Resolve the instance fields in the given field declaration [node].
  void _resolveFieldDeclaration(FieldDeclaration node) {
    if (!node.isStatic) {
      for (VariableDeclaration field in node.fields.variables) {
        if (field.initializer != null) {
          field.initializer.accept(this);
          FieldElement fieldElement = field.name.staticElement;
          if (fieldElement.initializer != null) {
            (fieldElement.initializer as ExecutableElementImpl).returnType =
                field.initializer.staticType;
          }
        }
      }
    }
  }
}

/// Instances of the class `OverrideVerifier` visit all of the declarations in a
/// compilation unit to verify that if they have an override annotation it is
/// being used correctly.
class OverrideVerifier extends RecursiveAstVisitor {
  /// The inheritance manager used to find overridden methods.
  final InheritanceManager3 _inheritance;

  /// The URI of the library being verified.
  final Uri _libraryUri;

  /// The error reporter used to report errors.
  final ErrorReporter _errorReporter;

  /// The current class or mixin.
  InterfaceType _currentType;

  OverrideVerifier(
      this._inheritance, LibraryElement library, this._errorReporter)
      : _libraryUri = library.source.uri;

  @override
  visitClassDeclaration(ClassDeclaration node) {
    _currentType = node.declaredElement.thisType;
    super.visitClassDeclaration(node);
    _currentType = null;
  }

  @override
  visitFieldDeclaration(FieldDeclaration node) {
    for (VariableDeclaration field in node.fields.variables) {
      FieldElement fieldElement = field.declaredElement;
      if (fieldElement.hasOverride) {
        PropertyAccessorElement getter = fieldElement.getter;
        if (getter != null && _isOverride(getter)) continue;

        PropertyAccessorElement setter = fieldElement.setter;
        if (setter != null && _isOverride(setter)) continue;

        _errorReporter.reportErrorForNode(
          HintCode.OVERRIDE_ON_NON_OVERRIDING_FIELD,
          field.name,
        );
      }
    }
  }

  @override
  visitMethodDeclaration(MethodDeclaration node) {
    ExecutableElement element = node.declaredElement;
    if (element.hasOverride && !_isOverride(element)) {
      if (element is MethodElement) {
        _errorReporter.reportErrorForNode(
          HintCode.OVERRIDE_ON_NON_OVERRIDING_METHOD,
          node.name,
        );
      } else if (element is PropertyAccessorElement) {
        if (element.isGetter) {
          _errorReporter.reportErrorForNode(
            HintCode.OVERRIDE_ON_NON_OVERRIDING_GETTER,
            node.name,
          );
        } else {
          _errorReporter.reportErrorForNode(
            HintCode.OVERRIDE_ON_NON_OVERRIDING_SETTER,
            node.name,
          );
        }
      }
    }
  }

  @override
  visitMixinDeclaration(MixinDeclaration node) {
    _currentType = node.declaredElement.thisType;
    super.visitMixinDeclaration(node);
    _currentType = null;
  }

  /// Return `true` if the [member] overrides a member from a superinterface.
  bool _isOverride(ExecutableElement member) {
    var name = new Name(_libraryUri, member.name);
    return _inheritance.getOverridden(_currentType, name) != null;
  }
}

/// An AST visitor that is used to resolve some of the nodes within a single
/// compilation unit. The nodes that are skipped are those that are within
/// function bodies.
class PartialResolverVisitor extends ResolverVisitor {
  /// The static variables and fields that have an initializer. These are the
  /// variables that need to be re-resolved after static variables have their
  /// types inferred. A subset of these variables are those whose types should
  /// be inferred.
  final List<VariableElement> staticVariables = <VariableElement>[];

  /// Initialize a newly created visitor to resolve the nodes in an AST node.
  ///
  /// The [definingLibrary] is the element for the library containing the node
  /// being visited. The [source] is the source representing the compilation
  /// unit containing the node being visited. The [typeProvider] is the object
  /// used to access the types from the core library. The [errorListener] is the
  /// error listener that will be informed of any errors that are found during
  /// resolution. The [nameScope] is the scope used to resolve identifiers in
  /// the node that will first be visited.  If `null` or unspecified, a new
  /// [LibraryScope] will be created based on [definingLibrary] and
  /// [typeProvider].
  PartialResolverVisitor(
      InheritanceManager3 inheritance,
      LibraryElement definingLibrary,
      Source source,
      TypeProvider typeProvider,
      AnalysisErrorListener errorListener,
      FeatureSet featureSet,
      {Scope nameScope})
      : super(inheritance, definingLibrary, source, typeProvider, errorListener,
            featureSet: featureSet, nameScope: nameScope);

  @override
  void visitBlockFunctionBody(BlockFunctionBody node) {
    if (_shouldBeSkipped(node)) {
      return null;
    }
    super.visitBlockFunctionBody(node);
  }

  @override
  void visitExpressionFunctionBody(ExpressionFunctionBody node) {
    if (_shouldBeSkipped(node)) {
      return null;
    }
    super.visitExpressionFunctionBody(node);
  }

  @override
  void visitFieldDeclaration(FieldDeclaration node) {
    if (node.isStatic) {
      _addStaticVariables(node.fields.variables);
    }
    super.visitFieldDeclaration(node);
  }

  @override
  void visitTopLevelVariableDeclaration(TopLevelVariableDeclaration node) {
    _addStaticVariables(node.variables.variables);
    super.visitTopLevelVariableDeclaration(node);
  }

  /// Add all of the [variables] with initializers to the list of variables
  /// whose type can be inferred. Technically, we only infer the types of
  /// variables that do not have a static type, but all variables with
  /// initializers potentially need to be re-resolved after inference because
  /// they might refer to a field whose type was inferred.
  void _addStaticVariables(List<VariableDeclaration> variables) {
    int length = variables.length;
    for (int i = 0; i < length; i++) {
      VariableDeclaration variable = variables[i];
      if (variable.name.name.isNotEmpty && variable.initializer != null) {
        staticVariables.add(variable.declaredElement);
      }
    }
  }

  /// Return `true` if the given function body should be skipped because it is
  /// the body of a top-level function, method or constructor.
  bool _shouldBeSkipped(FunctionBody body) {
    AstNode parent = body.parent;
    if (parent is MethodDeclaration) {
      return parent.body == body;
    }
    if (parent is ConstructorDeclaration) {
      return parent.body == body;
    }
    if (parent is FunctionExpression) {
      AstNode parent2 = parent.parent;
      if (parent2 is FunctionDeclaration &&
          parent2.parent is! FunctionDeclarationStatement) {
        return parent.body == body;
      }
    }
    return false;
  }
}

/// The enumeration `ResolverErrorCode` defines the error codes used for errors
/// detected by the resolver. The convention for this class is for the name of
/// the error code to indicate the problem that caused the error to be generated
/// and for the error message to explain what is wrong and, when appropriate,
/// how the problem can be corrected.
class ResolverErrorCode extends ErrorCode {
  static const ResolverErrorCode BREAK_LABEL_ON_SWITCH_MEMBER =
      const ResolverErrorCode('BREAK_LABEL_ON_SWITCH_MEMBER',
          "Break label resolves to case or default statement");

  static const ResolverErrorCode CONTINUE_LABEL_ON_SWITCH =
      const ResolverErrorCode('CONTINUE_LABEL_ON_SWITCH',
          "A continue label resolves to switch, must be loop or switch member");

  /// Parts: It is a static warning if the referenced part declaration
  /// <i>p</i> names a library that does not have a library tag.
  ///
  /// Parameters:
  /// 0: the URI of the expected library
  /// 1: the non-matching actual library name from the "part of" declaration
  static const ResolverErrorCode PART_OF_UNNAMED_LIBRARY =
      const ResolverErrorCode(
          'PART_OF_UNNAMED_LIBRARY',
          "Library is unnamed. Expected a URI not a library name '{0}' in the "
              "part-of directive.",
          correction:
              "Try changing the part-of directive to a URI, or try including a"
              " different part.");

  /// Initialize a newly created error code to have the given [name]. The
  /// message associated with the error will be created from the given [message]
  /// template. The correction associated with the error will be created from
  /// the given [correction] template.
  const ResolverErrorCode(String name, String message,
      {String correction, bool hasPublishedDocs})
      : super.temporary(name, message,
            correction: correction,
            hasPublishedDocs: hasPublishedDocs ?? false);

  @override
  ErrorSeverity get errorSeverity => type.severity;

  @override
  ErrorType get type => ErrorType.COMPILE_TIME_ERROR;
}

/// Instances of the class `ResolverVisitor` are used to resolve the nodes
/// within a single compilation unit.
class ResolverVisitor extends ScopedVisitor {
  /**
   * The manager for the inheritance mappings.
   */
  final InheritanceManager3 inheritance;

  final AnalysisOptionsImpl _analysisOptions;

  /**
   * The feature set that is enabled for the current unit.
   */
  final FeatureSet _featureSet;

  final bool _uiAsCodeEnabled;

  /// Helper for extension method resolution.
  ExtensionMemberResolver extensionResolver;

  /// The object used to resolve the element associated with the current node.
  ElementResolver elementResolver;

  /// The object used to compute the type associated with the current node.
  StaticTypeAnalyzer typeAnalyzer;

  /// The type system in use during resolution.
  Dart2TypeSystem typeSystem;

  /// The class declaration representing the class containing the current node,
  /// or `null` if the current node is not contained in a class.
  ClassDeclaration _enclosingClassDeclaration;

  /// The function type alias representing the function type containing the
  /// current node, or `null` if the current node is not contained in a function
  /// type alias.
  FunctionTypeAlias _enclosingFunctionTypeAlias;

  /// The element representing the function containing the current node, or
  /// `null` if the current node is not contained in a function.
  ExecutableElement _enclosingFunction;

  /// The mixin declaration representing the class containing the current node,
  /// or `null` if the current node is not contained in a mixin.
  MixinDeclaration _enclosingMixinDeclaration;

  InferenceContext inferenceContext;

  /// The object keeping track of which elements have had their types promoted.
  TypePromotionManager _promoteManager;

  final FlowAnalysisHelper _flowAnalysis;

  /// A comment before a function should be resolved in the context of the
  /// function. But when we incrementally resolve a comment, we don't want to
  /// resolve the whole function.
  ///
  /// So, this flag is set to `true`, when just context of the function should
  /// be built and the comment resolved.
  bool resolveOnlyCommentInFunctionBody = false;

  /// The type of the expression of the immediately enclosing [SwitchStatement],
  /// or `null` if not in a [SwitchStatement].
  DartType _enclosingSwitchStatementExpressionType;

  /// Initialize a newly created visitor to resolve the nodes in an AST node.
  ///
  /// [inheritanceManager] should be an instance of either [InheritanceManager2]
  /// or [InheritanceManager3].  If an [InheritanceManager2] is supplied, it
  /// will be converted into an [InheritanceManager3] internally.  The ability
  /// to pass in [InheritanceManager2] exists for backward compatibility; in a
  /// future major version of the analyzer, an [InheritanceManager3] will
  /// be required.
  ///
  /// The [definingLibrary] is the element for the library containing the node
  /// being visited. The [source] is the source representing the compilation
  /// unit containing the node being visited. The [typeProvider] is the object
  /// used to access the types from the core library. The [errorListener] is the
  /// error listener that will be informed of any errors that are found during
  /// resolution. The [nameScope] is the scope used to resolve identifiers in
  /// the node that will first be visited.  If `null` or unspecified, a new
  /// [LibraryScope] will be created based on [definingLibrary] and
  /// [typeProvider].
  ///
  /// TODO(paulberry): make [featureSet] a required parameter (this will be a
  /// breaking change).
  ResolverVisitor(
      InheritanceManagerBase inheritanceManager,
      LibraryElement definingLibrary,
      Source source,
      TypeProvider typeProvider,
      AnalysisErrorListener errorListener,
      {FeatureSet featureSet,
      Scope nameScope,
      bool propagateTypes: true,
      reportConstEvaluationErrors: true,
      FlowAnalysisHelper flowAnalysisHelper})
      : this._(
            inheritanceManager.asInheritanceManager3,
            definingLibrary,
            source,
            typeProvider,
            errorListener,
            featureSet ??
                definingLibrary.context.analysisOptions.contextFeatures,
            nameScope,
            propagateTypes,
            reportConstEvaluationErrors,
            flowAnalysisHelper);

  ResolverVisitor._(
      this.inheritance,
      LibraryElement definingLibrary,
      Source source,
      TypeProvider typeProvider,
      AnalysisErrorListener errorListener,
      FeatureSet featureSet,
      Scope nameScope,
      bool propagateTypes,
      reportConstEvaluationErrors,
      this._flowAnalysis)
      : _analysisOptions = definingLibrary.context.analysisOptions,
        _featureSet = featureSet,
        _uiAsCodeEnabled =
            featureSet.isEnabled(Feature.control_flow_collections) ||
                featureSet.isEnabled(Feature.spread_collections),
        super(definingLibrary, source, typeProvider, errorListener,
            nameScope: nameScope) {
    this.typeSystem = definingLibrary.context.typeSystem;
    this._promoteManager = TypePromotionManager(typeSystem);
    this.extensionResolver = ExtensionMemberResolver(this);
    this.elementResolver = new ElementResolver(this,
        reportConstEvaluationErrors: reportConstEvaluationErrors);
    bool strongModeHints = false;
    AnalysisOptions options = _analysisOptions;
    if (options is AnalysisOptionsImpl) {
      strongModeHints = options.strongModeHints;
    }
    this.inferenceContext = new InferenceContext._(
        typeProvider, typeSystem, strongModeHints, errorReporter);
    this.typeAnalyzer = new StaticTypeAnalyzer(this, featureSet);
  }

  /// Return the element representing the function containing the current node,
  /// or `null` if the current node is not contained in a function.
  ///
  /// @return the element representing the function containing the current node
  ExecutableElement get enclosingFunction => _enclosingFunction;

  /// Return the object providing promoted or declared types of variables.
  LocalVariableTypeProvider get localVariableTypeProvider {
    if (_flowAnalysis != null) {
      return _flowAnalysis.localVariableTypeProvider;
    } else {
      return _promoteManager.localVariableTypeProvider;
    }
  }

  NullabilitySuffix get noneOrStarSuffix {
    return _nonNullableEnabled
        ? NullabilitySuffix.none
        : NullabilitySuffix.star;
  }

  /**
   * Return `true` if NNBD is enabled for this compilation unit.
   */
  bool get _nonNullableEnabled => _featureSet.isEnabled(Feature.non_nullable);

  /// Return the static element associated with the given expression whose type
  /// can be overridden, or `null` if there is no element whose type can be
  /// overridden.
  ///
  /// @param expression the expression with which the element is associated
  /// @return the element associated with the given expression
  VariableElement getOverridableStaticElement(Expression expression) {
    Element element;
    if (expression is SimpleIdentifier) {
      element = expression.staticElement;
    } else if (expression is PrefixedIdentifier) {
      element = expression.staticElement;
    } else if (expression is PropertyAccess) {
      element = expression.propertyName.staticElement;
    }
    if (element is VariableElement) {
      return element;
    }
    return null;
  }

  /// Given a downward inference type [fnType], and the declared
  /// [typeParameterList] for a function expression, determines if we can enable
  /// downward inference and if so, returns the function type to use for
  /// inference.
  ///
  /// This will return null if inference is not possible. This happens when
  /// there is no way we can find a subtype of the function type, given the
  /// provided type parameter list.
  FunctionType matchFunctionTypeParameters(
      TypeParameterList typeParameterList, FunctionType fnType) {
    if (typeParameterList == null) {
      if (fnType.typeFormals.isEmpty) {
        return fnType;
      }

      // A non-generic function cannot be a subtype of a generic one.
      return null;
    }

    NodeList<TypeParameter> typeParameters = typeParameterList.typeParameters;
    if (fnType.typeFormals.isEmpty) {
      // TODO(jmesserly): this is a legal subtype. We don't currently infer
      // here, but we could.  This is similar to
      // Dart2TypeSystem.inferFunctionTypeInstantiation, but we don't
      // have the FunctionType yet for the current node, so it's not quite
      // straightforward to apply.
      return null;
    }

    if (fnType.typeFormals.length != typeParameters.length) {
      // A subtype cannot have different number of type formals.
      return null;
    }

    // Same number of type formals. Instantiate the function type so its
    // parameter and return type are in terms of the surrounding context.
    return fnType.instantiate(typeParameters.map((TypeParameter t) {
      return t.declaredElement.instantiate(
        nullabilitySuffix: noneOrStarSuffix,
      );
    }).toList());
  }

  /// If it is appropriate to do so, override the current type of the static
  /// element associated with the given expression with the given type.
  /// Generally speaking, it is appropriate if the given type is more specific
  /// than the current type.
  ///
  /// @param expression the expression used to access the static element whose
  ///        types might be overridden
  /// @param potentialType the potential type of the elements
  /// @param allowPrecisionLoss see @{code overrideVariable} docs
  void overrideExpression(Expression expression, DartType potentialType,
      bool allowPrecisionLoss, bool setExpressionType) {
    // TODO(brianwilkerson) Remove this method.
  }

  /// Set the enclosing function body when partial AST is resolved.
  void prepareCurrentFunctionBody(FunctionBody body) {
    _promoteManager.enterFunctionBody(body);
  }

  /// Set information about enclosing declarations.
  void prepareEnclosingDeclarations({
    ClassElement enclosingClassElement,
    ExecutableElement enclosingExecutableElement,
  }) {
    _enclosingClassDeclaration = null;
    enclosingClass = enclosingClassElement;
    typeAnalyzer.thisType = enclosingClass?.thisType;
    _enclosingFunction = enclosingExecutableElement;
  }

  /// A client is about to resolve a member in the given class declaration.
  void prepareToResolveMembersInClass(ClassDeclaration node) {
    _enclosingClassDeclaration = node;
    enclosingClass = node.declaredElement;
    typeAnalyzer.thisType = enclosingClass?.thisType;
  }

  /// Visit the given [comment] if it is not `null`.
  void safelyVisitComment(Comment comment) {
    if (comment != null) {
      super.visitComment(comment);
    }
  }

  @override
  void visitAnnotation(Annotation node) {
    AstNode parent = node.parent;
    if (identical(parent, _enclosingClassDeclaration) ||
        identical(parent, _enclosingFunctionTypeAlias) ||
        identical(parent, _enclosingMixinDeclaration)) {
      return;
    }
    node.name?.accept(this);
    node.constructorName?.accept(this);
    Element element = node.element;
    if (element is ExecutableElement) {
      InferenceContext.setType(node.arguments, element.type);
    }
    node.arguments?.accept(this);
    node.accept(elementResolver);
    node.accept(typeAnalyzer);
    ElementAnnotationImpl elementAnnotationImpl = node.elementAnnotation;
    if (elementAnnotationImpl == null) {
      // Analyzer ignores annotations on "part of" directives.
      assert(parent is PartOfDirective);
    } else {
      elementAnnotationImpl.annotationAst = _createCloner().cloneNode(node);
    }
  }

  @override
  void visitArgumentList(ArgumentList node) {
    DartType callerType = InferenceContext.getContext(node);
    if (callerType is FunctionType) {
      Map<String, DartType> namedParameterTypes =
          callerType.namedParameterTypes;
      List<DartType> normalParameterTypes = callerType.normalParameterTypes;
      List<DartType> optionalParameterTypes = callerType.optionalParameterTypes;
      int normalCount = normalParameterTypes.length;
      int optionalCount = optionalParameterTypes.length;

      NodeList<Expression> arguments = node.arguments;
      Iterable<Expression> positional =
          arguments.takeWhile((l) => l is! NamedExpression);
      Iterable<Expression> required = positional.take(normalCount);
      Iterable<Expression> optional =
          positional.skip(normalCount).take(optionalCount);
      Iterable<Expression> named =
          arguments.skipWhile((l) => l is! NamedExpression);

      //TODO(leafp): Consider using the parameter elements here instead.
      //TODO(leafp): Make sure that the parameter elements are getting
      // setup correctly with inference.
      int index = 0;
      for (Expression argument in required) {
        InferenceContext.setType(argument, normalParameterTypes[index++]);
      }
      index = 0;
      for (Expression argument in optional) {
        InferenceContext.setType(argument, optionalParameterTypes[index++]);
      }

      for (Expression argument in named) {
        if (argument is NamedExpression) {
          DartType type = namedParameterTypes[argument.name.label.name];
          if (type != null) {
            InferenceContext.setType(argument, type);
          }
        }
      }
    }
    super.visitArgumentList(node);
  }

  @override
  void visitAssertInitializer(AssertInitializer node) {
    InferenceContext.setType(node.condition, typeProvider.boolType);
    super.visitAssertInitializer(node);
  }

  @override
  void visitAssertStatement(AssertStatement node) {
    InferenceContext.setType(node.condition, typeProvider.boolType);
    super.visitAssertStatement(node);
  }

  @override
  void visitAssignmentExpression(AssignmentExpression node) {
    var left = node.leftHandSide;
    var right = node.rightHandSide;

    left?.accept(this);

    var leftLocalVariable = _flowAnalysis?.assignmentExpression(node);

    TokenType operator = node.operator.type;
    if (operator == TokenType.EQ ||
        operator == TokenType.QUESTION_QUESTION_EQ) {
      InferenceContext.setType(right, left.staticType);
    }

    right?.accept(this);
    _flowAnalysis?.assignmentExpression_afterRight(leftLocalVariable, right);

    node.accept(elementResolver);
    node.accept(typeAnalyzer);
  }

  @override
  void visitAwaitExpression(AwaitExpression node) {
    DartType contextType = InferenceContext.getContext(node);
    if (contextType != null) {
      var futureUnion = _createFutureOr(contextType);
      InferenceContext.setType(node.expression, futureUnion);
    }
    super.visitAwaitExpression(node);
  }

  @override
  void visitBinaryExpression(BinaryExpression node) {
    TokenType operator = node.operator.type;
    Expression left = node.leftOperand;
    Expression right = node.rightOperand;
    var flow = _flowAnalysis?.flow;

    if (operator == TokenType.AMPERSAND_AMPERSAND) {
      InferenceContext.setType(left, typeProvider.boolType);
      InferenceContext.setType(right, typeProvider.boolType);

      // TODO(scheglov) Do we need these checks for null?
      left?.accept(this);

      if (_flowAnalysis != null) {
        flow?.logicalBinaryOp_rightBegin(left, isAnd: true);
        _flowAnalysis.checkUnreachableNode(right);
        right.accept(this);
        flow?.logicalBinaryOp_end(node, right, isAnd: true);
      } else {
        _promoteManager.visitBinaryExpression_and_rhs(
          left,
          right,
          () {
            right.accept(this);
          },
        );
      }

      node.accept(elementResolver);
    } else if (operator == TokenType.BAR_BAR) {
      InferenceContext.setType(left, typeProvider.boolType);
      InferenceContext.setType(right, typeProvider.boolType);

      left?.accept(this);

      flow?.logicalBinaryOp_rightBegin(left, isAnd: false);
      _flowAnalysis?.checkUnreachableNode(right);
      right.accept(this);
      flow?.logicalBinaryOp_end(node, right, isAnd: false);

      node.accept(elementResolver);
    } else if (operator == TokenType.BANG_EQ || operator == TokenType.EQ_EQ) {
      left.accept(this);
      right.accept(this);
      node.accept(elementResolver);
      _flowAnalysis?.binaryExpression_equal(node, left, right,
          notEqual: operator == TokenType.BANG_EQ);
    } else {
      if (operator == TokenType.QUESTION_QUESTION) {
        InferenceContext.setTypeFromNode(left, node);
      }
      left?.accept(this);

      // Call ElementResolver.visitBinaryExpression to resolve the user-defined
      // operator method, if applicable.
      node.accept(elementResolver);

      if (operator == TokenType.QUESTION_QUESTION) {
        // Set the right side, either from the context, or using the information
        // from the left side if it is more precise.
        DartType contextType = InferenceContext.getContext(node);
        DartType leftType = left?.staticType;
        if (contextType == null || contextType.isDynamic) {
          contextType = leftType;
        }
        InferenceContext.setType(right, contextType);
      } else {
        var invokeType = node.staticInvokeType;
        if (invokeType != null && invokeType.parameters.isNotEmpty) {
          // If this is a user-defined operator, set the right operand context
          // using the operator method's parameter type.
          var rightParam = invokeType.parameters[0];
          InferenceContext.setType(right, rightParam.type);
        }
      }

      if (operator == TokenType.QUESTION_QUESTION) {
        flow?.ifNullExpression_rightBegin();
        right.accept(this);
        flow?.ifNullExpression_end();
      } else {
        right?.accept(this);
      }
    }
    node.accept(typeAnalyzer);
  }

  @override
  void visitBlockFunctionBody(BlockFunctionBody node) {
    try {
      inferenceContext.pushReturnContext(node);
      super.visitBlockFunctionBody(node);
    } finally {
      inferenceContext.popReturnContext(node);
    }
  }

  @override
  void visitBooleanLiteral(BooleanLiteral node) {
    _flowAnalysis?.flow?.booleanLiteral(node, node.value);
    super.visitBooleanLiteral(node);
  }

  @override
  void visitBreakStatement(BreakStatement node) {
    //
    // We do not visit the label because it needs to be visited in the context
    // of the statement.
    //
    node.accept(elementResolver);
    node.accept(typeAnalyzer);
    _flowAnalysis?.breakStatement(node);
  }

  @override
  void visitCascadeExpression(CascadeExpression node) {
    InferenceContext.setTypeFromNode(node.target, node);
    super.visitCascadeExpression(node);
  }

  @override
  void visitClassDeclaration(ClassDeclaration node) {
    //
    // Resolve the metadata in the library scope.
    //
    node.metadata?.accept(this);
    _enclosingClassDeclaration = node;
    //
    // Continue the class resolution.
    //
    ClassElement outerType = enclosingClass;
    try {
      enclosingClass = node.declaredElement;
      typeAnalyzer.thisType = enclosingClass?.thisType;
      super.visitClassDeclaration(node);
      node.accept(elementResolver);
      node.accept(typeAnalyzer);
    } finally {
      typeAnalyzer.thisType = outerType?.thisType;
      enclosingClass = outerType;
      _enclosingClassDeclaration = null;
    }
  }

  @override
  void visitComment(Comment node) {
    AstNode parent = node.parent;
    if (parent is FunctionDeclaration ||
        parent is FunctionTypeAlias ||
        parent is ConstructorDeclaration ||
        parent is MethodDeclaration) {
      return;
    }
    super.visitComment(node);
  }

  @override
  void visitCommentReference(CommentReference node) {
    //
    // We do not visit the identifier because it needs to be visited in the
    // context of the reference.
    //
    node.accept(elementResolver);
    node.accept(typeAnalyzer);
  }

  @override
  void visitCompilationUnit(CompilationUnit node) {
    NodeList<Directive> directives = node.directives;
    int directiveCount = directives.length;
    for (int i = 0; i < directiveCount; i++) {
      directives[i].accept(this);
    }
    NodeList<CompilationUnitMember> declarations = node.declarations;
    int declarationCount = declarations.length;
    for (int i = 0; i < declarationCount; i++) {
      declarations[i].accept(this);
    }
    node.accept(elementResolver);
    node.accept(typeAnalyzer);
  }

  @override
  void visitConditionalExpression(ConditionalExpression node) {
    Expression condition = node.condition;
    var flow = _flowAnalysis?.flow;

    // TODO(scheglov) Do we need these checks for null?
    condition?.accept(this);

    Expression thenExpression = node.thenExpression;
    InferenceContext.setTypeFromNode(thenExpression, node);

    if (_flowAnalysis != null) {
      if (flow != null) {
        flow.conditional_thenBegin(condition);
        _flowAnalysis.checkUnreachableNode(thenExpression);
      }
      thenExpression.accept(this);
    } else {
      _promoteManager.visitConditionalExpression_then(
        condition,
        thenExpression,
        () {
          thenExpression.accept(this);
        },
      );
    }

    Expression elseExpression = node.elseExpression;
    InferenceContext.setTypeFromNode(elseExpression, node);

    if (flow != null) {
      flow.conditional_elseBegin(thenExpression);
      _flowAnalysis.checkUnreachableNode(elseExpression);
      elseExpression.accept(this);
      flow.conditional_end(node, elseExpression);
    } else {
      elseExpression.accept(this);
    }

    node.accept(elementResolver);
    node.accept(typeAnalyzer);
  }

  @override
  void visitConstructorDeclaration(ConstructorDeclaration node) {
    ExecutableElement outerFunction = _enclosingFunction;
    try {
      _flowAnalysis?.topLevelDeclaration_enter(node);
      _flowAnalysis?.executableDeclaration_enter(node, node.parameters, false);
      _promoteManager.enterFunctionBody(node.body);
      _enclosingFunction = node.declaredElement;
      FunctionType type = _enclosingFunction.type;
      InferenceContext.setType(node.body, type.returnType);
      super.visitConstructorDeclaration(node);
    } finally {
      _flowAnalysis?.executableDeclaration_exit(node.body, false);
      _flowAnalysis?.topLevelDeclaration_exit();
      _promoteManager.exitFunctionBody();
      _enclosingFunction = outerFunction;
    }
    ConstructorElementImpl constructor = node.declaredElement;
    constructor.constantInitializers =
        _createCloner().cloneNodeList(node.initializers);
  }

  @override
  void visitConstructorDeclarationInScope(ConstructorDeclaration node) {
    super.visitConstructorDeclarationInScope(node);
    // Because of needing a different scope for the initializer list, the
    // overridden implementation of this method cannot cause the visitNode
    // method to be invoked. As a result, we have to hard-code using the
    // element resolver and type analyzer to visit the constructor declaration.
    node.accept(elementResolver);
    node.accept(typeAnalyzer);
    safelyVisitComment(node.documentationComment);
  }

  @override
  void visitConstructorFieldInitializer(ConstructorFieldInitializer node) {
    //
    // We visit the expression, but do not visit the field name because it needs
    // to be visited in the context of the constructor field initializer node.
    //
    FieldElement fieldElement = enclosingClass.getField(node.fieldName.name);
    InferenceContext.setType(node.expression, fieldElement?.type);
    node.expression?.accept(this);
    node.accept(elementResolver);
    node.accept(typeAnalyzer);
  }

  @override
  void visitConstructorName(ConstructorName node) {
    //
    // We do not visit either the type name, because it won't be visited anyway,
    // or the name, because it needs to be visited in the context of the
    // constructor name.
    //
    node.accept(elementResolver);
    node.accept(typeAnalyzer);
  }

  @override
  void visitContinueStatement(ContinueStatement node) {
    //
    // We do not visit the label because it needs to be visited in the context
    // of the statement.
    //
    node.accept(elementResolver);
    node.accept(typeAnalyzer);
    _flowAnalysis?.continueStatement(node);
  }

  @override
  void visitDefaultFormalParameter(DefaultFormalParameter node) {
    InferenceContext.setType(node.defaultValue, node.declaredElement?.type);
    super.visitDefaultFormalParameter(node);
    ParameterElement element = node.declaredElement;

    if (element.initializer != null && node.defaultValue != null) {
      (element.initializer as FunctionElementImpl).returnType =
          node.defaultValue.staticType;
    }
    // Clone the ASTs for default formal parameters, so that we can use them
    // during constant evaluation.
    if (element is ConstVariableElement &&
        !_hasSerializedConstantInitializer(element)) {
      (element as ConstVariableElement).constantInitializer =
          _createCloner().cloneNode(node.defaultValue);
    }
  }

  @override
  void visitDoStatementInScope(DoStatement node) {
    _flowAnalysis?.checkUnreachableNode(node);

    var body = node.body;
    var condition = node.condition;

    InferenceContext.setType(node.condition, typeProvider.boolType);

    _flowAnalysis?.flow?.doStatement_bodyBegin(
        node,
        _flowAnalysis.assignedVariables.writtenInNode(node),
        _flowAnalysis.assignedVariables.capturedInNode(node));
    visitStatementInScope(body);

    _flowAnalysis?.flow?.doStatement_conditionBegin();
    condition.accept(this);

    _flowAnalysis?.flow?.doStatement_end(node.condition);
  }

  @override
  void visitEmptyFunctionBody(EmptyFunctionBody node) {
    if (resolveOnlyCommentInFunctionBody) {
      return;
    }
    super.visitEmptyFunctionBody(node);
  }

  @override
  void visitEnumDeclaration(EnumDeclaration node) {
    //
    // Resolve the metadata in the library scope
    // and associate the annotations with the element.
    //
    if (node.metadata != null) {
      node.metadata.accept(this);
      ElementResolver.resolveMetadata(node);
      node.constants.forEach(ElementResolver.resolveMetadata);
    }
    //
    // Continue the enum resolution.
    //
    ClassElement outerType = enclosingClass;
    try {
      enclosingClass = node.declaredElement;
      typeAnalyzer.thisType = enclosingClass?.thisType;
      super.visitEnumDeclaration(node);
      node.accept(elementResolver);
      node.accept(typeAnalyzer);
    } finally {
      typeAnalyzer.thisType = outerType?.thisType;
      enclosingClass = outerType;
      _enclosingClassDeclaration = null;
    }
  }

  @override
  void visitExpressionFunctionBody(ExpressionFunctionBody node) {
    if (resolveOnlyCommentInFunctionBody) {
      return;
    }
    try {
      InferenceContext.setTypeFromNode(node.expression, node);
      inferenceContext.pushReturnContext(node);
      super.visitExpressionFunctionBody(node);

      DartType type = node.expression.staticType;
      if (_enclosingFunction.isAsynchronous) {
        type = typeSystem.flatten(type);
      }
      if (type != null) {
        inferenceContext.addReturnOrYieldType(type);
      }
    } finally {
      inferenceContext.popReturnContext(node);
    }
  }

  @override
  void visitExtensionDeclaration(ExtensionDeclaration node) {
    //
    // Resolve the metadata in the library scope
    // and associate the annotations with the element.
    //
    if (node.metadata != null) {
      node.metadata.accept(this);
      ElementResolver.resolveMetadata(node);
    }
    //
    // Continue the extension resolution.
    //
    try {
      DartType extendedType = node.declaredElement.extendedType;
      typeAnalyzer.thisType = typeSystem.resolveToBound(extendedType);
      super.visitExtensionDeclaration(node);
      node.accept(elementResolver);
      node.accept(typeAnalyzer);
    } finally {
      typeAnalyzer.thisType = null;
    }
  }

  @override
  void visitExtensionOverride(ExtensionOverride node) {
    node.extensionName.accept(this);
    node.typeArguments?.accept(this);

    ExtensionMemberResolver(this).setOverrideReceiverContextType(node);
    node.argumentList.accept(this);

    node.accept(elementResolver);
    node.accept(typeAnalyzer);
  }

  @override
  void visitForElementInScope(ForElement node) {
    ForLoopParts forLoopParts = node.forLoopParts;
    if (forLoopParts is ForParts) {
      if (forLoopParts is ForPartsWithDeclarations) {
        forLoopParts.variables?.accept(this);
      } else if (forLoopParts is ForPartsWithExpression) {
        forLoopParts.initialization?.accept(this);
      }
      var condition = forLoopParts.condition;
      InferenceContext.setType(condition, typeProvider.boolType);
      _flowAnalysis?.for_conditionBegin(node, condition);
      condition?.accept(this);
      _flowAnalysis?.for_bodyBegin(node, condition);
      node.body?.accept(this);
      _flowAnalysis?.flow?.for_updaterBegin();
      forLoopParts.updaters.accept(this);
      _flowAnalysis?.flow?.for_end();
    } else if (forLoopParts is ForEachParts) {
      Expression iterable = forLoopParts.iterable;
      DeclaredIdentifier loopVariable;
      DartType valueType;
      Element identifierElement;
      if (forLoopParts is ForEachPartsWithDeclaration) {
        loopVariable = forLoopParts.loopVariable;
        valueType = loopVariable?.type?.type ?? UnknownInferredType.instance;
      } else if (forLoopParts is ForEachPartsWithIdentifier) {
        SimpleIdentifier identifier = forLoopParts.identifier;
        identifier?.accept(this);
        identifierElement = identifier?.staticElement;
        if (identifierElement is VariableElement) {
          valueType = identifierElement.type;
        } else if (identifierElement is PropertyAccessorElement) {
          if (identifierElement.parameters.isNotEmpty) {
            valueType = identifierElement.parameters[0].type;
          }
        }
      }

      if (valueType != null) {
        InterfaceType targetType = (node.awaitKeyword == null)
            ? typeProvider.iterableType2(valueType)
            : typeProvider.streamType2(valueType);
        InferenceContext.setType(iterable, targetType);
      }
      //
      // We visit the iterator before the loop variable because the loop
      // variable cannot be in scope while visiting the iterator.
      //
      iterable?.accept(this);
      loopVariable?.accept(this);
      _flowAnalysis?.flow?.forEach_bodyBegin(
          _flowAnalysis.assignedVariables.writtenInNode(node),
          _flowAnalysis.assignedVariables.capturedInNode(node),
          identifierElement is VariableElement
              ? identifierElement
              : loopVariable.declaredElement);
      node.body?.accept(this);
      _flowAnalysis?.flow?.forEach_end();

      node.accept(elementResolver);
      node.accept(typeAnalyzer);
    }
  }

  @override
  void visitForStatementInScope(ForStatement node) {
    _flowAnalysis?.checkUnreachableNode(node);

    ForLoopParts forLoopParts = node.forLoopParts;
    if (forLoopParts is ForParts) {
      if (forLoopParts is ForPartsWithDeclarations) {
        forLoopParts.variables?.accept(this);
      } else if (forLoopParts is ForPartsWithExpression) {
        forLoopParts.initialization?.accept(this);
      }

      var condition = forLoopParts.condition;
      InferenceContext.setType(condition, typeProvider.boolType);

      _flowAnalysis?.for_conditionBegin(node, condition);
      if (condition != null) {
        condition.accept(this);
      }

      _flowAnalysis?.for_bodyBegin(node, condition);
      visitStatementInScope(node.body);

      _flowAnalysis?.flow?.for_updaterBegin();
      forLoopParts.updaters.accept(this);

      _flowAnalysis?.flow?.for_end();
    } else if (forLoopParts is ForEachParts) {
      Expression iterable = forLoopParts.iterable;
      DeclaredIdentifier loopVariable;
      SimpleIdentifier identifier;
      Element identifierElement;
      if (forLoopParts is ForEachPartsWithDeclaration) {
        loopVariable = forLoopParts.loopVariable;
      } else if (forLoopParts is ForEachPartsWithIdentifier) {
        identifier = forLoopParts.identifier;
        identifier?.accept(this);
      }

      DartType valueType;
      if (loopVariable != null) {
        TypeAnnotation typeAnnotation = loopVariable.type;
        valueType = typeAnnotation?.type ?? UnknownInferredType.instance;
      }
      if (identifier != null) {
        identifierElement = identifier.staticElement;
        if (identifierElement is VariableElement) {
          valueType = identifierElement.type;
        } else if (identifierElement is PropertyAccessorElement) {
          if (identifierElement.parameters.isNotEmpty) {
            valueType = identifierElement.parameters[0].type;
          }
        }
      }
      if (valueType != null) {
        InterfaceType targetType = (node.awaitKeyword == null)
            ? typeProvider.iterableType2(valueType)
            : typeProvider.streamType2(valueType);
        InferenceContext.setType(iterable, targetType);
      }
      //
      // We visit the iterator before the loop variable because the loop variable
      // cannot be in scope while visiting the iterator.
      //
      iterable?.accept(this);
      loopVariable?.accept(this);

      _flowAnalysis?.flow?.forEach_bodyBegin(
          _flowAnalysis.assignedVariables.writtenInNode(node),
          _flowAnalysis.assignedVariables.capturedInNode(node),
          identifierElement is VariableElement
              ? identifierElement
              : loopVariable.declaredElement);

      Statement body = node.body;
      if (body != null) {
        visitStatementInScope(body);
      }

      _flowAnalysis?.flow?.forEach_end();

      node.accept(elementResolver);
      node.accept(typeAnalyzer);
    }
  }

  @override
  void visitFunctionDeclaration(FunctionDeclaration node) {
    ExecutableElement outerFunction = _enclosingFunction;
    bool isFunctionDeclarationStatement =
        node.parent is FunctionDeclarationStatement;
    try {
      SimpleIdentifier functionName = node.name;
      if (_flowAnalysis != null) {
        if (isFunctionDeclarationStatement) {
          _flowAnalysis.flow.functionExpression_begin(
              _flowAnalysis.assignedVariables.writtenInNode(node));
        } else {
          _flowAnalysis.topLevelDeclaration_enter(node);
        }
        _flowAnalysis.executableDeclaration_enter(node,
            node.functionExpression.parameters, isFunctionDeclarationStatement);
      }
      _promoteManager.enterFunctionBody(node.functionExpression.body);
      _enclosingFunction = functionName.staticElement as ExecutableElement;
      InferenceContext.setType(
          node.functionExpression, _enclosingFunction.type);
      super.visitFunctionDeclaration(node);
    } finally {
      if (_flowAnalysis != null) {
        _flowAnalysis.executableDeclaration_exit(
            node.functionExpression.body, isFunctionDeclarationStatement);
        if (isFunctionDeclarationStatement) {
          _flowAnalysis.flow.functionExpression_end();
        } else {
          _flowAnalysis.topLevelDeclaration_exit();
        }
      }
      _promoteManager.exitFunctionBody();
      _enclosingFunction = outerFunction;
    }
  }

  @override
  void visitFunctionDeclarationInScope(FunctionDeclaration node) {
    super.visitFunctionDeclarationInScope(node);
    safelyVisitComment(node.documentationComment);
  }

  @override
  void visitFunctionExpression(FunctionExpression node) {
    ExecutableElement outerFunction = _enclosingFunction;
    bool isFunctionDeclaration = node.parent is FunctionDeclaration;
    try {
      if (_flowAnalysis != null) {
        if (!isFunctionDeclaration) {
<<<<<<< HEAD
          // TODO(paulberry): test the value of _flowAnalysis.assignedVariables.capturedInNode(node)
          _flowAnalysis.flow?.functionExpression_begin(
=======
          _flowAnalysis.flow.functionExpression_begin(
>>>>>>> 874647bb
              _flowAnalysis.assignedVariables.writtenInNode(node));
        }
      } else {
        _promoteManager.enterFunctionBody(node.body);
      }

      _enclosingFunction = node.declaredElement;
      DartType functionType = InferenceContext.getContext(node);
      if (functionType is FunctionType) {
        functionType =
            matchFunctionTypeParameters(node.typeParameters, functionType);
        if (functionType is FunctionType) {
          _inferFormalParameterList(node.parameters, functionType);
          InferenceContext.setType(
              node.body, _computeReturnOrYieldType(functionType.returnType));
        }
      }
      super.visitFunctionExpression(node);
    } finally {
      if (_flowAnalysis != null) {
        if (!isFunctionDeclaration) {
          _flowAnalysis.flow?.functionExpression_end();
        }
      } else {
        _promoteManager.exitFunctionBody();
      }

      _enclosingFunction = outerFunction;
    }
  }

  @override
  void visitFunctionExpressionInvocation(FunctionExpressionInvocation node) {
    node.function?.accept(this);
    node.accept(elementResolver);
    _visitFunctionExpressionInvocation(node);
  }

  @override
  void visitFunctionTypeAlias(FunctionTypeAlias node) {
    // Resolve the metadata in the library scope.
    if (node.metadata != null) {
      node.metadata.accept(this);
    }
    FunctionTypeAlias outerAlias = _enclosingFunctionTypeAlias;
    _enclosingFunctionTypeAlias = node;
    try {
      super.visitFunctionTypeAlias(node);
    } finally {
      _enclosingFunctionTypeAlias = outerAlias;
    }
  }

  @override
  void visitFunctionTypeAliasInScope(FunctionTypeAlias node) {
    super.visitFunctionTypeAliasInScope(node);
    safelyVisitComment(node.documentationComment);
  }

  @override
  void visitGenericTypeAliasInFunctionScope(GenericTypeAlias node) {
    super.visitGenericTypeAliasInFunctionScope(node);
    safelyVisitComment(node.documentationComment);
  }

  @override
  void visitHideCombinator(HideCombinator node) {}

  @override
  void visitIfElement(IfElement node) {
    Expression condition = node.condition;
    InferenceContext.setType(condition, typeProvider.boolType);
    // TODO(scheglov) Do we need these checks for null?
    condition?.accept(this);
    CollectionElement thenElement = node.thenElement;
    _promoteManager.visitIfElement_thenElement(
      condition,
      thenElement,
      () {
        thenElement.accept(this);
      },
    );
    node.elseElement?.accept(this);

    node.accept(elementResolver);
    node.accept(typeAnalyzer);
  }

  @override
  void visitIfStatement(IfStatement node) {
    _flowAnalysis?.checkUnreachableNode(node);

    Expression condition = node.condition;

    InferenceContext.setType(condition, typeProvider.boolType);
    condition?.accept(this);

    Statement thenStatement = node.thenStatement;
    if (_flowAnalysis != null) {
      _flowAnalysis.flow.ifStatement_thenBegin(condition);
      visitStatementInScope(thenStatement);
    } else {
      _promoteManager.visitIfStatement_thenStatement(
        condition,
        thenStatement,
        () {
          visitStatementInScope(thenStatement);
        },
      );
    }

    Statement elseStatement = node.elseStatement;
    if (elseStatement != null) {
      _flowAnalysis?.flow?.ifStatement_elseBegin();
      visitStatementInScope(elseStatement);
    }

    _flowAnalysis?.flow?.ifStatement_end(elseStatement != null);

    node.accept(elementResolver);
    node.accept(typeAnalyzer);
  }

  @override
  void visitIndexExpression(IndexExpression node) {
    node.target?.accept(this);
    node.accept(elementResolver);
    var method = node.staticElement;
    if (method != null && method.parameters.isNotEmpty) {
      var indexParam = node.staticElement.parameters[0];
      InferenceContext.setType(node.index, indexParam.type);
    }
    node.index?.accept(this);
    node.accept(typeAnalyzer);
  }

  @override
  void visitInstanceCreationExpression(InstanceCreationExpression node) {
    node.constructorName?.accept(this);
    _inferArgumentTypesForInstanceCreate(node);
    node.argumentList?.accept(this);
    node.accept(elementResolver);
    node.accept(typeAnalyzer);
  }

  @override
  void visitIsExpression(IsExpression node) {
    super.visitIsExpression(node);
    _flowAnalysis?.isExpression(node);
  }

  @override
  void visitLabel(Label node) {}

  @override
  void visitLibraryIdentifier(LibraryIdentifier node) {}

  @override
  void visitListLiteral(ListLiteral node) {
    InterfaceType listType;

    TypeArgumentList typeArguments = node.typeArguments;
    if (typeArguments != null) {
      if (typeArguments.arguments.length == 1) {
        DartType elementType = typeArguments.arguments[0].type;
        if (!elementType.isDynamic) {
          listType = typeProvider.listType2(elementType);
        }
      }
    } else {
      listType = typeAnalyzer.inferListType(node, downwards: true);
    }
    if (listType != null) {
      DartType elementType = listType.typeArguments[0];
      DartType iterableType = typeProvider.iterableType2(elementType);
      _pushCollectionTypesDownToAll(node.elements,
          elementType: elementType, iterableType: iterableType);
      InferenceContext.setType(node, listType);
    } else {
      InferenceContext.clearType(node);
    }
    super.visitListLiteral(node);
  }

  @override
  void visitMethodDeclaration(MethodDeclaration node) {
    ExecutableElement outerFunction = _enclosingFunction;
    try {
      _flowAnalysis?.topLevelDeclaration_enter(node);
      _flowAnalysis?.executableDeclaration_enter(node, node.parameters, false);
      _promoteManager.enterFunctionBody(node.body);
      _enclosingFunction = node.declaredElement;
      DartType returnType =
          _computeReturnOrYieldType(_enclosingFunction.type?.returnType);
      InferenceContext.setType(node.body, returnType);
      super.visitMethodDeclaration(node);
    } finally {
      _flowAnalysis?.executableDeclaration_exit(node.body, false);
      _flowAnalysis?.topLevelDeclaration_exit();
      _promoteManager.exitFunctionBody();
      _enclosingFunction = outerFunction;
    }
  }

  @override
  void visitMethodDeclarationInScope(MethodDeclaration node) {
    super.visitMethodDeclarationInScope(node);
    safelyVisitComment(node.documentationComment);
  }

  @override
  void visitMethodInvocation(MethodInvocation node) {
    //
    // We visit the target and argument list, but do not visit the method name
    // because it needs to be visited in the context of the invocation.
    //
    node.target?.accept(this);
    node.typeArguments?.accept(this);
    node.accept(elementResolver);

    var functionRewrite = MethodInvocationResolver.getRewriteResult(node);
    if (functionRewrite != null) {
      _visitFunctionExpressionInvocation(functionRewrite);
    } else {
      _inferArgumentTypesForInvocation(node);
      node.argumentList?.accept(this);
      node.accept(typeAnalyzer);
    }
  }

  @override
  void visitMixinDeclaration(MixinDeclaration node) {
    //
    // Resolve the metadata in the library scope.
    //
    node.metadata?.accept(this);
    _enclosingMixinDeclaration = node;
    //
    // Continue the class resolution.
    //
    ClassElement outerType = enclosingClass;
    try {
      enclosingClass = node.declaredElement;
      typeAnalyzer.thisType = enclosingClass?.thisType;
      super.visitMixinDeclaration(node);
      node.accept(elementResolver);
      node.accept(typeAnalyzer);
    } finally {
      typeAnalyzer.thisType = outerType?.thisType;
      enclosingClass = outerType;
      _enclosingMixinDeclaration = null;
    }
  }

  @override
  void visitNamedExpression(NamedExpression node) {
    InferenceContext.setTypeFromNode(node.expression, node);
    super.visitNamedExpression(node);
  }

  @override
  void visitNode(AstNode node) {
    _flowAnalysis?.checkUnreachableNode(node);
    node.visitChildren(this);
    node.accept(elementResolver);
    node.accept(typeAnalyzer);
  }

  @override
  void visitParenthesizedExpression(ParenthesizedExpression node) {
    InferenceContext.setTypeFromNode(node.expression, node);
    super.visitParenthesizedExpression(node);
  }

  @override
  void visitPrefixedIdentifier(PrefixedIdentifier node) {
    //
    // We visit the prefix, but do not visit the identifier because it needs to
    // be visited in the context of the prefix.
    //
    node.prefix?.accept(this);
    node.accept(elementResolver);
    node.accept(typeAnalyzer);
  }

  @override
  void visitPrefixExpression(PrefixExpression node) {
    super.visitPrefixExpression(node);

    var operator = node.operator.type;
    if (operator == TokenType.BANG) {
      _flowAnalysis?.flow?.logicalNot_end(node, node.operand);
    }
  }

  @override
  void visitPropertyAccess(PropertyAccess node) {
    //
    // We visit the target, but do not visit the property name because it needs
    // to be visited in the context of the property access node.
    //
    node.target?.accept(this);
    node.accept(elementResolver);
    node.accept(typeAnalyzer);
  }

  @override
  void visitRedirectingConstructorInvocation(
      RedirectingConstructorInvocation node) {
    //
    // We visit the argument list, but do not visit the optional identifier
    // because it needs to be visited in the context of the constructor
    // invocation.
    //
    node.accept(elementResolver);
    InferenceContext.setType(node.argumentList, node.staticElement?.type);
    node.argumentList?.accept(this);
    node.accept(typeAnalyzer);
  }

  @override
  void visitRethrowExpression(RethrowExpression node) {
    super.visitRethrowExpression(node);
    _flowAnalysis?.flow?.handleExit();
  }

  @override
  void visitReturnStatement(ReturnStatement node) {
    InferenceContext.setType(node.expression, inferenceContext.returnContext);
    super.visitReturnStatement(node);
    DartType type = node.expression?.staticType;
    // Generators cannot return values, so don't try to do any inference if
    // we're processing erroneous code.
    if (type != null && _enclosingFunction?.isGenerator == false) {
      if (_enclosingFunction.isAsynchronous) {
        type = typeSystem.flatten(type);
      }
      inferenceContext.addReturnOrYieldType(type);
    }
    _flowAnalysis?.flow?.handleExit();
  }

  @override
  void visitSetOrMapLiteral(SetOrMapLiteral node) {
    var typeArguments = node.typeArguments?.arguments;
    InterfaceType literalType;
    var literalResolution = _computeSetOrMapResolution(node);
    if (literalResolution.kind == _LiteralResolutionKind.set) {
      if (typeArguments != null && typeArguments.length == 1) {
        var elementType = typeArguments[0].type;
        literalType = typeProvider.setType2(elementType);
      } else {
        literalType = typeAnalyzer.inferSetTypeDownwards(
            node, literalResolution.contextType);
      }
    } else if (literalResolution.kind == _LiteralResolutionKind.map) {
      if (typeArguments != null && typeArguments.length == 2) {
        var keyType = typeArguments[0].type;
        var valueType = typeArguments[1].type;
        literalType = typeProvider.mapType2(keyType, valueType);
      } else {
        literalType = typeAnalyzer.inferMapTypeDownwards(
            node, literalResolution.contextType);
      }
    } else {
      assert(literalResolution.kind == _LiteralResolutionKind.ambiguous);
      literalType = null;
    }
    if (literalType is InterfaceType) {
      List<DartType> typeArguments = literalType.typeArguments;
      if (typeArguments.length == 1) {
        DartType elementType = literalType.typeArguments[0];
        DartType iterableType = typeProvider.iterableType2(elementType);
        _pushCollectionTypesDownToAll(node.elements,
            elementType: elementType, iterableType: iterableType);
        if (!_uiAsCodeEnabled &&
            node.elements.isEmpty &&
            node.typeArguments == null &&
            node.isMap) {
          // The node is really an empty set literal with no type arguments.
          (node as SetOrMapLiteralImpl).becomeMap();
        }
      } else if (typeArguments.length == 2) {
        DartType keyType = typeArguments[0];
        DartType valueType = typeArguments[1];
        _pushCollectionTypesDownToAll(node.elements,
            iterableType: literalType, keyType: keyType, valueType: valueType);
      }
      (node as SetOrMapLiteralImpl).contextType = literalType;
    } else {
      (node as SetOrMapLiteralImpl).contextType = null;
    }
    super.visitSetOrMapLiteral(node);
  }

  @override
  void visitShowCombinator(ShowCombinator node) {}

  @override
  void visitSimpleIdentifier(SimpleIdentifier node) {
    if (_flowAnalysis != null &&
        _flowAnalysis.isPotentiallyNonNullableLocalReadBeforeWrite(node)) {
      errorReporter.reportErrorForNode(
        CompileTimeErrorCode
            .NOT_ASSIGNED_POTENTIALLY_NON_NULLABLE_LOCAL_VARIABLE,
        node,
        [node.name],
      );
    }

    super.visitSimpleIdentifier(node);
  }

  @override
  void visitSuperConstructorInvocation(SuperConstructorInvocation node) {
    //
    // We visit the argument list, but do not visit the optional identifier
    // because it needs to be visited in the context of the constructor
    // invocation.
    //
    node.accept(elementResolver);
    InferenceContext.setType(node.argumentList, node.staticElement?.type);
    node.argumentList?.accept(this);
    node.accept(typeAnalyzer);
  }

  @override
  void visitSwitchCase(SwitchCase node) {
    _flowAnalysis?.checkUnreachableNode(node);

    InferenceContext.setType(
        node.expression, _enclosingSwitchStatementExpressionType);
    super.visitSwitchCase(node);
  }

  @override
  void visitSwitchStatementInScope(SwitchStatement node) {
    _flowAnalysis?.checkUnreachableNode(node);

    var previousExpressionType = _enclosingSwitchStatementExpressionType;
    try {
      var expression = node.expression;
      expression.accept(this);
      _enclosingSwitchStatementExpressionType = expression.staticType;

      if (_flowAnalysis != null) {
        var flow = _flowAnalysis.flow;
        var assignedInCases =
            _flowAnalysis.assignedVariables.writtenInNode(node);
        var capturedInCases =
            _flowAnalysis.assignedVariables.capturedInNode(node);

        flow.switchStatement_expressionEnd(node);

        var hasDefault = false;
        var members = node.members;
        for (var member in members) {
          flow.switchStatement_beginCase(
              member.labels.isNotEmpty, assignedInCases, capturedInCases);
          member.accept(this);

          if (member is SwitchDefault) {
            hasDefault = true;
          }
        }

        flow.switchStatement_end(hasDefault);
      } else {
        node.members.accept(this);
      }
    } finally {
      _enclosingSwitchStatementExpressionType = previousExpressionType;
    }
  }

  @override
  void visitThrowExpression(ThrowExpression node) {
    super.visitThrowExpression(node);
    _flowAnalysis?.flow?.handleExit();
  }

  @override
  void visitTryStatement(TryStatement node) {
    if (_flowAnalysis == null) {
      return super.visitTryStatement(node);
    }

    _flowAnalysis.checkUnreachableNode(node);
    var flow = _flowAnalysis.flow;

    var body = node.body;
    var catchClauses = node.catchClauses;
    var finallyBlock = node.finallyBlock;

    if (finallyBlock != null) {
      flow.tryFinallyStatement_bodyBegin();
    }

    flow.tryCatchStatement_bodyBegin();
    body.accept(this);
    flow.tryCatchStatement_bodyEnd(
        _flowAnalysis.assignedVariables.writtenInNode(body),
        _flowAnalysis.assignedVariables.capturedInNode(body));

    var catchLength = catchClauses.length;
    for (var i = 0; i < catchLength; ++i) {
      var catchClause = catchClauses[i];
      flow.tryCatchStatement_catchBegin();
      if (catchClause.exceptionParameter != null) {
        flow.initialize(catchClause.exceptionParameter.staticElement);
      }
      if (catchClause.stackTraceParameter != null) {
        flow.initialize(catchClause.stackTraceParameter.staticElement);
      }
      catchClause.accept(this);
      flow.tryCatchStatement_catchEnd();
    }

    flow.tryCatchStatement_end();

    if (finallyBlock != null) {
      flow.tryFinallyStatement_finallyBegin(
          _flowAnalysis.assignedVariables.writtenInNode(body),
          _flowAnalysis.assignedVariables.capturedInNode(body));
      finallyBlock.accept(this);
      flow.tryFinallyStatement_end(
        _flowAnalysis.assignedVariables.writtenInNode(finallyBlock),
      );
    }
  }

  @override
  void visitTypeName(TypeName node) {}

  @override
  void visitVariableDeclaration(VariableDeclaration node) {
    var grandParent = node.parent.parent;
    bool isTopLevel = grandParent is FieldDeclaration ||
        grandParent is TopLevelVariableDeclaration;
    InferenceContext.setTypeFromNode(node.initializer, node);
    if (isTopLevel) {
      _flowAnalysis?.topLevelDeclaration_enter(node);
    }
    super.visitVariableDeclaration(node);
    if (isTopLevel) {
      _flowAnalysis?.topLevelDeclaration_exit();
    }
    VariableElement element = node.declaredElement;
    if (element.initializer != null && node.initializer != null) {
      (element.initializer as FunctionElementImpl).returnType =
          node.initializer.staticType;
    }
    // Note: in addition to cloning the initializers for const variables, we
    // have to clone the initializers for non-static final fields (because if
    // they occur in a class with a const constructor, they will be needed to
    // evaluate the const constructor).
    if (element is ConstVariableElement) {
      (element as ConstVariableElement).constantInitializer =
          _createCloner().cloneNode(node.initializer);
    }
  }

  @override
  void visitVariableDeclarationList(VariableDeclarationList node) {
    _flowAnalysis?.variableDeclarationList(node);
    for (VariableDeclaration decl in node.variables) {
      VariableElement variableElement = decl.declaredElement;
      InferenceContext.setType(decl, variableElement?.type);
    }
    super.visitVariableDeclarationList(node);
  }

  @override
  void visitWhileStatement(WhileStatement node) {
    _flowAnalysis?.checkUnreachableNode(node);

    // Note: since we don't call the base class, we have to maintain
    // _implicitLabelScope ourselves.
    ImplicitLabelScope outerImplicitScope = _implicitLabelScope;
    try {
      _implicitLabelScope = _implicitLabelScope.nest(node);

      Expression condition = node.condition;
      InferenceContext.setType(condition, typeProvider.boolType);

      _flowAnalysis?.flow?.whileStatement_conditionBegin(
          _flowAnalysis.assignedVariables.writtenInNode(node),
          _flowAnalysis.assignedVariables.capturedInNode(node));
      condition?.accept(this);

      Statement body = node.body;
      if (body != null) {
        _flowAnalysis?.flow?.whileStatement_bodyBegin(node, condition);
        visitStatementInScope(body);
        _flowAnalysis?.flow?.whileStatement_end();
      }
    } finally {
      _implicitLabelScope = outerImplicitScope;
    }
    // TODO(brianwilkerson) If the loop can only be exited because the condition
    // is false, then propagateFalseState(condition);
    node.accept(elementResolver);
    node.accept(typeAnalyzer);
  }

  @override
  void visitYieldStatement(YieldStatement node) {
    Expression e = node.expression;
    DartType returnType = inferenceContext.returnContext;
    bool isGenerator = _enclosingFunction?.isGenerator ?? false;
    if (returnType != null && isGenerator) {
      // If we're not in a generator ([a]sync*, then we shouldn't have a yield.
      // so don't infer

      // If this just a yield, then we just pass on the element type
      DartType type = returnType;
      if (node.star != null) {
        // If this is a yield*, then we wrap the element return type
        // If it's synchronous, we expect Iterable<T>, otherwise Stream<T>
        type = _enclosingFunction.isSynchronous
            ? typeProvider.iterableType2(type)
            : typeProvider.streamType2(type);
      }
      InferenceContext.setType(e, type);
    }
    super.visitYieldStatement(node);
    DartType type = e?.staticType;
    if (type != null && isGenerator) {
      // If this just a yield, then we just pass on the element type
      if (node.star != null) {
        // If this is a yield*, then we unwrap the element return type
        // If it's synchronous, we expect Iterable<T>, otherwise Stream<T>
        if (type is InterfaceType) {
          ClassElement wrapperElement = _enclosingFunction.isSynchronous
              ? typeProvider.iterableElement
              : typeProvider.streamElement;
          var asInstanceType =
              (type as InterfaceTypeImpl).asInstanceOf(wrapperElement);
          if (asInstanceType != null) {
            type = asInstanceType.typeArguments[0];
          }
        }
      }
      if (type != null) {
        inferenceContext.addReturnOrYieldType(type);
      }
    }
  }

  /// Given the declared return type of a function, compute the type of the
  /// values which should be returned or yielded as appropriate.  If a type
  /// cannot be computed from the declared return type, return null.
  DartType _computeReturnOrYieldType(DartType declaredType) {
    bool isGenerator = _enclosingFunction.isGenerator;
    bool isAsynchronous = _enclosingFunction.isAsynchronous;

    // Ordinary functions just return their declared types.
    if (!isGenerator && !isAsynchronous) {
      return declaredType;
    }
    if (declaredType is InterfaceType) {
      if (isGenerator) {
        // If it's sync* we expect Iterable<T>
        // If it's async* we expect Stream<T>
        // Match the types to instantiate the type arguments if possible
        List<DartType> targs = declaredType.typeArguments;
        if (targs.length == 1) {
          var arg = targs[0];
          if (isAsynchronous) {
            if (typeProvider.streamType2(arg) == declaredType) {
              return arg;
            }
          } else {
            if (typeProvider.iterableType2(arg) == declaredType) {
              return arg;
            }
          }
        }
      }
      // async functions expect `Future<T> | T`
      var futureTypeParam = typeSystem.flatten(declaredType);
      return _createFutureOr(futureTypeParam);
    }
    return declaredType;
  }

  /// Compute the context type for the given set or map [literal].
  _LiteralResolution _computeSetOrMapResolution(SetOrMapLiteral literal) {
    _LiteralResolution typeArgumentsResolution =
        _fromTypeArguments(literal.typeArguments);
    DartType contextType = InferenceContext.getContext(literal);
    _LiteralResolution contextResolution = _fromContextType(contextType);
    _LeafElements elementCounts = new _LeafElements(literal.elements);
    _LiteralResolution elementResolution = elementCounts.resolution;

    List<_LiteralResolution> unambiguousResolutions = [];
    Set<_LiteralResolutionKind> kinds = new Set<_LiteralResolutionKind>();
    if (typeArgumentsResolution.kind != _LiteralResolutionKind.ambiguous) {
      unambiguousResolutions.add(typeArgumentsResolution);
      kinds.add(typeArgumentsResolution.kind);
    }
    if (contextResolution.kind != _LiteralResolutionKind.ambiguous) {
      unambiguousResolutions.add(contextResolution);
      kinds.add(contextResolution.kind);
    }
    if (elementResolution.kind != _LiteralResolutionKind.ambiguous) {
      unambiguousResolutions.add(elementResolution);
      kinds.add(elementResolution.kind);
    }

    if (kinds.length == 2) {
      // It looks like it needs to be both a map and a set. Attempt to recover.
      if (elementResolution.kind == _LiteralResolutionKind.ambiguous &&
          elementResolution.contextType != null) {
        return elementResolution;
      } else if (typeArgumentsResolution.kind !=
              _LiteralResolutionKind.ambiguous &&
          typeArgumentsResolution.contextType != null) {
        return typeArgumentsResolution;
      } else if (contextResolution.kind != _LiteralResolutionKind.ambiguous &&
          contextResolution.contextType != null) {
        return contextResolution;
      }
    } else if (unambiguousResolutions.length >= 2) {
      // If there are three resolutions, the last resolution is guaranteed to be
      // from the elements, which always has a context type of `null` (when it
      // is not ambiguous). So, whether there are 2 or 3 resolutions only the
      // first two are potentially interesting.
      return unambiguousResolutions[0].contextType == null
          ? unambiguousResolutions[1]
          : unambiguousResolutions[0];
    } else if (unambiguousResolutions.length == 1) {
      return unambiguousResolutions[0];
    } else if (literal.elements.isEmpty) {
      return _LiteralResolution(
          _LiteralResolutionKind.map,
          typeProvider.mapType2(
              typeProvider.dynamicType, typeProvider.dynamicType));
    }
    return _LiteralResolution(_LiteralResolutionKind.ambiguous, null);
  }

  /// Return a newly created cloner that can be used to clone constant
  /// expressions.
  ConstantAstCloner _createCloner() {
    return new ConstantAstCloner();
  }

  /// Creates a union of `T | Future<T>`, unless `T` is already a
  /// future-union, in which case it simply returns `T`.
  DartType _createFutureOr(DartType type) {
    if (type.isDartAsyncFutureOr) {
      return type;
    }
    return typeProvider.futureOrType2(type);
  }

  /// If [contextType] is defined and is a subtype of `Iterable<Object>` and
  /// [contextType] is not a subtype of `Map<Object, Object>`, then *e* is a set
  /// literal.
  ///
  /// If [contextType] is defined and is a subtype of `Map<Object, Object>` and
  /// [contextType] is not a subtype of `Iterable<Object>` then *e* is a map
  /// literal.
  _LiteralResolution _fromContextType(DartType contextType) {
    if (contextType != null) {
      DartType unwrap(DartType type) {
        if (type is InterfaceType &&
            type.isDartAsyncFutureOr &&
            type.typeArguments.length == 1) {
          return unwrap(type.typeArguments[0]);
        }
        return type;
      }

      DartType unwrappedContextType = unwrap(contextType);
      // TODO(brianwilkerson) Find out what the "greatest closure" is and use that
      // where [unwrappedContextType] is used below.
      bool isIterable = typeSystem.isSubtypeOf(
          unwrappedContextType, typeProvider.iterableObjectType);
      bool isMap = typeSystem.isSubtypeOf(
          unwrappedContextType, typeProvider.mapObjectObjectType);
      if (isIterable && !isMap) {
        return _LiteralResolution(
            _LiteralResolutionKind.set, unwrappedContextType);
      } else if (isMap && !isIterable) {
        return _LiteralResolution(
            _LiteralResolutionKind.map, unwrappedContextType);
      }
    }
    return _LiteralResolution(_LiteralResolutionKind.ambiguous, null);
  }

  /// Return the resolution that is indicated by the given [typeArgumentList].
  _LiteralResolution _fromTypeArguments(TypeArgumentList typeArgumentList) {
    if (typeArgumentList != null) {
      NodeList<TypeAnnotation> arguments = typeArgumentList.arguments;
      if (arguments.length == 1) {
        return _LiteralResolution(_LiteralResolutionKind.set,
            typeProvider.setType2(arguments[0].type));
      } else if (arguments.length == 2) {
        return _LiteralResolution(_LiteralResolutionKind.map,
            typeProvider.mapType2(arguments[0].type, arguments[1].type));
      }
    }
    return _LiteralResolution(_LiteralResolutionKind.ambiguous, null);
  }

  /// Return `true` if the given [parameter] element of the AST being resolved
  /// is resynthesized and is an API-level, not local, so has its initializer
  /// serialized.
  bool _hasSerializedConstantInitializer(ParameterElement parameter) {
    Element executable = parameter.enclosingElement;
    if (executable is MethodElement ||
        executable is FunctionElement &&
            executable.enclosingElement is CompilationUnitElement) {
      return LibraryElementImpl.hasResolutionCapability(
          definingLibrary, LibraryResolutionCapability.constantExpressions);
    }
    return false;
  }

  FunctionType _inferArgumentTypesForGeneric(AstNode inferenceNode,
      DartType uninstantiatedType, TypeArgumentList typeArguments,
      {AstNode errorNode, bool isConst: false}) {
    errorNode ??= inferenceNode;
    if (typeArguments == null &&
        uninstantiatedType is FunctionType &&
        uninstantiatedType.typeFormals.isNotEmpty) {
      var typeArguments = typeSystem.inferGenericFunctionOrType(
        typeParameters: uninstantiatedType.typeFormals,
        parameters: const <ParameterElement>[],
        declaredReturnType: uninstantiatedType.returnType,
        argumentTypes: const <DartType>[],
        contextReturnType: InferenceContext.getContext(inferenceNode),
        downwards: true,
        isConst: isConst,
        errorReporter: errorReporter,
        errorNode: errorNode,
      );
      if (typeArguments != null) {
        return uninstantiatedType.instantiate(typeArguments);
      }
    }
    return null;
  }

  void _inferArgumentTypesForInstanceCreate(InstanceCreationExpression node) {
    ConstructorName constructor = node.constructorName;
    TypeName classTypeName = constructor?.type;
    if (classTypeName == null) {
      return;
    }

    ConstructorElement originalElement = constructor.staticElement;
    FunctionType inferred;
    // If the constructor is generic, we'll have a ConstructorMember that
    // substitutes in type arguments (possibly `dynamic`) from earlier in
    // resolution.
    //
    // Otherwise we'll have a ConstructorElement, and we can skip inference
    // because there's nothing to infer in a non-generic type.
    if (classTypeName.typeArguments == null &&
        originalElement is ConstructorMember) {
      // TODO(leafp): Currently, we may re-infer types here, since we
      // sometimes resolve multiple times.  We should really check that we
      // have not already inferred something.  However, the obvious ways to
      // check this don't work, since we may have been instantiated
      // to bounds in an earlier phase, and we *do* want to do inference
      // in that case.

      // Get back to the uninstantiated generic constructor.
      // TODO(jmesserly): should we store this earlier in resolution?
      // Or look it up, instead of jumping backwards through the Member?
      var rawElement = originalElement.baseElement;

      FunctionType constructorType =
          StaticTypeAnalyzer.constructorToGenericFunctionType(rawElement);

      inferred = _inferArgumentTypesForGeneric(
          node, constructorType, constructor.type.typeArguments,
          isConst: node.isConst, errorNode: node.constructorName);

      if (inferred != null) {
        ArgumentList arguments = node.argumentList;
        InferenceContext.setType(arguments, inferred);
        // Fix up the parameter elements based on inferred method.
        arguments.correspondingStaticParameters =
            resolveArgumentsToParameters(arguments, inferred.parameters, null);

        constructor.type.type = inferred.returnType;
        if (UnknownInferredType.isKnown(inferred)) {
          inferenceContext.recordInference(node, inferred.returnType);
        }

        // Update the static element as well. This is used in some cases, such
        // as computing constant values. It is stored in two places.
        constructor.staticElement =
            ConstructorMember.from(rawElement, inferred.returnType);
        node.staticElement = constructor.staticElement;
      }
    }

    if (inferred == null) {
      InferenceContext.setType(node.argumentList, originalElement?.type);
    }
  }

  void _inferArgumentTypesForInvocation(InvocationExpression node) {
    DartType inferred = _inferArgumentTypesForGeneric(
        node, node.function.staticType, node.typeArguments);
    InferenceContext.setType(
        node.argumentList, inferred ?? node.staticInvokeType);
  }

  void _inferFormalParameterList(FormalParameterList node, DartType type) {
    if (typeAnalyzer.inferFormalParameterList(node, type)) {
      // TODO(leafp): This gets dropped on the floor if we're in the field
      // inference task.  We should probably keep these infos.
      //
      // TODO(jmesserly): this is reporting the context type, and therefore not
      // necessarily the correct inferred type for the lambda.
      //
      // For example, `([x]) {}`  could be passed to `int -> void` but its type
      // will really be `([int]) -> void`. Similar issue for named arguments.
      // It can also happen if the return type is inferred later on to be
      // more precise.
      //
      // This reporting bug defeats the deduplication of error messages and
      // results in the same inference message being reported twice.
      //
      // To get this right, we'd have to delay reporting until we have the
      // complete type including return type.
      inferenceContext.recordInference(node.parent, type);
    }
  }

  void _pushCollectionTypesDown(CollectionElement element,
      {DartType elementType,
      @required DartType iterableType,
      DartType keyType,
      DartType valueType}) {
    if (element is ForElement) {
      _pushCollectionTypesDown(element.body,
          elementType: elementType,
          iterableType: iterableType,
          keyType: keyType,
          valueType: valueType);
    } else if (element is IfElement) {
      _pushCollectionTypesDown(element.thenElement,
          elementType: elementType,
          iterableType: iterableType,
          keyType: keyType,
          valueType: valueType);
      _pushCollectionTypesDown(element.elseElement,
          elementType: elementType,
          iterableType: iterableType,
          keyType: keyType,
          valueType: valueType);
    } else if (element is Expression) {
      InferenceContext.setType(element, elementType);
    } else if (element is MapLiteralEntry) {
      InferenceContext.setType(element.key, keyType);
      InferenceContext.setType(element.value, valueType);
    } else if (element is SpreadElement) {
      InferenceContext.setType(element.expression, iterableType);
    }
  }

  void _pushCollectionTypesDownToAll(List<CollectionElement> elements,
      {DartType elementType,
      @required DartType iterableType,
      DartType keyType,
      DartType valueType}) {
    assert(iterableType != null);
    for (CollectionElement element in elements) {
      _pushCollectionTypesDown(element,
          elementType: elementType,
          iterableType: iterableType,
          keyType: keyType,
          valueType: valueType);
    }
  }

  /// Continues resolution of the [FunctionExpressionInvocation] node after
  /// resolving its function.
  void _visitFunctionExpressionInvocation(FunctionExpressionInvocation node) {
    _inferArgumentTypesForInvocation(node);
    node.argumentList?.accept(this);
    node.accept(typeAnalyzer);
  }

  /// Given an [argumentList] and the [parameters] related to the element that
  /// will be invoked using those arguments, compute the list of parameters that
  /// correspond to the list of arguments.
  ///
  /// An error will be reported to [onError] if any of the arguments cannot be
  /// matched to a parameter. onError can be null to ignore the error.
  ///
  /// Returns the parameters that correspond to the arguments. If no parameter
  /// matched an argument, that position will be `null` in the list.
  static List<ParameterElement> resolveArgumentsToParameters(
      ArgumentList argumentList,
      List<ParameterElement> parameters,
      void onError(ErrorCode errorCode, AstNode node,
          [List<Object> arguments])) {
    if (parameters.isEmpty && argumentList.arguments.isEmpty) {
      return const <ParameterElement>[];
    }
    int requiredParameterCount = 0;
    int unnamedParameterCount = 0;
    List<ParameterElement> unnamedParameters = new List<ParameterElement>();
    Map<String, ParameterElement> namedParameters;
    int length = parameters.length;
    for (int i = 0; i < length; i++) {
      ParameterElement parameter = parameters[i];
      if (parameter.isRequiredPositional) {
        unnamedParameters.add(parameter);
        unnamedParameterCount++;
        requiredParameterCount++;
      } else if (parameter.isOptionalPositional) {
        unnamedParameters.add(parameter);
        unnamedParameterCount++;
      } else {
        namedParameters ??= new HashMap<String, ParameterElement>();
        namedParameters[parameter.name] = parameter;
      }
    }
    int unnamedIndex = 0;
    NodeList<Expression> arguments = argumentList.arguments;
    int argumentCount = arguments.length;
    List<ParameterElement> resolvedParameters =
        new List<ParameterElement>(argumentCount);
    int positionalArgumentCount = 0;
    HashSet<String> usedNames;
    bool noBlankArguments = true;
    for (int i = 0; i < argumentCount; i++) {
      Expression argument = arguments[i];
      if (argument is NamedExpression) {
        SimpleIdentifier nameNode = argument.name.label;
        String name = nameNode.name;
        ParameterElement element =
            namedParameters != null ? namedParameters[name] : null;
        if (element == null) {
          if (onError != null) {
            onError(CompileTimeErrorCode.UNDEFINED_NAMED_PARAMETER, nameNode,
                [name]);
          }
        } else {
          resolvedParameters[i] = element;
          nameNode.staticElement = element;
        }
        usedNames ??= new HashSet<String>();
        if (!usedNames.add(name)) {
          if (onError != null) {
            onError(CompileTimeErrorCode.DUPLICATE_NAMED_ARGUMENT, nameNode,
                [name]);
          }
        }
      } else {
        if (argument is SimpleIdentifier && argument.name.isEmpty) {
          noBlankArguments = false;
        }
        positionalArgumentCount++;
        if (unnamedIndex < unnamedParameterCount) {
          resolvedParameters[i] = unnamedParameters[unnamedIndex++];
        }
      }
    }
    if (positionalArgumentCount < requiredParameterCount && noBlankArguments) {
      if (onError != null) {
        onError(CompileTimeErrorCode.NOT_ENOUGH_POSITIONAL_ARGUMENTS,
            argumentList, [requiredParameterCount, positionalArgumentCount]);
      }
    } else if (positionalArgumentCount > unnamedParameterCount &&
        noBlankArguments) {
      ErrorCode errorCode;
      int namedParameterCount = namedParameters?.length ?? 0;
      int namedArgumentCount = usedNames?.length ?? 0;
      if (namedParameterCount > namedArgumentCount) {
        errorCode =
            CompileTimeErrorCode.EXTRA_POSITIONAL_ARGUMENTS_COULD_BE_NAMED;
      } else {
        errorCode = CompileTimeErrorCode.EXTRA_POSITIONAL_ARGUMENTS;
      }
      if (onError != null) {
        onError(errorCode, argumentList,
            [unnamedParameterCount, positionalArgumentCount]);
      }
    }
    return resolvedParameters;
  }
}

/// The abstract class `ScopedVisitor` maintains name and label scopes as an AST
/// structure is being visited.
abstract class ScopedVisitor extends UnifyingAstVisitor<void> {
  /// The element for the library containing the compilation unit being visited.
  final LibraryElement definingLibrary;

  /// The source representing the compilation unit being visited.
  final Source source;

  /// The object used to access the types from the core library.
  final TypeProvider typeProvider;

  /// The error reporter that will be informed of any errors that are found
  /// during resolution.
  final ErrorReporter errorReporter;

  /// The scope used to resolve identifiers.
  Scope nameScope;

  /// The scope used to resolve unlabeled `break` and `continue` statements.
  ImplicitLabelScope _implicitLabelScope = ImplicitLabelScope.ROOT;

  /// The scope used to resolve labels for `break` and `continue` statements, or
  /// `null` if no labels have been defined in the current context.
  LabelScope labelScope;

  /// The class containing the AST nodes being visited,
  /// or `null` if we are not in the scope of a class.
  ClassElement enclosingClass;

  /// The element representing the extension containing the AST nodes being
  /// visited, or `null` if we are not in the scope of an extension.
  ExtensionElement enclosingExtension;

  /// Initialize a newly created visitor to resolve the nodes in a compilation
  /// unit.
  ///
  /// [definingLibrary] is the element for the library containing the
  /// compilation unit being visited.
  /// [source] is the source representing the compilation unit being visited.
  /// [typeProvider] is the object used to access the types from the core
  /// library.
  /// [errorListener] is the error listener that will be informed of any errors
  /// that are found during resolution.
  /// [nameScope] is the scope used to resolve identifiers in the node that will
  /// first be visited.  If `null` or unspecified, a new [LibraryScope] will be
  /// created based on [definingLibrary] and [typeProvider].
  ScopedVisitor(this.definingLibrary, Source source, this.typeProvider,
      AnalysisErrorListener errorListener,
      {Scope nameScope})
      : source = source,
        errorReporter = new ErrorReporter(errorListener, source) {
    if (nameScope == null) {
      this.nameScope = new LibraryScope(definingLibrary);
    } else {
      this.nameScope = nameScope;
    }
  }

  /// Return the implicit label scope in which the current node is being
  /// resolved.
  ImplicitLabelScope get implicitLabelScope => _implicitLabelScope;

  /// Replaces the current [Scope] with the enclosing [Scope].
  ///
  /// @return the enclosing [Scope].
  Scope popNameScope() {
    nameScope = nameScope.enclosingScope;
    return nameScope;
  }

  /// Pushes a new [Scope] into the visitor.
  ///
  /// @return the new [Scope].
  Scope pushNameScope() {
    Scope newScope = new EnclosedScope(nameScope);
    nameScope = newScope;
    return nameScope;
  }

  @override
  void visitBlock(Block node) {
    Scope outerScope = nameScope;
    try {
      EnclosedScope enclosedScope = new BlockScope(nameScope, node);
      nameScope = enclosedScope;
      super.visitBlock(node);
    } finally {
      nameScope = outerScope;
    }
  }

  @override
  void visitBlockFunctionBody(BlockFunctionBody node) {
    ImplicitLabelScope implicitOuterScope = _implicitLabelScope;
    try {
      _implicitLabelScope = ImplicitLabelScope.ROOT;
      super.visitBlockFunctionBody(node);
    } finally {
      _implicitLabelScope = implicitOuterScope;
    }
  }

  @override
  void visitCatchClause(CatchClause node) {
    SimpleIdentifier exception = node.exceptionParameter;
    if (exception != null) {
      Scope outerScope = nameScope;
      try {
        nameScope = new EnclosedScope(nameScope);
        nameScope.define(exception.staticElement);
        SimpleIdentifier stackTrace = node.stackTraceParameter;
        if (stackTrace != null) {
          nameScope.define(stackTrace.staticElement);
        }
        super.visitCatchClause(node);
      } finally {
        nameScope = outerScope;
      }
    } else {
      super.visitCatchClause(node);
    }
  }

  @override
  void visitClassDeclaration(ClassDeclaration node) {
    ClassElement classElement = node.declaredElement;
    Scope outerScope = nameScope;
    try {
      if (classElement == null) {
        AnalysisEngine.instance.logger.logInformation(
            "Missing element for class declaration ${node.name.name} in ${definingLibrary.source.fullName}",
            new CaughtException(new AnalysisException(), null));
        super.visitClassDeclaration(node);
      } else {
        ClassElement outerClass = enclosingClass;
        try {
          enclosingClass = node.declaredElement;
          nameScope = new TypeParameterScope(nameScope, classElement);
          visitClassDeclarationInScope(node);
          nameScope = new ClassScope(nameScope, classElement);
          visitClassMembersInScope(node);
        } finally {
          enclosingClass = outerClass;
        }
      }
    } finally {
      nameScope = outerScope;
    }
  }

  void visitClassDeclarationInScope(ClassDeclaration node) {
    node.name?.accept(this);
    node.typeParameters?.accept(this);
    node.extendsClause?.accept(this);
    node.withClause?.accept(this);
    node.implementsClause?.accept(this);
    node.nativeClause?.accept(this);
  }

  void visitClassMembersInScope(ClassDeclaration node) {
    node.documentationComment?.accept(this);
    node.metadata.accept(this);
    node.members.accept(this);
  }

  @override
  void visitClassTypeAlias(ClassTypeAlias node) {
    Scope outerScope = nameScope;
    try {
      ClassElement element = node.declaredElement;
      nameScope =
          new ClassScope(new TypeParameterScope(nameScope, element), element);
      super.visitClassTypeAlias(node);
    } finally {
      nameScope = outerScope;
    }
  }

  @override
  void visitConstructorDeclaration(ConstructorDeclaration node) {
    ConstructorElement constructorElement = node.declaredElement;
    if (constructorElement == null) {
      StringBuffer buffer = new StringBuffer();
      buffer.write("Missing element for constructor ");
      buffer.write(node.returnType.name);
      if (node.name != null) {
        buffer.write(".");
        buffer.write(node.name.name);
      }
      buffer.write(" in ");
      buffer.write(definingLibrary.source.fullName);
      AnalysisEngine.instance.logger.logInformation(buffer.toString(),
          new CaughtException(new AnalysisException(), null));
    }
    Scope outerScope = nameScope;
    try {
      if (constructorElement != null) {
        nameScope = new FunctionScope(nameScope, constructorElement);
      }
      node.documentationComment?.accept(this);
      node.metadata.accept(this);
      node.returnType?.accept(this);
      node.name?.accept(this);
      node.parameters?.accept(this);
      Scope functionScope = nameScope;
      try {
        if (constructorElement != null) {
          nameScope =
              new ConstructorInitializerScope(nameScope, constructorElement);
        }
        node.initializers.accept(this);
      } finally {
        nameScope = functionScope;
      }
      node.redirectedConstructor?.accept(this);
      visitConstructorDeclarationInScope(node);
    } finally {
      nameScope = outerScope;
    }
  }

  void visitConstructorDeclarationInScope(ConstructorDeclaration node) {
    node.body?.accept(this);
  }

  @override
  void visitDeclaredIdentifier(DeclaredIdentifier node) {
    VariableElement element = node.declaredElement;
    if (element != null) {
      nameScope.define(element);
    }
    super.visitDeclaredIdentifier(node);
  }

  @override
  void visitDoStatement(DoStatement node) {
    ImplicitLabelScope outerImplicitScope = _implicitLabelScope;
    try {
      _implicitLabelScope = _implicitLabelScope.nest(node);
      visitDoStatementInScope(node);
    } finally {
      _implicitLabelScope = outerImplicitScope;
    }
  }

  void visitDoStatementInScope(DoStatement node) {
    visitStatementInScope(node.body);
    node.condition?.accept(this);
  }

  @override
  void visitEnumDeclaration(EnumDeclaration node) {
    ClassElement classElement = node.declaredElement;
    Scope outerScope = nameScope;
    try {
      if (classElement == null) {
        AnalysisEngine.instance.logger.logInformation(
            "Missing element for enum declaration ${node.name.name} in ${definingLibrary.source.fullName}",
            new CaughtException(new AnalysisException(), null));
        super.visitEnumDeclaration(node);
      } else {
        ClassElement outerClass = enclosingClass;
        try {
          enclosingClass = node.declaredElement;
          nameScope = new ClassScope(nameScope, classElement);
          visitEnumMembersInScope(node);
        } finally {
          enclosingClass = outerClass;
        }
      }
    } finally {
      nameScope = outerScope;
    }
  }

  void visitEnumMembersInScope(EnumDeclaration node) {
    node.documentationComment?.accept(this);
    node.metadata.accept(this);
    node.constants.accept(this);
  }

  @override
  void visitExtensionDeclaration(ExtensionDeclaration node) {
    ExtensionElement extensionElement = node.declaredElement;
    Scope outerScope = nameScope;
    try {
      if (extensionElement == null) {
        AnalysisEngine.instance.logger.logInformation(
            "Missing element for extension declaration ${node.name.name} "
            "in ${definingLibrary.source.fullName}",
            new CaughtException(new AnalysisException(), null));
        super.visitExtensionDeclaration(node);
      } else {
        ExtensionElement outerExtension = enclosingExtension;
        try {
          enclosingExtension = extensionElement;
          nameScope = new TypeParameterScope(nameScope, extensionElement);
          visitExtensionDeclarationInScope(node);
          nameScope = ExtensionScope(nameScope, extensionElement);
          visitExtensionMembersInScope(node);
        } finally {
          enclosingExtension = outerExtension;
        }
      }
    } finally {
      nameScope = outerScope;
    }
  }

  void visitExtensionDeclarationInScope(ExtensionDeclaration node) {
    node.name?.accept(this);
    node.typeParameters?.accept(this);
    node.extendedType?.accept(this);
  }

  void visitExtensionMembersInScope(ExtensionDeclaration node) {
    node.documentationComment?.accept(this);
    node.metadata.accept(this);
    node.members.accept(this);
  }

  @override
  void visitForEachPartsWithDeclaration(ForEachPartsWithDeclaration node) {
    //
    // We visit the iterator before the loop variable because the loop variable
    // cannot be in scope while visiting the iterator.
    //
    node.iterable?.accept(this);
    node.loopVariable?.accept(this);
  }

  @override
  void visitForElement(ForElement node) {
    Scope outerNameScope = nameScope;
    try {
      nameScope = new EnclosedScope(nameScope);
      visitForElementInScope(node);
    } finally {
      nameScope = outerNameScope;
    }
  }

  /// Visit the given [node] after it's scope has been created. This replaces
  /// the normal call to the inherited visit method so that ResolverVisitor can
  /// intervene when type propagation is enabled.
  void visitForElementInScope(ForElement node) {
    // TODO(brianwilkerson) Investigate the possibility of removing the
    //  visit...InScope methods now that type propagation is no longer done.
    node.forLoopParts?.accept(this);
    node.body?.accept(this);
  }

  @override
  void visitFormalParameterList(FormalParameterList node) {
    super.visitFormalParameterList(node);
    // We finished resolving function signature, now include formal parameters
    // scope.  Note: we must not do this if the parent is a
    // FunctionTypedFormalParameter, because in that case we aren't finished
    // resolving the full function signature, just a part of it.
    if (nameScope is FunctionScope &&
        node.parent is! FunctionTypedFormalParameter) {
      (nameScope as FunctionScope).defineParameters();
    }
    if (nameScope is FunctionTypeScope) {
      (nameScope as FunctionTypeScope).defineParameters();
    }
  }

  @override
  void visitForStatement(ForStatement node) {
    Scope outerNameScope = nameScope;
    ImplicitLabelScope outerImplicitScope = _implicitLabelScope;
    try {
      nameScope = new EnclosedScope(nameScope);
      _implicitLabelScope = _implicitLabelScope.nest(node);
      visitForStatementInScope(node);
    } finally {
      nameScope = outerNameScope;
      _implicitLabelScope = outerImplicitScope;
    }
  }

  /// Visit the given [node] after it's scope has been created. This replaces
  /// the normal call to the inherited visit method so that ResolverVisitor can
  /// intervene when type propagation is enabled.
  void visitForStatementInScope(ForStatement node) {
    // TODO(brianwilkerson) Investigate the possibility of removing the
    //  visit...InScope methods now that type propagation is no longer done.
    node.forLoopParts?.accept(this);
    visitStatementInScope(node.body);
  }

  @override
  void visitFunctionDeclaration(FunctionDeclaration node) {
    ExecutableElement functionElement = node.declaredElement;
    if (functionElement != null &&
        functionElement.enclosingElement is! CompilationUnitElement) {
      nameScope.define(functionElement);
    }
    Scope outerScope = nameScope;
    try {
      if (functionElement == null) {
        AnalysisEngine.instance.logger.logInformation(
            "Missing element for top-level function ${node.name.name} in ${definingLibrary.source.fullName}",
            new CaughtException(new AnalysisException(), null));
      } else {
        nameScope = new FunctionScope(nameScope, functionElement);
      }
      visitFunctionDeclarationInScope(node);
    } finally {
      nameScope = outerScope;
    }
  }

  void visitFunctionDeclarationInScope(FunctionDeclaration node) {
    super.visitFunctionDeclaration(node);
  }

  @override
  void visitFunctionExpression(FunctionExpression node) {
    if (node.parent is FunctionDeclaration) {
      // We have already created a function scope and don't need to do so again.
      super.visitFunctionExpression(node);
    } else {
      Scope outerScope = nameScope;
      try {
        ExecutableElement functionElement = node.declaredElement;
        if (functionElement == null) {
          StringBuffer buffer = new StringBuffer();
          buffer.write("Missing element for function ");
          AstNode parent = node.parent;
          while (parent != null) {
            if (parent is Declaration) {
              Element parentElement = parent.declaredElement;
              buffer.write(parentElement == null
                  ? "<unknown> "
                  : "${parentElement.name} ");
            }
            parent = parent.parent;
          }
          buffer.write("in ");
          buffer.write(definingLibrary.source.fullName);
          AnalysisEngine.instance.logger.logInformation(buffer.toString(),
              new CaughtException(new AnalysisException(), null));
        } else {
          nameScope = new FunctionScope(nameScope, functionElement);
        }
        super.visitFunctionExpression(node);
      } finally {
        nameScope = outerScope;
      }
    }
  }

  @override
  void visitFunctionTypeAlias(FunctionTypeAlias node) {
    Scope outerScope = nameScope;
    try {
      nameScope = new FunctionTypeScope(nameScope, node.declaredElement);
      visitFunctionTypeAliasInScope(node);
    } finally {
      nameScope = outerScope;
    }
  }

  void visitFunctionTypeAliasInScope(FunctionTypeAlias node) {
    super.visitFunctionTypeAlias(node);
  }

  @override
  void visitFunctionTypedFormalParameter(FunctionTypedFormalParameter node) {
    Scope outerScope = nameScope;
    try {
      ParameterElement parameterElement = node.declaredElement;
      if (parameterElement == null) {
        AnalysisEngine.instance.logger.logInformation(
            "Missing element for function typed formal parameter ${node.identifier.name} in ${definingLibrary.source.fullName}",
            new CaughtException(new AnalysisException(), null));
      } else {
        nameScope = new EnclosedScope(nameScope);
        var typeParameters = parameterElement.typeParameters;
        int length = typeParameters.length;
        for (int i = 0; i < length; i++) {
          nameScope.define(typeParameters[i]);
        }
      }
      super.visitFunctionTypedFormalParameter(node);
    } finally {
      nameScope = outerScope;
    }
  }

  @override
  void visitGenericFunctionType(GenericFunctionType node) {
    DartType type = node.type;
    if (type == null) {
      // The function type hasn't been resolved yet, so we can't create a scope
      // for its parameters.
      super.visitGenericFunctionType(node);
      return;
    }
    GenericFunctionTypeElement element =
        (node as GenericFunctionTypeImpl).declaredElement;
    Scope outerScope = nameScope;
    try {
      if (element == null) {
        AnalysisEngine.instance.logger.logInformation(
            "Missing element for generic function type in ${definingLibrary.source.fullName}",
            new CaughtException(new AnalysisException(), null));
        super.visitGenericFunctionType(node);
      } else {
        nameScope = new TypeParameterScope(nameScope, element);
        super.visitGenericFunctionType(node);
      }
    } finally {
      nameScope = outerScope;
    }
  }

  @override
  void visitGenericTypeAlias(GenericTypeAlias node) {
    GenericTypeAliasElement element = node.declaredElement;
    Scope outerScope = nameScope;
    try {
      if (element == null) {
        AnalysisEngine.instance.logger.logInformation(
            "Missing element for generic function type in ${definingLibrary.source.fullName}",
            new CaughtException(new AnalysisException(), null));
        super.visitGenericTypeAlias(node);
      } else {
        nameScope = new TypeParameterScope(nameScope, element);
        super.visitGenericTypeAlias(node);

        GenericFunctionTypeElement functionElement = element.function;
        if (functionElement != null) {
          nameScope = new FunctionScope(nameScope, functionElement)
            ..defineParameters();
          visitGenericTypeAliasInFunctionScope(node);
        }
      }
    } finally {
      nameScope = outerScope;
    }
  }

  void visitGenericTypeAliasInFunctionScope(GenericTypeAlias node) {}

  @override
  void visitIfStatement(IfStatement node) {
    node.condition?.accept(this);
    visitStatementInScope(node.thenStatement);
    visitStatementInScope(node.elseStatement);
  }

  @override
  void visitLabeledStatement(LabeledStatement node) {
    LabelScope outerScope = _addScopesFor(node.labels, node.unlabeled);
    try {
      super.visitLabeledStatement(node);
    } finally {
      labelScope = outerScope;
    }
  }

  @override
  void visitMethodDeclaration(MethodDeclaration node) {
    Scope outerScope = nameScope;
    try {
      ExecutableElement methodElement = node.declaredElement;
      if (methodElement == null) {
        AnalysisEngine.instance.logger.logInformation(
            "Missing element for method ${node.name.name} in ${definingLibrary.source.fullName}",
            new CaughtException(new AnalysisException(), null));
      } else {
        nameScope = new FunctionScope(nameScope, methodElement);
      }
      visitMethodDeclarationInScope(node);
    } finally {
      nameScope = outerScope;
    }
  }

  void visitMethodDeclarationInScope(MethodDeclaration node) {
    super.visitMethodDeclaration(node);
  }

  @override
  void visitMixinDeclaration(MixinDeclaration node) {
    ClassElement element = node.declaredElement;

    Scope outerScope = nameScope;
    ClassElement outerClass = enclosingClass;
    try {
      enclosingClass = element;

      nameScope = new TypeParameterScope(nameScope, element);
      visitMixinDeclarationInScope(node);

      nameScope = new ClassScope(nameScope, element);
      visitMixinMembersInScope(node);
    } finally {
      nameScope = outerScope;
      enclosingClass = outerClass;
    }
  }

  void visitMixinDeclarationInScope(MixinDeclaration node) {
    node.name?.accept(this);
    node.typeParameters?.accept(this);
    node.onClause?.accept(this);
    node.implementsClause?.accept(this);
  }

  void visitMixinMembersInScope(MixinDeclaration node) {
    node.documentationComment?.accept(this);
    node.metadata.accept(this);
    node.members.accept(this);
  }

  /// Visit the given statement after it's scope has been created. This is used
  /// by ResolverVisitor to correctly visit the 'then' and 'else' statements of
  /// an 'if' statement.
  ///
  /// @param node the statement to be visited
  void visitStatementInScope(Statement node) {
    if (node is Block) {
      // Don't create a scope around a block because the block will create it's
      // own scope.
      visitBlock(node);
    } else if (node != null) {
      Scope outerNameScope = nameScope;
      try {
        nameScope = new EnclosedScope(nameScope);
        node.accept(this);
      } finally {
        nameScope = outerNameScope;
      }
    }
  }

  @override
  void visitSwitchCase(SwitchCase node) {
    node.expression.accept(this);
    Scope outerNameScope = nameScope;
    try {
      nameScope = new EnclosedScope(nameScope);
      node.statements.accept(this);
    } finally {
      nameScope = outerNameScope;
    }
  }

  @override
  void visitSwitchDefault(SwitchDefault node) {
    Scope outerNameScope = nameScope;
    try {
      nameScope = new EnclosedScope(nameScope);
      node.statements.accept(this);
    } finally {
      nameScope = outerNameScope;
    }
  }

  @override
  void visitSwitchStatement(SwitchStatement node) {
    LabelScope outerScope = labelScope;
    ImplicitLabelScope outerImplicitScope = _implicitLabelScope;
    try {
      _implicitLabelScope = _implicitLabelScope.nest(node);
      for (SwitchMember member in node.members) {
        for (Label label in member.labels) {
          SimpleIdentifier labelName = label.label;
          LabelElement labelElement = labelName.staticElement as LabelElement;
          labelScope =
              new LabelScope(labelScope, labelName.name, member, labelElement);
        }
      }
      visitSwitchStatementInScope(node);
    } finally {
      labelScope = outerScope;
      _implicitLabelScope = outerImplicitScope;
    }
  }

  void visitSwitchStatementInScope(SwitchStatement node) {
    super.visitSwitchStatement(node);
  }

  @override
  void visitVariableDeclaration(VariableDeclaration node) {
    super.visitVariableDeclaration(node);
    if (node.parent.parent is! TopLevelVariableDeclaration &&
        node.parent.parent is! FieldDeclaration) {
      VariableElement element = node.declaredElement;
      if (element != null) {
        nameScope.define(element);
      }
    }
  }

  @override
  void visitWhileStatement(WhileStatement node) {
    node.condition?.accept(this);
    ImplicitLabelScope outerImplicitScope = _implicitLabelScope;
    try {
      _implicitLabelScope = _implicitLabelScope.nest(node);
      visitStatementInScope(node.body);
    } finally {
      _implicitLabelScope = outerImplicitScope;
    }
  }

  /// Add scopes for each of the given labels.
  ///
  /// @param labels the labels for which new scopes are to be added
  /// @return the scope that was in effect before the new scopes were added
  LabelScope _addScopesFor(NodeList<Label> labels, AstNode node) {
    LabelScope outerScope = labelScope;
    for (Label label in labels) {
      SimpleIdentifier labelNameNode = label.label;
      String labelName = labelNameNode.name;
      LabelElement labelElement = labelNameNode.staticElement as LabelElement;
      labelScope = new LabelScope(labelScope, labelName, node, labelElement);
    }
    return outerScope;
  }
}

/// Instances of the class `ToDoFinder` find to-do comments in Dart code.
class ToDoFinder {
  /// The error reporter by which to-do comments will be reported.
  final ErrorReporter _errorReporter;

  /// Initialize a newly created to-do finder to report to-do comments to the
  /// given reporter.
  ///
  /// @param errorReporter the error reporter by which to-do comments will be
  ///        reported
  ToDoFinder(this._errorReporter);

  /// Search the comments in the given compilation unit for to-do comments and
  /// report an error for each.
  ///
  /// @param unit the compilation unit containing the to-do comments
  void findIn(CompilationUnit unit) {
    _gatherTodoComments(unit.beginToken);
  }

  /// Search the comment tokens reachable from the given token and create errors
  /// for each to-do comment.
  ///
  /// @param token the head of the list of tokens being searched
  void _gatherTodoComments(Token token) {
    while (token != null && token.type != TokenType.EOF) {
      Token commentToken = token.precedingComments;
      while (commentToken != null) {
        if (commentToken.type == TokenType.SINGLE_LINE_COMMENT ||
            commentToken.type == TokenType.MULTI_LINE_COMMENT) {
          _scrapeTodoComment(commentToken);
        }
        commentToken = commentToken.next;
      }
      token = token.next;
    }
  }

  /// Look for user defined tasks in comments and convert them into info level
  /// analysis issues.
  ///
  /// @param commentToken the comment token to analyze
  void _scrapeTodoComment(Token commentToken) {
    Iterable<Match> matches =
        TodoCode.TODO_REGEX.allMatches(commentToken.lexeme);
    for (Match match in matches) {
      int offset = commentToken.offset + match.start + match.group(1).length;
      int length = match.group(2).length;
      _errorReporter.reportErrorForOffset(
          TodoCode.TODO, offset, length, [match.group(2)]);
    }
  }
}

/// Helper for resolving types.
///
/// The client must set [nameScope] before calling [resolveTypeName].
class TypeNameResolver {
  final Dart2TypeSystem typeSystem;
  final DartType dynamicType;
  final bool isNonNullableUnit;
  final AnalysisOptionsImpl analysisOptions;
  final LibraryElement definingLibrary;
  final Source source;
  final AnalysisErrorListener errorListener;

  /// Indicates whether bare typenames in "with" clauses should have their type
  /// inferred type arguments loaded from the element model.
  ///
  /// This is needed for mixin type inference, but is incompatible with the old
  /// task model.
  final bool shouldUseWithClauseInferredTypes;

  Scope nameScope;

  TypeNameResolver(
      this.typeSystem,
      TypeProvider typeProvider,
      this.isNonNullableUnit,
      this.definingLibrary,
      this.source,
      this.errorListener,
      {this.shouldUseWithClauseInferredTypes: true})
      : dynamicType = typeProvider.dynamicType,
        analysisOptions = definingLibrary.context.analysisOptions;

  NullabilitySuffix get _noneOrStarSuffix {
    return isNonNullableUnit ? NullabilitySuffix.none : NullabilitySuffix.star;
  }

  /// Report an error with the given error code and arguments.
  ///
  /// @param errorCode the error code of the error to be reported
  /// @param node the node specifying the location of the error
  /// @param arguments the arguments to the error, used to compose the error
  ///        message
  void reportErrorForNode(ErrorCode errorCode, AstNode node,
      [List<Object> arguments]) {
    errorListener.onError(new AnalysisError(
        source, node.offset, node.length, errorCode, arguments));
  }

  /// Resolve the given [TypeName] - set its element and static type. Only the
  /// given [node] is resolved, all its children must be already resolved.
  ///
  /// The client must set [nameScope] before calling [resolveTypeName].
  void resolveTypeName(TypeName node) {
    Identifier typeName = node.name;
    _setElement(typeName, null); // Clear old Elements from previous run.
    TypeArgumentList argumentList = node.typeArguments;
    Element element = nameScope.lookup(typeName, definingLibrary);
    if (element == null) {
      //
      // Check to see whether the type name is either 'dynamic' or 'void',
      // neither of which are in the name scope and hence will not be found by
      // normal means.
      //
      VoidTypeImpl voidType = VoidTypeImpl.instance;
      if (typeName.name == voidType.name) {
        // There is no element for 'void'.
//        if (argumentList != null) {
//          // TODO(brianwilkerson) Report this error
//          reporter.reportError(StaticTypeWarningCode.WRONG_NUMBER_OF_TYPE_ARGUMENTS, node, voidType.getName(), 0, argumentList.getArguments().size());
//        }
        typeName.staticType = voidType;
        node.type = voidType;
        return;
      }
      if (nameScope.shouldIgnoreUndefined(typeName)) {
        typeName.staticType = dynamicType;
        node.type = dynamicType;
        return;
      }
      //
      // If not, the look to see whether we might have created the wrong AST
      // structure for a constructor name. If so, fix the AST structure and then
      // proceed.
      //
      AstNode parent = node.parent;
      if (typeName is PrefixedIdentifier &&
          parent is ConstructorName &&
          argumentList == null) {
        ConstructorName name = parent;
        if (name.name == null) {
          PrefixedIdentifier prefixedIdentifier =
              typeName as PrefixedIdentifier;
          SimpleIdentifier prefix = prefixedIdentifier.prefix;
          element = nameScope.lookup(prefix, definingLibrary);
          if (element is PrefixElement) {
            if (nameScope.shouldIgnoreUndefined(typeName)) {
              typeName.staticType = dynamicType;
              node.type = dynamicType;
              return;
            }
            AstNode grandParent = parent.parent;
            if (grandParent is InstanceCreationExpression &&
                grandParent.isConst) {
              // If, if this is a const expression, then generate a
              // CompileTimeErrorCode.CONST_WITH_NON_TYPE error.
              reportErrorForNode(
                  CompileTimeErrorCode.CONST_WITH_NON_TYPE,
                  prefixedIdentifier.identifier,
                  [prefixedIdentifier.identifier.name]);
            } else {
              // Else, if this expression is a new expression, report a
              // NEW_WITH_NON_TYPE warning.
              reportErrorForNode(
                  StaticWarningCode.NEW_WITH_NON_TYPE,
                  prefixedIdentifier.identifier,
                  [prefixedIdentifier.identifier.name]);
            }
            _setElement(prefix, element);
            return;
          } else if (element != null) {
            //
            // Rewrite the constructor name. The parser, when it sees a
            // constructor named "a.b", cannot tell whether "a" is a prefix and
            // "b" is a class name, or whether "a" is a class name and "b" is a
            // constructor name. It arbitrarily chooses the former, but in this
            // case was wrong.
            //
            name.name = prefixedIdentifier.identifier;
            name.period = prefixedIdentifier.period;
            node.name = prefix;
            typeName = prefix;
          }
        }
      }
      if (nameScope.shouldIgnoreUndefined(typeName)) {
        typeName.staticType = dynamicType;
        node.type = dynamicType;
        return;
      }
    }
    // check element
    bool elementValid = element is! MultiplyDefinedElement;
    if (elementValid &&
        element != null &&
        element is! ClassElement &&
        _isTypeNameInInstanceCreationExpression(node)) {
      SimpleIdentifier typeNameSimple = _getTypeSimpleIdentifier(typeName);
      InstanceCreationExpression creation =
          node.parent.parent as InstanceCreationExpression;
      if (creation.isConst) {
        reportErrorForNode(CompileTimeErrorCode.CONST_WITH_NON_TYPE,
            typeNameSimple, [typeName]);
        elementValid = false;
      } else {
        reportErrorForNode(
            StaticWarningCode.NEW_WITH_NON_TYPE, typeNameSimple, [typeName]);
        elementValid = false;
      }
    }
    if (elementValid && element == null) {
      // We couldn't resolve the type name.
      elementValid = false;
      // TODO(jwren) Consider moving the check for
      // CompileTimeErrorCode.BUILT_IN_IDENTIFIER_AS_TYPE from the
      // ErrorVerifier, so that we don't have two errors on a built in
      // identifier being used as a class name.
      // See CompileTimeErrorCodeTest.test_builtInIdentifierAsType().
      SimpleIdentifier typeNameSimple = _getTypeSimpleIdentifier(typeName);
      if (_isBuiltInIdentifier(node) && _isTypeAnnotation(node)) {
        reportErrorForNode(CompileTimeErrorCode.BUILT_IN_IDENTIFIER_AS_TYPE,
            typeName, [typeName.name]);
      } else if (typeNameSimple.name == "boolean") {
        reportErrorForNode(
            StaticWarningCode.UNDEFINED_CLASS_BOOLEAN, typeNameSimple, []);
      } else if (_isTypeNameInCatchClause(node)) {
        reportErrorForNode(StaticWarningCode.NON_TYPE_IN_CATCH_CLAUSE, typeName,
            [typeName.name]);
      } else if (_isTypeNameInAsExpression(node)) {
        reportErrorForNode(
            StaticWarningCode.CAST_TO_NON_TYPE, typeName, [typeName.name]);
      } else if (_isTypeNameInIsExpression(node)) {
        reportErrorForNode(StaticWarningCode.TYPE_TEST_WITH_UNDEFINED_NAME,
            typeName, [typeName.name]);
      } else if (_isRedirectingConstructor(node)) {
        reportErrorForNode(CompileTimeErrorCode.REDIRECT_TO_NON_CLASS, typeName,
            [typeName.name]);
      } else if (_isTypeNameInTypeArgumentList(node)) {
        reportErrorForNode(StaticTypeWarningCode.NON_TYPE_AS_TYPE_ARGUMENT,
            typeName, [typeName.name]);
      } else if (typeName is PrefixedIdentifier &&
          node.parent is ConstructorName &&
          argumentList != null) {
        SimpleIdentifier prefix = (typeName as PrefixedIdentifier).prefix;
        SimpleIdentifier identifier =
            (typeName as PrefixedIdentifier).identifier;
        Element prefixElement = nameScope.lookup(prefix, definingLibrary);
        ClassElement classElement;
        ConstructorElement constructorElement;
        if (prefixElement is ClassElement) {
          classElement = prefixElement;
          constructorElement =
              prefixElement.getNamedConstructor(identifier.name);
        }
        if (constructorElement != null) {
          reportErrorForNode(
              StaticTypeWarningCode.WRONG_NUMBER_OF_TYPE_ARGUMENTS_CONSTRUCTOR,
              argumentList,
              [prefix.name, identifier.name]);
          prefix.staticElement = prefixElement;
          prefix.staticType = classElement.instantiate(
            typeArguments: List.filled(
              classElement.typeParameters.length,
              dynamicType,
            ),
            nullabilitySuffix: _noneOrStarSuffix,
          );
          identifier.staticElement = constructorElement;
          identifier.staticType = constructorElement.type;
          typeName.staticType = prefix.staticType;
          AstNode grandParent = node.parent.parent;
          if (grandParent is InstanceCreationExpressionImpl) {
            grandParent.staticElement = constructorElement;
            grandParent.staticType = typeName.staticType;
            //
            // Re-write the AST to reflect the resolution.
            //
            AstFactory astFactory = new AstFactoryImpl();
            TypeName newTypeName = astFactory.typeName(prefix, null);
            ConstructorName newConstructorName = astFactory.constructorName(
                newTypeName,
                (typeName as PrefixedIdentifier).period,
                identifier);
            newConstructorName.staticElement = constructorElement;
            NodeReplacer.replace(node.parent, newConstructorName);
            grandParent.typeArguments = node.typeArguments;
            // Re-assign local variables that have effectively changed.
            node = newTypeName;
            typeName = prefix;
            element = prefixElement;
            argumentList = null;
            elementValid = true;
          }
        } else {
          reportErrorForNode(
              CompileTimeErrorCode.UNDEFINED_CLASS, typeName, [typeName.name]);
        }
      } else {
        reportErrorForNode(
            CompileTimeErrorCode.UNDEFINED_CLASS, typeName, [typeName.name]);
      }
    }
    if (!elementValid) {
      if (element is MultiplyDefinedElement) {
        _setElement(typeName, element);
      }
      typeName.staticType = dynamicType;
      node.type = dynamicType;
      return;
    }

    if (element is ClassElement) {
      _resolveClassElement(node, typeName, argumentList, element);
      return;
    }

    DartType type;
    if (element == DynamicElementImpl.instance) {
      _setElement(typeName, element);
      type = DynamicTypeImpl.instance;
    } else if (element is NeverElementImpl) {
      _setElement(typeName, element);
      type = element.instantiate(
        nullabilitySuffix: _getNullability(node.question != null),
      );
    } else if (element is FunctionTypeAliasElement) {
      _setElement(typeName, element);
    } else if (element is TypeParameterElement) {
      _setElement(typeName, element);
      type = element.instantiate(
        nullabilitySuffix: _getNullability(node.question != null),
      );
    } else if (element is MultiplyDefinedElement) {
      var elements = (element as MultiplyDefinedElement).conflictingElements;
      element = _getElementWhenMultiplyDefined(elements);
    } else {
      // The name does not represent a type.
      if (_isTypeNameInCatchClause(node)) {
        reportErrorForNode(StaticWarningCode.NON_TYPE_IN_CATCH_CLAUSE, typeName,
            [typeName.name]);
      } else if (_isTypeNameInAsExpression(node)) {
        reportErrorForNode(
            StaticWarningCode.CAST_TO_NON_TYPE, typeName, [typeName.name]);
      } else if (_isTypeNameInIsExpression(node)) {
        reportErrorForNode(StaticWarningCode.TYPE_TEST_WITH_NON_TYPE, typeName,
            [typeName.name]);
      } else if (_isRedirectingConstructor(node)) {
        reportErrorForNode(CompileTimeErrorCode.REDIRECT_TO_NON_CLASS, typeName,
            [typeName.name]);
      } else if (_isTypeNameInTypeArgumentList(node)) {
        reportErrorForNode(StaticTypeWarningCode.NON_TYPE_AS_TYPE_ARGUMENT,
            typeName, [typeName.name]);
      } else {
        AstNode parent = typeName.parent;
        while (parent is TypeName) {
          parent = parent.parent;
        }
        if (parent is ExtendsClause ||
            parent is ImplementsClause ||
            parent is WithClause ||
            parent is ClassTypeAlias) {
          // Ignored. The error will be reported elsewhere.
        } else if (element is LocalVariableElement ||
            (element is FunctionElement &&
                element.enclosingElement is ExecutableElement)) {
          errorListener.onError(new DiagnosticFactory()
              .referencedBeforeDeclaration(source, typeName, element: element));
        } else {
          reportErrorForNode(
              StaticWarningCode.NOT_A_TYPE, typeName, [typeName.name]);
        }
      }
      typeName.staticType = dynamicType;
      node.type = dynamicType;
      return;
    }
    if (argumentList != null) {
      var parameters = const <TypeParameterElement>[];
      if (element is ClassElement) {
        parameters = element.typeParameters;
      } else if (element is FunctionTypeAliasElement) {
        parameters = element.typeParameters;
      }

      NodeList<TypeAnnotation> arguments = argumentList.arguments;
      int argumentCount = arguments.length;
      int parameterCount = parameters.length;
      List<DartType> typeArguments = new List<DartType>(parameterCount);
      if (argumentCount == parameterCount) {
        for (int i = 0; i < parameterCount; i++) {
          typeArguments[i] = _getType(arguments[i]);
        }
      } else {
        reportErrorForNode(_getInvalidTypeParametersErrorCode(node), node,
            [typeName.name, parameterCount, argumentCount]);
        for (int i = 0; i < parameterCount; i++) {
          typeArguments[i] = dynamicType;
        }
      }
      if (element is GenericTypeAliasElementImpl) {
        type = element.instantiate2(
          typeArguments: typeArguments,
          nullabilitySuffix: _getNullability(node.question != null),
        );
        type ??= dynamicType;
      } else {
        type = typeSystem.instantiateType(type, typeArguments);
      }
      type = (type as TypeImpl).withNullability(
        _getNullability(node.question != null),
      );
    } else {
      if (element is GenericTypeAliasElementImpl) {
        var typeArguments = typeSystem.instantiateTypeFormalsToBounds(
          element.typeParameters,
        );
        type = element.instantiate2(
          typeArguments: typeArguments,
          nullabilitySuffix: _getNullability(node.question != null),
        );
        type ??= dynamicType;
      } else {
        type = typeSystem.instantiateToBounds(type);
      }
    }

    typeName.staticType = type;
    node.type = type;
  }

  /// Given the multiple elements to which a single name could potentially be
  /// resolved, return the single [ClassElement] that should be used, or `null`
  /// if there is no clear choice.
  ///
  /// @param elements the elements to which a single name could potentially be
  ///        resolved
  /// @return the single interface type that should be used for the type name
  ClassElement _getElementWhenMultiplyDefined(List<Element> elements) {
    int length = elements.length;
    for (int i = 0; i < length; i++) {
      Element element = elements[i];
      if (element is ClassElement) {
        return element;
      }
    }
    return null;
  }

  DartType _getInferredMixinType(
      ClassElement classElement, ClassElement mixinElement) {
    for (var candidateMixin in classElement.mixins) {
      if (candidateMixin.element == mixinElement) return candidateMixin;
    }
    return null; // Not found
  }

  /// The number of type arguments in the given [typeName] does not match the
  /// number of parameters in the corresponding class element. Return the error
  /// code that should be used to report this error.
  ErrorCode _getInvalidTypeParametersErrorCode(TypeName typeName) {
    AstNode parent = typeName.parent;
    if (parent is ConstructorName) {
      parent = parent.parent;
      if (parent is InstanceCreationExpression) {
        if (parent.isConst) {
          return CompileTimeErrorCode.CONST_WITH_INVALID_TYPE_PARAMETERS;
        } else {
          return StaticWarningCode.NEW_WITH_INVALID_TYPE_PARAMETERS;
        }
      }
    }
    return StaticTypeWarningCode.WRONG_NUMBER_OF_TYPE_ARGUMENTS;
  }

  NullabilitySuffix _getNullability(bool hasQuestion) {
    NullabilitySuffix nullability;
    if (isNonNullableUnit) {
      if (hasQuestion) {
        nullability = NullabilitySuffix.question;
      } else {
        nullability = NullabilitySuffix.none;
      }
    } else {
      nullability = NullabilitySuffix.star;
    }
    return nullability;
  }

  /// Return the type represented by the given type [annotation].
  DartType _getType(TypeAnnotation annotation) {
    DartType type = annotation.type;
    if (type == null) {
      return dynamicType;
    }
    return type;
  }

  /// Returns the simple identifier of the given (may be qualified) type name.
  ///
  /// @param typeName the (may be qualified) qualified type name
  /// @return the simple identifier of the given (may be qualified) type name.
  SimpleIdentifier _getTypeSimpleIdentifier(Identifier typeName) {
    if (typeName is SimpleIdentifier) {
      return typeName;
    } else {
      PrefixedIdentifier prefixed = typeName;
      SimpleIdentifier prefix = prefixed.prefix;
      // The prefixed identifier can be:
      // 1. new importPrefix.TypeName()
      // 2. new TypeName.constructorName()
      // 3. new unresolved.Unresolved()
      if (prefix.staticElement is PrefixElement) {
        return prefixed.identifier;
      } else {
        return prefix;
      }
    }
  }

  /// If the [node] is the type name in a redirected factory constructor,
  /// infer type arguments using the enclosing class declaration. Return `null`
  /// otherwise.
  List<DartType> _inferTypeArgumentsForRedirectedConstructor(
      TypeName node, ClassElement typeElement) {
    AstNode constructorName = node.parent;
    AstNode enclosingConstructor = constructorName?.parent;
    if (constructorName is ConstructorName &&
        enclosingConstructor is ConstructorDeclaration &&
        enclosingConstructor.redirectedConstructor == constructorName) {
      ClassOrMixinDeclaration enclosingClassNode = enclosingConstructor.parent;
      var enclosingClassElement = enclosingClassNode.declaredElement;
      if (enclosingClassElement == typeElement) {
        return typeElement.thisType.typeArguments;
      } else {
        return typeSystem.inferGenericFunctionOrType(
          typeParameters: typeElement.typeParameters,
          parameters: const [],
          declaredReturnType: typeElement.thisType,
          argumentTypes: const [],
          contextReturnType: enclosingClassElement.thisType,
        );
      }
    }
    return null;
  }

  /// Return `true` if the given [typeName] is the target in a redirected
  /// constructor.
  bool _isRedirectingConstructor(TypeName typeName) {
    AstNode parent = typeName.parent;
    if (parent is ConstructorName) {
      AstNode grandParent = parent.parent;
      if (grandParent is ConstructorDeclaration) {
        if (identical(grandParent.redirectedConstructor, parent)) {
          return true;
        }
      }
    }
    return false;
  }

  /// Checks if the given [typeName] is used as the type in an as expression.
  bool _isTypeNameInAsExpression(TypeName typeName) {
    AstNode parent = typeName.parent;
    if (parent is AsExpression) {
      return identical(parent.type, typeName);
    }
    return false;
  }

  /// Checks if the given [typeName] is used as the exception type in a catch
  /// clause.
  bool _isTypeNameInCatchClause(TypeName typeName) {
    AstNode parent = typeName.parent;
    if (parent is CatchClause) {
      return identical(parent.exceptionType, typeName);
    }
    return false;
  }

  /// Checks if the given [typeName] is used as the type in an instance creation
  /// expression.
  bool _isTypeNameInInstanceCreationExpression(TypeName typeName) {
    AstNode parent = typeName.parent;
    if (parent is ConstructorName &&
        parent.parent is InstanceCreationExpression) {
      return parent != null && identical(parent.type, typeName);
    }
    return false;
  }

  /// Checks if the given [typeName] is used as the type in an is expression.
  bool _isTypeNameInIsExpression(TypeName typeName) {
    AstNode parent = typeName.parent;
    if (parent is IsExpression) {
      return identical(parent.type, typeName);
    }
    return false;
  }

  /// Checks if the given [typeName] used in a type argument list.
  bool _isTypeNameInTypeArgumentList(TypeName typeName) =>
      typeName.parent is TypeArgumentList;

  /// Given a [typeName] that has a question mark, report an error and return
  /// `true` if it appears in a location where a nullable type is not allowed.
  void _reportInvalidNullableType(TypeName typeName) {
    AstNode parent = typeName.parent;
    if (parent is ExtendsClause || parent is ClassTypeAlias) {
      reportErrorForNode(
          CompileTimeErrorCode.NULLABLE_TYPE_IN_EXTENDS_CLAUSE, typeName);
    } else if (parent is ImplementsClause) {
      reportErrorForNode(
          CompileTimeErrorCode.NULLABLE_TYPE_IN_IMPLEMENTS_CLAUSE, typeName);
    } else if (parent is OnClause) {
      reportErrorForNode(
          CompileTimeErrorCode.NULLABLE_TYPE_IN_ON_CLAUSE, typeName);
    } else if (parent is WithClause) {
      reportErrorForNode(
          CompileTimeErrorCode.NULLABLE_TYPE_IN_WITH_CLAUSE, typeName);
    }
  }

  void _resolveClassElement(TypeName node, Identifier typeName,
      TypeArgumentList argumentList, ClassElement element) {
    _setElement(typeName, element);

    var typeParameters = element.typeParameters;
    var parameterCount = typeParameters.length;

    List<DartType> typeArguments;
    if (argumentList != null) {
      var argumentNodes = argumentList.arguments;
      var argumentCount = argumentNodes.length;

      typeArguments = new List<DartType>(parameterCount);
      if (argumentCount == parameterCount) {
        for (int i = 0; i < parameterCount; i++) {
          typeArguments[i] = _getType(argumentNodes[i]);
        }
      } else {
        reportErrorForNode(_getInvalidTypeParametersErrorCode(node), node,
            [typeName.name, parameterCount, argumentCount]);
        for (int i = 0; i < parameterCount; i++) {
          typeArguments[i] = dynamicType;
        }
      }
    } else if (parameterCount == 0) {
      typeArguments = const <DartType>[];
    } else {
      typeArguments =
          _inferTypeArgumentsForRedirectedConstructor(node, element);
      if (typeArguments == null) {
        typeArguments = typeSystem.instantiateTypeFormalsToBounds2(element);
      }
    }

    var parent = node.parent;

    NullabilitySuffix nullabilitySuffix;
    if (parent is ClassTypeAlias ||
        parent is ExtendsClause ||
        parent is ImplementsClause ||
        parent is OnClause ||
        parent is WithClause) {
      if (node.question != null) {
        _reportInvalidNullableType(node);
      }
      if (isNonNullableUnit) {
        nullabilitySuffix = NullabilitySuffix.none;
      } else {
        nullabilitySuffix = NullabilitySuffix.star;
      }
    } else {
      nullabilitySuffix = _getNullability(node.question != null);
    }

    var type = InterfaceTypeImpl.explicit(element, typeArguments,
        nullabilitySuffix: nullabilitySuffix);

    if (shouldUseWithClauseInferredTypes) {
      if (parent is WithClause && parameterCount != 0) {
        // Get the (possibly inferred) mixin type from the element model.
        var grandParent = parent.parent;
        if (grandParent is ClassDeclaration) {
          type = _getInferredMixinType(grandParent.declaredElement, element);
        } else if (grandParent is ClassTypeAlias) {
          type = _getInferredMixinType(grandParent.declaredElement, element);
        } else {
          assert(false, 'Unexpected context for "with" clause');
        }
      }
    }

    typeName.staticType = type;
    node.type = type;
  }

  /// Records the new Element for a TypeName's Identifier.
  ///
  /// A null may be passed in to indicate that the element can't be resolved.
  /// (During a re-run of a task, it's important to clear any previous value
  /// of the element.)
  void _setElement(Identifier typeName, Element element) {
    if (typeName is SimpleIdentifier) {
      typeName.staticElement = element;
    } else if (typeName is PrefixedIdentifier) {
      typeName.identifier.staticElement = element;
      SimpleIdentifier prefix = typeName.prefix;
      prefix.staticElement = nameScope.lookup(prefix, definingLibrary);
    }
  }

  /// Return `true` if the name of the given [typeName] is an built-in
  /// identifier.
  static bool _isBuiltInIdentifier(TypeName typeName) {
    Token token = typeName.name.beginToken;
    return token.type.isKeyword;
  }

  /// @return `true` if given [typeName] is used as a type annotation.
  static bool _isTypeAnnotation(TypeName typeName) {
    AstNode parent = typeName.parent;
    if (parent is VariableDeclarationList) {
      return identical(parent.type, typeName);
    } else if (parent is FieldFormalParameter) {
      return identical(parent.type, typeName);
    } else if (parent is SimpleFormalParameter) {
      return identical(parent.type, typeName);
    }
    return false;
  }
}

/// This class resolves bounds of type parameters of classes, class and function
/// type aliases.
class TypeParameterBoundsResolver {
  final TypeSystem typeSystem;
  final LibraryElement library;
  final Source source;
  final AnalysisErrorListener errorListener;

  Scope libraryScope;
  TypeNameResolver typeNameResolver;

  TypeParameterBoundsResolver(this.typeSystem, this.library, this.source,
      this.errorListener, FeatureSet featureSet)
      : libraryScope = new LibraryScope(library),
        typeNameResolver = new TypeNameResolver(
            typeSystem,
            typeSystem.typeProvider,
            featureSet.isEnabled(Feature.non_nullable),
            library,
            source,
            errorListener);

  /// Resolve bounds of type parameters of classes, class and function type
  /// aliases.
  void resolveTypeBounds(CompilationUnit unit) {
    for (CompilationUnitMember unitMember in unit.declarations) {
      if (unitMember is ClassDeclaration) {
        _resolveTypeParameters(
            unitMember.typeParameters,
            () => new TypeParameterScope(
                libraryScope, unitMember.declaredElement));
      } else if (unitMember is ClassTypeAlias) {
        _resolveTypeParameters(
            unitMember.typeParameters,
            () => new TypeParameterScope(
                libraryScope, unitMember.declaredElement));
      } else if (unitMember is FunctionTypeAlias) {
        _resolveTypeParameters(
            unitMember.typeParameters,
            () => new FunctionTypeScope(
                libraryScope, unitMember.declaredElement));
      } else if (unitMember is GenericTypeAlias) {
        _resolveTypeParameters(
            unitMember.typeParameters,
            () => new FunctionTypeScope(
                libraryScope, unitMember.declaredElement));
      }
    }
  }

  void _resolveTypeName(TypeAnnotation type) {
    if (type is TypeName) {
      type.typeArguments?.arguments?.forEach(_resolveTypeName);
      typeNameResolver.resolveTypeName(type);
      // TODO(scheglov) report error when don't apply type bounds for type bounds
    } else if (type is GenericFunctionType) {
      // While GenericFunctionTypes with free types are not allowed as bounds,
      // those free types *should* ideally be recognized as type parameter types
      // rather than classnames. Create a scope to accomplish that.
      Scope previousScope = typeNameResolver.nameScope;

      try {
        Scope typeParametersScope = new TypeParameterScope(
            typeNameResolver.nameScope, type.type.element);
        typeNameResolver.nameScope = typeParametersScope;

        void resolveTypeParameter(TypeParameter t) {
          _resolveTypeName(t.bound);
        }

        void resolveParameter(FormalParameter p) {
          if (p is SimpleFormalParameter) {
            _resolveTypeName(p.type);
          } else if (p is DefaultFormalParameter) {
            resolveParameter(p.parameter);
          } else if (p is FieldFormalParameter) {
            _resolveTypeName(p.type);
          } else if (p is FunctionTypedFormalParameter) {
            _resolveTypeName(p.returnType);
            p.typeParameters?.typeParameters?.forEach(resolveTypeParameter);
            p.parameters?.parameters?.forEach(resolveParameter);
          }
        }

        _resolveTypeName(type.returnType);
        type.typeParameters?.typeParameters?.forEach(resolveTypeParameter);
        type.parameters?.parameters?.forEach(resolveParameter);
      } finally {
        typeNameResolver.nameScope = previousScope;
      }
    }
  }

  void _resolveTypeParameters(
      TypeParameterList typeParameters, Scope createTypeParametersScope()) {
    if (typeParameters != null) {
      Scope typeParametersScope;
      for (TypeParameter typeParameter in typeParameters.typeParameters) {
        TypeAnnotation bound = typeParameter.bound;
        if (bound != null) {
          Element typeParameterElement = typeParameter.name.staticElement;
          if (typeParameterElement is TypeParameterElementImpl) {
            if (LibraryElementImpl.hasResolutionCapability(
                library, LibraryResolutionCapability.resolvedTypeNames)) {
              if (bound is TypeName) {
                bound.type = typeParameterElement.bound;
              } else if (bound is GenericFunctionTypeImpl) {
                bound.type = typeParameterElement.bound;
              }
            } else {
              typeParametersScope ??= createTypeParametersScope();
              // _resolveTypeParameters is the entry point into each declaration
              // with a separate scope. We can safely, and should, clobber the
              // old scope here.
              typeNameResolver.nameScope = typeParametersScope;
              _resolveTypeName(bound);
              typeParameterElement.bound = bound.type;
            }
          }
        }
      }
    }
  }
}

/// The interface `TypeProvider` defines the behavior of objects that provide
/// access to types defined by the language.
abstract class TypeProvider {
  /// Return the type representing the built-in type 'bool'.
  InterfaceType get boolType;

  /// Return the type representing the type 'bottom'.
  DartType get bottomType;

  /// Return the type representing the built-in type 'Deprecated'.
  InterfaceType get deprecatedType;

  /// Return the type representing the built-in type 'double'.
  InterfaceType get doubleType;

  /// Return the type representing the built-in type 'dynamic'.
  DartType get dynamicType;

  /// Return the type representing the built-in type 'Function'.
  InterfaceType get functionType;

  /// Return the type representing 'Future<dynamic>'.
  InterfaceType get futureDynamicType;

  /// Return the element representing the built-in class 'Future'.
  ClassElement get futureElement;

  /// Return the type representing 'Future<Null>'.
  InterfaceType get futureNullType;

  /// Return the element representing the built-in class 'FutureOr'.
  ClassElement get futureOrElement;

  /// Return the type representing 'FutureOr<Null>'.
  InterfaceType get futureOrNullType;

  /// Return the type representing the built-in type 'FutureOr'.
  @Deprecated('Use futureOrType2() instead.')
  InterfaceType get futureOrType;

  /// Return the type representing the built-in type 'Future'.
  @Deprecated('Use futureType2() instead.')
  InterfaceType get futureType;

  /// Return the type representing the built-in type 'int'.
  InterfaceType get intType;

  /// Return the type representing the type 'Iterable<dynamic>'.
  InterfaceType get iterableDynamicType;

  /// Return the element representing the built-in class 'Iterable'.
  ClassElement get iterableElement;

  /// Return the type representing the type 'Iterable<Object>'.
  InterfaceType get iterableObjectType;

  /// Return the type representing the built-in type 'Iterable'.
  @Deprecated('Use iterableType2() instead.')
  InterfaceType get iterableType;

  /// Return the element representing the built-in class 'List'.
  ClassElement get listElement;

  /// Return the type representing the built-in type 'List'.
  @Deprecated('Use listType2() instead.')
  InterfaceType get listType;

  /// Return the element representing the built-in class 'Map'.
  ClassElement get mapElement;

  /// Return the type representing 'Map<Object, Object>'.
  InterfaceType get mapObjectObjectType;

  /// Return the type representing the built-in type 'Map'.
  @Deprecated('Use mapType2() instead.')
  InterfaceType get mapType;

  /// Return the type representing the built-in type 'Never'.
  DartType get neverType;

  /// Return a list containing all of the types that cannot be either extended
  /// or implemented.
  List<InterfaceType> get nonSubtypableTypes;

  /// Return a [DartObjectImpl] representing the `null` object.
  DartObjectImpl get nullObject;

  /// Return the type representing the built-in type 'Null'.
  InterfaceType get nullType;

  /// Return the type representing the built-in type 'num'.
  InterfaceType get numType;

  /// Return the type representing the built-in type 'Object'.
  InterfaceType get objectType;

  /// Return the element representing the built-in class 'Set'.
  ClassElement get setElement;

  /// Return the type representing the built-in type 'Set'.
  @Deprecated('Use setType2() instead.')
  InterfaceType get setType;

  /// Return the type representing the built-in type 'StackTrace'.
  InterfaceType get stackTraceType;

  /// Return the type representing 'Stream<dynamic>'.
  InterfaceType get streamDynamicType;

  /// Return the element representing the built-in class 'Stream'.
  ClassElement get streamElement;

  /// Return the type representing the built-in type 'Stream'.
  @Deprecated('Use streamType2() instead.')
  InterfaceType get streamType;

  /// Return the type representing the built-in type 'String'.
  InterfaceType get stringType;

  /// Return the element representing the built-in class 'Symbol'.
  ClassElement get symbolElement;

  /// Return the type representing the built-in type 'Symbol'.
  InterfaceType get symbolType;

  /// Return the type representing the built-in type 'Type'.
  InterfaceType get typeType;

  /// Return the type representing the built-in type `void`.
  VoidType get voidType;

  /// Return the instantiation of the built-in class 'FutureOr' with the
  /// given [valueType]. The type has the nullability suffix of this provider.
  InterfaceType futureOrType2(DartType valueType);

  /// Return the instantiation of the built-in class 'Future' with the
  /// given [valueType]. The type has the nullability suffix of this provider.
  InterfaceType futureType2(DartType valueType);

  /// Return 'true' if [id] is the name of a getter on
  /// the Object type.
  bool isObjectGetter(String id);

  /// Return 'true' if [id] is the name of a method or getter on
  /// the Object type.
  bool isObjectMember(String id);

  /// Return 'true' if [id] is the name of a method on
  /// the Object type.
  bool isObjectMethod(String id);

  /// Return the instantiation of the built-in class 'Iterable' with the
  /// given [elementType]. The type has the nullability suffix of this provider.
  InterfaceType iterableType2(DartType elementType);

  /// Return the instantiation of the built-in class 'List' with the
  /// given [elementType]. The type has the nullability suffix of this provider.
  InterfaceType listType2(DartType elementType);

  /// Return the instantiation of the built-in class 'List' with the
  /// given [keyType] and [valueType]. The type has the nullability suffix of
  /// this provider.
  InterfaceType mapType2(DartType keyType, DartType valueType);

  /// Return the instantiation of the built-in class 'Set' with the
  /// given [elementType]. The type has the nullability suffix of this provider.
  InterfaceType setType2(DartType elementType);

  /// Return the instantiation of the built-in class 'Stream' with the
  /// given [elementType]. The type has the nullability suffix of this provider.
  InterfaceType streamType2(DartType elementType);
}

/// Modes in which [TypeResolverVisitor] works.
enum TypeResolverMode {
  /// Resolve all names types of all nodes.
  everything,

  /// Resolve only type names outside of function bodies, variable initializers,
  /// and parameter default values.
  api,

  /// Resolve only type names that would be skipped during [api].
  ///
  /// Resolution must start from a unit member or a class member. For example
  /// it is not allowed to resolve types in a separate statement, or a function
  /// body.
  local
}

/// Instances of the class `TypeResolverVisitor` are used to resolve the types
/// associated with the elements in the element model. This includes the types
/// of superclasses, mixins, interfaces, fields, methods, parameters, and local
/// variables. As a side-effect, this also finishes building the type hierarchy.
class TypeResolverVisitor extends ScopedVisitor {
  /// The type representing the type 'dynamic'.
  DartType _dynamicType;

  /// The flag specifying if currently visited class references 'super'
  /// expression.
  bool _hasReferenceToSuper = false;

  /// True if we're analyzing in strong mode.
  final bool _strongMode = true;

  /// Type type system in use for this resolver pass.
  TypeSystem _typeSystem;

  /// Whether the compilation unit is non-nullable.
  final bool isNonNullableUnit;

  /// The helper to resolve types.
  TypeNameResolver _typeNameResolver;

  final TypeResolverMode mode;

  /// Is `true` when we are visiting all nodes in [TypeResolverMode.local] mode.
  bool _localModeVisitAll = false;

  /// Is `true` if we are in [TypeResolverMode.local] mode, and the initial
  /// [nameScope] was computed.
  bool _localModeScopeReady = false;

  /// Initialize a newly created visitor to resolve the nodes in an AST node.
  ///
  /// [definingLibrary] is the element for the library containing the node being
  /// visited.
  /// [source] is the source representing the compilation unit containing the
  /// node being visited.
  /// [typeProvider] is the object used to access the types from the core
  /// library.
  /// [errorListener] is the error listener that will be informed of any errors
  /// that are found during resolution.
  /// [nameScope] is the scope used to resolve identifiers in the node that will
  /// first be visited.  If `null` or unspecified, a new [LibraryScope] will be
  /// created based on [definingLibrary] and [typeProvider].
  ///
  /// Note: in a future release of the analyzer, the [featureSet] parameter will
  /// be required.
  TypeResolverVisitor(LibraryElement definingLibrary, Source source,
      TypeProvider typeProvider, AnalysisErrorListener errorListener,
      {Scope nameScope,
      @Deprecated('Use featureSet instead') bool isNonNullableUnit: false,
      FeatureSet featureSet,
      this.mode: TypeResolverMode.everything,
      bool shouldUseWithClauseInferredTypes: true})
      : isNonNullableUnit = featureSet?.isEnabled(Feature.non_nullable) ??
            // ignore: deprecated_member_use_from_same_package
            isNonNullableUnit,
        super(definingLibrary, source, typeProvider, errorListener,
            nameScope: nameScope) {
    _dynamicType = typeProvider.dynamicType;
    _typeSystem = TypeSystem.create(definingLibrary.context);
    _typeNameResolver = new TypeNameResolver(_typeSystem, typeProvider,
        this.isNonNullableUnit, definingLibrary, source, errorListener,
        shouldUseWithClauseInferredTypes: shouldUseWithClauseInferredTypes);
  }

  @override
  void visitAnnotation(Annotation node) {
    //
    // Visit annotations, if the annotation is @proxy, on a class, and "proxy"
    // resolves to the proxy annotation in dart.core, then resolve the
    // ElementAnnotation.
    //
    // Element resolution is done in the ElementResolver, and this work will be
    // done in the general case for all annotations in the ElementResolver.
    // The reason we resolve this particular element early is so that
    // ClassElement.isProxy() returns the correct information during all
    // phases of the ElementResolver.
    //
    super.visitAnnotation(node);
    Identifier identifier = node.name;
    if (identifier.name.endsWith(ElementAnnotationImpl.PROXY_VARIABLE_NAME) &&
        node.parent is ClassDeclaration) {
      Element element = nameScope.lookup(identifier, definingLibrary);
      if (element != null &&
          element.library.isDartCore &&
          element is PropertyAccessorElement) {
        // This is the @proxy from dart.core
        ElementAnnotationImpl elementAnnotation = node.elementAnnotation;
        elementAnnotation.element = element;
      }
    }
  }

  @override
  void visitCatchClause(CatchClause node) {
    super.visitCatchClause(node);
    SimpleIdentifier exception = node.exceptionParameter;
    if (exception != null) {
      // If an 'on' clause is provided the type of the exception parameter is
      // the type in the 'on' clause. Otherwise, the type of the exception
      // parameter is 'Object'.
      TypeAnnotation exceptionTypeName = node.exceptionType;
      DartType exceptionType;
      if (exceptionTypeName == null) {
        exceptionType = typeProvider.dynamicType;
      } else {
        exceptionType = _typeNameResolver._getType(exceptionTypeName);
      }
      _recordType(exception, exceptionType);
      Element element = exception.staticElement;
      if (element is VariableElementImpl) {
        element.declaredType = exceptionType;
      } else {
        // TODO(brianwilkerson) Report the internal error
      }
    }
    SimpleIdentifier stackTrace = node.stackTraceParameter;
    if (stackTrace != null) {
      _recordType(stackTrace, typeProvider.stackTraceType);
      Element element = stackTrace.staticElement;
      if (element is VariableElementImpl) {
        element.declaredType = typeProvider.stackTraceType;
      } else {
        // TODO(brianwilkerson) Report the internal error
      }
    }
  }

  @override
  void visitClassDeclaration(ClassDeclaration node) {
    _hasReferenceToSuper = false;
    super.visitClassDeclaration(node);
    ClassElementImpl classElement = _getClassElement(node.name);
    if (classElement != null) {
      // Clear this flag, as we just invalidated any inferred member types.
      classElement.hasBeenInferred = false;
      classElement.hasReferenceToSuper = _hasReferenceToSuper;
    }
  }

  @override
  void visitClassDeclarationInScope(ClassDeclaration node) {
    super.visitClassDeclarationInScope(node);
    ExtendsClause extendsClause = node.extendsClause;
    WithClause withClause = node.withClause;
    ImplementsClause implementsClause = node.implementsClause;
    ClassElementImpl classElement = _getClassElement(node.name);
    if (extendsClause != null) {
      ErrorCode errorCode = (withClause == null
          ? CompileTimeErrorCode.EXTENDS_NON_CLASS
          : CompileTimeErrorCode.MIXIN_WITH_NON_CLASS_SUPERCLASS);
      _resolveType(extendsClause.superclass, errorCode, asClass: true);
    }
    _resolveWithClause(classElement, withClause);
    _resolveImplementsClause(classElement, implementsClause);
  }

  @override
  void visitClassMembersInScope(ClassDeclaration node) {
    node.documentationComment?.accept(this);
    node.metadata.accept(this);
    //
    // Process field declarations before constructors and methods so that the
    // types of field formal parameters can be correctly resolved.
    //
    List<ClassMember> nonFields = new List<ClassMember>();
    NodeList<ClassMember> members = node.members;
    int length = members.length;
    for (int i = 0; i < length; i++) {
      ClassMember member = members[i];
      if (member is ConstructorDeclaration) {
        nonFields.add(member);
      } else {
        member.accept(this);
      }
    }
    int count = nonFields.length;
    for (int i = 0; i < count; i++) {
      nonFields[i].accept(this);
    }
  }

  @override
  void visitClassTypeAlias(ClassTypeAlias node) {
    super.visitClassTypeAlias(node);
    _resolveType(
      node.superclass,
      CompileTimeErrorCode.MIXIN_WITH_NON_CLASS_SUPERCLASS,
      asClass: true,
    );
    ClassElementImpl classElement = _getClassElement(node.name);
    _resolveWithClause(classElement, node.withClause);
    _resolveImplementsClause(classElement, node.implementsClause);
  }

  @override
  void visitConstructorDeclaration(ConstructorDeclaration node) {
    super.visitConstructorDeclaration(node);
    if (node.declaredElement == null) {
      ClassDeclaration classNode =
          node.thisOrAncestorOfType<ClassDeclaration>();
      StringBuffer buffer = new StringBuffer();
      buffer.write("The element for the constructor ");
      buffer.write(node.name == null ? "<unnamed>" : node.name.name);
      buffer.write(" in ");
      if (classNode == null) {
        buffer.write("<unknown class>");
      } else {
        buffer.write(classNode.name.name);
      }
      buffer.write(" in ");
      buffer.write(source.fullName);
      buffer.write(" was not set while trying to resolve types.");
      AnalysisEngine.instance.logger.logError(buffer.toString(),
          new CaughtException(new AnalysisException(), null));
    }
  }

  @override
  void visitDeclaredIdentifier(DeclaredIdentifier node) {
    super.visitDeclaredIdentifier(node);
    DartType declaredType;
    TypeAnnotation typeName = node.type;
    if (typeName == null) {
      declaredType = _dynamicType;
    } else {
      declaredType = _typeNameResolver._getType(typeName);
    }
    LocalVariableElementImpl element =
        node.declaredElement as LocalVariableElementImpl;
    element.declaredType = declaredType;
  }

  @override
  void visitFieldFormalParameter(FieldFormalParameter node) {
    super.visitFieldFormalParameter(node);
    Element element = node.identifier.staticElement;
    if (element is ParameterElementImpl) {
      FormalParameterList parameterList = node.parameters;
      if (parameterList == null) {
        DartType type;
        TypeAnnotation typeName = node.type;
        if (typeName == null) {
          element.hasImplicitType = true;
          if (element is FieldFormalParameterElement) {
            FieldElement fieldElement =
                (element as FieldFormalParameterElement).field;
            type = fieldElement?.type;
          }
        } else {
          type = _typeNameResolver._getType(typeName);
        }
        element.declaredType = type ?? _dynamicType;
      } else {
        _setFunctionTypedParameterType(element, node.type, node.parameters);
      }
    } else {
      // TODO(brianwilkerson) Report this internal error
    }
  }

  @override
  void visitFunctionDeclaration(FunctionDeclaration node) {
    super.visitFunctionDeclaration(node);
    ExecutableElementImpl element =
        node.declaredElement as ExecutableElementImpl;
    if (element == null) {
      StringBuffer buffer = new StringBuffer();
      buffer.write("The element for the top-level function ");
      buffer.write(node.name);
      buffer.write(" in ");
      buffer.write(source.fullName);
      buffer.write(" was not set while trying to resolve types.");
      AnalysisEngine.instance.logger.logError(buffer.toString(),
          new CaughtException(new AnalysisException(), null));
    }
    element.declaredReturnType = _computeReturnType(node.returnType);
    _inferSetterReturnType(element);
  }

  @override
  void visitFunctionTypeAlias(FunctionTypeAlias node) {
    var element = node.declaredElement as GenericTypeAliasElementImpl;
    super.visitFunctionTypeAlias(node);
    element.function.returnType = _computeReturnType(node.returnType);
  }

  @override
  void visitFunctionTypedFormalParameter(FunctionTypedFormalParameter node) {
    super.visitFunctionTypedFormalParameter(node);
    Element element = node.identifier.staticElement;
    if (element is ParameterElementImpl) {
      _setFunctionTypedParameterType(element, node.returnType, node.parameters);
    } else {
      // TODO(brianwilkerson) Report this internal error
    }
  }

  @override
  void visitGenericFunctionType(GenericFunctionType node) {
    GenericFunctionTypeElementImpl element =
        (node as GenericFunctionTypeImpl).declaredElement;
    if (node.type != null) {
      var nullability =
          _typeNameResolver._getNullability(node.question != null);
      (node as GenericFunctionTypeImpl).type =
          (node.type as TypeImpl).withNullability(nullability);
    }
    if (element != null) {
      super.visitGenericFunctionType(node);
      element.returnType =
          _computeReturnType(node.returnType) ?? DynamicTypeImpl.instance;
    }
  }

  @override
  void visitMethodDeclaration(MethodDeclaration node) {
    super.visitMethodDeclaration(node);
    ExecutableElementImpl element =
        node.declaredElement as ExecutableElementImpl;
    if (element == null) {
      ClassDeclaration classNode =
          node.thisOrAncestorOfType<ClassDeclaration>();
      StringBuffer buffer = new StringBuffer();
      buffer.write("The element for the method ");
      buffer.write(node.name.name);
      buffer.write(" in ");
      if (classNode == null) {
        buffer.write("<unknown class>");
      } else {
        buffer.write(classNode.name.name);
      }
      buffer.write(" in ");
      buffer.write(source.fullName);
      buffer.write(" was not set while trying to resolve types.");
      AnalysisEngine.instance.logger.logError(buffer.toString(),
          new CaughtException(new AnalysisException(), null));
    }

    // When the library is resynthesized, types of all of its elements are
    // already set - statically or inferred. We don't want to overwrite them.
    if (LibraryElementImpl.hasResolutionCapability(
        definingLibrary, LibraryResolutionCapability.resolvedTypeNames)) {
      return;
    }

    element.declaredReturnType = _computeReturnType(node.returnType);
    _inferSetterReturnType(element);
    _inferOperatorReturnType(element);
    if (element is PropertyAccessorElement) {
      PropertyAccessorElement accessor = element as PropertyAccessorElement;
      PropertyInducingElementImpl variable =
          accessor.variable as PropertyInducingElementImpl;
      if (accessor.isGetter) {
        variable.declaredType = element.returnType;
      } else if (variable.type == null) {
        List<ParameterElement> parameters = element.parameters;
        DartType type = parameters != null && parameters.isNotEmpty
            ? parameters[0].type
            : _dynamicType;
        variable.declaredType = type;
      }
    }
  }

  @override
  void visitMixinDeclarationInScope(MixinDeclaration node) {
    super.visitMixinDeclarationInScope(node);
    MixinElementImpl element = node.declaredElement;
    _resolveOnClause(element, node.onClause);
    _resolveImplementsClause(element, node.implementsClause);
  }

  @override
  void visitNode(AstNode node) {
    // In API mode we need to skip:
    //   - function bodies;
    //   - default values of parameters;
    //   - initializers of top-level variables.
    if (mode == TypeResolverMode.api) {
      if (node is FunctionBody) {
        return;
      }
      if (node is DefaultFormalParameter) {
        node.parameter.accept(this);
        return;
      }
      if (node is VariableDeclaration) {
        return;
      }
    }

    // In local mode we need to resolve only:
    //   - function bodies;
    //   - default values of parameters;
    //   - initializers of top-level variables.
    // So, we carefully visit only nodes that are, or contain, these nodes.
    // The client may choose to start visiting any node, but we still want to
    // resolve only type names that are local.
    if (mode == TypeResolverMode.local) {
      // We are in the state of visiting all nodes.
      if (_localModeVisitAll) {
        super.visitNode(node);
        return;
      }

      // Ensure that the name scope is ready.
      if (!_localModeScopeReady) {
        void fillNameScope(AstNode node) {
          if (node is FunctionBody ||
              node is FormalParameterList ||
              node is VariableDeclaration) {
            throw new StateError(
                'Local type resolution must start from a class or unit member.');
          }
          // Create enclosing name scopes.
          AstNode parent = node.parent;
          if (parent != null) {
            fillNameScope(parent);
          }
          // Create the name scope for the node.
          if (node is ClassDeclaration) {
            ClassElement classElement = node.declaredElement;
            nameScope = new TypeParameterScope(nameScope, classElement);
            nameScope = new ClassScope(nameScope, classElement);
          }
        }

        fillNameScope(node);
        _localModeScopeReady = true;
      }

      /// Visit the given [node] and all its children.
      void visitAllNodes(AstNode node) {
        if (node != null) {
          bool wasVisitAllInLocalMode = _localModeVisitAll;
          try {
            _localModeVisitAll = true;
            node.accept(this);
          } finally {
            _localModeVisitAll = wasVisitAllInLocalMode;
          }
        }
      }

      // Visit only nodes that may contain type names to resolve.
      if (node is CompilationUnit) {
        node.declarations.forEach(visitNode);
      } else if (node is ClassDeclaration) {
        node.members.forEach(visitNode);
      } else if (node is DefaultFormalParameter) {
        visitAllNodes(node.defaultValue);
      } else if (node is FieldDeclaration) {
        visitNode(node.fields);
      } else if (node is FunctionBody) {
        visitAllNodes(node);
      } else if (node is FunctionDeclaration) {
        visitNode(node.functionExpression.parameters);
        visitAllNodes(node.functionExpression.body);
      } else if (node is FormalParameterList) {
        node.parameters.accept(this);
      } else if (node is MethodDeclaration) {
        visitNode(node.parameters);
        visitAllNodes(node.body);
      } else if (node is TopLevelVariableDeclaration) {
        visitNode(node.variables);
      } else if (node is VariableDeclaration) {
        visitAllNodes(node.initializer);
      } else if (node is VariableDeclarationList) {
        node.variables.forEach(visitNode);
      }
      return;
    }
    // The mode in which we visit all nodes.
    super.visitNode(node);
  }

  @override
  void visitSimpleFormalParameter(SimpleFormalParameter node) {
    super.visitSimpleFormalParameter(node);
    DartType declaredType;
    TypeAnnotation typeName = node.type;
    if (typeName == null) {
      declaredType = _dynamicType;
    } else {
      declaredType = _typeNameResolver._getType(typeName);
    }
    Element element = node.declaredElement;
    if (element is ParameterElementImpl) {
      element.declaredType = declaredType;
    } else {
      // TODO(brianwilkerson) Report the internal error.
    }
  }

  @override
  void visitSuperExpression(SuperExpression node) {
    _hasReferenceToSuper = true;
    super.visitSuperExpression(node);
  }

  @override
  void visitTypeName(TypeName node) {
    super.visitTypeName(node);
    _typeNameResolver.nameScope = this.nameScope;
    _typeNameResolver.resolveTypeName(node);
  }

  @override
  void visitTypeParameter(TypeParameter node) {
    super.visitTypeParameter(node);
    AstNode parent2 = node.parent?.parent;
    if (parent2 is ClassDeclaration ||
        parent2 is ClassTypeAlias ||
        parent2 is FunctionTypeAlias ||
        parent2 is GenericTypeAlias) {
      // Bounds of parameters of classes and function type aliases are
      // already resolved.
    } else {
      TypeAnnotation bound = node.bound;
      if (bound != null) {
        TypeParameterElementImpl typeParameter =
            node.name.staticElement as TypeParameterElementImpl;
        if (typeParameter != null) {
          typeParameter.bound = bound.type;
        }
      }
    }
  }

  @override
  void visitVariableDeclaration(VariableDeclaration node) {
    super.visitVariableDeclaration(node);
    var variableList = node.parent as VariableDeclarationList;
    // When the library is resynthesized, the types of field elements are
    // already set - statically or inferred. We don't want to overwrite them.
    if (variableList.parent is FieldDeclaration &&
        LibraryElementImpl.hasResolutionCapability(
            definingLibrary, LibraryResolutionCapability.resolvedTypeNames)) {
      return;
    }
    // Resolve the type.
    DartType declaredType;
    TypeAnnotation typeName = variableList.type;
    if (typeName == null) {
      declaredType = _dynamicType;
    } else {
      declaredType = _typeNameResolver._getType(typeName);
    }
    Element element = node.name.staticElement;
    if (element is VariableElementImpl) {
      element.declaredType = declaredType;
    }
  }

  /// Given the [returnType] of a function, compute the return type of the
  /// function.
  DartType _computeReturnType(TypeAnnotation returnType) {
    if (returnType == null) {
      return _dynamicType;
    } else {
      return _typeNameResolver._getType(returnType);
    }
  }

  /// Return the class element that represents the class whose name was
  /// provided.
  ///
  /// @param identifier the name from the declaration of a class
  /// @return the class element that represents the class
  ClassElementImpl _getClassElement(SimpleIdentifier identifier) {
    // TODO(brianwilkerson) Seems like we should be using
    // ClassDeclaration.getElement().
    if (identifier == null) {
      // TODO(brianwilkerson) Report this
      // Internal error: We should never build a class declaration without a
      // name.
      return null;
    }
    Element element = identifier.staticElement;
    if (element is ClassElementImpl) {
      return element;
    }
    // TODO(brianwilkerson) Report this
    // Internal error: Failed to create an element for a class declaration.
    return null;
  }

  /// In strong mode we infer "void" as the return type of operator []= (as void
  /// is the only legal return type for []=). This allows us to give better
  /// errors later if an invalid type is returned.
  void _inferOperatorReturnType(ExecutableElementImpl element) {
    if (_strongMode &&
        element.isOperator &&
        element.name == '[]=' &&
        element.hasImplicitReturnType) {
      element.declaredReturnType = VoidTypeImpl.instance;
    }
  }

  /// In strong mode we infer "void" as the setter return type (as void is the
  /// only legal return type for a setter). This allows us to give better
  /// errors later if an invalid type is returned.
  void _inferSetterReturnType(ExecutableElementImpl element) {
    if (_strongMode &&
        element is PropertyAccessorElementImpl &&
        element.isSetter &&
        element.hasImplicitReturnType) {
      element.declaredReturnType = VoidTypeImpl.instance;
    }
  }

  /// Record that the static type of the given node is the given type.
  ///
  /// @param expression the node whose type is to be recorded
  /// @param type the static type of the node
  Object _recordType(Expression expression, DartType type) {
    if (type == null) {
      expression.staticType = _dynamicType;
    } else {
      expression.staticType = type;
    }
    return null;
  }

  void _resolveImplementsClause(
      ClassElementImpl classElement, ImplementsClause clause) {
    if (clause != null) {
      _resolveTypes(
          clause.interfaces, CompileTimeErrorCode.IMPLEMENTS_NON_CLASS);
    }
  }

  void _resolveOnClause(MixinElementImpl classElement, OnClause clause) {
    List<InterfaceType> types;
    if (clause != null) {
      _resolveTypes(clause.superclassConstraints,
          CompileTimeErrorCode.MIXIN_SUPER_CLASS_CONSTRAINT_NON_INTERFACE);
    }
    if (types == null || types.isEmpty) {
      types = [typeProvider.objectType];
    }
  }

  /// Return the [InterfaceType] of the given [typeName].
  ///
  /// If the resulting type is not a valid interface type, return `null`.
  ///
  /// The flag [asClass] specifies if the type will be used as a class, so mixin
  /// declarations are not valid (they declare interfaces and mixins, but not
  /// classes).
  void _resolveType(TypeName typeName, ErrorCode errorCode,
      {bool asClass: false}) {
    DartType type = typeName.type;
    if (type is InterfaceType) {
      ClassElement element = type.element;
      if (element != null) {
        if (element.isEnum || element.isMixin && asClass) {
          errorReporter.reportErrorForNode(errorCode, typeName);
          return;
        }
      }
      return;
    }
    // If the type is not an InterfaceType, then visitTypeName() sets the type
    // to be a DynamicTypeImpl
    Identifier name = typeName.name;
    if (!nameScope.shouldIgnoreUndefined(name)) {
      errorReporter.reportErrorForNode(errorCode, name, [name.name]);
    }
  }

  /// Resolve the types in the given list of type names.
  ///
  /// @param typeNames the type names to be resolved
  /// @param nonTypeError the error to produce if the type name is defined to be
  ///        something other than a type
  /// @param enumTypeError the error to produce if the type name is defined to
  ///        be an enum
  /// @param dynamicTypeError the error to produce if the type name is "dynamic"
  /// @return an array containing all of the types that were resolved.
  void _resolveTypes(NodeList<TypeName> typeNames, ErrorCode errorCode) {
    for (TypeName typeName in typeNames) {
      _resolveType(typeName, errorCode);
    }
  }

  void _resolveWithClause(ClassElementImpl classElement, WithClause clause) {
    if (clause != null) {
      _resolveTypes(clause.mixinTypes, CompileTimeErrorCode.MIXIN_OF_NON_CLASS);
    }
  }

  /// Given a function typed [parameter] with [FunctionType] based on a
  /// [GenericFunctionTypeElementImpl], compute and set the return type for the
  /// function element.
  void _setFunctionTypedParameterType(ParameterElementImpl parameter,
      TypeAnnotation returnType, FormalParameterList parameterList) {
    DartType type = parameter.type;
    GenericFunctionTypeElementImpl typeElement = type.element;
    // With summary2 we use synthetic FunctionType(s).
    if (typeElement != null) {
      typeElement.returnType = _computeReturnType(returnType);
    }
  }
}

/// Instances of the class [UnusedLocalElementsVerifier] traverse an AST
/// looking for cases of [HintCode.UNUSED_ELEMENT], [HintCode.UNUSED_FIELD],
/// [HintCode.UNUSED_LOCAL_VARIABLE], etc.
class UnusedLocalElementsVerifier extends RecursiveAstVisitor {
  /// The error listener to which errors will be reported.
  final AnalysisErrorListener _errorListener;

  /// The elements know to be used.
  final UsedLocalElements _usedElements;

  /// Create a new instance of the [UnusedLocalElementsVerifier].
  UnusedLocalElementsVerifier(this._errorListener, this._usedElements);

  visitSimpleIdentifier(SimpleIdentifier node) {
    if (node.inDeclarationContext()) {
      var element = node.staticElement;
      if (element is ClassElement) {
        _visitClassElement(element);
      } else if (element is FieldElement) {
        _visitFieldElement(element);
      } else if (element is FunctionElement) {
        _visitFunctionElement(element);
      } else if (element is FunctionTypeAliasElement) {
        _visitFunctionTypeAliasElement(element);
      } else if (element is LocalVariableElement) {
        _visitLocalVariableElement(element);
      } else if (element is MethodElement) {
        _visitMethodElement(element);
      } else if (element is PropertyAccessorElement) {
        _visitPropertyAccessorElement(element);
      } else if (element is TopLevelVariableElement) {
        _visitTopLevelVariableElement(element);
      }
    }
  }

  bool _isNamedUnderscore(LocalVariableElement element) {
    String name = element.name;
    if (name != null) {
      for (int index = name.length - 1; index >= 0; --index) {
        if (name.codeUnitAt(index) != 0x5F) {
          // 0x5F => '_'
          return false;
        }
      }
      return true;
    }
    return false;
  }

  bool _isReadMember(Element element) {
    if (element.isPublic) {
      return true;
    }
    if (element.isSynthetic) {
      return true;
    }
    return _usedElements.readMembers.contains(element.displayName);
  }

  bool _isUsedElement(Element element) {
    if (element.isSynthetic) {
      return true;
    }
    if (element is LocalVariableElement ||
        element is FunctionElement && !element.isStatic) {
      // local variable or function
    } else {
      if (element.isPublic) {
        return true;
      }
    }
    return _usedElements.elements.contains(element);
  }

  bool _isUsedMember(Element element) {
    if (element.isPublic) {
      return true;
    }
    if (element.isSynthetic) {
      return true;
    }
    if (_usedElements.members.contains(element.displayName)) {
      return true;
    }
    return _usedElements.elements.contains(element);
  }

  void _reportErrorForElement(
      ErrorCode errorCode, Element element, List<Object> arguments) {
    if (element != null) {
      _errorListener.onError(new AnalysisError(element.source,
          element.nameOffset, element.nameLength, errorCode, arguments));
    }
  }

  _visitClassElement(ClassElement element) {
    if (!_isUsedElement(element)) {
      _reportErrorForElement(
          HintCode.UNUSED_ELEMENT, element, [element.displayName]);
    }
  }

  _visitFieldElement(FieldElement element) {
    if (!_isReadMember(element)) {
      _reportErrorForElement(
          HintCode.UNUSED_FIELD, element, [element.displayName]);
    }
  }

  _visitFunctionElement(FunctionElement element) {
    if (!_isUsedElement(element)) {
      _reportErrorForElement(
          HintCode.UNUSED_ELEMENT, element, [element.displayName]);
    }
  }

  _visitFunctionTypeAliasElement(FunctionTypeAliasElement element) {
    if (!_isUsedElement(element)) {
      _reportErrorForElement(
          HintCode.UNUSED_ELEMENT, element, [element.displayName]);
    }
  }

  _visitLocalVariableElement(LocalVariableElement element) {
    if (!_isUsedElement(element) && !_isNamedUnderscore(element)) {
      HintCode errorCode;
      if (_usedElements.isCatchException(element)) {
        errorCode = HintCode.UNUSED_CATCH_CLAUSE;
      } else if (_usedElements.isCatchStackTrace(element)) {
        errorCode = HintCode.UNUSED_CATCH_STACK;
      } else {
        errorCode = HintCode.UNUSED_LOCAL_VARIABLE;
      }
      _reportErrorForElement(errorCode, element, [element.displayName]);
    }
  }

  _visitMethodElement(MethodElement element) {
    if (!_isUsedMember(element)) {
      _reportErrorForElement(
          HintCode.UNUSED_ELEMENT, element, [element.displayName]);
    }
  }

  _visitPropertyAccessorElement(PropertyAccessorElement element) {
    if (!_isUsedMember(element)) {
      _reportErrorForElement(
          HintCode.UNUSED_ELEMENT, element, [element.displayName]);
    }
  }

  _visitTopLevelVariableElement(TopLevelVariableElement element) {
    if (!_isUsedElement(element)) {
      _reportErrorForElement(
          HintCode.UNUSED_ELEMENT, element, [element.displayName]);
    }
  }
}

/// A container with sets of used [Element]s.
/// All these elements are defined in a single compilation unit or a library.
class UsedLocalElements {
  /// Resolved, locally defined elements that are used or potentially can be
  /// used.
  final HashSet<Element> elements = new HashSet<Element>();

  /// [LocalVariableElement]s that represent exceptions in [CatchClause]s.
  final HashSet<LocalVariableElement> catchExceptionElements =
      new HashSet<LocalVariableElement>();

  /// [LocalVariableElement]s that represent stack traces in [CatchClause]s.
  final HashSet<LocalVariableElement> catchStackTraceElements =
      new HashSet<LocalVariableElement>();

  /// Names of resolved or unresolved class members that are referenced in the
  /// library.
  final HashSet<String> members = new HashSet<String>();

  /// Names of resolved or unresolved class members that are read in the
  /// library.
  final HashSet<String> readMembers = new HashSet<String>();

  UsedLocalElements();

  factory UsedLocalElements.merge(List<UsedLocalElements> parts) {
    UsedLocalElements result = new UsedLocalElements();
    int length = parts.length;
    for (int i = 0; i < length; i++) {
      UsedLocalElements part = parts[i];
      result.elements.addAll(part.elements);
      result.catchExceptionElements.addAll(part.catchExceptionElements);
      result.catchStackTraceElements.addAll(part.catchStackTraceElements);
      result.members.addAll(part.members);
      result.readMembers.addAll(part.readMembers);
    }
    return result;
  }

  void addCatchException(LocalVariableElement element) {
    if (element != null) {
      catchExceptionElements.add(element);
    }
  }

  void addCatchStackTrace(LocalVariableElement element) {
    if (element != null) {
      catchStackTraceElements.add(element);
    }
  }

  void addElement(Element element) {
    if (element != null) {
      elements.add(element);
    }
  }

  bool isCatchException(LocalVariableElement element) {
    return catchExceptionElements.contains(element);
  }

  bool isCatchStackTrace(LocalVariableElement element) {
    return catchStackTraceElements.contains(element);
  }
}

/// Instances of the class `VariableResolverVisitor` are used to resolve
/// [SimpleIdentifier]s to local variables and formal parameters.
class VariableResolverVisitor extends ScopedVisitor {
  /// The method or function that we are currently visiting, or `null` if we are
  /// not inside a method or function.
  ExecutableElement _enclosingFunction;

  /// Information about local variables in the enclosing function or method.
  LocalVariableInfo _localVariableInfo;

  /// Initialize a newly created visitor to resolve the nodes in an AST node.
  ///
  /// [definingLibrary] is the element for the library containing the node being
  /// visited.
  /// [source] is the source representing the compilation unit containing the
  /// node being visited
  /// [typeProvider] is the object used to access the types from the core
  /// library.
  /// [errorListener] is the error listener that will be informed of any errors
  /// that are found during resolution.
  /// [nameScope] is the scope used to resolve identifiers in the node that will
  /// first be visited.  If `null` or unspecified, a new [LibraryScope] will be
  /// created based on [definingLibrary] and [typeProvider].
  VariableResolverVisitor(LibraryElement definingLibrary, Source source,
      TypeProvider typeProvider, AnalysisErrorListener errorListener,
      {Scope nameScope, LocalVariableInfo localVariableInfo})
      : _localVariableInfo = localVariableInfo,
        super(definingLibrary, source, typeProvider, errorListener,
            nameScope: nameScope);

  @override
  void visitBlockFunctionBody(BlockFunctionBody node) {
    assert(_localVariableInfo != null);
    super.visitBlockFunctionBody(node);
  }

  @override
  void visitCompilationUnit(CompilationUnit node) {
    _localVariableInfo = (node as CompilationUnitImpl).localVariableInfo;
    super.visitCompilationUnit(node);
  }

  @override
  void visitConstructorDeclaration(ConstructorDeclaration node) {
    ExecutableElement outerFunction = _enclosingFunction;
    LocalVariableInfo outerLocalVariableInfo = _localVariableInfo;
    try {
      _localVariableInfo ??= new LocalVariableInfo();
      (node.body as FunctionBodyImpl).localVariableInfo = _localVariableInfo;
      _enclosingFunction = node.declaredElement;
      super.visitConstructorDeclaration(node);
    } finally {
      _localVariableInfo = outerLocalVariableInfo;
      _enclosingFunction = outerFunction;
    }
  }

  @override
  void visitExportDirective(ExportDirective node) {}

  @override
  void visitExpressionFunctionBody(ExpressionFunctionBody node) {
    assert(_localVariableInfo != null);
    super.visitExpressionFunctionBody(node);
  }

  @override
  void visitFunctionDeclaration(FunctionDeclaration node) {
    ExecutableElement outerFunction = _enclosingFunction;
    LocalVariableInfo outerLocalVariableInfo = _localVariableInfo;
    try {
      _localVariableInfo ??= new LocalVariableInfo();
      (node.functionExpression.body as FunctionBodyImpl).localVariableInfo =
          _localVariableInfo;
      _enclosingFunction = node.declaredElement;
      super.visitFunctionDeclaration(node);
    } finally {
      _localVariableInfo = outerLocalVariableInfo;
      _enclosingFunction = outerFunction;
    }
  }

  @override
  void visitFunctionExpression(FunctionExpression node) {
    if (node.parent is! FunctionDeclaration) {
      ExecutableElement outerFunction = _enclosingFunction;
      LocalVariableInfo outerLocalVariableInfo = _localVariableInfo;
      try {
        _localVariableInfo ??= new LocalVariableInfo();
        (node.body as FunctionBodyImpl).localVariableInfo = _localVariableInfo;
        _enclosingFunction = node.declaredElement;
        super.visitFunctionExpression(node);
      } finally {
        _localVariableInfo = outerLocalVariableInfo;
        _enclosingFunction = outerFunction;
      }
    } else {
      super.visitFunctionExpression(node);
    }
  }

  @override
  void visitImportDirective(ImportDirective node) {}

  @override
  void visitMethodDeclaration(MethodDeclaration node) {
    ExecutableElement outerFunction = _enclosingFunction;
    LocalVariableInfo outerLocalVariableInfo = _localVariableInfo;
    try {
      _localVariableInfo ??= new LocalVariableInfo();
      (node.body as FunctionBodyImpl).localVariableInfo = _localVariableInfo;
      _enclosingFunction = node.declaredElement;
      super.visitMethodDeclaration(node);
    } finally {
      _localVariableInfo = outerLocalVariableInfo;
      _enclosingFunction = outerFunction;
    }
  }

  @override
  void visitSimpleIdentifier(SimpleIdentifier node) {
    // Ignore if already resolved - declaration or type.
    if (node.inDeclarationContext()) {
      return;
    }
    // Ignore if it cannot be a reference to a local variable.
    AstNode parent = node.parent;
    if (parent is FieldFormalParameter) {
      return;
    } else if (parent is ConstructorDeclaration && parent.returnType == node) {
      return;
    } else if (parent is ConstructorFieldInitializer &&
        parent.fieldName == node) {
      return;
    }
    // Ignore if qualified.
    if (parent is PrefixedIdentifier && identical(parent.identifier, node)) {
      return;
    }
    if (parent is PropertyAccess && identical(parent.propertyName, node)) {
      return;
    }
    if (parent is MethodInvocation &&
        identical(parent.methodName, node) &&
        parent.realTarget != null) {
      return;
    }
    if (parent is ConstructorName) {
      return;
    }
    if (parent is Label) {
      return;
    }
    // Prepare VariableElement.
    Element element = nameScope.lookup(node, definingLibrary);
    if (element is! VariableElement) {
      return;
    }
    // Must be local or parameter.
    ElementKind kind = element.kind;
    if (kind == ElementKind.LOCAL_VARIABLE || kind == ElementKind.PARAMETER) {
      node.staticElement = element;
      if (node.inSetterContext()) {
        _localVariableInfo.potentiallyMutatedInScope.add(element);
        if (element.enclosingElement != _enclosingFunction) {
          _localVariableInfo.potentiallyMutatedInClosure.add(element);
        }
      }
    }
  }

  @override
  void visitTypeName(TypeName node) {}
}

class _InvalidAccessVerifier {
  static final _templateExtension = '.template';
  static final _testDir = '${path.separator}test${path.separator}';
  static final _testingDir = '${path.separator}testing${path.separator}';

  final ErrorReporter _errorReporter;
  final LibraryElement _library;

  bool _inTemplateSource;
  bool _inTestDirectory;

  ClassElement _enclosingClass;

  _InvalidAccessVerifier(this._errorReporter, this._library) {
    var path = _library.source.fullName;
    _inTemplateSource = path.contains(_templateExtension);
    _inTestDirectory = path.contains(_testDir) || path.contains(_testingDir);
  }

  /// Produces a hint if [identifier] is accessed from an invalid location. In
  /// particular:
  ///
  /// * if the given identifier is a protected closure, field or
  ///   getter/setter, method closure or invocation accessed outside a subclass,
  ///   or accessed outside the library wherein the identifier is declared, or
  /// * if the given identifier is a closure, field, getter, setter, method
  ///   closure or invocation which is annotated with `visibleForTemplate`, and
  ///   is accessed outside of the defining library, and the current library
  ///   does not have the suffix '.template' in its source path, or
  /// * if the given identifier is a closure, field, getter, setter, method
  ///   closure or invocation which is annotated with `visibleForTesting`, and
  ///   is accessed outside of the defining library, and the current library
  ///   does not have a directory named 'test' or 'testing' in its path.
  void verify(SimpleIdentifier identifier) {
    if (identifier.inDeclarationContext() || _inCommentReference(identifier)) {
      return;
    }

    Element element = identifier.staticElement;
    if (element == null || _inCurrentLibrary(element)) {
      return;
    }

    bool hasProtected = _hasProtected(element);
    if (hasProtected) {
      ClassElement definingClass = element.enclosingElement;
      if (_hasTypeOrSuperType(_enclosingClass, definingClass)) {
        return;
      }
    }

    bool hasVisibleForTemplate = _hasVisibleForTemplate(element);
    if (hasVisibleForTemplate) {
      if (_inTemplateSource || _inExportDirective(identifier)) {
        return;
      }
    }

    bool hasVisibleForTesting = _hasVisibleForTesting(element);
    if (hasVisibleForTesting) {
      if (_inTestDirectory || _inExportDirective(identifier)) {
        return;
      }
    }

    // At this point, [identifier] was not cleared as protected access, nor
    // cleared as access for templates or testing. Report the appropriate
    // violation(s).
    Element definingClass = element.enclosingElement;
    if (hasProtected) {
      _errorReporter.reportErrorForNode(
          HintCode.INVALID_USE_OF_PROTECTED_MEMBER,
          identifier,
          [identifier.name, definingClass.source.uri]);
    }
    if (hasVisibleForTemplate) {
      _errorReporter.reportErrorForNode(
          HintCode.INVALID_USE_OF_VISIBLE_FOR_TEMPLATE_MEMBER,
          identifier,
          [identifier.name, definingClass.source.uri]);
    }
    if (hasVisibleForTesting) {
      _errorReporter.reportErrorForNode(
          HintCode.INVALID_USE_OF_VISIBLE_FOR_TESTING_MEMBER,
          identifier,
          [identifier.name, definingClass.source.uri]);
    }
  }

  bool _hasProtected(Element element) {
    if (element is PropertyAccessorElement &&
        element.enclosingElement is ClassElement &&
        (element.hasProtected || element.variable.hasProtected)) {
      return true;
    }
    if (element is MethodElement &&
        element.enclosingElement is ClassElement &&
        element.hasProtected) {
      return true;
    }
    return false;
  }

  bool _hasTypeOrSuperType(ClassElement element, ClassElement superElement) {
    if (element == null) {
      return false;
    }
    if (element == superElement) {
      return true;
    }
    // TODO(scheglov) `allSupertypes` is very expensive
    var allSupertypes = element.allSupertypes;
    for (var i = 0; i < allSupertypes.length; i++) {
      var supertype = allSupertypes[i];
      if (supertype.element == superElement) {
        return true;
      }
    }
    return false;
  }

  bool _hasVisibleForTemplate(Element element) {
    if (element == null) {
      return false;
    }
    if (element.hasVisibleForTemplate) {
      return true;
    }
    if (element is PropertyAccessorElement &&
        element.enclosingElement is ClassElement &&
        element.variable.hasVisibleForTemplate) {
      return true;
    }
    return false;
  }

  bool _hasVisibleForTesting(Element element) {
    if (element == null) {
      return false;
    }
    if (element.hasVisibleForTesting) {
      return true;
    }
    if (element is PropertyAccessorElement &&
        element.enclosingElement is ClassElement &&
        element.variable.hasVisibleForTesting) {
      return true;
    }
    return false;
  }

  bool _inCommentReference(SimpleIdentifier identifier) {
    var parent = identifier.parent;
    return parent is CommentReference || parent?.parent is CommentReference;
  }

  bool _inCurrentLibrary(Element element) => element.library == _library;

  bool _inExportDirective(SimpleIdentifier identifier) =>
      identifier.parent is Combinator &&
      identifier.parent.parent is ExportDirective;
}

/// An object used to track the usage of labels within a single label scope.
class _LabelTracker {
  /// The tracker for the outer label scope.
  final _LabelTracker outerTracker;

  /// The labels whose usage is being tracked.
  final List<Label> labels;

  /// A list of flags corresponding to the list of [labels] indicating whether
  /// the corresponding label has been used.
  List<bool> used;

  /// A map from the names of labels to the index of the label in [labels].
  final Map<String, int> labelMap = <String, int>{};

  /// Initialize a newly created label tracker.
  _LabelTracker(this.outerTracker, this.labels) {
    used = new List.filled(labels.length, false);
    for (int i = 0; i < labels.length; i++) {
      labelMap[labels[i].label.name] = i;
    }
  }

  /// Record that the label with the given [labelName] has been used.
  void recordUsage(String labelName) {
    if (labelName != null) {
      int index = labelMap[labelName];
      if (index != null) {
        used[index] = true;
      } else if (outerTracker != null) {
        outerTracker.recordUsage(labelName);
      }
    }
  }

  /// Return the unused labels.
  Iterable<Label> unusedLabels() sync* {
    for (int i = 0; i < labels.length; i++) {
      if (!used[i]) {
        yield labels[i];
      }
    }
  }
}

/// A set of counts of the kinds of leaf elements in a collection, used to help
/// disambiguate map and set literals.
class _LeafElements {
  /// The number of expressions found in the collection.
  int expressionCount = 0;

  /// The number of map entries found in the collection.
  int mapEntryCount = 0;

  /// Initialize a newly created set of counts based on the given collection
  /// [elements].
  _LeafElements(List<CollectionElement> elements) {
    for (CollectionElement element in elements) {
      _count(element);
    }
  }

  /// Return the resolution suggested by the set elements.
  _LiteralResolution get resolution {
    if (expressionCount > 0 && mapEntryCount == 0) {
      return _LiteralResolution(_LiteralResolutionKind.set, null);
    } else if (mapEntryCount > 0 && expressionCount == 0) {
      return _LiteralResolution(_LiteralResolutionKind.map, null);
    }
    return _LiteralResolution(_LiteralResolutionKind.ambiguous, null);
  }

  /// Recursively add the given collection [element] to the counts.
  void _count(CollectionElement element) {
    if (element is ForElement) {
      _count(element.body);
    } else if (element is IfElement) {
      _count(element.thenElement);
      _count(element.elseElement);
    } else if (element is Expression) {
      if (_isComplete(element)) {
        expressionCount++;
      }
    } else if (element is MapLiteralEntry) {
      if (_isComplete(element)) {
        mapEntryCount++;
      }
    }
  }

  /// Return `true` if the given collection [element] does not contain any
  /// synthetic tokens.
  bool _isComplete(CollectionElement element) {
    // TODO(paulberry,brianwilkerson): the code below doesn't work because it
    // assumes access to token offsets, which aren't available when working with
    // expressions resynthesized from summaries.  For now we just assume the
    // collection element is complete.
    return true;
//    Token token = element.beginToken;
//    int endOffset = element.endToken.offset;
//    while (token != null && token.offset <= endOffset) {
//      if (token.isSynthetic) {
//        return false;
//      }
//      token = token.next;
//    }
//    return true;
  }
}

/// An indication of the way in which a set or map literal should be resolved to
/// be either a set literal or a map literal.
class _LiteralResolution {
  /// The kind of collection that the literal should be.
  final _LiteralResolutionKind kind;

  /// The type that should be used as the inference context when performing type
  /// inference for the literal.
  DartType contextType;

  /// Initialize a newly created resolution.
  _LiteralResolution(this.kind, this.contextType);

  @override
  String toString() {
    return '$kind ($contextType)';
  }
}

/// The kind of literal to which an unknown literal should be resolved.
enum _LiteralResolutionKind { ambiguous, map, set }<|MERGE_RESOLUTION|>--- conflicted
+++ resolved
@@ -4062,12 +4062,7 @@
     try {
       if (_flowAnalysis != null) {
         if (!isFunctionDeclaration) {
-<<<<<<< HEAD
-          // TODO(paulberry): test the value of _flowAnalysis.assignedVariables.capturedInNode(node)
-          _flowAnalysis.flow?.functionExpression_begin(
-=======
           _flowAnalysis.flow.functionExpression_begin(
->>>>>>> 874647bb
               _flowAnalysis.assignedVariables.writtenInNode(node));
         }
       } else {
