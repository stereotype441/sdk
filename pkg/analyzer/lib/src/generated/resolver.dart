// Copyright (c) 2014, the Dart project authors. Please see the AUTHORS file
// for details. All rights reserved. Use of this source code is governed by a
// BSD-style license that can be found in the LICENSE file.

import 'dart:collection';

import 'package:analyzer/dart/analysis/features.dart';
import 'package:analyzer/dart/ast/ast.dart';
import 'package:analyzer/dart/ast/ast_factory.dart';
import 'package:analyzer/dart/ast/token.dart';
import 'package:analyzer/dart/ast/visitor.dart';
import 'package:analyzer/dart/element/element.dart';
import 'package:analyzer/dart/element/nullability_suffix.dart';
import 'package:analyzer/dart/element/type.dart';
import 'package:analyzer/error/error.dart';
import 'package:analyzer/error/listener.dart';
import 'package:analyzer/exception/exception.dart';
import 'package:analyzer/file_system/file_system.dart';
import 'package:analyzer/src/context/builder.dart';
import 'package:analyzer/src/dart/ast/ast.dart';
import 'package:analyzer/src/dart/ast/ast_factory.dart';
import 'package:analyzer/src/dart/ast/utilities.dart';
import 'package:analyzer/src/dart/element/element.dart';
import 'package:analyzer/src/dart/element/inheritance_manager3.dart';
import 'package:analyzer/src/dart/element/member.dart' show ConstructorMember;
import 'package:analyzer/src/dart/element/type.dart';
import 'package:analyzer/src/dart/resolver/exit_detector.dart';
import 'package:analyzer/src/dart/resolver/extension_member_resolver.dart';
import 'package:analyzer/src/dart/resolver/flow_analysis_visitor.dart';
import 'package:analyzer/src/dart/resolver/scope.dart';
import 'package:analyzer/src/diagnostic/diagnostic_factory.dart';
import 'package:analyzer/src/error/codes.dart';
import 'package:analyzer/src/generated/constant.dart';
import 'package:analyzer/src/generated/element_resolver.dart';
import 'package:analyzer/src/generated/engine.dart';
import 'package:analyzer/src/generated/source.dart';
import 'package:analyzer/src/generated/static_type_analyzer.dart';
import 'package:analyzer/src/generated/type_promotion_manager.dart';
import 'package:analyzer/src/generated/type_system.dart';
import 'package:analyzer/src/generated/variable_type_provider.dart';
import 'package:analyzer/src/lint/linter.dart';
import 'package:analyzer/src/workspace/workspace.dart';
import 'package:meta/meta.dart';
import 'package:path/path.dart' as path;

export 'package:analyzer/src/dart/constant/constant_verifier.dart';
export 'package:analyzer/src/dart/resolver/exit_detector.dart';
export 'package:analyzer/src/dart/resolver/inheritance_manager.dart';
export 'package:analyzer/src/dart/resolver/scope.dart';
export 'package:analyzer/src/generated/type_system.dart';

/// Instances of the class `BestPracticesVerifier` traverse an AST structure
/// looking for violations of Dart best practices.
class BestPracticesVerifier extends RecursiveAstVisitor<void> {
//  static String _HASHCODE_GETTER_NAME = "hashCode";

  static String _NULL_TYPE_NAME = "Null";

  static String _TO_INT_METHOD_NAME = "toInt";

  /// The class containing the AST nodes being visited, or `null` if we are not
  /// in the scope of a class.
  ClassElementImpl _enclosingClass;

  /// A flag indicating whether a surrounding member (compilation unit or class)
  /// is deprecated.
  bool _inDeprecatedMember;

  /// The error reporter by which errors will be reported.
  final ErrorReporter _errorReporter;

  /// The type [Null].
  final InterfaceType _nullType;

  /// The type system primitives
  final TypeSystem _typeSystem;

  /// The inheritance manager to access interface type hierarchy.
  final InheritanceManager3 _inheritanceManager;

  /// The current library
  final LibraryElement _currentLibrary;

  final _InvalidAccessVerifier _invalidAccessVerifier;

  /// The [WorkspacePackage] in which [_currentLibrary] is declared.
  WorkspacePackage _workspacePackage;

  /// The [LinterContext] used for possible const calculations.
  LinterContext _linterContext;

  /// Is `true` if NNBD is enabled for the library being analyzed.
  final bool _isNonNullable;

  /// True if inference failures should be reported, otherwise false.
  final bool _strictInference;

  /// Create a new instance of the [BestPracticesVerifier].
  ///
  /// @param errorReporter the error reporter
  BestPracticesVerifier(
    this._errorReporter,
    TypeProvider typeProvider,
    this._currentLibrary,
    CompilationUnit unit,
    String content, {
    TypeSystem typeSystem,
    @required InheritanceManager3 inheritanceManager,
    ResourceProvider resourceProvider,
    DeclaredVariables declaredVariables,
    AnalysisOptions analysisOptions,
  })  : _nullType = typeProvider.nullType,
        _typeSystem = typeSystem ?? new Dart2TypeSystem(typeProvider),
        _isNonNullable = unit.featureSet.isEnabled(Feature.non_nullable),
        _strictInference =
            (analysisOptions as AnalysisOptionsImpl).strictInference,
        _inheritanceManager = inheritanceManager,
        _invalidAccessVerifier =
            new _InvalidAccessVerifier(_errorReporter, _currentLibrary) {
    _inDeprecatedMember = _currentLibrary.hasDeprecated;
    String libraryPath = _currentLibrary.source.fullName;
    ContextBuilder builder = new ContextBuilder(
        resourceProvider, null /* sdkManager */, null /* contentCache */);
    Workspace workspace =
        ContextBuilder.createWorkspace(resourceProvider, libraryPath, builder);
    _workspacePackage = workspace.findPackageFor(libraryPath);
    _linterContext = LinterContextImpl(
        null /* allUnits */,
        new LinterContextUnit(content, unit),
        declaredVariables,
        typeProvider,
        _typeSystem,
        _inheritanceManager,
        analysisOptions);
  }

  @override
  void visitAnnotation(Annotation node) {
    ElementAnnotation element = node.elementAnnotation;
    AstNode parent = node.parent;
    if (element?.isFactory == true) {
      if (parent is MethodDeclaration) {
        _checkForInvalidFactory(parent);
      } else {
        _errorReporter
            .reportErrorForNode(HintCode.INVALID_FACTORY_ANNOTATION, node, []);
      }
    } else if (element?.isImmutable == true) {
      if (parent is! ClassOrMixinDeclaration && parent is! ClassTypeAlias) {
        _errorReporter.reportErrorForNode(
            HintCode.INVALID_IMMUTABLE_ANNOTATION, node, []);
      }
    } else if (element?.isLiteral == true) {
      if (parent is! ConstructorDeclaration ||
          (parent as ConstructorDeclaration).constKeyword == null) {
        _errorReporter
            .reportErrorForNode(HintCode.INVALID_LITERAL_ANNOTATION, node, []);
      }
    } else if (element?.isSealed == true) {
      if (!(parent is ClassDeclaration || parent is ClassTypeAlias)) {
        _errorReporter.reportErrorForNode(
            HintCode.INVALID_SEALED_ANNOTATION, node, [node.element.name]);
      }
    } else if (element?.isVisibleForTemplate == true ||
        element?.isVisibleForTesting == true) {
      if (parent is Declaration) {
        reportInvalidAnnotation(Element declaredElement) {
          _errorReporter.reportErrorForNode(
              HintCode.INVALID_VISIBILITY_ANNOTATION,
              node,
              [declaredElement.name, node.name.name]);
        }

        if (parent is TopLevelVariableDeclaration) {
          for (VariableDeclaration variable in parent.variables.variables) {
            if (Identifier.isPrivateName(variable.declaredElement.name)) {
              reportInvalidAnnotation(variable.declaredElement);
            }
          }
        } else if (parent is FieldDeclaration) {
          for (VariableDeclaration variable in parent.fields.variables) {
            if (Identifier.isPrivateName(variable.declaredElement.name)) {
              reportInvalidAnnotation(variable.declaredElement);
            }
          }
        } else if (parent.declaredElement != null &&
            Identifier.isPrivateName(parent.declaredElement.name)) {
          reportInvalidAnnotation(parent.declaredElement);
        }
      } else {
        // Something other than a declaration was annotated. Whatever this is,
        // it probably warrants a Hint, but this has not been specified on
        // visibleForTemplate or visibleForTesting, so leave it alone for now.
      }
    }

    super.visitAnnotation(node);
  }

  @override
  void visitArgumentList(ArgumentList node) {
    for (Expression argument in node.arguments) {
      ParameterElement parameter = argument.staticParameterElement;
      if (parameter?.isOptionalPositional == true) {
        _checkForDeprecatedMemberUse(parameter, argument);
      }
    }
    super.visitArgumentList(node);
  }

  @override
  void visitAsExpression(AsExpression node) {
    _checkForUnnecessaryCast(node);
    super.visitAsExpression(node);
  }

  @override
  void visitAssignmentExpression(AssignmentExpression node) {
    TokenType operatorType = node.operator.type;
    if (operatorType != TokenType.EQ) {
      _checkForDeprecatedMemberUse(node.staticElement, node);
    }
    super.visitAssignmentExpression(node);
  }

  @override
  void visitBinaryExpression(BinaryExpression node) {
    _checkForDivisionOptimizationHint(node);
    _checkForDeprecatedMemberUse(node.staticElement, node);
    super.visitBinaryExpression(node);
  }

  @override
  void visitClassDeclaration(ClassDeclaration node) {
    var element = AbstractClassElementImpl.getImpl(node.declaredElement);
    _enclosingClass = element;
    _invalidAccessVerifier._enclosingClass = element;

    bool wasInDeprecatedMember = _inDeprecatedMember;
    if (element != null && element.hasDeprecated) {
      _inDeprecatedMember = true;
    }

    try {
      // Commented out until we decide that we want this hint in the analyzer
      //    checkForOverrideEqualsButNotHashCode(node);
      _checkForImmutable(node);
      _checkForInvalidSealedSuperclass(node);
      super.visitClassDeclaration(node);
    } finally {
      _enclosingClass = null;
      _invalidAccessVerifier._enclosingClass = null;
      _inDeprecatedMember = wasInDeprecatedMember;
    }
  }

  @override
  void visitClassTypeAlias(ClassTypeAlias node) {
    _checkForImmutable(node);
    _checkForInvalidSealedSuperclass(node);
    super.visitClassTypeAlias(node);
  }

  @override
  void visitConstructorDeclaration(ConstructorDeclaration node) {
    if (node.declaredElement.isFactory) {
      if (node.body is BlockFunctionBody) {
        // Check the block for a return statement, if not, create the hint.
        if (!ExitDetector.exits(node.body)) {
          _errorReporter.reportErrorForNode(
              HintCode.MISSING_RETURN, node, [node.returnType.name]);
        }
      }
    }
    _checkStrictInferenceInParameters(node.parameters);
    super.visitConstructorDeclaration(node);
  }

  @override
  void visitExportDirective(ExportDirective node) {
    _checkForDeprecatedMemberUse(node.uriElement, node);
    super.visitExportDirective(node);
  }

  @override
  void visitFieldDeclaration(FieldDeclaration node) {
    bool wasInDeprecatedMember = _inDeprecatedMember;
    if (_hasDeprecatedAnnotation(node.metadata)) {
      _inDeprecatedMember = true;
    }

    try {
      super.visitFieldDeclaration(node);
    } finally {
      _inDeprecatedMember = wasInDeprecatedMember;
    }
  }

  @override
  void visitFormalParameterList(FormalParameterList node) {
    _checkRequiredParameter(node);
    super.visitFormalParameterList(node);
  }

  @override
  void visitFunctionDeclaration(FunctionDeclaration node) {
    bool wasInDeprecatedMember = _inDeprecatedMember;
    ExecutableElement element = node.declaredElement;
    if (element != null && element.hasDeprecated) {
      _inDeprecatedMember = true;
    }
    try {
      _checkForMissingReturn(
          node.returnType, node.functionExpression.body, element, node);

      // Return types are inferred only on non-recursive local functions.
      if (node.parent is CompilationUnit) {
        _checkStrictInferenceReturnType(node.returnType, node, node.name.name);
      }
      _checkStrictInferenceInParameters(node.functionExpression.parameters);
      super.visitFunctionDeclaration(node);
    } finally {
      _inDeprecatedMember = wasInDeprecatedMember;
    }
  }

  @override
  void visitFunctionDeclarationStatement(FunctionDeclarationStatement node) {
    // TODO(srawlins): Check strict-inference return type on recursive
    // local functions.
    super.visitFunctionDeclarationStatement(node);
  }

  @override
  void visitFunctionExpression(FunctionExpression node) {
    if (node.parent is! FunctionDeclaration) {
      _checkForMissingReturn(null, node.body, node.declaredElement, node);
    }
    DartType functionType = InferenceContext.getContext(node);
    if (functionType is! FunctionType) {
      _checkStrictInferenceInParameters(node.parameters);
    }
    super.visitFunctionExpression(node);
  }

  @override
  void visitFunctionTypeAlias(FunctionTypeAlias node) {
    _checkStrictInferenceReturnType(node.returnType, node, node.name.name);
    super.visitFunctionTypeAlias(node);
  }

  @override
  void visitFunctionTypedFormalParameter(FunctionTypedFormalParameter node) {
    _checkStrictInferenceReturnType(
        node.returnType, node, node.identifier.name);
    _checkStrictInferenceInParameters(node.parameters);
    super.visitFunctionTypedFormalParameter(node);
  }

  @override
  void visitGenericFunctionType(GenericFunctionType node) {
    // GenericTypeAlias is handled in [visitGenericTypeAlias], where a proper
    // name can be reported in any message.
    if (node.parent is! GenericTypeAlias) {
      _checkStrictInferenceReturnType(node.returnType, node, node.toString());
    }
    super.visitGenericFunctionType(node);
  }

  @override
  void visitGenericTypeAlias(GenericTypeAlias node) {
    if (node.functionType != null) {
      _checkStrictInferenceReturnType(
          node.functionType.returnType, node, node.name.name);
    }
    super.visitGenericTypeAlias(node);
  }

  @override
  void visitImportDirective(ImportDirective node) {
    _checkForDeprecatedMemberUse(node.uriElement, node);
    ImportElement importElement = node.element;
    if (importElement != null && importElement.isDeferred) {
      _checkForLoadLibraryFunction(node, importElement);
    }
    super.visitImportDirective(node);
  }

  @override
  void visitIndexExpression(IndexExpression node) {
    _checkForDeprecatedMemberUse(node.staticElement, node);
    super.visitIndexExpression(node);
  }

  @override
  void visitInstanceCreationExpression(InstanceCreationExpression node) {
    _checkForDeprecatedMemberUse(node.staticElement, node);
    _checkForLiteralConstructorUse(node);
    super.visitInstanceCreationExpression(node);
  }

  @override
  void visitIsExpression(IsExpression node) {
    _checkAllTypeChecks(node);
    super.visitIsExpression(node);
  }

  @override
  void visitMethodDeclaration(MethodDeclaration node) {
    bool wasInDeprecatedMember = _inDeprecatedMember;
    ExecutableElement element = node.declaredElement;
    bool elementIsOverride() {
      if (element is ClassMemberElement) {
        Name name = new Name(_currentLibrary.source.uri, element.name);
        Element enclosingElement = element.enclosingElement;
        if (enclosingElement is ClassElement) {
          InterfaceType classType = enclosingElement.thisType;
          return _inheritanceManager.getOverridden(classType, name) != null;
        }
      }
      return false;
    }

    if (element != null && element.hasDeprecated) {
      _inDeprecatedMember = true;
    }
    try {
      // This was determined to not be a good hint, see: dartbug.com/16029
      //checkForOverridingPrivateMember(node);
      _checkForMissingReturn(node.returnType, node.body, element, node);
      _checkForUnnecessaryNoSuchMethod(node);
      if (_strictInference && !node.isSetter && !elementIsOverride()) {
        _checkStrictInferenceReturnType(node.returnType, node, node.name.name);
      }
      _checkStrictInferenceInParameters(node.parameters);
      super.visitMethodDeclaration(node);
    } finally {
      _inDeprecatedMember = wasInDeprecatedMember;
    }
  }

  @override
  void visitMethodInvocation(MethodInvocation node) {
    _checkForNullAwareHints(node, node.operator);
    DartType staticInvokeType = node.staticInvokeType;
    Element callElement = staticInvokeType?.element;
    if (callElement is MethodElement &&
        callElement.name == FunctionElement.CALL_METHOD_NAME) {
      _checkForDeprecatedMemberUse(callElement, node);
    }
    super.visitMethodInvocation(node);
  }

  @override
  void visitMixinDeclaration(MixinDeclaration node) {
    _enclosingClass = node.declaredElement;
    _invalidAccessVerifier._enclosingClass = _enclosingClass;

    bool wasInDeprecatedMember = _inDeprecatedMember;
    if (_hasDeprecatedAnnotation(node.metadata)) {
      _inDeprecatedMember = true;
    }

    try {
      _checkForImmutable(node);
      _checkForInvalidSealedSuperclass(node);
      super.visitMixinDeclaration(node);
    } finally {
      _enclosingClass = null;
      _invalidAccessVerifier._enclosingClass = null;
      _inDeprecatedMember = wasInDeprecatedMember;
    }
  }

  @override
  void visitPostfixExpression(PostfixExpression node) {
    _checkForDeprecatedMemberUse(node.staticElement, node);
    super.visitPostfixExpression(node);
  }

  @override
  void visitPrefixExpression(PrefixExpression node) {
    _checkForDeprecatedMemberUse(node.staticElement, node);
    super.visitPrefixExpression(node);
  }

  @override
  void visitPropertyAccess(PropertyAccess node) {
    _checkForNullAwareHints(node, node.operator);
    super.visitPropertyAccess(node);
  }

  @override
  void visitRedirectingConstructorInvocation(
      RedirectingConstructorInvocation node) {
    _checkForDeprecatedMemberUse(node.staticElement, node);
    super.visitRedirectingConstructorInvocation(node);
  }

  @override
  void visitSimpleIdentifier(SimpleIdentifier node) {
    _checkForDeprecatedMemberUseAtIdentifier(node);
    _invalidAccessVerifier.verify(node);
    super.visitSimpleIdentifier(node);
  }

  @override
  void visitSuperConstructorInvocation(SuperConstructorInvocation node) {
    _checkForDeprecatedMemberUse(node.staticElement, node);
    super.visitSuperConstructorInvocation(node);
  }

  @override
  void visitTopLevelVariableDeclaration(TopLevelVariableDeclaration node) {
    bool wasInDeprecatedMember = _inDeprecatedMember;
    if (_hasDeprecatedAnnotation(node.metadata)) {
      _inDeprecatedMember = true;
    }

    try {
      super.visitTopLevelVariableDeclaration(node);
    } finally {
      _inDeprecatedMember = wasInDeprecatedMember;
    }
  }

  /// Check for the passed is expression for the unnecessary type check hint
  /// codes as well as null checks expressed using an is expression.
  ///
  /// @param node the is expression to check
  /// @return `true` if and only if a hint code is generated on the passed node
  /// See [HintCode.TYPE_CHECK_IS_NOT_NULL], [HintCode.TYPE_CHECK_IS_NULL],
  /// [HintCode.UNNECESSARY_TYPE_CHECK_TRUE], and
  /// [HintCode.UNNECESSARY_TYPE_CHECK_FALSE].
  bool _checkAllTypeChecks(IsExpression node) {
    Expression expression = node.expression;
    TypeAnnotation typeName = node.type;
    DartType lhsType = expression.staticType;
    DartType rhsType = typeName.type;
    if (lhsType == null || rhsType == null) {
      return false;
    }
    String rhsNameStr = typeName is TypeName ? typeName.name.name : null;
    // if x is dynamic
    if (rhsType.isDynamic && rhsNameStr == Keyword.DYNAMIC.lexeme) {
      if (node.notOperator == null) {
        // the is case
        _errorReporter.reportErrorForNode(
            HintCode.UNNECESSARY_TYPE_CHECK_TRUE, node);
      } else {
        // the is not case
        _errorReporter.reportErrorForNode(
            HintCode.UNNECESSARY_TYPE_CHECK_FALSE, node);
      }
      return true;
    }
    Element rhsElement = rhsType.element;
    LibraryElement libraryElement = rhsElement?.library;
    if (libraryElement != null && libraryElement.isDartCore) {
      // if x is Object or null is Null
      if (rhsType.isObject ||
          (expression is NullLiteral && rhsNameStr == _NULL_TYPE_NAME)) {
        if (node.notOperator == null) {
          // the is case
          _errorReporter.reportErrorForNode(
              HintCode.UNNECESSARY_TYPE_CHECK_TRUE, node);
        } else {
          // the is not case
          _errorReporter.reportErrorForNode(
              HintCode.UNNECESSARY_TYPE_CHECK_FALSE, node);
        }
        return true;
      } else if (rhsNameStr == _NULL_TYPE_NAME) {
        if (node.notOperator == null) {
          // the is case
          _errorReporter.reportErrorForNode(HintCode.TYPE_CHECK_IS_NULL, node);
        } else {
          // the is not case
          _errorReporter.reportErrorForNode(
              HintCode.TYPE_CHECK_IS_NOT_NULL, node);
        }
        return true;
      }
    }
    return false;
  }

  /// Given some [element], look at the associated metadata and report the use
  /// of the member if it is declared as deprecated. If a diagnostic is reported
  /// it should be reported at the given [node].
  void _checkForDeprecatedMemberUse(Element element, AstNode node) {
    bool isDeprecated(Element element) {
      if (element is PropertyAccessorElement && element.isSynthetic) {
        // TODO(brianwilkerson) Why isn't this the implementation for PropertyAccessorElement?
        Element variable = element.variable;
        if (variable == null) {
          return false;
        }
        return variable.hasDeprecated;
      }
      return element.hasDeprecated;
    }

    bool isLocalParameter(Element element, AstNode node) {
      if (element is ParameterElement) {
        ExecutableElement definingFunction = element.enclosingElement;
        FunctionBody body = node.thisOrAncestorOfType<FunctionBody>();
        while (body != null) {
          ExecutableElement enclosingFunction;
          AstNode parent = body.parent;
          if (parent is ConstructorDeclaration) {
            enclosingFunction = parent.declaredElement;
          } else if (parent is FunctionExpression) {
            enclosingFunction = parent.declaredElement;
          } else if (parent is MethodDeclaration) {
            enclosingFunction = parent.declaredElement;
          }
          if (enclosingFunction == definingFunction) {
            return true;
          }
          body = parent?.thisOrAncestorOfType<FunctionBody>();
        }
      }
      return false;
    }

    if (!_inDeprecatedMember &&
        element != null &&
        isDeprecated(element) &&
        !isLocalParameter(element, node)) {
      String displayName = element.displayName;
      if (element is ConstructorElement) {
        // TODO(jwren) We should modify ConstructorElement.getDisplayName(),
        // or have the logic centralized elsewhere, instead of doing this logic
        // here.
        displayName = element.enclosingElement.displayName;
        if (element.displayName.isNotEmpty) {
          displayName = "$displayName.${element.displayName}";
        }
      } else if (element is LibraryElement) {
        displayName = element.definingCompilationUnit.source.uri.toString();
      } else if (displayName == FunctionElement.CALL_METHOD_NAME &&
          node is MethodInvocation &&
          node.staticInvokeType is InterfaceType) {
        DartType staticInvokeType = node.staticInvokeType;
        displayName = "${staticInvokeType.displayName}.${element.displayName}";
      }
      LibraryElement library =
          element is LibraryElement ? element : element.library;
      String message = _deprecatedMessage(element);
      if (message == null || message.isEmpty) {
        HintCode hintCode = _isLibraryInWorkspacePackage(library)
            ? HintCode.DEPRECATED_MEMBER_USE_FROM_SAME_PACKAGE
            : HintCode.DEPRECATED_MEMBER_USE;
        _errorReporter.reportErrorForNode(hintCode, node, [displayName]);
      } else {
        HintCode hintCode = _isLibraryInWorkspacePackage(library)
            ? HintCode.DEPRECATED_MEMBER_USE_FROM_SAME_PACKAGE_WITH_MESSAGE
            : HintCode.DEPRECATED_MEMBER_USE_WITH_MESSAGE;
        _errorReporter
            .reportErrorForNode(hintCode, node, [displayName, message]);
      }
    }
  }

  /// For [SimpleIdentifier]s, only call [checkForDeprecatedMemberUse]
  /// if the node is not in a declaration context.
  ///
  /// Also, if the identifier is a constructor name in a constructor invocation,
  /// then calls to the deprecated constructor will be caught by
  /// [visitInstanceCreationExpression] and
  /// [visitSuperConstructorInvocation], and can be ignored by
  /// this visit method.
  ///
  /// @param identifier some simple identifier to check for deprecated use of
  /// @return `true` if and only if a hint code is generated on the passed node
  /// See [HintCode.DEPRECATED_MEMBER_USE].
  void _checkForDeprecatedMemberUseAtIdentifier(SimpleIdentifier identifier) {
    if (identifier.inDeclarationContext()) {
      return;
    }
    AstNode parent = identifier.parent;
    if ((parent is ConstructorName && identical(identifier, parent.name)) ||
        (parent is ConstructorDeclaration &&
            identical(identifier, parent.returnType)) ||
        (parent is SuperConstructorInvocation &&
            identical(identifier, parent.constructorName)) ||
        parent is HideCombinator) {
      return;
    }
    _checkForDeprecatedMemberUse(identifier.staticElement, identifier);
  }

  /// Check for the passed binary expression for the
  /// [HintCode.DIVISION_OPTIMIZATION].
  ///
  /// @param node the binary expression to check
  /// @return `true` if and only if a hint code is generated on the passed node
  /// See [HintCode.DIVISION_OPTIMIZATION].
  bool _checkForDivisionOptimizationHint(BinaryExpression node) {
    // Return if the operator is not '/'
    if (node.operator.type != TokenType.SLASH) {
      return false;
    }
    // Return if the '/' operator is not defined in core, or if we don't know
    // its static type
    MethodElement methodElement = node.staticElement;
    if (methodElement == null) {
      return false;
    }
    LibraryElement libraryElement = methodElement.library;
    if (libraryElement != null && !libraryElement.isDartCore) {
      return false;
    }
    // Report error if the (x/y) has toInt() invoked on it
    AstNode parent = node.parent;
    if (parent is ParenthesizedExpression) {
      ParenthesizedExpression parenthesizedExpression =
          _wrapParenthesizedExpression(parent);
      AstNode grandParent = parenthesizedExpression.parent;
      if (grandParent is MethodInvocation) {
        if (_TO_INT_METHOD_NAME == grandParent.methodName.name &&
            grandParent.argumentList.arguments.isEmpty) {
          _errorReporter.reportErrorForNode(
              HintCode.DIVISION_OPTIMIZATION, grandParent);
          return true;
        }
      }
    }
    return false;
  }

  /// Checks whether [node] violates the rules of [immutable].
  ///
  /// If [node] is marked with [immutable] or inherits from a class or mixin
  /// marked with [immutable], this function searches the fields of [node] and
  /// its superclasses, reporting a hint if any non-final instance fields are
  /// found.
  void _checkForImmutable(NamedCompilationUnitMember node) {
    /// Return `true` if the given class [element] is annotated with the
    /// `@immutable` annotation.
    bool isImmutable(ClassElement element) {
      for (ElementAnnotation annotation in element.metadata) {
        if (annotation.isImmutable) {
          return true;
        }
      }
      return false;
    }

    /// Return `true` if the given class [element] or any superclass of it is
    /// annotated with the `@immutable` annotation.
    bool isOrInheritsImmutable(
        ClassElement element, HashSet<ClassElement> visited) {
      if (visited.add(element)) {
        if (isImmutable(element)) {
          return true;
        }
        for (InterfaceType interface in element.mixins) {
          if (isOrInheritsImmutable(interface.element, visited)) {
            return true;
          }
        }
        for (InterfaceType mixin in element.interfaces) {
          if (isOrInheritsImmutable(mixin.element, visited)) {
            return true;
          }
        }
        if (element.supertype != null) {
          return isOrInheritsImmutable(element.supertype.element, visited);
        }
      }
      return false;
    }

    /// Return `true` if the given class [element] defines a non-final instance
    /// field.
    Iterable<String> nonFinalInstanceFields(ClassElement element) {
      return element.fields
          .where((FieldElement field) =>
              !field.isSynthetic && !field.isFinal && !field.isStatic)
          .map((FieldElement field) => '${element.name}.${field.name}');
    }

    /// Return `true` if the given class [element] defines or inherits a
    /// non-final field.
    Iterable<String> definedOrInheritedNonFinalInstanceFields(
        ClassElement element, HashSet<ClassElement> visited) {
      Iterable<String> nonFinalFields = [];
      if (visited.add(element)) {
        nonFinalFields = nonFinalInstanceFields(element);
        nonFinalFields = nonFinalFields.followedBy(element.mixins.expand(
            (InterfaceType mixin) => nonFinalInstanceFields(mixin.element)));
        if (element.supertype != null) {
          nonFinalFields = nonFinalFields.followedBy(
              definedOrInheritedNonFinalInstanceFields(
                  element.supertype.element, visited));
        }
      }
      return nonFinalFields;
    }

    ClassElement element = node.declaredElement;
    if (isOrInheritsImmutable(element, new HashSet<ClassElement>())) {
      Iterable<String> nonFinalFields =
          definedOrInheritedNonFinalInstanceFields(
              element, new HashSet<ClassElement>());
      if (nonFinalFields.isNotEmpty) {
        _errorReporter.reportErrorForNode(
            HintCode.MUST_BE_IMMUTABLE, node.name, [nonFinalFields.join(', ')]);
      }
    }
  }

  void _checkForInvalidFactory(MethodDeclaration decl) {
    // Check declaration.
    // Note that null return types are expected to be flagged by other analyses.
    DartType returnType = decl.returnType?.type;
    if (returnType is VoidType) {
      _errorReporter.reportErrorForNode(HintCode.INVALID_FACTORY_METHOD_DECL,
          decl.name, [decl.name.toString()]);
      return;
    }

    // Check implementation.

    FunctionBody body = decl.body;
    if (body is EmptyFunctionBody) {
      // Abstract methods are OK.
      return;
    }

    // `new Foo()` or `null`.
    bool factoryExpression(Expression expression) =>
        expression is InstanceCreationExpression || expression is NullLiteral;

    if (body is ExpressionFunctionBody && factoryExpression(body.expression)) {
      return;
    } else if (body is BlockFunctionBody) {
      NodeList<Statement> statements = body.block.statements;
      if (statements.isNotEmpty) {
        Statement last = statements.last;
        if (last is ReturnStatement && factoryExpression(last.expression)) {
          return;
        }
      }
    }

    _errorReporter.reportErrorForNode(HintCode.INVALID_FACTORY_METHOD_IMPL,
        decl.name, [decl.name.toString()]);
  }

  void _checkForInvalidSealedSuperclass(NamedCompilationUnitMember node) {
    bool currentPackageContains(Element element) {
      return _isLibraryInWorkspacePackage(element.library);
    }

    // [NamedCompilationUnitMember.declaredElement] is not necessarily a
    // ClassElement, but [_checkForInvalidSealedSuperclass] should only be
    // called with a [ClassOrMixinDeclaration], or a [ClassTypeAlias]. The
    // `declaredElement` of these specific classes is a [ClassElement].
    ClassElement element = node.declaredElement;
    // TODO(srawlins): Perhaps replace this with a getter on Element, like
    // `Element.hasOrInheritsSealed`?
    for (InterfaceType supertype in element.allSupertypes) {
      ClassElement superclass = supertype.element;
      if (superclass.hasSealed) {
        if (!currentPackageContains(superclass)) {
          if (element.superclassConstraints.contains(supertype)) {
            // This is a special violation of the sealed class contract,
            // requiring specific messaging.
            _errorReporter.reportErrorForNode(HintCode.MIXIN_ON_SEALED_CLASS,
                node, [superclass.name.toString()]);
          } else {
            // This is a regular violation of the sealed class contract.
            _errorReporter.reportErrorForNode(HintCode.SUBTYPE_OF_SEALED_CLASS,
                node, [superclass.name.toString()]);
          }
        }
      }
    }
  }

  /// Check that the instance creation node is const if the constructor is
  /// marked with [literal].
  _checkForLiteralConstructorUse(InstanceCreationExpression node) {
    ConstructorName constructorName = node.constructorName;
    ConstructorElement constructor = constructorName.staticElement;
    if (constructor == null) {
      return;
    }
    if (!node.isConst &&
        constructor.hasLiteral &&
        _linterContext.canBeConst(node)) {
      // Echoing jwren's TODO from _checkForDeprecatedMemberUse:
      // TODO(jwren) We should modify ConstructorElement.getDisplayName(), or
      // have the logic centralized elsewhere, instead of doing this logic
      // here.
      String fullConstructorName = constructorName.type.name.name;
      if (constructorName.name != null) {
        fullConstructorName = '$fullConstructorName.${constructorName.name}';
      }
      HintCode hint = node.keyword?.keyword == Keyword.NEW
          ? HintCode.NON_CONST_CALL_TO_LITERAL_CONSTRUCTOR_USING_NEW
          : HintCode.NON_CONST_CALL_TO_LITERAL_CONSTRUCTOR;
      _errorReporter.reportErrorForNode(hint, node, [fullConstructorName]);
    }
  }

  /// Check that the imported library does not define a loadLibrary function.
  /// The import has already been determined to be deferred when this is called.
  ///
  /// @param node the import directive to evaluate
  /// @param importElement the [ImportElement] retrieved from the node
  /// @return `true` if and only if an error code is generated on the passed
  ///         node
  /// See [CompileTimeErrorCode.IMPORT_DEFERRED_LIBRARY_WITH_LOAD_FUNCTION].
  bool _checkForLoadLibraryFunction(
      ImportDirective node, ImportElement importElement) {
    LibraryElement importedLibrary = importElement.importedLibrary;
    if (importedLibrary == null) {
      return false;
    }
    if (importedLibrary.hasLoadLibraryFunction) {
      _errorReporter.reportErrorForNode(
          HintCode.IMPORT_DEFERRED_LIBRARY_WITH_LOAD_FUNCTION,
          node,
          [importedLibrary.name]);
      return true;
    }
    return false;
  }

  /// Generate a hint for functions or methods that have a return type, but do
  /// not have a return statement on all branches. At the end of blocks with no
  /// return, Dart implicitly returns `null`, avoiding these implicit returns is
  /// considered a best practice.
  ///
  /// Note: for async functions/methods, this hint only applies when the
  /// function has a return type that Future<Null> is not assignable to.
  ///
  /// @param node the binary expression to check
  /// @param body the function body
  /// @return `true` if and only if a hint code is generated on the passed node
  /// See [HintCode.MISSING_RETURN].
  void _checkForMissingReturn(TypeAnnotation returnNode, FunctionBody body,
      ExecutableElement element, AstNode functionNode) {
    if (body is BlockFunctionBody) {
      // Prefer the type from the element model, in case we've inferred one.
      DartType returnType = element?.returnType ?? returnNode?.type;
      AstNode errorNode = returnNode ?? functionNode;

      // Skip the check if we're missing a return type (e.g. erroneous code).
      // Generators are never required to have a return statement.
      if (returnType == null || body.isGenerator) {
        return;
      }

      var flattenedType =
          body.isAsynchronous ? _typeSystem.flatten(returnType) : returnType;

      // Function expressions without a return will have their return type set
      // to `Null` regardless of their context type. So we need to figure out
      // if a return type was expected from the original downwards context.
      //
      // This helps detect hint cases like `int Function() f = () {}`.
      // See https://github.com/dart-lang/sdk/issues/28233 for context.
      if (flattenedType.isDartCoreNull && functionNode is FunctionExpression) {
        var contextType = InferenceContext.getContext(functionNode);
        if (contextType is FunctionType) {
          returnType = contextType.returnType;
          flattenedType = body.isAsynchronous
              ? _typeSystem.flatten(returnType)
              : returnType;
        }
      }

      // dynamic, Null, void, and FutureOr<T> where T is (dynamic, Null, void)
      // are allowed to omit a return.
      if (flattenedType.isDartAsyncFutureOr) {
        flattenedType = (flattenedType as InterfaceType).typeArguments[0];
      }
      if (flattenedType.isDynamic ||
          flattenedType.isDartCoreNull ||
          flattenedType.isVoid) {
        return;
      }
      // Otherwise issue a warning if the block doesn't have a return.
      if (!ExitDetector.exits(body)) {
        _errorReporter.reportErrorForNode(
            HintCode.MISSING_RETURN, errorNode, [returnType.displayName]);
      }
    }
  }

  /// Produce several null-aware related hints.
  void _checkForNullAwareHints(Expression node, Token operator) {
    if (_isNonNullable) {
      return;
    }

    if (operator == null || operator.type != TokenType.QUESTION_PERIOD) {
      return;
    }

    // childOfParent is used to know from which branch node comes.
    var childOfParent = node;
    var parent = node.parent;
    while (parent is ParenthesizedExpression) {
      childOfParent = parent;
      parent = parent.parent;
    }

    // CAN_BE_NULL_AFTER_NULL_AWARE
    if (parent is MethodInvocation &&
        !parent.isNullAware &&
        _nullType.lookUpMethod(parent.methodName.name, _currentLibrary) ==
            null) {
      _errorReporter.reportErrorForNode(
          HintCode.CAN_BE_NULL_AFTER_NULL_AWARE, childOfParent);
      return;
    }
    if (parent is PropertyAccess &&
        !parent.isNullAware &&
        _nullType.lookUpGetter(parent.propertyName.name, _currentLibrary) ==
            null) {
      _errorReporter.reportErrorForNode(
          HintCode.CAN_BE_NULL_AFTER_NULL_AWARE, childOfParent);
      return;
    }
    if (parent is CascadeExpression && parent.target == childOfParent) {
      _errorReporter.reportErrorForNode(
          HintCode.CAN_BE_NULL_AFTER_NULL_AWARE, childOfParent);
      return;
    }

    // NULL_AWARE_IN_CONDITION
    if (parent is IfStatement && parent.condition == childOfParent ||
        parent is ForPartsWithDeclarations &&
            parent.condition == childOfParent ||
        parent is DoStatement && parent.condition == childOfParent ||
        parent is WhileStatement && parent.condition == childOfParent ||
        parent is ConditionalExpression && parent.condition == childOfParent ||
        parent is AssertStatement && parent.condition == childOfParent) {
      _errorReporter.reportErrorForNode(
          HintCode.NULL_AWARE_IN_CONDITION, childOfParent);
      return;
    }

    // NULL_AWARE_IN_LOGICAL_OPERATOR
    if (parent is PrefixExpression && parent.operator.type == TokenType.BANG ||
        parent is BinaryExpression &&
            [TokenType.BAR_BAR, TokenType.AMPERSAND_AMPERSAND]
                .contains(parent.operator.type)) {
      _errorReporter.reportErrorForNode(
          HintCode.NULL_AWARE_IN_LOGICAL_OPERATOR, childOfParent);
      return;
    }

    // NULL_AWARE_BEFORE_OPERATOR
    if (parent is BinaryExpression &&
        ![TokenType.EQ_EQ, TokenType.BANG_EQ, TokenType.QUESTION_QUESTION]
            .contains(parent.operator.type) &&
        parent.leftOperand == childOfParent) {
      _errorReporter.reportErrorForNode(
          HintCode.NULL_AWARE_BEFORE_OPERATOR, childOfParent);
      return;
    }
  }

  /// Check for the passed as expression for the [HintCode.UNNECESSARY_CAST]
  /// hint code.
  ///
  /// @param node the as expression to check
  /// @return `true` if and only if a hint code is generated on the passed node
  /// See [HintCode.UNNECESSARY_CAST].
  bool _checkForUnnecessaryCast(AsExpression node) {
    // TODO(jwren) After dartbug.com/13732, revisit this, we should be able to
    // remove the (x is! TypeParameterType) checks.
    AstNode parent = node.parent;
    if (parent is ConditionalExpression &&
        (node == parent.thenExpression || node == parent.elseExpression)) {
      Expression thenExpression = parent.thenExpression;
      DartType thenType;
      if (thenExpression is AsExpression) {
        thenType = thenExpression.expression.staticType;
      } else {
        thenType = thenExpression.staticType;
      }
      Expression elseExpression = parent.elseExpression;
      DartType elseType;
      if (elseExpression is AsExpression) {
        elseType = elseExpression.expression.staticType;
      } else {
        elseType = elseExpression.staticType;
      }
      if (thenType != null &&
          elseType != null &&
          !thenType.isDynamic &&
          !elseType.isDynamic &&
          !_typeSystem.isSubtypeOf(thenType, elseType) &&
          !_typeSystem.isSubtypeOf(elseType, thenType)) {
        return false;
      }
    }
    DartType lhsType = node.expression.staticType;
    DartType rhsType = node.type.type;
    if (lhsType != null &&
        rhsType != null &&
        !lhsType.isDynamic &&
        !rhsType.isDynamic &&
        _typeSystem.isSubtypeOf(lhsType, rhsType)) {
      _errorReporter.reportErrorForNode(HintCode.UNNECESSARY_CAST, node);
      return true;
    }
    return false;
  }

  /// Generate a hint for `noSuchMethod` methods that do nothing except of
  /// calling another `noSuchMethod` that is not defined by `Object`.
  ///
  /// @return `true` if and only if a hint code is generated on the passed node
  /// See [HintCode.UNNECESSARY_NO_SUCH_METHOD].
  bool _checkForUnnecessaryNoSuchMethod(MethodDeclaration node) {
    if (node.name.name != FunctionElement.NO_SUCH_METHOD_METHOD_NAME) {
      return false;
    }
    bool isNonObjectNoSuchMethodInvocation(Expression invocation) {
      if (invocation is MethodInvocation &&
          invocation.target is SuperExpression &&
          invocation.argumentList.arguments.length == 1) {
        SimpleIdentifier name = invocation.methodName;
        if (name.name == FunctionElement.NO_SUCH_METHOD_METHOD_NAME) {
          Element methodElement = name.staticElement;
          Element classElement = methodElement?.enclosingElement;
          return methodElement is MethodElement &&
              classElement is ClassElement &&
              !classElement.isDartCoreObject;
        }
      }
      return false;
    }

    FunctionBody body = node.body;
    if (body is ExpressionFunctionBody) {
      if (isNonObjectNoSuchMethodInvocation(body.expression)) {
        _errorReporter.reportErrorForNode(
            HintCode.UNNECESSARY_NO_SUCH_METHOD, node);
        return true;
      }
    } else if (body is BlockFunctionBody) {
      List<Statement> statements = body.block.statements;
      if (statements.length == 1) {
        Statement returnStatement = statements.first;
        if (returnStatement is ReturnStatement &&
            isNonObjectNoSuchMethodInvocation(returnStatement.expression)) {
          _errorReporter.reportErrorForNode(
              HintCode.UNNECESSARY_NO_SUCH_METHOD, node);
          return true;
        }
      }
    }
    return false;
  }

  void _checkRequiredParameter(FormalParameterList node) {
    final requiredParameters =
        node.parameters.where((p) => p.declaredElement?.hasRequired == true);
    final nonNamedParamsWithRequired =
        requiredParameters.where((p) => p.isPositional);
    final namedParamsWithRequiredAndDefault = requiredParameters
        .where((p) => p.isNamed)
        .where((p) => p.declaredElement.defaultValueCode != null);
    for (final param in nonNamedParamsWithRequired.where((p) => p.isOptional)) {
      _errorReporter.reportErrorForNode(
          HintCode.INVALID_REQUIRED_OPTIONAL_POSITIONAL_PARAM,
          param,
          [param.identifier.name]);
    }
    for (final param in nonNamedParamsWithRequired.where((p) => p.isRequired)) {
      _errorReporter.reportErrorForNode(
          HintCode.INVALID_REQUIRED_POSITIONAL_PARAM,
          param,
          [param.identifier.name]);
    }
    for (final param in namedParamsWithRequiredAndDefault) {
      _errorReporter.reportErrorForNode(HintCode.INVALID_REQUIRED_NAMED_PARAM,
          param, [param.identifier.name]);
    }
  }

  /// In "strict-inference" mode, check that each of the [parameters]' type is
  /// specified.
  _checkStrictInferenceInParameters(FormalParameterList parameters) {
    void checkParameterTypeIsKnown(SimpleFormalParameter parameter) {
      if (parameter.type == null) {
        ParameterElement element = parameter.declaredElement;
        _errorReporter.reportTypeErrorForNode(
          HintCode.INFERENCE_FAILURE_ON_UNTYPED_PARAMETER,
          parameter,
          [element.displayName],
        );
      }
    }

    if (_strictInference && parameters != null) {
      for (FormalParameter parameter in parameters.parameters) {
        if (parameter is SimpleFormalParameter) {
          checkParameterTypeIsKnown(parameter);
        } else if (parameter is DefaultFormalParameter) {
          if (parameter.parameter is SimpleFormalParameter) {
            checkParameterTypeIsKnown(parameter.parameter);
          }
        }
      }
    }
  }

  /// In "strict-inference" mode, check that [returnNode]'s return type is
  /// specified.
  void _checkStrictInferenceReturnType(
      AstNode returnType, AstNode reportNode, String displayName) {
    if (!_strictInference) {
      return;
    }
    if (returnType == null) {
      _errorReporter.reportErrorForNode(
          HintCode.INFERENCE_FAILURE_ON_FUNCTION_RETURN_TYPE,
          reportNode,
          [displayName]);
    }
  }

  bool _isLibraryInWorkspacePackage(LibraryElement library) {
    if (_workspacePackage == null || library == null) {
      // Better to not make a big claim that they _are_ in the same package,
      // if we were unable to determine what package [_currentLibrary] is in.
      return false;
    }
    return _workspacePackage.contains(library.source);
  }

  /// Return the message in the deprecated annotation on the given [element], or
  /// `null` if the element doesn't have a deprecated annotation or if the
  /// annotation does not have a message.
  static String _deprecatedMessage(Element element) {
    ElementAnnotationImpl annotation = element.metadata.firstWhere(
      (e) => e.isDeprecated,
      orElse: () => null,
    );
    if (annotation == null || annotation.element is PropertyAccessorElement) {
      return null;
    }
    DartObject constantValue = annotation.computeConstantValue();
    return constantValue?.getField('message')?.toStringValue() ??
        constantValue?.getField('expires')?.toStringValue();
  }

  /// Check for the passed class declaration for the
  /// [HintCode.OVERRIDE_EQUALS_BUT_NOT_HASH_CODE] hint code.
  ///
  /// @param node the class declaration to check
  /// @return `true` if and only if a hint code is generated on the passed node
  /// See [HintCode.OVERRIDE_EQUALS_BUT_NOT_HASH_CODE].
//  bool _checkForOverrideEqualsButNotHashCode(ClassDeclaration node) {
//    ClassElement classElement = node.element;
//    if (classElement == null) {
//      return false;
//    }
//    MethodElement equalsOperatorMethodElement =
//        classElement.getMethod(sc.TokenType.EQ_EQ.lexeme);
//    if (equalsOperatorMethodElement != null) {
//      PropertyAccessorElement hashCodeElement =
//          classElement.getGetter(_HASHCODE_GETTER_NAME);
//      if (hashCodeElement == null) {
//        _errorReporter.reportErrorForNode(
//            HintCode.OVERRIDE_EQUALS_BUT_NOT_HASH_CODE,
//            node.name,
//            [classElement.displayName]);
//        return true;
//      }
//    }
//    return false;
//  }
//
//  /// Return `true` if the given [type] represents `Future<void>`.
//  bool _isFutureVoid(DartType type) {
//    if (type.isDartAsyncFuture) {
//      List<DartType> typeArgs = (type as InterfaceType).typeArguments;
//      if (typeArgs.length == 1 && typeArgs[0].isVoid) {
//        return true;
//      }
//    }
//    return false;
//  }

  static bool _hasDeprecatedAnnotation(List<Annotation> annotations) {
    for (var i = 0; i < annotations.length; i++) {
      if (annotations[i].elementAnnotation.isDeprecated) {
        return true;
      }
    }
    return false;
  }

  /// Given a parenthesized expression, this returns the parent (or recursively
  /// grand-parent) of the expression that is a parenthesized expression, but
  /// whose parent is not a parenthesized expression.
  ///
  /// For example given the code `(((e)))`: `(e) -> (((e)))`.
  ///
  /// @param parenthesizedExpression some expression whose parent is a
  ///        parenthesized expression
  /// @return the first parent or grand-parent that is a parenthesized
  ///         expression, that does not have a parenthesized expression parent
  static ParenthesizedExpression _wrapParenthesizedExpression(
      ParenthesizedExpression parenthesizedExpression) {
    AstNode parent = parenthesizedExpression.parent;
    if (parent is ParenthesizedExpression) {
      return _wrapParenthesizedExpression(parent);
    }
    return parenthesizedExpression;
  }
}

/// Utilities for [LibraryElementImpl] building.
class BuildLibraryElementUtils {
  /// Look through all of the compilation units defined for the given [library],
  /// looking for getters and setters that are defined in different compilation
  /// units but that have the same names. If any are found, make sure that they
  /// have the same variable element.
  static void patchTopLevelAccessors(LibraryElementImpl library) {
    // Without parts getters/setters already share the same variable element.
    List<CompilationUnitElement> parts = library.parts;
    if (parts.isEmpty) {
      return;
    }
    // Collect getters and setters.
    Map<String, PropertyAccessorElement> getters =
        new HashMap<String, PropertyAccessorElement>();
    List<PropertyAccessorElement> setters = <PropertyAccessorElement>[];
    _collectAccessors(getters, setters, library.definingCompilationUnit);
    int partLength = parts.length;
    for (int i = 0; i < partLength; i++) {
      CompilationUnitElement unit = parts[i];
      _collectAccessors(getters, setters, unit);
    }
    // Move every setter to the corresponding getter's variable (if exists).
    int setterLength = setters.length;
    for (int j = 0; j < setterLength; j++) {
      PropertyAccessorElement setter = setters[j];
      PropertyAccessorElement getter = getters[setter.displayName];
      if (getter != null) {
        TopLevelVariableElementImpl variable = getter.variable;
        TopLevelVariableElementImpl setterVariable = setter.variable;
        CompilationUnitElementImpl setterUnit = setterVariable.enclosingElement;
        setterUnit.replaceTopLevelVariable(setterVariable, variable);
        variable.setter = setter;
        (setter as PropertyAccessorElementImpl).variable = variable;
      }
    }
  }

  /// Add all of the non-synthetic [getters] and [setters] defined in the given
  /// [unit] that have no corresponding accessor to one of the given
  /// collections.
  static void _collectAccessors(Map<String, PropertyAccessorElement> getters,
      List<PropertyAccessorElement> setters, CompilationUnitElement unit) {
    List<PropertyAccessorElement> accessors = unit.accessors;
    int length = accessors.length;
    for (int i = 0; i < length; i++) {
      PropertyAccessorElement accessor = accessors[i];
      if (accessor.isGetter) {
        if (!accessor.isSynthetic && accessor.correspondingSetter == null) {
          getters[accessor.displayName] = accessor;
        }
      } else {
        if (!accessor.isSynthetic && accessor.correspondingGetter == null) {
          setters.add(accessor);
        }
      }
    }
  }
}

/// Instances of the class `Dart2JSVerifier` traverse an AST structure looking
/// for hints for code that will be compiled to JS, such as
/// [HintCode.IS_DOUBLE].
class Dart2JSVerifier extends RecursiveAstVisitor<void> {
  /// The name of the `double` type.
  static String _DOUBLE_TYPE_NAME = "double";

  /// The error reporter by which errors will be reported.
  final ErrorReporter _errorReporter;

  /// Create a new instance of the [Dart2JSVerifier].
  ///
  /// @param errorReporter the error reporter
  Dart2JSVerifier(this._errorReporter);

  @override
  void visitIsExpression(IsExpression node) {
    _checkForIsDoubleHints(node);
    super.visitIsExpression(node);
  }

  /// Check for instances of `x is double`, `x is int`, `x is! double` and
  /// `x is! int`.
  ///
  /// @param node the is expression to check
  /// @return `true` if and only if a hint code is generated on the passed node
  /// See [HintCode.IS_DOUBLE],
  /// [HintCode.IS_INT],
  /// [HintCode.IS_NOT_DOUBLE], and
  /// [HintCode.IS_NOT_INT].
  bool _checkForIsDoubleHints(IsExpression node) {
    DartType type = node.type.type;
    Element element = type?.element;
    if (element != null) {
      String typeNameStr = element.name;
      LibraryElement libraryElement = element.library;
      //      if (typeNameStr.equals(INT_TYPE_NAME) && libraryElement != null
      //          && libraryElement.isDartCore()) {
      //        if (node.getNotOperator() == null) {
      //          errorReporter.reportError(HintCode.IS_INT, node);
      //        } else {
      //          errorReporter.reportError(HintCode.IS_NOT_INT, node);
      //        }
      //        return true;
      //      } else
      if (typeNameStr == _DOUBLE_TYPE_NAME &&
          libraryElement != null &&
          libraryElement.isDartCore) {
        if (node.notOperator == null) {
          _errorReporter.reportErrorForNode(HintCode.IS_DOUBLE, node);
        } else {
          _errorReporter.reportErrorForNode(HintCode.IS_NOT_DOUBLE, node);
        }
        return true;
      }
    }
    return false;
  }
}

/// A visitor that finds dead code and unused labels.
class DeadCodeVerifier extends RecursiveAstVisitor<void> {
  /// The error reporter by which errors will be reported.
  final ErrorReporter _errorReporter;

  ///  The type system for this visitor
  final TypeSystem _typeSystem;

  /// The object used to track the usage of labels within a given label scope.
  _LabelTracker labelTracker;

  /// Is `true` if this unit has been parsed as non-nullable.
  final bool _isNonNullableUnit;

  /// Initialize a newly created dead code verifier that will report dead code
  /// to the given [errorReporter] and will use the given [typeSystem] if one is
  /// provided.
  DeadCodeVerifier(this._errorReporter, FeatureSet featureSet,
      {TypeSystem typeSystem})
      : this._typeSystem = typeSystem ?? new Dart2TypeSystem(null),
        _isNonNullableUnit = featureSet.isEnabled(Feature.non_nullable);

  @override
  void visitAssignmentExpression(AssignmentExpression node) {
    TokenType operatorType = node.operator.type;
    if (operatorType == TokenType.QUESTION_QUESTION_EQ) {
      _checkForDeadNullCoalesce(
          node.leftHandSide.staticType, node.rightHandSide);
    }
    super.visitAssignmentExpression(node);
  }

  @override
  void visitBinaryExpression(BinaryExpression node) {
    Token operator = node.operator;
    bool isAmpAmp = operator.type == TokenType.AMPERSAND_AMPERSAND;
    bool isBarBar = operator.type == TokenType.BAR_BAR;
    bool isQuestionQuestion = operator.type == TokenType.QUESTION_QUESTION;
    if (isAmpAmp || isBarBar) {
      Expression lhsCondition = node.leftOperand;
      if (!_isDebugConstant(lhsCondition)) {
        EvaluationResultImpl lhsResult = _getConstantBooleanValue(lhsCondition);
        if (lhsResult != null) {
          bool value = lhsResult.value.toBoolValue();
          if (value == true && isBarBar) {
            // Report error on "else" block: true || !e!
            _errorReporter.reportErrorForNode(
                HintCode.DEAD_CODE, node.rightOperand);
            // Only visit the LHS:
            lhsCondition?.accept(this);
            return;
          } else if (value == false && isAmpAmp) {
            // Report error on "if" block: false && !e!
            _errorReporter.reportErrorForNode(
                HintCode.DEAD_CODE, node.rightOperand);
            // Only visit the LHS:
            lhsCondition?.accept(this);
            return;
          }
        }
      }
      // How do we want to handle the RHS? It isn't dead code, but "pointless"
      // or "obscure"...
//            Expression rhsCondition = node.getRightOperand();
//            ValidResult rhsResult = getConstantBooleanValue(rhsCondition);
//            if (rhsResult != null) {
//              if (rhsResult == ValidResult.RESULT_TRUE && isBarBar) {
//                // report error on else block: !e! || true
//                errorReporter.reportError(HintCode.DEAD_CODE, node.getRightOperand());
//                // only visit the RHS:
//                rhsCondition?.accept(this);
//                return null;
//              } else if (rhsResult == ValidResult.RESULT_FALSE && isAmpAmp) {
//                // report error on if block: !e! && false
//                errorReporter.reportError(HintCode.DEAD_CODE, node.getRightOperand());
//                // only visit the RHS:
//                rhsCondition?.accept(this);
//                return null;
//              }
//            }
    } else if (isQuestionQuestion && _isNonNullableUnit) {
      _checkForDeadNullCoalesce(node.leftOperand.staticType, node.rightOperand);
    }
    super.visitBinaryExpression(node);
  }

  /// For each block, this method reports and error on all statements between
  /// the end of the block and the first return statement (assuming there it is
  /// not at the end of the block.)
  @override
  void visitBlock(Block node) {
    NodeList<Statement> statements = node.statements;
    _checkForDeadStatementsInNodeList(statements);
  }

  @override
  void visitBreakStatement(BreakStatement node) {
    labelTracker?.recordUsage(node.label?.name);
  }

  @override
  void visitConditionalExpression(ConditionalExpression node) {
    Expression conditionExpression = node.condition;
    conditionExpression?.accept(this);
    if (!_isDebugConstant(conditionExpression)) {
      EvaluationResultImpl result =
          _getConstantBooleanValue(conditionExpression);
      if (result != null) {
        if (result.value.toBoolValue() == true) {
          // Report error on "else" block: true ? 1 : !2!
          _errorReporter.reportErrorForNode(
              HintCode.DEAD_CODE, node.elseExpression);
          node.thenExpression?.accept(this);
          return;
        } else {
          // Report error on "if" block: false ? !1! : 2
          _errorReporter.reportErrorForNode(
              HintCode.DEAD_CODE, node.thenExpression);
          node.elseExpression?.accept(this);
          return;
        }
      }
    }
    super.visitConditionalExpression(node);
  }

  @override
  void visitContinueStatement(ContinueStatement node) {
    labelTracker?.recordUsage(node.label?.name);
  }

  @override
  void visitExportDirective(ExportDirective node) {
    ExportElement exportElement = node.element;
    if (exportElement != null) {
      // The element is null when the URI is invalid.
      LibraryElement library = exportElement.exportedLibrary;
      if (library != null && !library.isSynthetic) {
        for (Combinator combinator in node.combinators) {
          _checkCombinator(library, combinator);
        }
      }
    }
    super.visitExportDirective(node);
  }

  @override
  void visitIfElement(IfElement node) {
    Expression conditionExpression = node.condition;
    conditionExpression?.accept(this);
    if (!_isDebugConstant(conditionExpression)) {
      EvaluationResultImpl result =
          _getConstantBooleanValue(conditionExpression);
      if (result != null) {
        if (result.value.toBoolValue() == true) {
          // Report error on else block: if(true) {} else {!}
          CollectionElement elseElement = node.elseElement;
          if (elseElement != null) {
            _errorReporter.reportErrorForNode(HintCode.DEAD_CODE, elseElement);
            node.thenElement?.accept(this);
            return;
          }
        } else {
          // Report error on if block: if (false) {!} else {}
          _errorReporter.reportErrorForNode(
              HintCode.DEAD_CODE, node.thenElement);
          node.elseElement?.accept(this);
          return;
        }
      }
    }
    super.visitIfElement(node);
  }

  @override
  void visitIfStatement(IfStatement node) {
    Expression conditionExpression = node.condition;
    conditionExpression?.accept(this);
    if (!_isDebugConstant(conditionExpression)) {
      EvaluationResultImpl result =
          _getConstantBooleanValue(conditionExpression);
      if (result != null) {
        if (result.value.toBoolValue() == true) {
          // Report error on else block: if(true) {} else {!}
          Statement elseStatement = node.elseStatement;
          if (elseStatement != null) {
            _errorReporter.reportErrorForNode(
                HintCode.DEAD_CODE, elseStatement);
            node.thenStatement?.accept(this);
            return;
          }
        } else {
          // Report error on if block: if (false) {!} else {}
          _errorReporter.reportErrorForNode(
              HintCode.DEAD_CODE, node.thenStatement);
          node.elseStatement?.accept(this);
          return;
        }
      }
    }
    super.visitIfStatement(node);
  }

  @override
  void visitImportDirective(ImportDirective node) {
    ImportElement importElement = node.element;
    if (importElement != null) {
      // The element is null when the URI is invalid, but not when the URI is
      // valid but refers to a non-existent file.
      LibraryElement library = importElement.importedLibrary;
      if (library != null && !library.isSynthetic) {
        for (Combinator combinator in node.combinators) {
          _checkCombinator(library, combinator);
        }
      }
    }
    super.visitImportDirective(node);
  }

  @override
  void visitLabeledStatement(LabeledStatement node) {
    _pushLabels(node.labels);
    try {
      super.visitLabeledStatement(node);
    } finally {
      _popLabels();
    }
  }

  @override
  void visitSwitchCase(SwitchCase node) {
    _checkForDeadStatementsInNodeList(node.statements, allowMandated: true);
    super.visitSwitchCase(node);
  }

  @override
  void visitSwitchDefault(SwitchDefault node) {
    _checkForDeadStatementsInNodeList(node.statements, allowMandated: true);
    super.visitSwitchDefault(node);
  }

  @override
  void visitSwitchStatement(SwitchStatement node) {
    List<Label> labels = <Label>[];
    for (SwitchMember member in node.members) {
      labels.addAll(member.labels);
    }
    _pushLabels(labels);
    try {
      super.visitSwitchStatement(node);
    } finally {
      _popLabels();
    }
  }

  @override
  void visitTryStatement(TryStatement node) {
    node.body?.accept(this);
    node.finallyBlock?.accept(this);
    NodeList<CatchClause> catchClauses = node.catchClauses;
    int numOfCatchClauses = catchClauses.length;
    List<DartType> visitedTypes = new List<DartType>();
    for (int i = 0; i < numOfCatchClauses; i++) {
      CatchClause catchClause = catchClauses[i];
      if (catchClause.onKeyword != null) {
        // An on-catch clause was found; verify that the exception type is not a
        // subtype of a previous on-catch exception type.
        DartType currentType = catchClause.exceptionType?.type;
        if (currentType != null) {
          if (currentType.isObject) {
            // Found catch clause clause that has Object as an exception type,
            // this is equivalent to having a catch clause that doesn't have an
            // exception type, visit the block, but generate an error on any
            // following catch clauses (and don't visit them).
            catchClause?.accept(this);
            if (i + 1 != numOfCatchClauses) {
              // This catch clause is not the last in the try statement.
              CatchClause nextCatchClause = catchClauses[i + 1];
              CatchClause lastCatchClause = catchClauses[numOfCatchClauses - 1];
              int offset = nextCatchClause.offset;
              int length = lastCatchClause.end - offset;
              _errorReporter.reportErrorForOffset(
                  HintCode.DEAD_CODE_CATCH_FOLLOWING_CATCH, offset, length);
              return;
            }
          }
          int length = visitedTypes.length;
          for (int j = 0; j < length; j++) {
            DartType type = visitedTypes[j];
            if (_typeSystem.isSubtypeOf(currentType, type)) {
              CatchClause lastCatchClause = catchClauses[numOfCatchClauses - 1];
              int offset = catchClause.offset;
              int length = lastCatchClause.end - offset;
              _errorReporter.reportErrorForOffset(
                  HintCode.DEAD_CODE_ON_CATCH_SUBTYPE,
                  offset,
                  length,
                  [currentType.displayName, type.displayName]);
              return;
            }
          }
          visitedTypes.add(currentType);
        }
        catchClause?.accept(this);
      } else {
        // Found catch clause clause that doesn't have an exception type,
        // visit the block, but generate an error on any following catch clauses
        // (and don't visit them).
        catchClause?.accept(this);
        if (i + 1 != numOfCatchClauses) {
          // This catch clause is not the last in the try statement.
          CatchClause nextCatchClause = catchClauses[i + 1];
          CatchClause lastCatchClause = catchClauses[numOfCatchClauses - 1];
          int offset = nextCatchClause.offset;
          int length = lastCatchClause.end - offset;
          _errorReporter.reportErrorForOffset(
              HintCode.DEAD_CODE_CATCH_FOLLOWING_CATCH, offset, length);
          return;
        }
      }
    }
  }

  @override
  void visitWhileStatement(WhileStatement node) {
    Expression conditionExpression = node.condition;
    conditionExpression?.accept(this);
    if (!_isDebugConstant(conditionExpression)) {
      EvaluationResultImpl result =
          _getConstantBooleanValue(conditionExpression);
      if (result != null) {
        if (result.value.toBoolValue() == false) {
          // Report error on while block: while (false) {!}
          _errorReporter.reportErrorForNode(HintCode.DEAD_CODE, node.body);
          return;
        }
      }
    }
    node.body?.accept(this);
  }

  /// Resolve the names in the given [combinator] in the scope of the given
  /// [library].
  void _checkCombinator(LibraryElement library, Combinator combinator) {
    Namespace namespace =
        new NamespaceBuilder().createExportNamespaceForLibrary(library);
    NodeList<SimpleIdentifier> names;
    ErrorCode hintCode;
    if (combinator is HideCombinator) {
      names = combinator.hiddenNames;
      hintCode = HintCode.UNDEFINED_HIDDEN_NAME;
    } else {
      names = (combinator as ShowCombinator).shownNames;
      hintCode = HintCode.UNDEFINED_SHOWN_NAME;
    }
    for (SimpleIdentifier name in names) {
      String nameStr = name.name;
      Element element = namespace.get(nameStr);
      if (element == null) {
        element = namespace.get("$nameStr=");
      }
      if (element == null) {
        _errorReporter
            .reportErrorForNode(hintCode, name, [library.identifier, nameStr]);
      }
    }
  }

  void _checkForDeadNullCoalesce(TypeImpl lhsType, Expression rhs) {
    if (_isNonNullableUnit && _typeSystem.isNonNullable(lhsType)) {
      _errorReporter.reportErrorForNode(HintCode.DEAD_CODE, rhs, []);
    }
  }

  /// Given some list of [statements], loop through the list searching for dead
  /// statements. If [allowMandated] is true, then allow dead statements that
  /// are mandated by the language spec. This allows for a final break,
  /// continue, return, or throw statement at the end of a switch case, that are
  /// mandated by the language spec.
  void _checkForDeadStatementsInNodeList(NodeList<Statement> statements,
      {bool allowMandated: false}) {
    bool statementExits(Statement statement) {
      if (statement is BreakStatement) {
        return statement.label == null;
      } else if (statement is ContinueStatement) {
        return statement.label == null;
      }
      return ExitDetector.exits(statement);
    }

    int size = statements.length;
    for (int i = 0; i < size; i++) {
      Statement currentStatement = statements[i];
      currentStatement?.accept(this);
      if (statementExits(currentStatement) && i != size - 1) {
        Statement nextStatement = statements[i + 1];
        Statement lastStatement = statements[size - 1];
        // If mandated statements are allowed, and only the last statement is
        // dead, and it's a BreakStatement, then assume it is a statement
        // mandated by the language spec, there to avoid a
        // CASE_BLOCK_NOT_TERMINATED error.
        if (allowMandated && i == size - 2 && nextStatement is BreakStatement) {
          return;
        }
        int offset = nextStatement.offset;
        int length = lastStatement.end - offset;
        _errorReporter.reportErrorForOffset(HintCode.DEAD_CODE, offset, length);
        return;
      }
    }
  }

  /// Given some [expression], return [ValidResult.RESULT_TRUE] if it is `true`,
  /// [ValidResult.RESULT_FALSE] if it is `false`, or `null` if the expression
  /// is not a constant boolean value.
  EvaluationResultImpl _getConstantBooleanValue(Expression expression) {
    if (expression is BooleanLiteral) {
      if (expression.value) {
        return new EvaluationResultImpl(
            new DartObjectImpl(null, BoolState.from(true)));
      } else {
        return new EvaluationResultImpl(
            new DartObjectImpl(null, BoolState.from(false)));
      }
    }

    // Don't consider situations where we could evaluate to a constant boolean
    // expression with the ConstantVisitor
    // else {
    // EvaluationResultImpl result = expression.accept(new ConstantVisitor());
    // if (result == ValidResult.RESULT_TRUE) {
    // return ValidResult.RESULT_TRUE;
    // } else if (result == ValidResult.RESULT_FALSE) {
    // return ValidResult.RESULT_FALSE;
    // }
    // return null;
    // }
    return null;
  }

  /// Return `true` if the given [expression] is resolved to a constant
  /// variable.
  bool _isDebugConstant(Expression expression) {
    Element element;
    if (expression is Identifier) {
      element = expression.staticElement;
    } else if (expression is PropertyAccess) {
      element = expression.propertyName.staticElement;
    }
    if (element is PropertyAccessorElement) {
      PropertyInducingElement variable = element.variable;
      return variable != null && variable.isConst;
    }
    return false;
  }

  /// Exit the most recently entered label scope after reporting any labels that
  /// were not referenced within that scope.
  void _popLabels() {
    for (Label label in labelTracker.unusedLabels()) {
      _errorReporter
          .reportErrorForNode(HintCode.UNUSED_LABEL, label, [label.label.name]);
    }
    labelTracker = labelTracker.outerTracker;
  }

  /// Enter a new label scope in which the given [labels] are defined.
  void _pushLabels(List<Label> labels) {
    labelTracker = new _LabelTracker(labelTracker, labels);
  }
}

/// A visitor that resolves directives in an AST structure to already built
/// elements.
///
/// The resulting AST must have everything resolved that would have been
/// resolved by a [DirectiveElementBuilder].
class DirectiveResolver extends SimpleAstVisitor {
  final Map<Source, int> sourceModificationTimeMap;
  final Map<Source, SourceKind> importSourceKindMap;
  final Map<Source, SourceKind> exportSourceKindMap;
  final List<AnalysisError> errors = <AnalysisError>[];

  LibraryElement _enclosingLibrary;

  DirectiveResolver(this.sourceModificationTimeMap, this.importSourceKindMap,
      this.exportSourceKindMap);

  @override
  void visitCompilationUnit(CompilationUnit node) {
    _enclosingLibrary = node.declaredElement.library;
    for (Directive directive in node.directives) {
      directive.accept(this);
    }
  }

  @override
  void visitExportDirective(ExportDirective node) {
    int nodeOffset = node.offset;
    node.element = null;
    for (ExportElement element in _enclosingLibrary.exports) {
      if (element.nameOffset == nodeOffset) {
        node.element = element;
        // Verify the exported source kind.
        LibraryElement exportedLibrary = element.exportedLibrary;
        if (exportedLibrary != null) {
          Source exportedSource = exportedLibrary.source;
          int exportedTime = sourceModificationTimeMap[exportedSource] ?? -1;
          if (exportedTime >= 0 &&
              exportSourceKindMap[exportedSource] != SourceKind.LIBRARY) {
            StringLiteral uriLiteral = node.uri;
            errors.add(new AnalysisError(
                _enclosingLibrary.source,
                uriLiteral.offset,
                uriLiteral.length,
                CompileTimeErrorCode.EXPORT_OF_NON_LIBRARY,
                [uriLiteral.toSource()]));
          }
        }
        break;
      }
    }
  }

  @override
  void visitImportDirective(ImportDirective node) {
    int nodeOffset = node.offset;
    node.element = null;
    for (ImportElement element in _enclosingLibrary.imports) {
      if (element.nameOffset == nodeOffset) {
        node.element = element;
        // Verify the imported source kind.
        LibraryElement importedLibrary = element.importedLibrary;
        if (importedLibrary != null) {
          Source importedSource = importedLibrary.source;
          int importedTime = sourceModificationTimeMap[importedSource] ?? -1;
          if (importedTime >= 0 &&
              importSourceKindMap[importedSource] != SourceKind.LIBRARY) {
            StringLiteral uriLiteral = node.uri;
            errors.add(new AnalysisError(
                _enclosingLibrary.source,
                uriLiteral.offset,
                uriLiteral.length,
                CompileTimeErrorCode.IMPORT_OF_NON_LIBRARY,
                [uriLiteral.toSource()]));
          }
        }
        break;
      }
    }
  }

  @override
  void visitLibraryDirective(LibraryDirective node) {
    node.element = _enclosingLibrary;
  }
}

/// Instances of the class `ElementHolder` hold on to elements created while
/// traversing an AST structure so that they can be accessed when creating their
/// enclosing element.
class ElementHolder {
  List<PropertyAccessorElement> _accessors;

  List<ConstructorElement> _constructors;

  List<ClassElement> _enums;

  List<FieldElement> _fields;

  List<FunctionElement> _functions;

  List<LabelElement> _labels;

  List<LocalVariableElement> _localVariables;

  List<MethodElement> _methods;

  List<ClassElement> _mixins;

  List<ParameterElement> _parameters;

  List<TopLevelVariableElement> _topLevelVariables;

  List<ClassElement> _types;

  List<FunctionTypeAliasElement> _typeAliases;

  List<TypeParameterElement> _typeParameters;

  List<PropertyAccessorElement> get accessors {
    if (_accessors == null) {
      return const <PropertyAccessorElement>[];
    }
    List<PropertyAccessorElement> result = _accessors;
    _accessors = null;
    return result;
  }

  List<ConstructorElement> get constructors {
    if (_constructors == null) {
      return const <ConstructorElement>[];
    }
    List<ConstructorElement> result = _constructors;
    _constructors = null;
    return result;
  }

  List<ClassElement> get enums {
    if (_enums == null) {
      return const <ClassElement>[];
    }
    List<ClassElement> result = _enums;
    _enums = null;
    return result;
  }

  List<FieldElement> get fields {
    if (_fields == null) {
      return const <FieldElement>[];
    }
    List<FieldElement> result = _fields;
    _fields = null;
    return result;
  }

  List<FieldElement> get fieldsWithoutFlushing {
    if (_fields == null) {
      return const <FieldElement>[];
    }
    List<FieldElement> result = _fields;
    return result;
  }

  List<FunctionElement> get functions {
    if (_functions == null) {
      return const <FunctionElement>[];
    }
    List<FunctionElement> result = _functions;
    _functions = null;
    return result;
  }

  List<LabelElement> get labels {
    if (_labels == null) {
      return const <LabelElement>[];
    }
    List<LabelElement> result = _labels;
    _labels = null;
    return result;
  }

  List<LocalVariableElement> get localVariables {
    if (_localVariables == null) {
      return const <LocalVariableElement>[];
    }
    List<LocalVariableElement> result = _localVariables;
    _localVariables = null;
    return result;
  }

  List<MethodElement> get methods {
    if (_methods == null) {
      return const <MethodElement>[];
    }
    List<MethodElement> result = _methods;
    _methods = null;
    return result;
  }

  List<ClassElement> get mixins {
    if (_mixins == null) {
      return const <ClassElement>[];
    }
    List<ClassElement> result = _mixins;
    _mixins = null;
    return result;
  }

  List<ParameterElement> get parameters {
    if (_parameters == null) {
      return const <ParameterElement>[];
    }
    List<ParameterElement> result = _parameters;
    _parameters = null;
    return result;
  }

  List<TopLevelVariableElement> get topLevelVariables {
    if (_topLevelVariables == null) {
      return const <TopLevelVariableElement>[];
    }
    List<TopLevelVariableElement> result = _topLevelVariables;
    _topLevelVariables = null;
    return result;
  }

  List<FunctionTypeAliasElement> get typeAliases {
    if (_typeAliases == null) {
      return const <FunctionTypeAliasElement>[];
    }
    List<FunctionTypeAliasElement> result = _typeAliases;
    _typeAliases = null;
    return result;
  }

  List<TypeParameterElement> get typeParameters {
    if (_typeParameters == null) {
      return const <TypeParameterElement>[];
    }
    List<TypeParameterElement> result = _typeParameters;
    _typeParameters = null;
    return result;
  }

  List<ClassElement> get types {
    if (_types == null) {
      return const <ClassElement>[];
    }
    List<ClassElement> result = _types;
    _types = null;
    return result;
  }

  void addAccessor(PropertyAccessorElement element) {
    if (_accessors == null) {
      _accessors = new List<PropertyAccessorElement>();
    }
    _accessors.add(element);
  }

  void addConstructor(ConstructorElement element) {
    if (_constructors == null) {
      _constructors = new List<ConstructorElement>();
    }
    _constructors.add(element);
  }

  void addEnum(ClassElement element) {
    if (_enums == null) {
      _enums = new List<ClassElement>();
    }
    _enums.add(element);
  }

  void addField(FieldElement element) {
    if (_fields == null) {
      _fields = new List<FieldElement>();
    }
    _fields.add(element);
  }

  void addFunction(FunctionElement element) {
    if (_functions == null) {
      _functions = new List<FunctionElement>();
    }
    _functions.add(element);
  }

  void addLabel(LabelElement element) {
    if (_labels == null) {
      _labels = new List<LabelElement>();
    }
    _labels.add(element);
  }

  void addLocalVariable(LocalVariableElement element) {
    if (_localVariables == null) {
      _localVariables = new List<LocalVariableElement>();
    }
    _localVariables.add(element);
  }

  void addMethod(MethodElement element) {
    if (_methods == null) {
      _methods = new List<MethodElement>();
    }
    _methods.add(element);
  }

  void addMixin(ClassElement element) {
    if (_mixins == null) {
      _mixins = new List<ClassElement>();
    }
    _mixins.add(element);
  }

  void addParameter(ParameterElement element) {
    if (_parameters == null) {
      _parameters = new List<ParameterElement>();
    }
    _parameters.add(element);
  }

  void addTopLevelVariable(TopLevelVariableElement element) {
    if (_topLevelVariables == null) {
      _topLevelVariables = new List<TopLevelVariableElement>();
    }
    _topLevelVariables.add(element);
  }

  void addType(ClassElement element) {
    if (_types == null) {
      _types = new List<ClassElement>();
    }
    _types.add(element);
  }

  void addTypeAlias(FunctionTypeAliasElement element) {
    if (_typeAliases == null) {
      _typeAliases = new List<FunctionTypeAliasElement>();
    }
    _typeAliases.add(element);
  }

  void addTypeParameter(TypeParameterElement element) {
    if (_typeParameters == null) {
      _typeParameters = new List<TypeParameterElement>();
    }
    _typeParameters.add(element);
  }

  FieldElement getField(String fieldName, {bool synthetic: false}) {
    if (_fields == null) {
      return null;
    }
    int length = _fields.length;
    for (int i = 0; i < length; i++) {
      FieldElement field = _fields[i];
      if (field.name == fieldName && field.isSynthetic == synthetic) {
        return field;
      }
    }
    return null;
  }

  TopLevelVariableElement getTopLevelVariable(String variableName) {
    if (_topLevelVariables == null) {
      return null;
    }
    int length = _topLevelVariables.length;
    for (int i = 0; i < length; i++) {
      TopLevelVariableElement variable = _topLevelVariables[i];
      if (variable.name == variableName) {
        return variable;
      }
    }
    return null;
  }

  void validate() {
    StringBuffer buffer = new StringBuffer();
    if (_accessors != null) {
      buffer.write(_accessors.length);
      buffer.write(" accessors");
    }
    if (_constructors != null) {
      if (buffer.length > 0) {
        buffer.write("; ");
      }
      buffer.write(_constructors.length);
      buffer.write(" constructors");
    }
    if (_fields != null) {
      if (buffer.length > 0) {
        buffer.write("; ");
      }
      buffer.write(_fields.length);
      buffer.write(" fields");
    }
    if (_functions != null) {
      if (buffer.length > 0) {
        buffer.write("; ");
      }
      buffer.write(_functions.length);
      buffer.write(" functions");
    }
    if (_labels != null) {
      if (buffer.length > 0) {
        buffer.write("; ");
      }
      buffer.write(_labels.length);
      buffer.write(" labels");
    }
    if (_localVariables != null) {
      if (buffer.length > 0) {
        buffer.write("; ");
      }
      buffer.write(_localVariables.length);
      buffer.write(" local variables");
    }
    if (_methods != null) {
      if (buffer.length > 0) {
        buffer.write("; ");
      }
      buffer.write(_methods.length);
      buffer.write(" methods");
    }
    if (_parameters != null) {
      if (buffer.length > 0) {
        buffer.write("; ");
      }
      buffer.write(_parameters.length);
      buffer.write(" parameters");
    }
    if (_topLevelVariables != null) {
      if (buffer.length > 0) {
        buffer.write("; ");
      }
      buffer.write(_topLevelVariables.length);
      buffer.write(" top-level variables");
    }
    if (_types != null) {
      if (buffer.length > 0) {
        buffer.write("; ");
      }
      buffer.write(_types.length);
      buffer.write(" types");
    }
    if (_typeAliases != null) {
      if (buffer.length > 0) {
        buffer.write("; ");
      }
      buffer.write(_typeAliases.length);
      buffer.write(" type aliases");
    }
    if (_typeParameters != null) {
      if (buffer.length > 0) {
        buffer.write("; ");
      }
      buffer.write(_typeParameters.length);
      buffer.write(" type parameters");
    }
    if (buffer.length > 0) {
      AnalysisEngine.instance.logger
          .logError("Failed to capture elements: $buffer");
    }
  }
}

/// An [AstVisitor] that fills [UsedLocalElements].
class GatherUsedLocalElementsVisitor extends RecursiveAstVisitor {
  final UsedLocalElements usedElements = new UsedLocalElements();

  final LibraryElement _enclosingLibrary;
  ClassElement _enclosingClass;
  ExecutableElement _enclosingExec;

  GatherUsedLocalElementsVisitor(this._enclosingLibrary);

  @override
  visitCatchClause(CatchClause node) {
    SimpleIdentifier exceptionParameter = node.exceptionParameter;
    SimpleIdentifier stackTraceParameter = node.stackTraceParameter;
    if (exceptionParameter != null) {
      Element element = exceptionParameter.staticElement;
      usedElements.addCatchException(element);
      if (stackTraceParameter != null || node.onKeyword == null) {
        usedElements.addElement(element);
      }
    }
    if (stackTraceParameter != null) {
      Element element = stackTraceParameter.staticElement;
      usedElements.addCatchStackTrace(element);
    }
    super.visitCatchClause(node);
  }

  @override
  visitClassDeclaration(ClassDeclaration node) {
    ClassElement enclosingClassOld = _enclosingClass;
    try {
      _enclosingClass = node.declaredElement;
      super.visitClassDeclaration(node);
    } finally {
      _enclosingClass = enclosingClassOld;
    }
  }

  @override
  visitFunctionDeclaration(FunctionDeclaration node) {
    ExecutableElement enclosingExecOld = _enclosingExec;
    try {
      _enclosingExec = node.declaredElement;
      super.visitFunctionDeclaration(node);
    } finally {
      _enclosingExec = enclosingExecOld;
    }
  }

  @override
  visitFunctionExpression(FunctionExpression node) {
    if (node.parent is! FunctionDeclaration) {
      usedElements.addElement(node.declaredElement);
    }
    super.visitFunctionExpression(node);
  }

  @override
  visitMethodDeclaration(MethodDeclaration node) {
    ExecutableElement enclosingExecOld = _enclosingExec;
    try {
      _enclosingExec = node.declaredElement;
      super.visitMethodDeclaration(node);
    } finally {
      _enclosingExec = enclosingExecOld;
    }
  }

  @override
  visitSimpleIdentifier(SimpleIdentifier node) {
    if (node.inDeclarationContext()) {
      return;
    }
    Element element = node.staticElement;
    bool isIdentifierRead = _isReadIdentifier(node);
    if (element is PropertyAccessorElement &&
        element.isSynthetic &&
        isIdentifierRead &&
        element.variable is TopLevelVariableElement) {
      usedElements.addElement(element.variable);
    } else if (element is LocalVariableElement) {
      if (isIdentifierRead) {
        usedElements.addElement(element);
      }
    } else {
      _useIdentifierElement(node);
      if (element == null ||
          element.enclosingElement is ClassElement &&
              !identical(element, _enclosingExec)) {
        usedElements.members.add(node.name);
        if (isIdentifierRead) {
          usedElements.readMembers.add(node.name);
        }
      }
    }
  }

  /// Marks an [Element] of [node] as used in the library.
  void _useIdentifierElement(Identifier node) {
    Element element = node.staticElement;
    if (element == null) {
      return;
    }
    // check if a local element
    if (!identical(element.library, _enclosingLibrary)) {
      return;
    }
    // ignore references to an element from itself
    if (identical(element, _enclosingClass)) {
      return;
    }
    if (identical(element, _enclosingExec)) {
      return;
    }
    // ignore places where the element is not actually used
    if (node.parent is TypeName) {
      if (element is ClassElement) {
        AstNode parent2 = node.parent.parent;
        if (parent2 is IsExpression) {
          return;
        }
        if (parent2 is VariableDeclarationList) {
          // If it's a field's type, it still counts as used.
          if (parent2.parent is! FieldDeclaration) {
            return;
          }
        }
      }
    }
    // OK
    usedElements.addElement(element);
  }

  static bool _isReadIdentifier(SimpleIdentifier node) {
    // not reading at all
    if (!node.inGetterContext()) {
      return false;
    }
    // check if useless reading
    AstNode parent = node.parent;
    if (parent.parent is ExpressionStatement) {
      if (parent is PrefixExpression || parent is PostfixExpression) {
        // v++;
        // ++v;
        return false;
      }
      if (parent is AssignmentExpression && parent.leftHandSide == node) {
        // v ??= doSomething();
        //   vs.
        // v += 2;
        TokenType operatorType = parent.operator?.type;
        return operatorType == TokenType.QUESTION_QUESTION_EQ;
      }
    }
    // OK
    return true;
  }
}

/// Maintains and manages contextual type information used for
/// inferring types.
class InferenceContext {
  // TODO(leafp): Consider replacing these node properties with a
  // hash table help in an instance of this class.
  static const String _typeProperty =
      'analyzer.src.generated.InferenceContext.contextType';

  /// The error listener on which to record inference information.
  final ErrorReporter _errorReporter;

  /// If true, emit hints when types are inferred
  final bool _inferenceHints;

  /// Type provider, needed for type matching.
  final TypeProvider _typeProvider;

  /// The type system in use.
  final TypeSystem _typeSystem;

  /// When no context type is available, this will track the least upper bound
  /// of all return statements in a lambda.
  ///
  /// This will always be kept in sync with [_returnStack].
  final List<DartType> _inferredReturn = <DartType>[];

  /// A stack of return types for all of the enclosing
  /// functions and methods.
  final List<DartType> _returnStack = <DartType>[];

  InferenceContext._(TypeProvider typeProvider, this._typeSystem,
      this._inferenceHints, this._errorReporter)
      : _typeProvider = typeProvider;

  /// Get the return type of the current enclosing function, if any.
  ///
  /// The type returned for a function is the type that is expected
  /// to be used in a return or yield context.  For ordinary functions
  /// this is the same as the return type of the function.  For async
  /// functions returning Future<T> and for generator functions
  /// returning Stream<T> or Iterable<T>, this is T.
  DartType get returnContext =>
      _returnStack.isNotEmpty ? _returnStack.last : null;

  /// Records the type of the expression of a return statement.
  ///
  /// This will be used for inferring a block bodied lambda, if no context
  /// type was available.
  void addReturnOrYieldType(DartType type) {
    if (_returnStack.isEmpty) {
      return;
    }

    DartType inferred = _inferredReturn.last;
    inferred = _typeSystem.getLeastUpperBound(type, inferred);
    _inferredReturn[_inferredReturn.length - 1] = inferred;
  }

  /// Pop a return type off of the return stack.
  ///
  /// Also record any inferred return type using [setType], unless this node
  /// already has a context type. This recorded type will be the least upper
  /// bound of all types added with [addReturnOrYieldType].
  void popReturnContext(FunctionBody node) {
    if (_returnStack.isNotEmpty && _inferredReturn.isNotEmpty) {
      DartType context = _returnStack.removeLast() ?? DynamicTypeImpl.instance;
      DartType inferred = _inferredReturn.removeLast();

      if (_typeSystem.isSubtypeOf(inferred, context)) {
        setType(node, inferred);
      }
    } else {
      assert(false);
    }
  }

  /// Push a block function body's return type onto the return stack.
  void pushReturnContext(FunctionBody node) {
    _returnStack.add(getContext(node));
    _inferredReturn.add(_typeProvider.nullType);
  }

  /// Place an info node into the error stream indicating that a
  /// [type] has been inferred as the type of [node].
  void recordInference(Expression node, DartType type) {
    if (!_inferenceHints) {
      return;
    }

    ErrorCode error;
    if (node is Literal) {
      error = StrongModeCode.INFERRED_TYPE_LITERAL;
    } else if (node is InstanceCreationExpression) {
      error = StrongModeCode.INFERRED_TYPE_ALLOCATION;
    } else if (node is FunctionExpression) {
      error = StrongModeCode.INFERRED_TYPE_CLOSURE;
    } else {
      error = StrongModeCode.INFERRED_TYPE;
    }

    _errorReporter.reportErrorForNode(error, node, [node, type]);
  }

  /// Clear the type information associated with [node].
  static void clearType(AstNode node) {
    node?.setProperty(_typeProperty, null);
  }

  /// Look for contextual type information attached to [node], and returns
  /// the type if found.
  ///
  /// The returned type may be partially or completely unknown, denoted with an
  /// unknown type `?`, for example `List<?>` or `(?, int) -> void`.
  /// You can use [Dart2TypeSystem.upperBoundForType] or
  /// [Dart2TypeSystem.lowerBoundForType] if you would prefer a known type
  /// that represents the bound of the context type.
  static DartType getContext(AstNode node) => node?.getProperty(_typeProperty);

  /// Attach contextual type information [type] to [node] for use during
  /// inference.
  static void setType(AstNode node, DartType type) {
    if (type == null || type.isDynamic) {
      clearType(node);
    } else {
      node?.setProperty(_typeProperty, type);
    }
  }

  /// Attach contextual type information [type] to [node] for use during
  /// inference.
  static void setTypeFromNode(AstNode innerNode, AstNode outerNode) {
    setType(innerNode, getContext(outerNode));
  }
}

/// The four states of a field initialization state through a constructor
/// signature, not initialized, initialized in the field declaration,
/// initialized in the field formal, and finally, initialized in the
/// initializers list.
class INIT_STATE implements Comparable<INIT_STATE> {
  static const INIT_STATE NOT_INIT = const INIT_STATE('NOT_INIT', 0);

  static const INIT_STATE INIT_IN_DECLARATION =
      const INIT_STATE('INIT_IN_DECLARATION', 1);

  static const INIT_STATE INIT_IN_FIELD_FORMAL =
      const INIT_STATE('INIT_IN_FIELD_FORMAL', 2);

  static const INIT_STATE INIT_IN_INITIALIZERS =
      const INIT_STATE('INIT_IN_INITIALIZERS', 3);

  static const List<INIT_STATE> values = const [
    NOT_INIT,
    INIT_IN_DECLARATION,
    INIT_IN_FIELD_FORMAL,
    INIT_IN_INITIALIZERS
  ];

  /// The name of this init state.
  final String name;

  /// The ordinal value of the init state.
  final int ordinal;

  const INIT_STATE(this.name, this.ordinal);

  @override
  int get hashCode => ordinal;

  @override
  int compareTo(INIT_STATE other) => ordinal - other.ordinal;

  @override
  String toString() => name;
}

/// An AST visitor that is used to re-resolve the initializers of instance
/// fields. Although this class is an AST visitor, clients are expected to use
/// the method [resolveCompilationUnit] to run it over a compilation unit.
class InstanceFieldResolverVisitor extends ResolverVisitor {
  /// Initialize a newly created visitor to resolve the nodes in an AST node.
  ///
  /// The [definingLibrary] is the element for the library containing the node
  /// being visited. The [source] is the source representing the compilation
  /// unit containing the node being visited. The [typeProvider] is the object
  /// used to access the types from the core library. The [errorListener] is the
  /// error listener that will be informed of any errors that are found during
  /// resolution. The [nameScope] is the scope used to resolve identifiers in
  /// the node that will first be visited.  If `null` or unspecified, a new
  /// [LibraryScope] will be created based on the [definingLibrary].
  InstanceFieldResolverVisitor(
      InheritanceManager3 inheritance,
      LibraryElement definingLibrary,
      Source source,
      TypeProvider typeProvider,
      AnalysisErrorListener errorListener,
      FeatureSet featureSet,
      {Scope nameScope})
      : super(inheritance, definingLibrary, source, typeProvider, errorListener,
            featureSet: featureSet, nameScope: nameScope);

  /// Resolve the instance fields in the given compilation unit [node].
  void resolveCompilationUnit(CompilationUnit node) {
    NodeList<CompilationUnitMember> declarations = node.declarations;
    int declarationCount = declarations.length;
    for (int i = 0; i < declarationCount; i++) {
      CompilationUnitMember declaration = declarations[i];
      if (declaration is ClassDeclaration) {
        _resolveClassDeclaration(declaration);
      }
    }
  }

  /// Resolve the instance fields in the given class declaration [node].
  void _resolveClassDeclaration(ClassDeclaration node) {
    _enclosingClassDeclaration = node;
    ClassElement outerType = enclosingClass;
    Scope outerScope = nameScope;
    try {
      enclosingClass = node.declaredElement;
      typeAnalyzer.thisType = enclosingClass?.thisType;
      if (enclosingClass == null) {
        AnalysisEngine.instance.logger.logInformation(
            "Missing element for class declaration ${node.name.name} in ${definingLibrary.source.fullName}",
            new CaughtException(new AnalysisException(), null));
        // Don't try to re-resolve the initializers if we cannot set up the
        // right name scope for resolution.
      } else {
        nameScope = new ClassScope(nameScope, enclosingClass);
        NodeList<ClassMember> members = node.members;
        int length = members.length;
        for (int i = 0; i < length; i++) {
          ClassMember member = members[i];
          if (member is FieldDeclaration) {
            _resolveFieldDeclaration(member);
          }
        }
      }
    } finally {
      nameScope = outerScope;
      typeAnalyzer.thisType = outerType?.thisType;
      enclosingClass = outerType;
      _enclosingClassDeclaration = null;
    }
  }

  /// Resolve the instance fields in the given field declaration [node].
  void _resolveFieldDeclaration(FieldDeclaration node) {
    if (!node.isStatic) {
      for (VariableDeclaration field in node.fields.variables) {
        if (field.initializer != null) {
          field.initializer.accept(this);
          FieldElement fieldElement = field.name.staticElement;
          if (fieldElement.initializer != null) {
            (fieldElement.initializer as ExecutableElementImpl).returnType =
                field.initializer.staticType;
          }
        }
      }
    }
  }
}

/// Instances of the class `OverrideVerifier` visit all of the declarations in a
/// compilation unit to verify that if they have an override annotation it is
/// being used correctly.
class OverrideVerifier extends RecursiveAstVisitor {
  /// The inheritance manager used to find overridden methods.
  final InheritanceManager3 _inheritance;

  /// The URI of the library being verified.
  final Uri _libraryUri;

  /// The error reporter used to report errors.
  final ErrorReporter _errorReporter;

  /// The current class or mixin.
  InterfaceType _currentType;

  OverrideVerifier(
      this._inheritance, LibraryElement library, this._errorReporter)
      : _libraryUri = library.source.uri;

  @override
  visitClassDeclaration(ClassDeclaration node) {
    _currentType = node.declaredElement.thisType;
    super.visitClassDeclaration(node);
    _currentType = null;
  }

  @override
  visitFieldDeclaration(FieldDeclaration node) {
    for (VariableDeclaration field in node.fields.variables) {
      FieldElement fieldElement = field.declaredElement;
      if (fieldElement.hasOverride) {
        PropertyAccessorElement getter = fieldElement.getter;
        if (getter != null && _isOverride(getter)) continue;

        PropertyAccessorElement setter = fieldElement.setter;
        if (setter != null && _isOverride(setter)) continue;

        _errorReporter.reportErrorForNode(
          HintCode.OVERRIDE_ON_NON_OVERRIDING_FIELD,
          field.name,
        );
      }
    }
  }

  @override
  visitMethodDeclaration(MethodDeclaration node) {
    ExecutableElement element = node.declaredElement;
    if (element.hasOverride && !_isOverride(element)) {
      if (element is MethodElement) {
        _errorReporter.reportErrorForNode(
          HintCode.OVERRIDE_ON_NON_OVERRIDING_METHOD,
          node.name,
        );
      } else if (element is PropertyAccessorElement) {
        if (element.isGetter) {
          _errorReporter.reportErrorForNode(
            HintCode.OVERRIDE_ON_NON_OVERRIDING_GETTER,
            node.name,
          );
        } else {
          _errorReporter.reportErrorForNode(
            HintCode.OVERRIDE_ON_NON_OVERRIDING_SETTER,
            node.name,
          );
        }
      }
    }
  }

  @override
  visitMixinDeclaration(MixinDeclaration node) {
    _currentType = node.declaredElement.thisType;
    super.visitMixinDeclaration(node);
    _currentType = null;
  }

  /// Return `true` if the [member] overrides a member from a superinterface.
  bool _isOverride(ExecutableElement member) {
    var name = new Name(_libraryUri, member.name);
    return _inheritance.getOverridden(_currentType, name) != null;
  }
}

/// An AST visitor that is used to resolve some of the nodes within a single
/// compilation unit. The nodes that are skipped are those that are within
/// function bodies.
class PartialResolverVisitor extends ResolverVisitor {
  /// The static variables and fields that have an initializer. These are the
  /// variables that need to be re-resolved after static variables have their
  /// types inferred. A subset of these variables are those whose types should
  /// be inferred.
  final List<VariableElement> staticVariables = <VariableElement>[];

  /// Initialize a newly created visitor to resolve the nodes in an AST node.
  ///
  /// The [definingLibrary] is the element for the library containing the node
  /// being visited. The [source] is the source representing the compilation
  /// unit containing the node being visited. The [typeProvider] is the object
  /// used to access the types from the core library. The [errorListener] is the
  /// error listener that will be informed of any errors that are found during
  /// resolution. The [nameScope] is the scope used to resolve identifiers in
  /// the node that will first be visited.  If `null` or unspecified, a new
  /// [LibraryScope] will be created based on [definingLibrary] and
  /// [typeProvider].
  PartialResolverVisitor(
      InheritanceManager3 inheritance,
      LibraryElement definingLibrary,
      Source source,
      TypeProvider typeProvider,
      AnalysisErrorListener errorListener,
      FeatureSet featureSet,
      {Scope nameScope})
      : super(inheritance, definingLibrary, source, typeProvider, errorListener,
            featureSet: featureSet, nameScope: nameScope);

  @override
  void visitBlockFunctionBody(BlockFunctionBody node) {
    if (_shouldBeSkipped(node)) {
      return null;
    }
    super.visitBlockFunctionBody(node);
  }

  @override
  void visitExpressionFunctionBody(ExpressionFunctionBody node) {
    if (_shouldBeSkipped(node)) {
      return null;
    }
    super.visitExpressionFunctionBody(node);
  }

  @override
  void visitFieldDeclaration(FieldDeclaration node) {
    if (node.isStatic) {
      _addStaticVariables(node.fields.variables);
    }
    super.visitFieldDeclaration(node);
  }

  @override
  void visitTopLevelVariableDeclaration(TopLevelVariableDeclaration node) {
    _addStaticVariables(node.variables.variables);
    super.visitTopLevelVariableDeclaration(node);
  }

  /// Add all of the [variables] with initializers to the list of variables
  /// whose type can be inferred. Technically, we only infer the types of
  /// variables that do not have a static type, but all variables with
  /// initializers potentially need to be re-resolved after inference because
  /// they might refer to a field whose type was inferred.
  void _addStaticVariables(List<VariableDeclaration> variables) {
    int length = variables.length;
    for (int i = 0; i < length; i++) {
      VariableDeclaration variable = variables[i];
      if (variable.name.name.isNotEmpty && variable.initializer != null) {
        staticVariables.add(variable.declaredElement);
      }
    }
  }

  /// Return `true` if the given function body should be skipped because it is
  /// the body of a top-level function, method or constructor.
  bool _shouldBeSkipped(FunctionBody body) {
    AstNode parent = body.parent;
    if (parent is MethodDeclaration) {
      return parent.body == body;
    }
    if (parent is ConstructorDeclaration) {
      return parent.body == body;
    }
    if (parent is FunctionExpression) {
      AstNode parent2 = parent.parent;
      if (parent2 is FunctionDeclaration &&
          parent2.parent is! FunctionDeclarationStatement) {
        return parent.body == body;
      }
    }
    return false;
  }
}

/// The enumeration `ResolverErrorCode` defines the error codes used for errors
/// detected by the resolver. The convention for this class is for the name of
/// the error code to indicate the problem that caused the error to be generated
/// and for the error message to explain what is wrong and, when appropriate,
/// how the problem can be corrected.
class ResolverErrorCode extends ErrorCode {
  static const ResolverErrorCode BREAK_LABEL_ON_SWITCH_MEMBER =
      const ResolverErrorCode('BREAK_LABEL_ON_SWITCH_MEMBER',
          "Break label resolves to case or default statement");

  static const ResolverErrorCode CONTINUE_LABEL_ON_SWITCH =
      const ResolverErrorCode('CONTINUE_LABEL_ON_SWITCH',
          "A continue label resolves to switch, must be loop or switch member");

  /// Parts: It is a static warning if the referenced part declaration
  /// <i>p</i> names a library that does not have a library tag.
  ///
  /// Parameters:
  /// 0: the URI of the expected library
  /// 1: the non-matching actual library name from the "part of" declaration
  static const ResolverErrorCode PART_OF_UNNAMED_LIBRARY =
      const ResolverErrorCode(
          'PART_OF_UNNAMED_LIBRARY',
          "Library is unnamed. Expected a URI not a library name '{0}' in the "
              "part-of directive.",
          correction:
              "Try changing the part-of directive to a URI, or try including a"
              " different part.");

  /// Initialize a newly created error code to have the given [name]. The
  /// message associated with the error will be created from the given [message]
  /// template. The correction associated with the error will be created from
  /// the given [correction] template.
  const ResolverErrorCode(String name, String message,
      {String correction, bool hasPublishedDocs})
      : super.temporary(name, message,
            correction: correction,
            hasPublishedDocs: hasPublishedDocs ?? false);

  @override
  ErrorSeverity get errorSeverity => type.severity;

  @override
  ErrorType get type => ErrorType.COMPILE_TIME_ERROR;
}

/// Instances of the class `ResolverVisitor` are used to resolve the nodes
/// within a single compilation unit.
class ResolverVisitor extends ScopedVisitor {
  /**
   * The manager for the inheritance mappings.
   */
  final InheritanceManager3 inheritance;

  final AnalysisOptionsImpl _analysisOptions;

  /**
   * The feature set that is enabled for the current unit.
   */
  final FeatureSet _featureSet;

  final bool _uiAsCodeEnabled;

  /// Helper for extension method resolution.
  ExtensionMemberResolver extensionResolver;

  /// The object used to resolve the element associated with the current node.
  ElementResolver elementResolver;

  /// The object used to compute the type associated with the current node.
  StaticTypeAnalyzer typeAnalyzer;

  /// The type system in use during resolution.
  Dart2TypeSystem typeSystem;

  /// The class declaration representing the class containing the current node,
  /// or `null` if the current node is not contained in a class.
  ClassDeclaration _enclosingClassDeclaration;

  /// The function type alias representing the function type containing the
  /// current node, or `null` if the current node is not contained in a function
  /// type alias.
  FunctionTypeAlias _enclosingFunctionTypeAlias;

  /// The element representing the function containing the current node, or
  /// `null` if the current node is not contained in a function.
  ExecutableElement _enclosingFunction;

  /// The mixin declaration representing the class containing the current node,
  /// or `null` if the current node is not contained in a mixin.
  MixinDeclaration _enclosingMixinDeclaration;

  InferenceContext inferenceContext;

  /// The object keeping track of which elements have had their types promoted.
  TypePromotionManager _promoteManager;

  final FlowAnalysisHelper _flowAnalysis;

  /// A comment before a function should be resolved in the context of the
  /// function. But when we incrementally resolve a comment, we don't want to
  /// resolve the whole function.
  ///
  /// So, this flag is set to `true`, when just context of the function should
  /// be built and the comment resolved.
  bool resolveOnlyCommentInFunctionBody = false;

  /// The type of the expression of the immediately enclosing [SwitchStatement],
  /// or `null` if not in a [SwitchStatement].
  DartType _enclosingSwitchStatementExpressionType;

  /// Initialize a newly created visitor to resolve the nodes in an AST node.
  ///
  /// [inheritanceManager] should be an instance of either [InheritanceManager2]
  /// or [InheritanceManager3].  If an [InheritanceManager2] is supplied, it
  /// will be converted into an [InheritanceManager3] internally.  The ability
  /// to pass in [InheritanceManager2] exists for backward compatibility; in a
  /// future major version of the analyzer, an [InheritanceManager3] will
  /// be required.
  ///
  /// The [definingLibrary] is the element for the library containing the node
  /// being visited. The [source] is the source representing the compilation
  /// unit containing the node being visited. The [typeProvider] is the object
  /// used to access the types from the core library. The [errorListener] is the
  /// error listener that will be informed of any errors that are found during
  /// resolution. The [nameScope] is the scope used to resolve identifiers in
  /// the node that will first be visited.  If `null` or unspecified, a new
  /// [LibraryScope] will be created based on [definingLibrary] and
  /// [typeProvider].
  ///
  /// TODO(paulberry): make [featureSet] a required parameter (this will be a
  /// breaking change).
  ResolverVisitor(
      InheritanceManagerBase inheritanceManager,
      LibraryElement definingLibrary,
      Source source,
      TypeProvider typeProvider,
      AnalysisErrorListener errorListener,
      {FeatureSet featureSet,
      Scope nameScope,
      bool propagateTypes: true,
      reportConstEvaluationErrors: true,
      FlowAnalysisHelper flowAnalysisHelper})
      : this._(
            inheritanceManager.asInheritanceManager3,
            definingLibrary,
            source,
            typeProvider,
            errorListener,
            featureSet ??
                definingLibrary.context.analysisOptions.contextFeatures,
            nameScope,
            propagateTypes,
            reportConstEvaluationErrors,
            flowAnalysisHelper);

  ResolverVisitor._(
      this.inheritance,
      LibraryElement definingLibrary,
      Source source,
      TypeProvider typeProvider,
      AnalysisErrorListener errorListener,
      FeatureSet featureSet,
      Scope nameScope,
      bool propagateTypes,
      reportConstEvaluationErrors,
      this._flowAnalysis)
      : _analysisOptions = definingLibrary.context.analysisOptions,
        _featureSet = featureSet,
        _uiAsCodeEnabled =
            featureSet.isEnabled(Feature.control_flow_collections) ||
                featureSet.isEnabled(Feature.spread_collections),
        super(definingLibrary, source, typeProvider, errorListener,
            nameScope: nameScope) {
    this.typeSystem = definingLibrary.context.typeSystem;
    this._promoteManager = TypePromotionManager(typeSystem);
    this.extensionResolver = ExtensionMemberResolver(this);
    this.elementResolver = new ElementResolver(this,
        reportConstEvaluationErrors: reportConstEvaluationErrors);
    bool strongModeHints = false;
    AnalysisOptions options = _analysisOptions;
    if (options is AnalysisOptionsImpl) {
      strongModeHints = options.strongModeHints;
    }
    this.inferenceContext = new InferenceContext._(
        typeProvider, typeSystem, strongModeHints, errorReporter);
    this.typeAnalyzer = new StaticTypeAnalyzer(this, featureSet);
  }

  /// Return the element representing the function containing the current node,
  /// or `null` if the current node is not contained in a function.
  ///
  /// @return the element representing the function containing the current node
  ExecutableElement get enclosingFunction => _enclosingFunction;

  /// Return the object providing promoted or declared types of variables.
  LocalVariableTypeProvider get localVariableTypeProvider {
    if (_flowAnalysis != null) {
      return _flowAnalysis.localVariableTypeProvider;
    } else {
      return _promoteManager.localVariableTypeProvider;
    }
  }

  NullabilitySuffix get noneOrStarSuffix {
    return _nonNullableEnabled
        ? NullabilitySuffix.none
        : NullabilitySuffix.star;
  }

  /**
   * Return `true` if NNBD is enabled for this compilation unit.
   */
  bool get _nonNullableEnabled => _featureSet.isEnabled(Feature.non_nullable);

  /// Return the static element associated with the given expression whose type
  /// can be overridden, or `null` if there is no element whose type can be
  /// overridden.
  ///
  /// @param expression the expression with which the element is associated
  /// @return the element associated with the given expression
  VariableElement getOverridableStaticElement(Expression expression) {
    Element element;
    if (expression is SimpleIdentifier) {
      element = expression.staticElement;
    } else if (expression is PrefixedIdentifier) {
      element = expression.staticElement;
    } else if (expression is PropertyAccess) {
      element = expression.propertyName.staticElement;
    }
    if (element is VariableElement) {
      return element;
    }
    return null;
  }

  /// Given a downward inference type [fnType], and the declared
  /// [typeParameterList] for a function expression, determines if we can enable
  /// downward inference and if so, returns the function type to use for
  /// inference.
  ///
  /// This will return null if inference is not possible. This happens when
  /// there is no way we can find a subtype of the function type, given the
  /// provided type parameter list.
  FunctionType matchFunctionTypeParameters(
      TypeParameterList typeParameterList, FunctionType fnType) {
    if (typeParameterList == null) {
      if (fnType.typeFormals.isEmpty) {
        return fnType;
      }

      // A non-generic function cannot be a subtype of a generic one.
      return null;
    }

    NodeList<TypeParameter> typeParameters = typeParameterList.typeParameters;
    if (fnType.typeFormals.isEmpty) {
      // TODO(jmesserly): this is a legal subtype. We don't currently infer
      // here, but we could.  This is similar to
      // Dart2TypeSystem.inferFunctionTypeInstantiation, but we don't
      // have the FunctionType yet for the current node, so it's not quite
      // straightforward to apply.
      return null;
    }

    if (fnType.typeFormals.length != typeParameters.length) {
      // A subtype cannot have different number of type formals.
      return null;
    }

    // Same number of type formals. Instantiate the function type so its
    // parameter and return type are in terms of the surrounding context.
    return fnType.instantiate(typeParameters.map((TypeParameter t) {
      return t.declaredElement.instantiate(
        nullabilitySuffix: noneOrStarSuffix,
      );
    }).toList());
  }

  /// If it is appropriate to do so, override the current type of the static
  /// element associated with the given expression with the given type.
  /// Generally speaking, it is appropriate if the given type is more specific
  /// than the current type.
  ///
  /// @param expression the expression used to access the static element whose
  ///        types might be overridden
  /// @param potentialType the potential type of the elements
  /// @param allowPrecisionLoss see @{code overrideVariable} docs
  void overrideExpression(Expression expression, DartType potentialType,
      bool allowPrecisionLoss, bool setExpressionType) {
    // TODO(brianwilkerson) Remove this method.
  }

  /// Set the enclosing function body when partial AST is resolved.
  void prepareCurrentFunctionBody(FunctionBody body) {
    _promoteManager.enterFunctionBody(body);
  }

  /// Set information about enclosing declarations.
  void prepareEnclosingDeclarations({
    ClassElement enclosingClassElement,
    ExecutableElement enclosingExecutableElement,
  }) {
    _enclosingClassDeclaration = null;
    enclosingClass = enclosingClassElement;
    typeAnalyzer.thisType = enclosingClass?.thisType;
    _enclosingFunction = enclosingExecutableElement;
  }

  /// A client is about to resolve a member in the given class declaration.
  void prepareToResolveMembersInClass(ClassDeclaration node) {
    _enclosingClassDeclaration = node;
    enclosingClass = node.declaredElement;
    typeAnalyzer.thisType = enclosingClass?.thisType;
  }

  /// Visit the given [comment] if it is not `null`.
  void safelyVisitComment(Comment comment) {
    if (comment != null) {
      super.visitComment(comment);
    }
  }

  @override
  void visitAnnotation(Annotation node) {
    AstNode parent = node.parent;
    if (identical(parent, _enclosingClassDeclaration) ||
        identical(parent, _enclosingFunctionTypeAlias) ||
        identical(parent, _enclosingMixinDeclaration)) {
      return;
    }
    node.name?.accept(this);
    node.constructorName?.accept(this);
    Element element = node.element;
    if (element is ExecutableElement) {
      InferenceContext.setType(node.arguments, element.type);
    }
    node.arguments?.accept(this);
    node.accept(elementResolver);
    node.accept(typeAnalyzer);
    ElementAnnotationImpl elementAnnotationImpl = node.elementAnnotation;
    if (elementAnnotationImpl == null) {
      // Analyzer ignores annotations on "part of" directives.
      assert(parent is PartOfDirective);
    } else {
      elementAnnotationImpl.annotationAst = _createCloner().cloneNode(node);
    }
  }

  @override
  void visitArgumentList(ArgumentList node) {
    DartType callerType = InferenceContext.getContext(node);
    if (callerType is FunctionType) {
      Map<String, DartType> namedParameterTypes =
          callerType.namedParameterTypes;
      List<DartType> normalParameterTypes = callerType.normalParameterTypes;
      List<DartType> optionalParameterTypes = callerType.optionalParameterTypes;
      int normalCount = normalParameterTypes.length;
      int optionalCount = optionalParameterTypes.length;

      NodeList<Expression> arguments = node.arguments;
      Iterable<Expression> positional =
          arguments.takeWhile((l) => l is! NamedExpression);
      Iterable<Expression> required = positional.take(normalCount);
      Iterable<Expression> optional =
          positional.skip(normalCount).take(optionalCount);
      Iterable<Expression> named =
          arguments.skipWhile((l) => l is! NamedExpression);

      //TODO(leafp): Consider using the parameter elements here instead.
      //TODO(leafp): Make sure that the parameter elements are getting
      // setup correctly with inference.
      int index = 0;
      for (Expression argument in required) {
        InferenceContext.setType(argument, normalParameterTypes[index++]);
      }
      index = 0;
      for (Expression argument in optional) {
        InferenceContext.setType(argument, optionalParameterTypes[index++]);
      }

      for (Expression argument in named) {
        if (argument is NamedExpression) {
          DartType type = namedParameterTypes[argument.name.label.name];
          if (type != null) {
            InferenceContext.setType(argument, type);
          }
        }
      }
    }
    super.visitArgumentList(node);
  }

  @override
  void visitAssertInitializer(AssertInitializer node) {
    InferenceContext.setType(node.condition, typeProvider.boolType);
    super.visitAssertInitializer(node);
  }

  @override
  void visitAssertStatement(AssertStatement node) {
    InferenceContext.setType(node.condition, typeProvider.boolType);
    super.visitAssertStatement(node);
  }

  @override
  void visitAssignmentExpression(AssignmentExpression node) {
    var left = node.leftHandSide;
    var right = node.rightHandSide;

    left?.accept(this);

    var leftLocalVariable = _flowAnalysis?.assignmentExpression(node);

    TokenType operator = node.operator.type;
    if (operator == TokenType.EQ ||
        operator == TokenType.QUESTION_QUESTION_EQ) {
      InferenceContext.setType(right, left.staticType);
    }

    right?.accept(this);
    _flowAnalysis?.assignmentExpression_afterRight(leftLocalVariable, right);

    node.accept(elementResolver);
    node.accept(typeAnalyzer);
  }

  @override
  void visitAwaitExpression(AwaitExpression node) {
    DartType contextType = InferenceContext.getContext(node);
    if (contextType != null) {
      var futureUnion = _createFutureOr(contextType);
      InferenceContext.setType(node.expression, futureUnion);
    }
    super.visitAwaitExpression(node);
  }

  @override
  void visitBinaryExpression(BinaryExpression node) {
    TokenType operator = node.operator.type;
    Expression left = node.leftOperand;
    Expression right = node.rightOperand;
    var flow = _flowAnalysis?.flow;

    if (operator == TokenType.AMPERSAND_AMPERSAND) {
      InferenceContext.setType(left, typeProvider.boolType);
      InferenceContext.setType(right, typeProvider.boolType);

      // TODO(scheglov) Do we need these checks for null?
      left?.accept(this);

      if (_flowAnalysis != null) {
        flow?.logicalBinaryOp_rightBegin(left, isAnd: true);
        _flowAnalysis.checkUnreachableNode(right);
        right.accept(this);
        flow?.logicalBinaryOp_end(node, right, isAnd: true);
      } else {
        _promoteManager.visitBinaryExpression_and_rhs(
          left,
          right,
          () {
            right.accept(this);
          },
        );
      }

      node.accept(elementResolver);
    } else if (operator == TokenType.BAR_BAR) {
      InferenceContext.setType(left, typeProvider.boolType);
      InferenceContext.setType(right, typeProvider.boolType);

      left?.accept(this);

      flow?.logicalBinaryOp_rightBegin(left, isAnd: false);
      _flowAnalysis?.checkUnreachableNode(right);
      right.accept(this);
      flow?.logicalBinaryOp_end(node, right, isAnd: false);

      node.accept(elementResolver);
    } else if (operator == TokenType.BANG_EQ || operator == TokenType.EQ_EQ) {
      left.accept(this);
      right.accept(this);
      node.accept(elementResolver);
      _flowAnalysis?.binaryExpression_equal(node, left, right,
          notEqual: operator == TokenType.BANG_EQ);
    } else {
      if (operator == TokenType.QUESTION_QUESTION) {
        InferenceContext.setTypeFromNode(left, node);
      }
      left?.accept(this);

      // Call ElementResolver.visitBinaryExpression to resolve the user-defined
      // operator method, if applicable.
      node.accept(elementResolver);

      if (operator == TokenType.QUESTION_QUESTION) {
        // Set the right side, either from the context, or using the information
        // from the left side if it is more precise.
        DartType contextType = InferenceContext.getContext(node);
        DartType leftType = left?.staticType;
        if (contextType == null || contextType.isDynamic) {
          contextType = leftType;
        }
        InferenceContext.setType(right, contextType);
      } else {
        var invokeType = node.staticInvokeType;
        if (invokeType != null && invokeType.parameters.isNotEmpty) {
          // If this is a user-defined operator, set the right operand context
          // using the operator method's parameter type.
          var rightParam = invokeType.parameters[0];
          InferenceContext.setType(right, rightParam.type);
        }
      }

      if (operator == TokenType.QUESTION_QUESTION) {
        flow?.ifNullExpression_rightBegin();
        right.accept(this);
        flow?.ifNullExpression_end();
      } else {
        right?.accept(this);
      }
    }
    node.accept(typeAnalyzer);
  }

  @override
  void visitBlockFunctionBody(BlockFunctionBody node) {
    try {
      inferenceContext.pushReturnContext(node);
      super.visitBlockFunctionBody(node);
    } finally {
      inferenceContext.popReturnContext(node);
    }
  }

  @override
  void visitBooleanLiteral(BooleanLiteral node) {
    _flowAnalysis?.flow?.booleanLiteral(node, node.value);
    super.visitBooleanLiteral(node);
  }

  @override
  void visitBreakStatement(BreakStatement node) {
    //
    // We do not visit the label because it needs to be visited in the context
    // of the statement.
    //
    node.accept(elementResolver);
    node.accept(typeAnalyzer);
    _flowAnalysis?.breakStatement(node);
  }

  @override
  void visitCascadeExpression(CascadeExpression node) {
    InferenceContext.setTypeFromNode(node.target, node);
    super.visitCascadeExpression(node);
  }

  @override
  void visitClassDeclaration(ClassDeclaration node) {
    //
    // Resolve the metadata in the library scope.
    //
    node.metadata?.accept(this);
    _enclosingClassDeclaration = node;
    //
    // Continue the class resolution.
    //
    ClassElement outerType = enclosingClass;
    try {
      enclosingClass = node.declaredElement;
      typeAnalyzer.thisType = enclosingClass?.thisType;
      super.visitClassDeclaration(node);
      node.accept(elementResolver);
      node.accept(typeAnalyzer);
    } finally {
      typeAnalyzer.thisType = outerType?.thisType;
      enclosingClass = outerType;
      _enclosingClassDeclaration = null;
    }
  }

  @override
  void visitComment(Comment node) {
    AstNode parent = node.parent;
    if (parent is FunctionDeclaration ||
        parent is FunctionTypeAlias ||
        parent is ConstructorDeclaration ||
        parent is MethodDeclaration) {
      return;
    }
    super.visitComment(node);
  }

  @override
  void visitCommentReference(CommentReference node) {
    //
    // We do not visit the identifier because it needs to be visited in the
    // context of the reference.
    //
    node.accept(elementResolver);
    node.accept(typeAnalyzer);
  }

  @override
  void visitCompilationUnit(CompilationUnit node) {
    NodeList<Directive> directives = node.directives;
    int directiveCount = directives.length;
    for (int i = 0; i < directiveCount; i++) {
      directives[i].accept(this);
    }
    NodeList<CompilationUnitMember> declarations = node.declarations;
    int declarationCount = declarations.length;
    for (int i = 0; i < declarationCount; i++) {
      declarations[i].accept(this);
    }
    node.accept(elementResolver);
    node.accept(typeAnalyzer);
  }

  @override
  void visitConditionalExpression(ConditionalExpression node) {
    Expression condition = node.condition;
    var flow = _flowAnalysis?.flow;

    // TODO(scheglov) Do we need these checks for null?
    condition?.accept(this);

    Expression thenExpression = node.thenExpression;
    InferenceContext.setTypeFromNode(thenExpression, node);

    if (_flowAnalysis != null) {
      if (flow != null) {
        flow.conditional_thenBegin(condition);
        _flowAnalysis.checkUnreachableNode(thenExpression);
      }
      thenExpression.accept(this);
    } else {
      _promoteManager.visitConditionalExpression_then(
        condition,
        thenExpression,
        () {
          thenExpression.accept(this);
        },
      );
    }

    Expression elseExpression = node.elseExpression;
    InferenceContext.setTypeFromNode(elseExpression, node);

    if (flow != null) {
      flow.conditional_elseBegin(thenExpression);
      _flowAnalysis.checkUnreachableNode(elseExpression);
      elseExpression.accept(this);
      flow.conditional_end(node, elseExpression);
    } else {
      elseExpression.accept(this);
    }

    node.accept(elementResolver);
    node.accept(typeAnalyzer);
  }

  @override
  void visitConstructorDeclaration(ConstructorDeclaration node) {
    ExecutableElement outerFunction = _enclosingFunction;
    try {
<<<<<<< HEAD
      _flowAnalysis?.executableDeclaration_enter(
          node, node.parameters, node.body);
=======
      _flowAnalysis?.topLevelDeclaration_enter(node.body);
      _flowAnalysis?.executableDeclaration_enter(node.parameters);
>>>>>>> 2b6a5ff7
      _promoteManager.enterFunctionBody(node.body);
      _enclosingFunction = node.declaredElement;
      FunctionType type = _enclosingFunction.type;
      InferenceContext.setType(node.body, type.returnType);
      super.visitConstructorDeclaration(node);
    } finally {
      _flowAnalysis?.executableDeclaration_exit(node.body);
      _flowAnalysis?.topLevelDeclaration_exit();
      _promoteManager.exitFunctionBody();
      _enclosingFunction = outerFunction;
    }
    ConstructorElementImpl constructor = node.declaredElement;
    constructor.constantInitializers =
        _createCloner().cloneNodeList(node.initializers);
  }

  @override
  void visitConstructorDeclarationInScope(ConstructorDeclaration node) {
    super.visitConstructorDeclarationInScope(node);
    // Because of needing a different scope for the initializer list, the
    // overridden implementation of this method cannot cause the visitNode
    // method to be invoked. As a result, we have to hard-code using the
    // element resolver and type analyzer to visit the constructor declaration.
    node.accept(elementResolver);
    node.accept(typeAnalyzer);
    safelyVisitComment(node.documentationComment);
  }

  @override
  void visitConstructorFieldInitializer(ConstructorFieldInitializer node) {
    //
    // We visit the expression, but do not visit the field name because it needs
    // to be visited in the context of the constructor field initializer node.
    //
    FieldElement fieldElement = enclosingClass.getField(node.fieldName.name);
    InferenceContext.setType(node.expression, fieldElement?.type);
    node.expression?.accept(this);
    node.accept(elementResolver);
    node.accept(typeAnalyzer);
  }

  @override
  void visitConstructorName(ConstructorName node) {
    //
    // We do not visit either the type name, because it won't be visited anyway,
    // or the name, because it needs to be visited in the context of the
    // constructor name.
    //
    node.accept(elementResolver);
    node.accept(typeAnalyzer);
  }

  @override
  void visitContinueStatement(ContinueStatement node) {
    //
    // We do not visit the label because it needs to be visited in the context
    // of the statement.
    //
    node.accept(elementResolver);
    node.accept(typeAnalyzer);
    _flowAnalysis?.continueStatement(node);
  }

  @override
  void visitDefaultFormalParameter(DefaultFormalParameter node) {
    InferenceContext.setType(node.defaultValue, node.declaredElement?.type);
    super.visitDefaultFormalParameter(node);
    ParameterElement element = node.declaredElement;

    if (element.initializer != null && node.defaultValue != null) {
      (element.initializer as FunctionElementImpl).returnType =
          node.defaultValue.staticType;
    }
    // Clone the ASTs for default formal parameters, so that we can use them
    // during constant evaluation.
    if (element is ConstVariableElement &&
        !_hasSerializedConstantInitializer(element)) {
      (element as ConstVariableElement).constantInitializer =
          _createCloner().cloneNode(node.defaultValue);
    }
  }

  @override
  void visitDoStatementInScope(DoStatement node) {
    _flowAnalysis?.checkUnreachableNode(node);

    var body = node.body;
    var condition = node.condition;

    InferenceContext.setType(node.condition, typeProvider.boolType);

    _flowAnalysis?.flow?.doStatement_bodyBegin(
        node,
        _flowAnalysis.assignedVariables.writtenInNode(node),
        _flowAnalysis.assignedVariables.capturedInNode(node));
    visitStatementInScope(body);

    _flowAnalysis?.flow?.doStatement_conditionBegin();
    condition.accept(this);

    _flowAnalysis?.flow?.doStatement_end(node.condition);
  }

  @override
  void visitEmptyFunctionBody(EmptyFunctionBody node) {
    if (resolveOnlyCommentInFunctionBody) {
      return;
    }
    super.visitEmptyFunctionBody(node);
  }

  @override
  void visitEnumDeclaration(EnumDeclaration node) {
    //
    // Resolve the metadata in the library scope
    // and associate the annotations with the element.
    //
    if (node.metadata != null) {
      node.metadata.accept(this);
      ElementResolver.resolveMetadata(node);
      node.constants.forEach(ElementResolver.resolveMetadata);
    }
    //
    // Continue the enum resolution.
    //
    ClassElement outerType = enclosingClass;
    try {
      enclosingClass = node.declaredElement;
      typeAnalyzer.thisType = enclosingClass?.thisType;
      super.visitEnumDeclaration(node);
      node.accept(elementResolver);
      node.accept(typeAnalyzer);
    } finally {
      typeAnalyzer.thisType = outerType?.thisType;
      enclosingClass = outerType;
      _enclosingClassDeclaration = null;
    }
  }

  @override
  void visitExpressionFunctionBody(ExpressionFunctionBody node) {
    if (resolveOnlyCommentInFunctionBody) {
      return;
    }
    try {
      InferenceContext.setTypeFromNode(node.expression, node);
      inferenceContext.pushReturnContext(node);
      super.visitExpressionFunctionBody(node);

      DartType type = node.expression.staticType;
      if (_enclosingFunction.isAsynchronous) {
        type = typeSystem.flatten(type);
      }
      if (type != null) {
        inferenceContext.addReturnOrYieldType(type);
      }
    } finally {
      inferenceContext.popReturnContext(node);
    }
  }

  @override
  void visitExtensionDeclaration(ExtensionDeclaration node) {
    //
    // Resolve the metadata in the library scope
    // and associate the annotations with the element.
    //
    if (node.metadata != null) {
      node.metadata.accept(this);
      ElementResolver.resolveMetadata(node);
    }
    //
    // Continue the extension resolution.
    //
    try {
      DartType extendedType = node.declaredElement.extendedType;
      typeAnalyzer.thisType = typeSystem.resolveToBound(extendedType);
      super.visitExtensionDeclaration(node);
      node.accept(elementResolver);
      node.accept(typeAnalyzer);
    } finally {
      typeAnalyzer.thisType = null;
    }
  }

  @override
  void visitExtensionOverride(ExtensionOverride node) {
    node.extensionName.accept(this);
    node.typeArguments?.accept(this);

    ExtensionMemberResolver(this).setOverrideReceiverContextType(node);
    node.argumentList.accept(this);

    node.accept(elementResolver);
    node.accept(typeAnalyzer);
  }

  @override
  void visitForElementInScope(ForElement node) {
    ForLoopParts forLoopParts = node.forLoopParts;
    if (forLoopParts is ForParts) {
      if (forLoopParts is ForPartsWithDeclarations) {
        forLoopParts.variables?.accept(this);
      } else if (forLoopParts is ForPartsWithExpression) {
        forLoopParts.initialization?.accept(this);
      }
      var condition = forLoopParts.condition;
      InferenceContext.setType(condition, typeProvider.boolType);
      _flowAnalysis?.for_conditionBegin(node, condition);
      condition?.accept(this);
      _flowAnalysis?.for_bodyBegin(node, condition);
      node.body?.accept(this);
      _flowAnalysis?.flow?.for_updaterBegin();
      forLoopParts.updaters.accept(this);
      _flowAnalysis?.flow?.for_end();
    } else if (forLoopParts is ForEachParts) {
      Expression iterable = forLoopParts.iterable;
      DeclaredIdentifier loopVariable;
      DartType valueType;
      Element identifierElement;
      if (forLoopParts is ForEachPartsWithDeclaration) {
        loopVariable = forLoopParts.loopVariable;
        valueType = loopVariable?.type?.type ?? UnknownInferredType.instance;
      } else if (forLoopParts is ForEachPartsWithIdentifier) {
        SimpleIdentifier identifier = forLoopParts.identifier;
        identifier?.accept(this);
        identifierElement = identifier?.staticElement;
        if (identifierElement is VariableElement) {
          valueType = identifierElement.type;
        } else if (identifierElement is PropertyAccessorElement) {
          if (identifierElement.parameters.isNotEmpty) {
            valueType = identifierElement.parameters[0].type;
          }
        }
      }

      if (valueType != null) {
        InterfaceType targetType = (node.awaitKeyword == null)
            ? typeProvider.iterableType2(valueType)
            : typeProvider.streamType2(valueType);
        InferenceContext.setType(iterable, targetType);
      }
      //
      // We visit the iterator before the loop variable because the loop
      // variable cannot be in scope while visiting the iterator.
      //
      iterable?.accept(this);
      loopVariable?.accept(this);
      _flowAnalysis?.flow?.forEach_bodyBegin(
          _flowAnalysis.assignedVariables.writtenInNode(node),
          _flowAnalysis.assignedVariables.capturedInNode(node),
          identifierElement is VariableElement
              ? identifierElement
              : loopVariable.declaredElement);
      node.body?.accept(this);
      _flowAnalysis?.flow?.forEach_end();

      node.accept(elementResolver);
      node.accept(typeAnalyzer);
    }
  }

  @override
  void visitForStatementInScope(ForStatement node) {
    _flowAnalysis?.checkUnreachableNode(node);

    ForLoopParts forLoopParts = node.forLoopParts;
    if (forLoopParts is ForParts) {
      if (forLoopParts is ForPartsWithDeclarations) {
        forLoopParts.variables?.accept(this);
      } else if (forLoopParts is ForPartsWithExpression) {
        forLoopParts.initialization?.accept(this);
      }

      var condition = forLoopParts.condition;
      InferenceContext.setType(condition, typeProvider.boolType);

      _flowAnalysis?.for_conditionBegin(node, condition);
      if (condition != null) {
        condition.accept(this);
      }

      _flowAnalysis?.for_bodyBegin(node, condition);
      visitStatementInScope(node.body);

      _flowAnalysis?.flow?.for_updaterBegin();
      forLoopParts.updaters.accept(this);

      _flowAnalysis?.flow?.for_end();
    } else if (forLoopParts is ForEachParts) {
      Expression iterable = forLoopParts.iterable;
      DeclaredIdentifier loopVariable;
      SimpleIdentifier identifier;
      Element identifierElement;
      if (forLoopParts is ForEachPartsWithDeclaration) {
        loopVariable = forLoopParts.loopVariable;
      } else if (forLoopParts is ForEachPartsWithIdentifier) {
        identifier = forLoopParts.identifier;
        identifier?.accept(this);
      }

      DartType valueType;
      if (loopVariable != null) {
        TypeAnnotation typeAnnotation = loopVariable.type;
        valueType = typeAnnotation?.type ?? UnknownInferredType.instance;
      }
      if (identifier != null) {
        identifierElement = identifier.staticElement;
        if (identifierElement is VariableElement) {
          valueType = identifierElement.type;
        } else if (identifierElement is PropertyAccessorElement) {
          if (identifierElement.parameters.isNotEmpty) {
            valueType = identifierElement.parameters[0].type;
          }
        }
      }
      if (valueType != null) {
        InterfaceType targetType = (node.awaitKeyword == null)
            ? typeProvider.iterableType2(valueType)
            : typeProvider.streamType2(valueType);
        InferenceContext.setType(iterable, targetType);
      }
      //
      // We visit the iterator before the loop variable because the loop variable
      // cannot be in scope while visiting the iterator.
      //
      iterable?.accept(this);
      loopVariable?.accept(this);

      _flowAnalysis?.flow?.forEach_bodyBegin(
          _flowAnalysis.assignedVariables.writtenInNode(node),
          _flowAnalysis.assignedVariables.capturedInNode(node),
          identifierElement is VariableElement
              ? identifierElement
              : loopVariable.declaredElement);

      Statement body = node.body;
      if (body != null) {
        visitStatementInScope(body);
      }

      _flowAnalysis?.flow?.forEach_end();

      node.accept(elementResolver);
      node.accept(typeAnalyzer);
    }
  }

  @override
  void visitFunctionDeclaration(FunctionDeclaration node) {
    ExecutableElement outerFunction = _enclosingFunction;
    bool isFunctionDeclarationStatement =
        node.parent is FunctionDeclarationStatement;
    try {
      SimpleIdentifier functionName = node.name;
<<<<<<< HEAD
      _flowAnalysis?.executableDeclaration_enter(node, node.functionExpression.parameters, node.functionExpression.body);
=======
      if (_flowAnalysis != null) {
        if (isFunctionDeclarationStatement) {
          _flowAnalysis.flow.functionExpression_begin();
        } else {
          _flowAnalysis.topLevelDeclaration_enter(node.functionExpression.body);
        }
        _flowAnalysis
            .executableDeclaration_enter(node.functionExpression.parameters);
      }
>>>>>>> 2b6a5ff7
      _promoteManager.enterFunctionBody(node.functionExpression.body);
      _enclosingFunction = functionName.staticElement as ExecutableElement;
      InferenceContext.setType(
          node.functionExpression, _enclosingFunction.type);
      super.visitFunctionDeclaration(node);
    } finally {
      if (_flowAnalysis != null) {
        _flowAnalysis.executableDeclaration_exit(node.functionExpression.body);
        if (isFunctionDeclarationStatement) {
          _flowAnalysis.flow.functionExpression_end();
        } else {
          _flowAnalysis.topLevelDeclaration_exit();
        }
      }
      _promoteManager.exitFunctionBody();
      _enclosingFunction = outerFunction;
    }
  }

  @override
  void visitFunctionDeclarationInScope(FunctionDeclaration node) {
    super.visitFunctionDeclarationInScope(node);
    safelyVisitComment(node.documentationComment);
  }

  @override
  void visitFunctionExpression(FunctionExpression node) {
    ExecutableElement outerFunction = _enclosingFunction;
    bool isFunctionDeclaration = node.parent is FunctionDeclaration;
    try {
      if (_flowAnalysis != null) {
        if (!isFunctionDeclaration) {
<<<<<<< HEAD
          // TODO(paulberry): test the value of _flowAnalysis.assignedVariables.capturedInNode(node)
          _flowAnalysis.flow?.functionExpression_begin(
              _flowAnalysis.assignedVariables.writtenInNode(node));
=======
          _flowAnalysis.flow.functionExpression_begin();
>>>>>>> 2b6a5ff7
        }
      } else {
        _promoteManager.enterFunctionBody(node.body);
      }

      _enclosingFunction = node.declaredElement;
      DartType functionType = InferenceContext.getContext(node);
      if (functionType is FunctionType) {
        functionType =
            matchFunctionTypeParameters(node.typeParameters, functionType);
        if (functionType is FunctionType) {
          _inferFormalParameterList(node.parameters, functionType);
          InferenceContext.setType(
              node.body, _computeReturnOrYieldType(functionType.returnType));
        }
      }
      super.visitFunctionExpression(node);
    } finally {
      if (_flowAnalysis != null) {
        if (!isFunctionDeclaration) {
          _flowAnalysis.flow?.functionExpression_end();
        }
      } else {
        _promoteManager.exitFunctionBody();
      }

      _enclosingFunction = outerFunction;
    }
  }

  @override
  void visitFunctionExpressionInvocation(FunctionExpressionInvocation node) {
    node.function?.accept(this);
    node.accept(elementResolver);
    _inferArgumentTypesForInvocation(node);
    node.argumentList?.accept(this);
    node.accept(typeAnalyzer);
  }

  @override
  void visitFunctionTypeAlias(FunctionTypeAlias node) {
    // Resolve the metadata in the library scope.
    if (node.metadata != null) {
      node.metadata.accept(this);
    }
    FunctionTypeAlias outerAlias = _enclosingFunctionTypeAlias;
    _enclosingFunctionTypeAlias = node;
    try {
      super.visitFunctionTypeAlias(node);
    } finally {
      _enclosingFunctionTypeAlias = outerAlias;
    }
  }

  @override
  void visitFunctionTypeAliasInScope(FunctionTypeAlias node) {
    super.visitFunctionTypeAliasInScope(node);
    safelyVisitComment(node.documentationComment);
  }

  @override
  void visitGenericTypeAliasInFunctionScope(GenericTypeAlias node) {
    super.visitGenericTypeAliasInFunctionScope(node);
    safelyVisitComment(node.documentationComment);
  }

  @override
  void visitHideCombinator(HideCombinator node) {}

  @override
  void visitIfElement(IfElement node) {
    Expression condition = node.condition;
    InferenceContext.setType(condition, typeProvider.boolType);
    // TODO(scheglov) Do we need these checks for null?
    condition?.accept(this);
    CollectionElement thenElement = node.thenElement;
    _promoteManager.visitIfElement_thenElement(
      condition,
      thenElement,
      () {
        thenElement.accept(this);
      },
    );
    node.elseElement?.accept(this);

    node.accept(elementResolver);
    node.accept(typeAnalyzer);
  }

  @override
  void visitIfStatement(IfStatement node) {
    _flowAnalysis?.checkUnreachableNode(node);

    Expression condition = node.condition;

    InferenceContext.setType(condition, typeProvider.boolType);
    condition?.accept(this);

    Statement thenStatement = node.thenStatement;
    if (_flowAnalysis != null) {
      _flowAnalysis.flow.ifStatement_thenBegin(condition);
      visitStatementInScope(thenStatement);
    } else {
      _promoteManager.visitIfStatement_thenStatement(
        condition,
        thenStatement,
        () {
          visitStatementInScope(thenStatement);
        },
      );
    }

    Statement elseStatement = node.elseStatement;
    if (elseStatement != null) {
      _flowAnalysis?.flow?.ifStatement_elseBegin();
      visitStatementInScope(elseStatement);
    }

    _flowAnalysis?.flow?.ifStatement_end(elseStatement != null);

    node.accept(elementResolver);
    node.accept(typeAnalyzer);
  }

  @override
  void visitIndexExpression(IndexExpression node) {
    node.target?.accept(this);
    node.accept(elementResolver);
    var method = node.staticElement;
    if (method != null && method.parameters.isNotEmpty) {
      var indexParam = node.staticElement.parameters[0];
      InferenceContext.setType(node.index, indexParam.type);
    }
    node.index?.accept(this);
    node.accept(typeAnalyzer);
  }

  @override
  void visitInstanceCreationExpression(InstanceCreationExpression node) {
    node.constructorName?.accept(this);
    _inferArgumentTypesForInstanceCreate(node);
    node.argumentList?.accept(this);
    node.accept(elementResolver);
    node.accept(typeAnalyzer);
  }

  @override
  void visitIsExpression(IsExpression node) {
    super.visitIsExpression(node);
    _flowAnalysis?.isExpression(node);
  }

  @override
  void visitLabel(Label node) {}

  @override
  void visitLibraryIdentifier(LibraryIdentifier node) {}

  @override
  void visitListLiteral(ListLiteral node) {
    InterfaceType listType;

    TypeArgumentList typeArguments = node.typeArguments;
    if (typeArguments != null) {
      if (typeArguments.arguments.length == 1) {
        DartType elementType = typeArguments.arguments[0].type;
        if (!elementType.isDynamic) {
          listType = typeProvider.listType2(elementType);
        }
      }
    } else {
      listType = typeAnalyzer.inferListType(node, downwards: true);
    }
    if (listType != null) {
      DartType elementType = listType.typeArguments[0];
      DartType iterableType = typeProvider.iterableType2(elementType);
      _pushCollectionTypesDownToAll(node.elements,
          elementType: elementType, iterableType: iterableType);
      InferenceContext.setType(node, listType);
    } else {
      InferenceContext.clearType(node);
    }
    super.visitListLiteral(node);
  }

  @override
  void visitMethodDeclaration(MethodDeclaration node) {
    ExecutableElement outerFunction = _enclosingFunction;
    try {
<<<<<<< HEAD
      _flowAnalysis?.executableDeclaration_enter(
          node, node.parameters, node.body);
=======
      _flowAnalysis?.topLevelDeclaration_enter(node.body);
      _flowAnalysis?.executableDeclaration_enter(node.parameters);
>>>>>>> 2b6a5ff7
      _promoteManager.enterFunctionBody(node.body);
      _enclosingFunction = node.declaredElement;
      DartType returnType =
          _computeReturnOrYieldType(_enclosingFunction.type?.returnType);
      InferenceContext.setType(node.body, returnType);
      super.visitMethodDeclaration(node);
    } finally {
      _flowAnalysis?.executableDeclaration_exit(node.body);
      _flowAnalysis?.topLevelDeclaration_exit();
      _promoteManager.exitFunctionBody();
      _enclosingFunction = outerFunction;
    }
  }

  @override
  void visitMethodDeclarationInScope(MethodDeclaration node) {
    super.visitMethodDeclarationInScope(node);
    safelyVisitComment(node.documentationComment);
  }

  @override
  void visitMethodInvocation(MethodInvocation node) {
    //
    // We visit the target and argument list, but do not visit the method name
    // because it needs to be visited in the context of the invocation.
    //
    node.target?.accept(this);
    node.typeArguments?.accept(this);
    node.accept(elementResolver);
    _inferArgumentTypesForInvocation(node);
    node.argumentList?.accept(this);
    node.accept(typeAnalyzer);
  }

  @override
  void visitMixinDeclaration(MixinDeclaration node) {
    //
    // Resolve the metadata in the library scope.
    //
    node.metadata?.accept(this);
    _enclosingMixinDeclaration = node;
    //
    // Continue the class resolution.
    //
    ClassElement outerType = enclosingClass;
    try {
      enclosingClass = node.declaredElement;
      typeAnalyzer.thisType = enclosingClass?.thisType;
      super.visitMixinDeclaration(node);
      node.accept(elementResolver);
      node.accept(typeAnalyzer);
    } finally {
      typeAnalyzer.thisType = outerType?.thisType;
      enclosingClass = outerType;
      _enclosingMixinDeclaration = null;
    }
  }

  @override
  void visitNamedExpression(NamedExpression node) {
    InferenceContext.setTypeFromNode(node.expression, node);
    super.visitNamedExpression(node);
  }

  @override
  void visitNode(AstNode node) {
    _flowAnalysis?.checkUnreachableNode(node);
    node.visitChildren(this);
    node.accept(elementResolver);
    node.accept(typeAnalyzer);
  }

  @override
  void visitParenthesizedExpression(ParenthesizedExpression node) {
    InferenceContext.setTypeFromNode(node.expression, node);
    super.visitParenthesizedExpression(node);
  }

  @override
  void visitPrefixedIdentifier(PrefixedIdentifier node) {
    //
    // We visit the prefix, but do not visit the identifier because it needs to
    // be visited in the context of the prefix.
    //
    node.prefix?.accept(this);
    node.accept(elementResolver);
    node.accept(typeAnalyzer);
  }

  @override
  void visitPrefixExpression(PrefixExpression node) {
    super.visitPrefixExpression(node);

    var operator = node.operator.type;
    if (operator == TokenType.BANG) {
      _flowAnalysis?.flow?.logicalNot_end(node, node.operand);
    }
  }

  @override
  void visitPropertyAccess(PropertyAccess node) {
    //
    // We visit the target, but do not visit the property name because it needs
    // to be visited in the context of the property access node.
    //
    node.target?.accept(this);
    node.accept(elementResolver);
    node.accept(typeAnalyzer);
  }

  @override
  void visitRedirectingConstructorInvocation(
      RedirectingConstructorInvocation node) {
    //
    // We visit the argument list, but do not visit the optional identifier
    // because it needs to be visited in the context of the constructor
    // invocation.
    //
    node.accept(elementResolver);
    InferenceContext.setType(node.argumentList, node.staticElement?.type);
    node.argumentList?.accept(this);
    node.accept(typeAnalyzer);
  }

  @override
  void visitRethrowExpression(RethrowExpression node) {
    super.visitRethrowExpression(node);
    _flowAnalysis?.flow?.handleExit();
  }

  @override
  void visitReturnStatement(ReturnStatement node) {
    Expression e = node.expression;
    InferenceContext.setType(e, inferenceContext.returnContext);
    super.visitReturnStatement(node);
    DartType type = e?.staticType;
    // Generators cannot return values, so don't try to do any inference if
    // we're processing erroneous code.
    if (type != null && _enclosingFunction?.isGenerator == false) {
      if (_enclosingFunction.isAsynchronous) {
        type = typeSystem.flatten(type);
      }
      inferenceContext.addReturnOrYieldType(type);
    }
    _flowAnalysis?.flow?.handleExit();
  }

  @override
  void visitSetOrMapLiteral(SetOrMapLiteral node) {
    var typeArguments = node.typeArguments?.arguments;
    InterfaceType literalType;
    var literalResolution = _computeSetOrMapResolution(node);
    if (literalResolution.kind == _LiteralResolutionKind.set) {
      if (typeArguments != null && typeArguments.length == 1) {
        var elementType = typeArguments[0].type;
        literalType = typeProvider.setType2(elementType);
      } else {
        literalType = typeAnalyzer.inferSetTypeDownwards(
            node, literalResolution.contextType);
      }
    } else if (literalResolution.kind == _LiteralResolutionKind.map) {
      if (typeArguments != null && typeArguments.length == 2) {
        var keyType = typeArguments[0].type;
        var valueType = typeArguments[1].type;
        literalType = typeProvider.mapType2(keyType, valueType);
      } else {
        literalType = typeAnalyzer.inferMapTypeDownwards(
            node, literalResolution.contextType);
      }
    } else {
      assert(literalResolution.kind == _LiteralResolutionKind.ambiguous);
      literalType = null;
    }
    if (literalType is InterfaceType) {
      List<DartType> typeArguments = literalType.typeArguments;
      if (typeArguments.length == 1) {
        DartType elementType = literalType.typeArguments[0];
        DartType iterableType = typeProvider.iterableType2(elementType);
        _pushCollectionTypesDownToAll(node.elements,
            elementType: elementType, iterableType: iterableType);
        if (!_uiAsCodeEnabled &&
            node.elements.isEmpty &&
            node.typeArguments == null &&
            node.isMap) {
          // The node is really an empty set literal with no type arguments.
          (node as SetOrMapLiteralImpl).becomeMap();
        }
      } else if (typeArguments.length == 2) {
        DartType keyType = typeArguments[0];
        DartType valueType = typeArguments[1];
        _pushCollectionTypesDownToAll(node.elements,
            iterableType: literalType, keyType: keyType, valueType: valueType);
      }
      (node as SetOrMapLiteralImpl).contextType = literalType;
    } else {
      (node as SetOrMapLiteralImpl).contextType = null;
    }
    super.visitSetOrMapLiteral(node);
  }

  @override
  void visitShowCombinator(ShowCombinator node) {}

  @override
  void visitSimpleIdentifier(SimpleIdentifier node) {
    if (_flowAnalysis != null &&
        _flowAnalysis.isPotentiallyNonNullableLocalReadBeforeWrite(node)) {
      errorReporter.reportErrorForNode(
        CompileTimeErrorCode
            .NOT_ASSIGNED_POTENTIALLY_NON_NULLABLE_LOCAL_VARIABLE,
        node,
        [node.name],
      );
    }

    super.visitSimpleIdentifier(node);
  }

  @override
  void visitSuperConstructorInvocation(SuperConstructorInvocation node) {
    //
    // We visit the argument list, but do not visit the optional identifier
    // because it needs to be visited in the context of the constructor
    // invocation.
    //
    node.accept(elementResolver);
    InferenceContext.setType(node.argumentList, node.staticElement?.type);
    node.argumentList?.accept(this);
    node.accept(typeAnalyzer);
  }

  @override
  void visitSwitchCase(SwitchCase node) {
    _flowAnalysis?.checkUnreachableNode(node);

    InferenceContext.setType(
        node.expression, _enclosingSwitchStatementExpressionType);
    super.visitSwitchCase(node);
  }

  @override
  void visitSwitchStatementInScope(SwitchStatement node) {
    _flowAnalysis?.checkUnreachableNode(node);

    var previousExpressionType = _enclosingSwitchStatementExpressionType;
    try {
      var expression = node.expression;
      expression.accept(this);
      _enclosingSwitchStatementExpressionType = expression.staticType;

      if (_flowAnalysis != null) {
        var flow = _flowAnalysis.flow;
        var assignedInCases =
            _flowAnalysis.assignedVariables.writtenInNode(node);
        var capturedInCases =
            _flowAnalysis.assignedVariables.capturedInNode(node);

        flow.switchStatement_expressionEnd(node);

        var hasDefault = false;
        var members = node.members;
        for (var member in members) {
          flow.switchStatement_beginCase(
              member.labels.isNotEmpty, assignedInCases, capturedInCases);
          member.accept(this);

          if (member is SwitchDefault) {
            hasDefault = true;
          }
        }

        flow.switchStatement_end(hasDefault);
      } else {
        node.members.accept(this);
      }
    } finally {
      _enclosingSwitchStatementExpressionType = previousExpressionType;
    }
  }

  @override
  void visitThrowExpression(ThrowExpression node) {
    super.visitThrowExpression(node);
    _flowAnalysis?.flow?.handleExit();
  }

  @override
  void visitTryStatement(TryStatement node) {
    if (_flowAnalysis == null) {
      return super.visitTryStatement(node);
    }

    _flowAnalysis.checkUnreachableNode(node);
    var flow = _flowAnalysis.flow;

    var body = node.body;
    var catchClauses = node.catchClauses;
    var finallyBlock = node.finallyBlock;

    if (finallyBlock != null) {
      flow.tryFinallyStatement_bodyBegin();
    }

    flow.tryCatchStatement_bodyBegin();
    body.accept(this);
    flow.tryCatchStatement_bodyEnd(
        _flowAnalysis.assignedVariables.writtenInNode(body),
        _flowAnalysis.assignedVariables.capturedInNode(body));

    var catchLength = catchClauses.length;
    for (var i = 0; i < catchLength; ++i) {
      var catchClause = catchClauses[i];
      flow.tryCatchStatement_catchBegin();
      if (catchClause.exceptionParameter != null) {
        flow.initialize(catchClause.exceptionParameter.staticElement);
      }
      if (catchClause.stackTraceParameter != null) {
        flow.initialize(catchClause.stackTraceParameter.staticElement);
      }
      catchClause.accept(this);
      flow.tryCatchStatement_catchEnd();
    }

    flow.tryCatchStatement_end();

    if (finallyBlock != null) {
      flow.tryFinallyStatement_finallyBegin(
          _flowAnalysis.assignedVariables.writtenInNode(body),
          _flowAnalysis.assignedVariables.capturedInNode(body));
      finallyBlock.accept(this);
      flow.tryFinallyStatement_end(
        _flowAnalysis.assignedVariables.writtenInNode(finallyBlock),
      );
    }
  }

  @override
  void visitTypeName(TypeName node) {}

  @override
  void visitVariableDeclaration(VariableDeclaration node) {
    var grandParent = node.parent.parent;
    bool isTopLevel = grandParent is FieldDeclaration ||
        grandParent is TopLevelVariableDeclaration;
    InferenceContext.setTypeFromNode(node.initializer, node);
    if (isTopLevel) {
      _flowAnalysis?.topLevelDeclaration_enter(null);
    }
    super.visitVariableDeclaration(node);
    if (isTopLevel) {
      _flowAnalysis?.topLevelDeclaration_exit();
    }
    VariableElement element = node.declaredElement;
    if (element.initializer != null && node.initializer != null) {
      (element.initializer as FunctionElementImpl).returnType =
          node.initializer.staticType;
    }
    // Note: in addition to cloning the initializers for const variables, we
    // have to clone the initializers for non-static final fields (because if
    // they occur in a class with a const constructor, they will be needed to
    // evaluate the const constructor).
    if (element is ConstVariableElement) {
      (element as ConstVariableElement).constantInitializer =
          _createCloner().cloneNode(node.initializer);
    }
  }

  @override
  void visitVariableDeclarationList(VariableDeclarationList node) {
    _flowAnalysis?.variableDeclarationList(node);
    for (VariableDeclaration decl in node.variables) {
      VariableElement variableElement = decl.declaredElement;
      InferenceContext.setType(decl, variableElement?.type);
    }
    super.visitVariableDeclarationList(node);
  }

  @override
  void visitWhileStatement(WhileStatement node) {
    _flowAnalysis?.checkUnreachableNode(node);

    // Note: since we don't call the base class, we have to maintain
    // _implicitLabelScope ourselves.
    ImplicitLabelScope outerImplicitScope = _implicitLabelScope;
    try {
      _implicitLabelScope = _implicitLabelScope.nest(node);

      Expression condition = node.condition;
      InferenceContext.setType(condition, typeProvider.boolType);

      _flowAnalysis?.flow?.whileStatement_conditionBegin(
          _flowAnalysis.assignedVariables.writtenInNode(node),
          _flowAnalysis.assignedVariables.capturedInNode(node));
      condition?.accept(this);

      Statement body = node.body;
      if (body != null) {
        _flowAnalysis?.flow?.whileStatement_bodyBegin(node, condition);
        visitStatementInScope(body);
        _flowAnalysis?.flow?.whileStatement_end();
      }
    } finally {
      _implicitLabelScope = outerImplicitScope;
    }
    // TODO(brianwilkerson) If the loop can only be exited because the condition
    // is false, then propagateFalseState(condition);
    node.accept(elementResolver);
    node.accept(typeAnalyzer);
  }

  @override
  void visitYieldStatement(YieldStatement node) {
    Expression e = node.expression;
    DartType returnType = inferenceContext.returnContext;
    bool isGenerator = _enclosingFunction?.isGenerator ?? false;
    if (returnType != null && isGenerator) {
      // If we're not in a generator ([a]sync*, then we shouldn't have a yield.
      // so don't infer

      // If this just a yield, then we just pass on the element type
      DartType type = returnType;
      if (node.star != null) {
        // If this is a yield*, then we wrap the element return type
        // If it's synchronous, we expect Iterable<T>, otherwise Stream<T>
        type = _enclosingFunction.isSynchronous
            ? typeProvider.iterableType2(type)
            : typeProvider.streamType2(type);
      }
      InferenceContext.setType(e, type);
    }
    super.visitYieldStatement(node);
    DartType type = e?.staticType;
    if (type != null && isGenerator) {
      // If this just a yield, then we just pass on the element type
      if (node.star != null) {
        // If this is a yield*, then we unwrap the element return type
        // If it's synchronous, we expect Iterable<T>, otherwise Stream<T>
        if (type is InterfaceType) {
          ClassElement wrapperElement = _enclosingFunction.isSynchronous
              ? typeProvider.iterableElement
              : typeProvider.streamElement;
          var asInstanceType =
              (type as InterfaceTypeImpl).asInstanceOf(wrapperElement);
          if (asInstanceType != null) {
            type = asInstanceType.typeArguments[0];
          }
        }
      }
      if (type != null) {
        inferenceContext.addReturnOrYieldType(type);
      }
    }
  }

  /// Given the declared return type of a function, compute the type of the
  /// values which should be returned or yielded as appropriate.  If a type
  /// cannot be computed from the declared return type, return null.
  DartType _computeReturnOrYieldType(DartType declaredType) {
    bool isGenerator = _enclosingFunction.isGenerator;
    bool isAsynchronous = _enclosingFunction.isAsynchronous;

    // Ordinary functions just return their declared types.
    if (!isGenerator && !isAsynchronous) {
      return declaredType;
    }
    if (declaredType is InterfaceType) {
      if (isGenerator) {
        // If it's sync* we expect Iterable<T>
        // If it's async* we expect Stream<T>
        // Match the types to instantiate the type arguments if possible
        List<DartType> targs = declaredType.typeArguments;
        if (targs.length == 1) {
          var arg = targs[0];
          if (isAsynchronous) {
            if (typeProvider.streamType2(arg) == declaredType) {
              return arg;
            }
          } else {
            if (typeProvider.iterableType2(arg) == declaredType) {
              return arg;
            }
          }
        }
      }
      // async functions expect `Future<T> | T`
      var futureTypeParam = typeSystem.flatten(declaredType);
      return _createFutureOr(futureTypeParam);
    }
    return declaredType;
  }

  /// Compute the context type for the given set or map [literal].
  _LiteralResolution _computeSetOrMapResolution(SetOrMapLiteral literal) {
    _LiteralResolution typeArgumentsResolution =
        _fromTypeArguments(literal.typeArguments);
    DartType contextType = InferenceContext.getContext(literal);
    _LiteralResolution contextResolution = _fromContextType(contextType);
    _LeafElements elementCounts = new _LeafElements(literal.elements);
    _LiteralResolution elementResolution = elementCounts.resolution;

    List<_LiteralResolution> unambiguousResolutions = [];
    Set<_LiteralResolutionKind> kinds = new Set<_LiteralResolutionKind>();
    if (typeArgumentsResolution.kind != _LiteralResolutionKind.ambiguous) {
      unambiguousResolutions.add(typeArgumentsResolution);
      kinds.add(typeArgumentsResolution.kind);
    }
    if (contextResolution.kind != _LiteralResolutionKind.ambiguous) {
      unambiguousResolutions.add(contextResolution);
      kinds.add(contextResolution.kind);
    }
    if (elementResolution.kind != _LiteralResolutionKind.ambiguous) {
      unambiguousResolutions.add(elementResolution);
      kinds.add(elementResolution.kind);
    }

    if (kinds.length == 2) {
      // It looks like it needs to be both a map and a set. Attempt to recover.
      if (elementResolution.kind == _LiteralResolutionKind.ambiguous &&
          elementResolution.contextType != null) {
        return elementResolution;
      } else if (typeArgumentsResolution.kind !=
              _LiteralResolutionKind.ambiguous &&
          typeArgumentsResolution.contextType != null) {
        return typeArgumentsResolution;
      } else if (contextResolution.kind != _LiteralResolutionKind.ambiguous &&
          contextResolution.contextType != null) {
        return contextResolution;
      }
    } else if (unambiguousResolutions.length >= 2) {
      // If there are three resolutions, the last resolution is guaranteed to be
      // from the elements, which always has a context type of `null` (when it
      // is not ambiguous). So, whether there are 2 or 3 resolutions only the
      // first two are potentially interesting.
      return unambiguousResolutions[0].contextType == null
          ? unambiguousResolutions[1]
          : unambiguousResolutions[0];
    } else if (unambiguousResolutions.length == 1) {
      return unambiguousResolutions[0];
    } else if (literal.elements.isEmpty) {
      return _LiteralResolution(
          _LiteralResolutionKind.map,
          typeProvider.mapType2(
              typeProvider.dynamicType, typeProvider.dynamicType));
    }
    return _LiteralResolution(_LiteralResolutionKind.ambiguous, null);
  }

  /// Return a newly created cloner that can be used to clone constant
  /// expressions.
  ConstantAstCloner _createCloner() {
    return new ConstantAstCloner();
  }

  /// Creates a union of `T | Future<T>`, unless `T` is already a
  /// future-union, in which case it simply returns `T`.
  DartType _createFutureOr(DartType type) {
    if (type.isDartAsyncFutureOr) {
      return type;
    }
    return typeProvider.futureOrType2(type);
  }

  /// If [contextType] is defined and is a subtype of `Iterable<Object>` and
  /// [contextType] is not a subtype of `Map<Object, Object>`, then *e* is a set
  /// literal.
  ///
  /// If [contextType] is defined and is a subtype of `Map<Object, Object>` and
  /// [contextType] is not a subtype of `Iterable<Object>` then *e* is a map
  /// literal.
  _LiteralResolution _fromContextType(DartType contextType) {
    if (contextType != null) {
      DartType unwrap(DartType type) {
        if (type is InterfaceType &&
            type.isDartAsyncFutureOr &&
            type.typeArguments.length == 1) {
          return unwrap(type.typeArguments[0]);
        }
        return type;
      }

      DartType unwrappedContextType = unwrap(contextType);
      // TODO(brianwilkerson) Find out what the "greatest closure" is and use that
      // where [unwrappedContextType] is used below.
      bool isIterable = typeSystem.isSubtypeOf(
          unwrappedContextType, typeProvider.iterableObjectType);
      bool isMap = typeSystem.isSubtypeOf(
          unwrappedContextType, typeProvider.mapObjectObjectType);
      if (isIterable && !isMap) {
        return _LiteralResolution(
            _LiteralResolutionKind.set, unwrappedContextType);
      } else if (isMap && !isIterable) {
        return _LiteralResolution(
            _LiteralResolutionKind.map, unwrappedContextType);
      }
    }
    return _LiteralResolution(_LiteralResolutionKind.ambiguous, null);
  }

  /// Return the resolution that is indicated by the given [typeArgumentList].
  _LiteralResolution _fromTypeArguments(TypeArgumentList typeArgumentList) {
    if (typeArgumentList != null) {
      NodeList<TypeAnnotation> arguments = typeArgumentList.arguments;
      if (arguments.length == 1) {
        return _LiteralResolution(_LiteralResolutionKind.set,
            typeProvider.setType2(arguments[0].type));
      } else if (arguments.length == 2) {
        return _LiteralResolution(_LiteralResolutionKind.map,
            typeProvider.mapType2(arguments[0].type, arguments[1].type));
      }
    }
    return _LiteralResolution(_LiteralResolutionKind.ambiguous, null);
  }

  /// Return `true` if the given [parameter] element of the AST being resolved
  /// is resynthesized and is an API-level, not local, so has its initializer
  /// serialized.
  bool _hasSerializedConstantInitializer(ParameterElement parameter) {
    Element executable = parameter.enclosingElement;
    if (executable is MethodElement ||
        executable is FunctionElement &&
            executable.enclosingElement is CompilationUnitElement) {
      return LibraryElementImpl.hasResolutionCapability(
          definingLibrary, LibraryResolutionCapability.constantExpressions);
    }
    return false;
  }

  FunctionType _inferArgumentTypesForGeneric(AstNode inferenceNode,
      DartType uninstantiatedType, TypeArgumentList typeArguments,
      {AstNode errorNode, bool isConst: false}) {
    errorNode ??= inferenceNode;
    if (typeArguments == null &&
        uninstantiatedType is FunctionType &&
        uninstantiatedType.typeFormals.isNotEmpty) {
      var typeArguments = typeSystem.inferGenericFunctionOrType(
        typeParameters: uninstantiatedType.typeFormals,
        parameters: const <ParameterElement>[],
        declaredReturnType: uninstantiatedType.returnType,
        argumentTypes: const <DartType>[],
        contextReturnType: InferenceContext.getContext(inferenceNode),
        downwards: true,
        isConst: isConst,
        errorReporter: errorReporter,
        errorNode: errorNode,
      );
      if (typeArguments != null) {
        return uninstantiatedType.instantiate(typeArguments);
      }
    }
    return null;
  }

  void _inferArgumentTypesForInstanceCreate(InstanceCreationExpression node) {
    ConstructorName constructor = node.constructorName;
    TypeName classTypeName = constructor?.type;
    if (classTypeName == null) {
      return;
    }

    ConstructorElement originalElement = constructor.staticElement;
    FunctionType inferred;
    // If the constructor is generic, we'll have a ConstructorMember that
    // substitutes in type arguments (possibly `dynamic`) from earlier in
    // resolution.
    //
    // Otherwise we'll have a ConstructorElement, and we can skip inference
    // because there's nothing to infer in a non-generic type.
    if (classTypeName.typeArguments == null &&
        originalElement is ConstructorMember) {
      // TODO(leafp): Currently, we may re-infer types here, since we
      // sometimes resolve multiple times.  We should really check that we
      // have not already inferred something.  However, the obvious ways to
      // check this don't work, since we may have been instantiated
      // to bounds in an earlier phase, and we *do* want to do inference
      // in that case.

      // Get back to the uninstantiated generic constructor.
      // TODO(jmesserly): should we store this earlier in resolution?
      // Or look it up, instead of jumping backwards through the Member?
      var rawElement = originalElement.baseElement;

      FunctionType constructorType =
          StaticTypeAnalyzer.constructorToGenericFunctionType(rawElement);

      inferred = _inferArgumentTypesForGeneric(
          node, constructorType, constructor.type.typeArguments,
          isConst: node.isConst, errorNode: node.constructorName);

      if (inferred != null) {
        ArgumentList arguments = node.argumentList;
        InferenceContext.setType(arguments, inferred);
        // Fix up the parameter elements based on inferred method.
        arguments.correspondingStaticParameters =
            resolveArgumentsToParameters(arguments, inferred.parameters, null);

        constructor.type.type = inferred.returnType;
        if (UnknownInferredType.isKnown(inferred)) {
          inferenceContext.recordInference(node, inferred.returnType);
        }

        // Update the static element as well. This is used in some cases, such
        // as computing constant values. It is stored in two places.
        constructor.staticElement =
            ConstructorMember.from(rawElement, inferred.returnType);
        node.staticElement = constructor.staticElement;
      }
    }

    if (inferred == null) {
      InferenceContext.setType(node.argumentList, originalElement?.type);
    }
  }

  void _inferArgumentTypesForInvocation(InvocationExpression node) {
    DartType inferred = _inferArgumentTypesForGeneric(
        node, node.function.staticType, node.typeArguments);
    InferenceContext.setType(
        node.argumentList, inferred ?? node.staticInvokeType);
  }

  void _inferFormalParameterList(FormalParameterList node, DartType type) {
    if (typeAnalyzer.inferFormalParameterList(node, type)) {
      // TODO(leafp): This gets dropped on the floor if we're in the field
      // inference task.  We should probably keep these infos.
      //
      // TODO(jmesserly): this is reporting the context type, and therefore not
      // necessarily the correct inferred type for the lambda.
      //
      // For example, `([x]) {}`  could be passed to `int -> void` but its type
      // will really be `([int]) -> void`. Similar issue for named arguments.
      // It can also happen if the return type is inferred later on to be
      // more precise.
      //
      // This reporting bug defeats the deduplication of error messages and
      // results in the same inference message being reported twice.
      //
      // To get this right, we'd have to delay reporting until we have the
      // complete type including return type.
      inferenceContext.recordInference(node.parent, type);
    }
  }

  void _pushCollectionTypesDown(CollectionElement element,
      {DartType elementType,
      @required DartType iterableType,
      DartType keyType,
      DartType valueType}) {
    if (element is ForElement) {
      _pushCollectionTypesDown(element.body,
          elementType: elementType,
          iterableType: iterableType,
          keyType: keyType,
          valueType: valueType);
    } else if (element is IfElement) {
      _pushCollectionTypesDown(element.thenElement,
          elementType: elementType,
          iterableType: iterableType,
          keyType: keyType,
          valueType: valueType);
      _pushCollectionTypesDown(element.elseElement,
          elementType: elementType,
          iterableType: iterableType,
          keyType: keyType,
          valueType: valueType);
    } else if (element is Expression) {
      InferenceContext.setType(element, elementType);
    } else if (element is MapLiteralEntry) {
      InferenceContext.setType(element.key, keyType);
      InferenceContext.setType(element.value, valueType);
    } else if (element is SpreadElement) {
      InferenceContext.setType(element.expression, iterableType);
    }
  }

  void _pushCollectionTypesDownToAll(List<CollectionElement> elements,
      {DartType elementType,
      @required DartType iterableType,
      DartType keyType,
      DartType valueType}) {
    assert(iterableType != null);
    for (CollectionElement element in elements) {
      _pushCollectionTypesDown(element,
          elementType: elementType,
          iterableType: iterableType,
          keyType: keyType,
          valueType: valueType);
    }
  }

  /// Given an [argumentList] and the [parameters] related to the element that
  /// will be invoked using those arguments, compute the list of parameters that
  /// correspond to the list of arguments.
  ///
  /// An error will be reported to [onError] if any of the arguments cannot be
  /// matched to a parameter. onError can be null to ignore the error.
  ///
  /// Returns the parameters that correspond to the arguments. If no parameter
  /// matched an argument, that position will be `null` in the list.
  static List<ParameterElement> resolveArgumentsToParameters(
      ArgumentList argumentList,
      List<ParameterElement> parameters,
      void onError(ErrorCode errorCode, AstNode node,
          [List<Object> arguments])) {
    if (parameters.isEmpty && argumentList.arguments.isEmpty) {
      return const <ParameterElement>[];
    }
    int requiredParameterCount = 0;
    int unnamedParameterCount = 0;
    List<ParameterElement> unnamedParameters = new List<ParameterElement>();
    Map<String, ParameterElement> namedParameters;
    int length = parameters.length;
    for (int i = 0; i < length; i++) {
      ParameterElement parameter = parameters[i];
      if (parameter.isRequiredPositional) {
        unnamedParameters.add(parameter);
        unnamedParameterCount++;
        requiredParameterCount++;
      } else if (parameter.isOptionalPositional) {
        unnamedParameters.add(parameter);
        unnamedParameterCount++;
      } else {
        namedParameters ??= new HashMap<String, ParameterElement>();
        namedParameters[parameter.name] = parameter;
      }
    }
    int unnamedIndex = 0;
    NodeList<Expression> arguments = argumentList.arguments;
    int argumentCount = arguments.length;
    List<ParameterElement> resolvedParameters =
        new List<ParameterElement>(argumentCount);
    int positionalArgumentCount = 0;
    HashSet<String> usedNames;
    bool noBlankArguments = true;
    for (int i = 0; i < argumentCount; i++) {
      Expression argument = arguments[i];
      if (argument is NamedExpression) {
        SimpleIdentifier nameNode = argument.name.label;
        String name = nameNode.name;
        ParameterElement element =
            namedParameters != null ? namedParameters[name] : null;
        if (element == null) {
          if (onError != null) {
            onError(CompileTimeErrorCode.UNDEFINED_NAMED_PARAMETER, nameNode,
                [name]);
          }
        } else {
          resolvedParameters[i] = element;
          nameNode.staticElement = element;
        }
        usedNames ??= new HashSet<String>();
        if (!usedNames.add(name)) {
          if (onError != null) {
            onError(CompileTimeErrorCode.DUPLICATE_NAMED_ARGUMENT, nameNode,
                [name]);
          }
        }
      } else {
        if (argument is SimpleIdentifier && argument.name.isEmpty) {
          noBlankArguments = false;
        }
        positionalArgumentCount++;
        if (unnamedIndex < unnamedParameterCount) {
          resolvedParameters[i] = unnamedParameters[unnamedIndex++];
        }
      }
    }
    if (positionalArgumentCount < requiredParameterCount && noBlankArguments) {
      if (onError != null) {
        onError(CompileTimeErrorCode.NOT_ENOUGH_POSITIONAL_ARGUMENTS,
            argumentList, [requiredParameterCount, positionalArgumentCount]);
      }
    } else if (positionalArgumentCount > unnamedParameterCount &&
        noBlankArguments) {
      ErrorCode errorCode;
      int namedParameterCount = namedParameters?.length ?? 0;
      int namedArgumentCount = usedNames?.length ?? 0;
      if (namedParameterCount > namedArgumentCount) {
        errorCode =
            CompileTimeErrorCode.EXTRA_POSITIONAL_ARGUMENTS_COULD_BE_NAMED;
      } else {
        errorCode = CompileTimeErrorCode.EXTRA_POSITIONAL_ARGUMENTS;
      }
      if (onError != null) {
        onError(errorCode, argumentList,
            [unnamedParameterCount, positionalArgumentCount]);
      }
    }
    return resolvedParameters;
  }
}

/// The abstract class `ScopedVisitor` maintains name and label scopes as an AST
/// structure is being visited.
abstract class ScopedVisitor extends UnifyingAstVisitor<void> {
  /// The element for the library containing the compilation unit being visited.
  final LibraryElement definingLibrary;

  /// The source representing the compilation unit being visited.
  final Source source;

  /// The object used to access the types from the core library.
  final TypeProvider typeProvider;

  /// The error reporter that will be informed of any errors that are found
  /// during resolution.
  final ErrorReporter errorReporter;

  /// The scope used to resolve identifiers.
  Scope nameScope;

  /// The scope used to resolve unlabeled `break` and `continue` statements.
  ImplicitLabelScope _implicitLabelScope = ImplicitLabelScope.ROOT;

  /// The scope used to resolve labels for `break` and `continue` statements, or
  /// `null` if no labels have been defined in the current context.
  LabelScope labelScope;

  /// The class containing the AST nodes being visited,
  /// or `null` if we are not in the scope of a class.
  ClassElement enclosingClass;

  /// The element representing the extension containing the AST nodes being
  /// visited, or `null` if we are not in the scope of an extension.
  ExtensionElement enclosingExtension;

  /// Initialize a newly created visitor to resolve the nodes in a compilation
  /// unit.
  ///
  /// [definingLibrary] is the element for the library containing the
  /// compilation unit being visited.
  /// [source] is the source representing the compilation unit being visited.
  /// [typeProvider] is the object used to access the types from the core
  /// library.
  /// [errorListener] is the error listener that will be informed of any errors
  /// that are found during resolution.
  /// [nameScope] is the scope used to resolve identifiers in the node that will
  /// first be visited.  If `null` or unspecified, a new [LibraryScope] will be
  /// created based on [definingLibrary] and [typeProvider].
  ScopedVisitor(this.definingLibrary, Source source, this.typeProvider,
      AnalysisErrorListener errorListener,
      {Scope nameScope})
      : source = source,
        errorReporter = new ErrorReporter(errorListener, source) {
    if (nameScope == null) {
      this.nameScope = new LibraryScope(definingLibrary);
    } else {
      this.nameScope = nameScope;
    }
  }

  /// Return the implicit label scope in which the current node is being
  /// resolved.
  ImplicitLabelScope get implicitLabelScope => _implicitLabelScope;

  /// Replaces the current [Scope] with the enclosing [Scope].
  ///
  /// @return the enclosing [Scope].
  Scope popNameScope() {
    nameScope = nameScope.enclosingScope;
    return nameScope;
  }

  /// Pushes a new [Scope] into the visitor.
  ///
  /// @return the new [Scope].
  Scope pushNameScope() {
    Scope newScope = new EnclosedScope(nameScope);
    nameScope = newScope;
    return nameScope;
  }

  @override
  void visitBlock(Block node) {
    Scope outerScope = nameScope;
    try {
      EnclosedScope enclosedScope = new BlockScope(nameScope, node);
      nameScope = enclosedScope;
      super.visitBlock(node);
    } finally {
      nameScope = outerScope;
    }
  }

  @override
  void visitBlockFunctionBody(BlockFunctionBody node) {
    ImplicitLabelScope implicitOuterScope = _implicitLabelScope;
    try {
      _implicitLabelScope = ImplicitLabelScope.ROOT;
      super.visitBlockFunctionBody(node);
    } finally {
      _implicitLabelScope = implicitOuterScope;
    }
  }

  @override
  void visitCatchClause(CatchClause node) {
    SimpleIdentifier exception = node.exceptionParameter;
    if (exception != null) {
      Scope outerScope = nameScope;
      try {
        nameScope = new EnclosedScope(nameScope);
        nameScope.define(exception.staticElement);
        SimpleIdentifier stackTrace = node.stackTraceParameter;
        if (stackTrace != null) {
          nameScope.define(stackTrace.staticElement);
        }
        super.visitCatchClause(node);
      } finally {
        nameScope = outerScope;
      }
    } else {
      super.visitCatchClause(node);
    }
  }

  @override
  void visitClassDeclaration(ClassDeclaration node) {
    ClassElement classElement = node.declaredElement;
    Scope outerScope = nameScope;
    try {
      if (classElement == null) {
        AnalysisEngine.instance.logger.logInformation(
            "Missing element for class declaration ${node.name.name} in ${definingLibrary.source.fullName}",
            new CaughtException(new AnalysisException(), null));
        super.visitClassDeclaration(node);
      } else {
        ClassElement outerClass = enclosingClass;
        try {
          enclosingClass = node.declaredElement;
          nameScope = new TypeParameterScope(nameScope, classElement);
          visitClassDeclarationInScope(node);
          nameScope = new ClassScope(nameScope, classElement);
          visitClassMembersInScope(node);
        } finally {
          enclosingClass = outerClass;
        }
      }
    } finally {
      nameScope = outerScope;
    }
  }

  void visitClassDeclarationInScope(ClassDeclaration node) {
    node.name?.accept(this);
    node.typeParameters?.accept(this);
    node.extendsClause?.accept(this);
    node.withClause?.accept(this);
    node.implementsClause?.accept(this);
    node.nativeClause?.accept(this);
  }

  void visitClassMembersInScope(ClassDeclaration node) {
    node.documentationComment?.accept(this);
    node.metadata.accept(this);
    node.members.accept(this);
  }

  @override
  void visitClassTypeAlias(ClassTypeAlias node) {
    Scope outerScope = nameScope;
    try {
      ClassElement element = node.declaredElement;
      nameScope =
          new ClassScope(new TypeParameterScope(nameScope, element), element);
      super.visitClassTypeAlias(node);
    } finally {
      nameScope = outerScope;
    }
  }

  @override
  void visitConstructorDeclaration(ConstructorDeclaration node) {
    ConstructorElement constructorElement = node.declaredElement;
    if (constructorElement == null) {
      StringBuffer buffer = new StringBuffer();
      buffer.write("Missing element for constructor ");
      buffer.write(node.returnType.name);
      if (node.name != null) {
        buffer.write(".");
        buffer.write(node.name.name);
      }
      buffer.write(" in ");
      buffer.write(definingLibrary.source.fullName);
      AnalysisEngine.instance.logger.logInformation(buffer.toString(),
          new CaughtException(new AnalysisException(), null));
    }
    Scope outerScope = nameScope;
    try {
      if (constructorElement != null) {
        nameScope = new FunctionScope(nameScope, constructorElement);
      }
      node.documentationComment?.accept(this);
      node.metadata.accept(this);
      node.returnType?.accept(this);
      node.name?.accept(this);
      node.parameters?.accept(this);
      Scope functionScope = nameScope;
      try {
        if (constructorElement != null) {
          nameScope =
              new ConstructorInitializerScope(nameScope, constructorElement);
        }
        node.initializers.accept(this);
      } finally {
        nameScope = functionScope;
      }
      node.redirectedConstructor?.accept(this);
      visitConstructorDeclarationInScope(node);
    } finally {
      nameScope = outerScope;
    }
  }

  void visitConstructorDeclarationInScope(ConstructorDeclaration node) {
    node.body?.accept(this);
  }

  @override
  void visitDeclaredIdentifier(DeclaredIdentifier node) {
    VariableElement element = node.declaredElement;
    if (element != null) {
      nameScope.define(element);
    }
    super.visitDeclaredIdentifier(node);
  }

  @override
  void visitDoStatement(DoStatement node) {
    ImplicitLabelScope outerImplicitScope = _implicitLabelScope;
    try {
      _implicitLabelScope = _implicitLabelScope.nest(node);
      visitDoStatementInScope(node);
    } finally {
      _implicitLabelScope = outerImplicitScope;
    }
  }

  void visitDoStatementInScope(DoStatement node) {
    visitStatementInScope(node.body);
    node.condition?.accept(this);
  }

  @override
  void visitEnumDeclaration(EnumDeclaration node) {
    ClassElement classElement = node.declaredElement;
    Scope outerScope = nameScope;
    try {
      if (classElement == null) {
        AnalysisEngine.instance.logger.logInformation(
            "Missing element for enum declaration ${node.name.name} in ${definingLibrary.source.fullName}",
            new CaughtException(new AnalysisException(), null));
        super.visitEnumDeclaration(node);
      } else {
        ClassElement outerClass = enclosingClass;
        try {
          enclosingClass = node.declaredElement;
          nameScope = new ClassScope(nameScope, classElement);
          visitEnumMembersInScope(node);
        } finally {
          enclosingClass = outerClass;
        }
      }
    } finally {
      nameScope = outerScope;
    }
  }

  void visitEnumMembersInScope(EnumDeclaration node) {
    node.documentationComment?.accept(this);
    node.metadata.accept(this);
    node.constants.accept(this);
  }

  @override
  void visitExtensionDeclaration(ExtensionDeclaration node) {
    ExtensionElement extensionElement = node.declaredElement;
    Scope outerScope = nameScope;
    try {
      if (extensionElement == null) {
        AnalysisEngine.instance.logger.logInformation(
            "Missing element for extension declaration ${node.name.name} "
            "in ${definingLibrary.source.fullName}",
            new CaughtException(new AnalysisException(), null));
        super.visitExtensionDeclaration(node);
      } else {
        ExtensionElement outerExtension = enclosingExtension;
        try {
          enclosingExtension = extensionElement;
          nameScope = new TypeParameterScope(nameScope, extensionElement);
          visitExtensionDeclarationInScope(node);
          nameScope = ExtensionScope(nameScope, extensionElement);
          visitExtensionMembersInScope(node);
        } finally {
          enclosingExtension = outerExtension;
        }
      }
    } finally {
      nameScope = outerScope;
    }
  }

  void visitExtensionDeclarationInScope(ExtensionDeclaration node) {
    node.name?.accept(this);
    node.typeParameters?.accept(this);
    node.extendedType?.accept(this);
  }

  void visitExtensionMembersInScope(ExtensionDeclaration node) {
    node.documentationComment?.accept(this);
    node.metadata.accept(this);
    node.members.accept(this);
  }

  @override
  void visitForEachPartsWithDeclaration(ForEachPartsWithDeclaration node) {
    //
    // We visit the iterator before the loop variable because the loop variable
    // cannot be in scope while visiting the iterator.
    //
    node.iterable?.accept(this);
    node.loopVariable?.accept(this);
  }

  @override
  void visitForElement(ForElement node) {
    Scope outerNameScope = nameScope;
    try {
      nameScope = new EnclosedScope(nameScope);
      visitForElementInScope(node);
    } finally {
      nameScope = outerNameScope;
    }
  }

  /// Visit the given [node] after it's scope has been created. This replaces
  /// the normal call to the inherited visit method so that ResolverVisitor can
  /// intervene when type propagation is enabled.
  void visitForElementInScope(ForElement node) {
    // TODO(brianwilkerson) Investigate the possibility of removing the
    //  visit...InScope methods now that type propagation is no longer done.
    node.forLoopParts?.accept(this);
    node.body?.accept(this);
  }

  @override
  void visitFormalParameterList(FormalParameterList node) {
    super.visitFormalParameterList(node);
    // We finished resolving function signature, now include formal parameters
    // scope.  Note: we must not do this if the parent is a
    // FunctionTypedFormalParameter, because in that case we aren't finished
    // resolving the full function signature, just a part of it.
    if (nameScope is FunctionScope &&
        node.parent is! FunctionTypedFormalParameter) {
      (nameScope as FunctionScope).defineParameters();
    }
    if (nameScope is FunctionTypeScope) {
      (nameScope as FunctionTypeScope).defineParameters();
    }
  }

  @override
  void visitForStatement(ForStatement node) {
    Scope outerNameScope = nameScope;
    ImplicitLabelScope outerImplicitScope = _implicitLabelScope;
    try {
      nameScope = new EnclosedScope(nameScope);
      _implicitLabelScope = _implicitLabelScope.nest(node);
      visitForStatementInScope(node);
    } finally {
      nameScope = outerNameScope;
      _implicitLabelScope = outerImplicitScope;
    }
  }

  /// Visit the given [node] after it's scope has been created. This replaces
  /// the normal call to the inherited visit method so that ResolverVisitor can
  /// intervene when type propagation is enabled.
  void visitForStatementInScope(ForStatement node) {
    // TODO(brianwilkerson) Investigate the possibility of removing the
    //  visit...InScope methods now that type propagation is no longer done.
    node.forLoopParts?.accept(this);
    visitStatementInScope(node.body);
  }

  @override
  void visitFunctionDeclaration(FunctionDeclaration node) {
    ExecutableElement functionElement = node.declaredElement;
    if (functionElement != null &&
        functionElement.enclosingElement is! CompilationUnitElement) {
      nameScope.define(functionElement);
    }
    Scope outerScope = nameScope;
    try {
      if (functionElement == null) {
        AnalysisEngine.instance.logger.logInformation(
            "Missing element for top-level function ${node.name.name} in ${definingLibrary.source.fullName}",
            new CaughtException(new AnalysisException(), null));
      } else {
        nameScope = new FunctionScope(nameScope, functionElement);
      }
      visitFunctionDeclarationInScope(node);
    } finally {
      nameScope = outerScope;
    }
  }

  void visitFunctionDeclarationInScope(FunctionDeclaration node) {
    super.visitFunctionDeclaration(node);
  }

  @override
  void visitFunctionExpression(FunctionExpression node) {
    if (node.parent is FunctionDeclaration) {
      // We have already created a function scope and don't need to do so again.
      super.visitFunctionExpression(node);
    } else {
      Scope outerScope = nameScope;
      try {
        ExecutableElement functionElement = node.declaredElement;
        if (functionElement == null) {
          StringBuffer buffer = new StringBuffer();
          buffer.write("Missing element for function ");
          AstNode parent = node.parent;
          while (parent != null) {
            if (parent is Declaration) {
              Element parentElement = parent.declaredElement;
              buffer.write(parentElement == null
                  ? "<unknown> "
                  : "${parentElement.name} ");
            }
            parent = parent.parent;
          }
          buffer.write("in ");
          buffer.write(definingLibrary.source.fullName);
          AnalysisEngine.instance.logger.logInformation(buffer.toString(),
              new CaughtException(new AnalysisException(), null));
        } else {
          nameScope = new FunctionScope(nameScope, functionElement);
        }
        super.visitFunctionExpression(node);
      } finally {
        nameScope = outerScope;
      }
    }
  }

  @override
  void visitFunctionTypeAlias(FunctionTypeAlias node) {
    Scope outerScope = nameScope;
    try {
      nameScope = new FunctionTypeScope(nameScope, node.declaredElement);
      visitFunctionTypeAliasInScope(node);
    } finally {
      nameScope = outerScope;
    }
  }

  void visitFunctionTypeAliasInScope(FunctionTypeAlias node) {
    super.visitFunctionTypeAlias(node);
  }

  @override
  void visitFunctionTypedFormalParameter(FunctionTypedFormalParameter node) {
    Scope outerScope = nameScope;
    try {
      ParameterElement parameterElement = node.declaredElement;
      if (parameterElement == null) {
        AnalysisEngine.instance.logger.logInformation(
            "Missing element for function typed formal parameter ${node.identifier.name} in ${definingLibrary.source.fullName}",
            new CaughtException(new AnalysisException(), null));
      } else {
        nameScope = new EnclosedScope(nameScope);
        var typeParameters = parameterElement.typeParameters;
        int length = typeParameters.length;
        for (int i = 0; i < length; i++) {
          nameScope.define(typeParameters[i]);
        }
      }
      super.visitFunctionTypedFormalParameter(node);
    } finally {
      nameScope = outerScope;
    }
  }

  @override
  void visitGenericFunctionType(GenericFunctionType node) {
    DartType type = node.type;
    if (type == null) {
      // The function type hasn't been resolved yet, so we can't create a scope
      // for its parameters.
      super.visitGenericFunctionType(node);
      return;
    }
    GenericFunctionTypeElement element =
        (node as GenericFunctionTypeImpl).declaredElement;
    Scope outerScope = nameScope;
    try {
      if (element == null) {
        AnalysisEngine.instance.logger.logInformation(
            "Missing element for generic function type in ${definingLibrary.source.fullName}",
            new CaughtException(new AnalysisException(), null));
        super.visitGenericFunctionType(node);
      } else {
        nameScope = new TypeParameterScope(nameScope, element);
        super.visitGenericFunctionType(node);
      }
    } finally {
      nameScope = outerScope;
    }
  }

  @override
  void visitGenericTypeAlias(GenericTypeAlias node) {
    GenericTypeAliasElement element = node.declaredElement;
    Scope outerScope = nameScope;
    try {
      if (element == null) {
        AnalysisEngine.instance.logger.logInformation(
            "Missing element for generic function type in ${definingLibrary.source.fullName}",
            new CaughtException(new AnalysisException(), null));
        super.visitGenericTypeAlias(node);
      } else {
        nameScope = new TypeParameterScope(nameScope, element);
        super.visitGenericTypeAlias(node);

        GenericFunctionTypeElement functionElement = element.function;
        if (functionElement != null) {
          nameScope = new FunctionScope(nameScope, functionElement)
            ..defineParameters();
          visitGenericTypeAliasInFunctionScope(node);
        }
      }
    } finally {
      nameScope = outerScope;
    }
  }

  void visitGenericTypeAliasInFunctionScope(GenericTypeAlias node) {}

  @override
  void visitIfStatement(IfStatement node) {
    node.condition?.accept(this);
    visitStatementInScope(node.thenStatement);
    visitStatementInScope(node.elseStatement);
  }

  @override
  void visitLabeledStatement(LabeledStatement node) {
    LabelScope outerScope = _addScopesFor(node.labels, node.unlabeled);
    try {
      super.visitLabeledStatement(node);
    } finally {
      labelScope = outerScope;
    }
  }

  @override
  void visitMethodDeclaration(MethodDeclaration node) {
    Scope outerScope = nameScope;
    try {
      ExecutableElement methodElement = node.declaredElement;
      if (methodElement == null) {
        AnalysisEngine.instance.logger.logInformation(
            "Missing element for method ${node.name.name} in ${definingLibrary.source.fullName}",
            new CaughtException(new AnalysisException(), null));
      } else {
        nameScope = new FunctionScope(nameScope, methodElement);
      }
      visitMethodDeclarationInScope(node);
    } finally {
      nameScope = outerScope;
    }
  }

  void visitMethodDeclarationInScope(MethodDeclaration node) {
    super.visitMethodDeclaration(node);
  }

  @override
  void visitMixinDeclaration(MixinDeclaration node) {
    ClassElement element = node.declaredElement;

    Scope outerScope = nameScope;
    ClassElement outerClass = enclosingClass;
    try {
      enclosingClass = element;

      nameScope = new TypeParameterScope(nameScope, element);
      visitMixinDeclarationInScope(node);

      nameScope = new ClassScope(nameScope, element);
      visitMixinMembersInScope(node);
    } finally {
      nameScope = outerScope;
      enclosingClass = outerClass;
    }
  }

  void visitMixinDeclarationInScope(MixinDeclaration node) {
    node.name?.accept(this);
    node.typeParameters?.accept(this);
    node.onClause?.accept(this);
    node.implementsClause?.accept(this);
  }

  void visitMixinMembersInScope(MixinDeclaration node) {
    node.documentationComment?.accept(this);
    node.metadata.accept(this);
    node.members.accept(this);
  }

  /// Visit the given statement after it's scope has been created. This is used
  /// by ResolverVisitor to correctly visit the 'then' and 'else' statements of
  /// an 'if' statement.
  ///
  /// @param node the statement to be visited
  void visitStatementInScope(Statement node) {
    if (node is Block) {
      // Don't create a scope around a block because the block will create it's
      // own scope.
      visitBlock(node);
    } else if (node != null) {
      Scope outerNameScope = nameScope;
      try {
        nameScope = new EnclosedScope(nameScope);
        node.accept(this);
      } finally {
        nameScope = outerNameScope;
      }
    }
  }

  @override
  void visitSwitchCase(SwitchCase node) {
    node.expression.accept(this);
    Scope outerNameScope = nameScope;
    try {
      nameScope = new EnclosedScope(nameScope);
      node.statements.accept(this);
    } finally {
      nameScope = outerNameScope;
    }
  }

  @override
  void visitSwitchDefault(SwitchDefault node) {
    Scope outerNameScope = nameScope;
    try {
      nameScope = new EnclosedScope(nameScope);
      node.statements.accept(this);
    } finally {
      nameScope = outerNameScope;
    }
  }

  @override
  void visitSwitchStatement(SwitchStatement node) {
    LabelScope outerScope = labelScope;
    ImplicitLabelScope outerImplicitScope = _implicitLabelScope;
    try {
      _implicitLabelScope = _implicitLabelScope.nest(node);
      for (SwitchMember member in node.members) {
        for (Label label in member.labels) {
          SimpleIdentifier labelName = label.label;
          LabelElement labelElement = labelName.staticElement as LabelElement;
          labelScope =
              new LabelScope(labelScope, labelName.name, member, labelElement);
        }
      }
      visitSwitchStatementInScope(node);
    } finally {
      labelScope = outerScope;
      _implicitLabelScope = outerImplicitScope;
    }
  }

  void visitSwitchStatementInScope(SwitchStatement node) {
    super.visitSwitchStatement(node);
  }

  @override
  void visitVariableDeclaration(VariableDeclaration node) {
    super.visitVariableDeclaration(node);
    if (node.parent.parent is! TopLevelVariableDeclaration &&
        node.parent.parent is! FieldDeclaration) {
      VariableElement element = node.declaredElement;
      if (element != null) {
        nameScope.define(element);
      }
    }
  }

  @override
  void visitWhileStatement(WhileStatement node) {
    node.condition?.accept(this);
    ImplicitLabelScope outerImplicitScope = _implicitLabelScope;
    try {
      _implicitLabelScope = _implicitLabelScope.nest(node);
      visitStatementInScope(node.body);
    } finally {
      _implicitLabelScope = outerImplicitScope;
    }
  }

  /// Add scopes for each of the given labels.
  ///
  /// @param labels the labels for which new scopes are to be added
  /// @return the scope that was in effect before the new scopes were added
  LabelScope _addScopesFor(NodeList<Label> labels, AstNode node) {
    LabelScope outerScope = labelScope;
    for (Label label in labels) {
      SimpleIdentifier labelNameNode = label.label;
      String labelName = labelNameNode.name;
      LabelElement labelElement = labelNameNode.staticElement as LabelElement;
      labelScope = new LabelScope(labelScope, labelName, node, labelElement);
    }
    return outerScope;
  }
}

/// Instances of the class `ToDoFinder` find to-do comments in Dart code.
class ToDoFinder {
  /// The error reporter by which to-do comments will be reported.
  final ErrorReporter _errorReporter;

  /// Initialize a newly created to-do finder to report to-do comments to the
  /// given reporter.
  ///
  /// @param errorReporter the error reporter by which to-do comments will be
  ///        reported
  ToDoFinder(this._errorReporter);

  /// Search the comments in the given compilation unit for to-do comments and
  /// report an error for each.
  ///
  /// @param unit the compilation unit containing the to-do comments
  void findIn(CompilationUnit unit) {
    _gatherTodoComments(unit.beginToken);
  }

  /// Search the comment tokens reachable from the given token and create errors
  /// for each to-do comment.
  ///
  /// @param token the head of the list of tokens being searched
  void _gatherTodoComments(Token token) {
    while (token != null && token.type != TokenType.EOF) {
      Token commentToken = token.precedingComments;
      while (commentToken != null) {
        if (commentToken.type == TokenType.SINGLE_LINE_COMMENT ||
            commentToken.type == TokenType.MULTI_LINE_COMMENT) {
          _scrapeTodoComment(commentToken);
        }
        commentToken = commentToken.next;
      }
      token = token.next;
    }
  }

  /// Look for user defined tasks in comments and convert them into info level
  /// analysis issues.
  ///
  /// @param commentToken the comment token to analyze
  void _scrapeTodoComment(Token commentToken) {
    Iterable<Match> matches =
        TodoCode.TODO_REGEX.allMatches(commentToken.lexeme);
    for (Match match in matches) {
      int offset = commentToken.offset + match.start + match.group(1).length;
      int length = match.group(2).length;
      _errorReporter.reportErrorForOffset(
          TodoCode.TODO, offset, length, [match.group(2)]);
    }
  }
}

/// Helper for resolving types.
///
/// The client must set [nameScope] before calling [resolveTypeName].
class TypeNameResolver {
  final Dart2TypeSystem typeSystem;
  final DartType dynamicType;
  final bool isNonNullableUnit;
  final AnalysisOptionsImpl analysisOptions;
  final LibraryElement definingLibrary;
  final Source source;
  final AnalysisErrorListener errorListener;

  /// Indicates whether bare typenames in "with" clauses should have their type
  /// inferred type arguments loaded from the element model.
  ///
  /// This is needed for mixin type inference, but is incompatible with the old
  /// task model.
  final bool shouldUseWithClauseInferredTypes;

  Scope nameScope;

  TypeNameResolver(
      this.typeSystem,
      TypeProvider typeProvider,
      this.isNonNullableUnit,
      this.definingLibrary,
      this.source,
      this.errorListener,
      {this.shouldUseWithClauseInferredTypes: true})
      : dynamicType = typeProvider.dynamicType,
        analysisOptions = definingLibrary.context.analysisOptions;

  NullabilitySuffix get _noneOrStarSuffix {
    return isNonNullableUnit ? NullabilitySuffix.none : NullabilitySuffix.star;
  }

  /// Report an error with the given error code and arguments.
  ///
  /// @param errorCode the error code of the error to be reported
  /// @param node the node specifying the location of the error
  /// @param arguments the arguments to the error, used to compose the error
  ///        message
  void reportErrorForNode(ErrorCode errorCode, AstNode node,
      [List<Object> arguments]) {
    errorListener.onError(new AnalysisError(
        source, node.offset, node.length, errorCode, arguments));
  }

  /// Resolve the given [TypeName] - set its element and static type. Only the
  /// given [node] is resolved, all its children must be already resolved.
  ///
  /// The client must set [nameScope] before calling [resolveTypeName].
  void resolveTypeName(TypeName node) {
    Identifier typeName = node.name;
    _setElement(typeName, null); // Clear old Elements from previous run.
    TypeArgumentList argumentList = node.typeArguments;
    Element element = nameScope.lookup(typeName, definingLibrary);
    if (element == null) {
      //
      // Check to see whether the type name is either 'dynamic' or 'void',
      // neither of which are in the name scope and hence will not be found by
      // normal means.
      //
      VoidTypeImpl voidType = VoidTypeImpl.instance;
      if (typeName.name == voidType.name) {
        // There is no element for 'void'.
//        if (argumentList != null) {
//          // TODO(brianwilkerson) Report this error
//          reporter.reportError(StaticTypeWarningCode.WRONG_NUMBER_OF_TYPE_ARGUMENTS, node, voidType.getName(), 0, argumentList.getArguments().size());
//        }
        typeName.staticType = voidType;
        node.type = voidType;
        return;
      }
      if (nameScope.shouldIgnoreUndefined(typeName)) {
        typeName.staticType = dynamicType;
        node.type = dynamicType;
        return;
      }
      //
      // If not, the look to see whether we might have created the wrong AST
      // structure for a constructor name. If so, fix the AST structure and then
      // proceed.
      //
      AstNode parent = node.parent;
      if (typeName is PrefixedIdentifier &&
          parent is ConstructorName &&
          argumentList == null) {
        ConstructorName name = parent;
        if (name.name == null) {
          PrefixedIdentifier prefixedIdentifier =
              typeName as PrefixedIdentifier;
          SimpleIdentifier prefix = prefixedIdentifier.prefix;
          element = nameScope.lookup(prefix, definingLibrary);
          if (element is PrefixElement) {
            if (nameScope.shouldIgnoreUndefined(typeName)) {
              typeName.staticType = dynamicType;
              node.type = dynamicType;
              return;
            }
            AstNode grandParent = parent.parent;
            if (grandParent is InstanceCreationExpression &&
                grandParent.isConst) {
              // If, if this is a const expression, then generate a
              // CompileTimeErrorCode.CONST_WITH_NON_TYPE error.
              reportErrorForNode(
                  CompileTimeErrorCode.CONST_WITH_NON_TYPE,
                  prefixedIdentifier.identifier,
                  [prefixedIdentifier.identifier.name]);
            } else {
              // Else, if this expression is a new expression, report a
              // NEW_WITH_NON_TYPE warning.
              reportErrorForNode(
                  StaticWarningCode.NEW_WITH_NON_TYPE,
                  prefixedIdentifier.identifier,
                  [prefixedIdentifier.identifier.name]);
            }
            _setElement(prefix, element);
            return;
          } else if (element != null) {
            //
            // Rewrite the constructor name. The parser, when it sees a
            // constructor named "a.b", cannot tell whether "a" is a prefix and
            // "b" is a class name, or whether "a" is a class name and "b" is a
            // constructor name. It arbitrarily chooses the former, but in this
            // case was wrong.
            //
            name.name = prefixedIdentifier.identifier;
            name.period = prefixedIdentifier.period;
            node.name = prefix;
            typeName = prefix;
          }
        }
      }
      if (nameScope.shouldIgnoreUndefined(typeName)) {
        typeName.staticType = dynamicType;
        node.type = dynamicType;
        return;
      }
    }
    // check element
    bool elementValid = element is! MultiplyDefinedElement;
    if (elementValid &&
        element != null &&
        element is! ClassElement &&
        _isTypeNameInInstanceCreationExpression(node)) {
      SimpleIdentifier typeNameSimple = _getTypeSimpleIdentifier(typeName);
      InstanceCreationExpression creation =
          node.parent.parent as InstanceCreationExpression;
      if (creation.isConst) {
        reportErrorForNode(CompileTimeErrorCode.CONST_WITH_NON_TYPE,
            typeNameSimple, [typeName]);
        elementValid = false;
      } else {
        reportErrorForNode(
            StaticWarningCode.NEW_WITH_NON_TYPE, typeNameSimple, [typeName]);
        elementValid = false;
      }
    }
    if (elementValid && element == null) {
      // We couldn't resolve the type name.
      elementValid = false;
      // TODO(jwren) Consider moving the check for
      // CompileTimeErrorCode.BUILT_IN_IDENTIFIER_AS_TYPE from the
      // ErrorVerifier, so that we don't have two errors on a built in
      // identifier being used as a class name.
      // See CompileTimeErrorCodeTest.test_builtInIdentifierAsType().
      SimpleIdentifier typeNameSimple = _getTypeSimpleIdentifier(typeName);
      if (_isBuiltInIdentifier(node) && _isTypeAnnotation(node)) {
        reportErrorForNode(CompileTimeErrorCode.BUILT_IN_IDENTIFIER_AS_TYPE,
            typeName, [typeName.name]);
      } else if (typeNameSimple.name == "boolean") {
        reportErrorForNode(
            StaticWarningCode.UNDEFINED_CLASS_BOOLEAN, typeNameSimple, []);
      } else if (_isTypeNameInCatchClause(node)) {
        reportErrorForNode(StaticWarningCode.NON_TYPE_IN_CATCH_CLAUSE, typeName,
            [typeName.name]);
      } else if (_isTypeNameInAsExpression(node)) {
        reportErrorForNode(
            StaticWarningCode.CAST_TO_NON_TYPE, typeName, [typeName.name]);
      } else if (_isTypeNameInIsExpression(node)) {
        reportErrorForNode(StaticWarningCode.TYPE_TEST_WITH_UNDEFINED_NAME,
            typeName, [typeName.name]);
      } else if (_isRedirectingConstructor(node)) {
        reportErrorForNode(CompileTimeErrorCode.REDIRECT_TO_NON_CLASS, typeName,
            [typeName.name]);
      } else if (_isTypeNameInTypeArgumentList(node)) {
        reportErrorForNode(StaticTypeWarningCode.NON_TYPE_AS_TYPE_ARGUMENT,
            typeName, [typeName.name]);
      } else if (typeName is PrefixedIdentifier &&
          node.parent is ConstructorName &&
          argumentList != null) {
        SimpleIdentifier prefix = (typeName as PrefixedIdentifier).prefix;
        SimpleIdentifier identifier =
            (typeName as PrefixedIdentifier).identifier;
        Element prefixElement = nameScope.lookup(prefix, definingLibrary);
        ClassElement classElement;
        ConstructorElement constructorElement;
        if (prefixElement is ClassElement) {
          classElement = prefixElement;
          constructorElement =
              prefixElement.getNamedConstructor(identifier.name);
        }
        if (constructorElement != null) {
          reportErrorForNode(
              StaticTypeWarningCode.WRONG_NUMBER_OF_TYPE_ARGUMENTS_CONSTRUCTOR,
              argumentList,
              [prefix.name, identifier.name]);
          prefix.staticElement = prefixElement;
          prefix.staticType = classElement.instantiate(
            typeArguments: List.filled(
              classElement.typeParameters.length,
              dynamicType,
            ),
            nullabilitySuffix: _noneOrStarSuffix,
          );
          identifier.staticElement = constructorElement;
          identifier.staticType = constructorElement.type;
          typeName.staticType = prefix.staticType;
          AstNode grandParent = node.parent.parent;
          if (grandParent is InstanceCreationExpressionImpl) {
            grandParent.staticElement = constructorElement;
            grandParent.staticType = typeName.staticType;
            //
            // Re-write the AST to reflect the resolution.
            //
            AstFactory astFactory = new AstFactoryImpl();
            TypeName newTypeName = astFactory.typeName(prefix, null);
            ConstructorName newConstructorName = astFactory.constructorName(
                newTypeName,
                (typeName as PrefixedIdentifier).period,
                identifier);
            newConstructorName.staticElement = constructorElement;
            NodeReplacer.replace(node.parent, newConstructorName);
            grandParent.typeArguments = node.typeArguments;
            // Re-assign local variables that have effectively changed.
            node = newTypeName;
            typeName = prefix;
            element = prefixElement;
            argumentList = null;
            elementValid = true;
          }
        } else {
          reportErrorForNode(
              CompileTimeErrorCode.UNDEFINED_CLASS, typeName, [typeName.name]);
        }
      } else {
        reportErrorForNode(
            CompileTimeErrorCode.UNDEFINED_CLASS, typeName, [typeName.name]);
      }
    }
    if (!elementValid) {
      if (element is MultiplyDefinedElement) {
        _setElement(typeName, element);
      }
      typeName.staticType = dynamicType;
      node.type = dynamicType;
      return;
    }

    if (element is ClassElement) {
      _resolveClassElement(node, typeName, argumentList, element);
      return;
    }

    DartType type;
    if (element == DynamicElementImpl.instance) {
      _setElement(typeName, element);
      type = DynamicTypeImpl.instance;
    } else if (element is NeverElementImpl) {
      _setElement(typeName, element);
      type = element.instantiate(
        nullabilitySuffix: _getNullability(node.question != null),
      );
    } else if (element is FunctionTypeAliasElement) {
      _setElement(typeName, element);
    } else if (element is TypeParameterElement) {
      _setElement(typeName, element);
      type = element.instantiate(
        nullabilitySuffix: _getNullability(node.question != null),
      );
    } else if (element is MultiplyDefinedElement) {
      var elements = (element as MultiplyDefinedElement).conflictingElements;
      element = _getElementWhenMultiplyDefined(elements);
    } else {
      // The name does not represent a type.
      if (_isTypeNameInCatchClause(node)) {
        reportErrorForNode(StaticWarningCode.NON_TYPE_IN_CATCH_CLAUSE, typeName,
            [typeName.name]);
      } else if (_isTypeNameInAsExpression(node)) {
        reportErrorForNode(
            StaticWarningCode.CAST_TO_NON_TYPE, typeName, [typeName.name]);
      } else if (_isTypeNameInIsExpression(node)) {
        reportErrorForNode(StaticWarningCode.TYPE_TEST_WITH_NON_TYPE, typeName,
            [typeName.name]);
      } else if (_isRedirectingConstructor(node)) {
        reportErrorForNode(CompileTimeErrorCode.REDIRECT_TO_NON_CLASS, typeName,
            [typeName.name]);
      } else if (_isTypeNameInTypeArgumentList(node)) {
        reportErrorForNode(StaticTypeWarningCode.NON_TYPE_AS_TYPE_ARGUMENT,
            typeName, [typeName.name]);
      } else {
        AstNode parent = typeName.parent;
        while (parent is TypeName) {
          parent = parent.parent;
        }
        if (parent is ExtendsClause ||
            parent is ImplementsClause ||
            parent is WithClause ||
            parent is ClassTypeAlias) {
          // Ignored. The error will be reported elsewhere.
        } else if (element is LocalVariableElement ||
            (element is FunctionElement &&
                element.enclosingElement is ExecutableElement)) {
          errorListener.onError(new DiagnosticFactory()
              .referencedBeforeDeclaration(source, typeName, element: element));
        } else {
          reportErrorForNode(
              StaticWarningCode.NOT_A_TYPE, typeName, [typeName.name]);
        }
      }
      typeName.staticType = dynamicType;
      node.type = dynamicType;
      return;
    }
    if (argumentList != null) {
      var parameters = const <TypeParameterElement>[];
      if (element is ClassElement) {
        parameters = element.typeParameters;
      } else if (element is FunctionTypeAliasElement) {
        parameters = element.typeParameters;
      }

      NodeList<TypeAnnotation> arguments = argumentList.arguments;
      int argumentCount = arguments.length;
      int parameterCount = parameters.length;
      List<DartType> typeArguments = new List<DartType>(parameterCount);
      if (argumentCount == parameterCount) {
        for (int i = 0; i < parameterCount; i++) {
          typeArguments[i] = _getType(arguments[i]);
        }
      } else {
        reportErrorForNode(_getInvalidTypeParametersErrorCode(node), node,
            [typeName.name, parameterCount, argumentCount]);
        for (int i = 0; i < parameterCount; i++) {
          typeArguments[i] = dynamicType;
        }
      }
      if (element is GenericTypeAliasElementImpl) {
        type = GenericTypeAliasElementImpl.typeAfterSubstitution(
                element, typeArguments) ??
            dynamicType;
      } else {
        type = typeSystem.instantiateType(type, typeArguments);
      }
      type = (type as TypeImpl).withNullability(
        _getNullability(node.question != null),
      );
    } else {
      if (element is GenericTypeAliasElementImpl) {
        List<DartType> typeArguments =
            typeSystem.instantiateTypeFormalsToBounds2(element);
        type = GenericTypeAliasElementImpl.typeAfterSubstitution(
                element, typeArguments) ??
            dynamicType;
        type = (type as TypeImpl).withNullability(
          _getNullability(node.question != null),
        );
      } else {
        type = typeSystem.instantiateToBounds(type);
      }
    }

    typeName.staticType = type;
    node.type = type;
  }

  /// Given the multiple elements to which a single name could potentially be
  /// resolved, return the single [ClassElement] that should be used, or `null`
  /// if there is no clear choice.
  ///
  /// @param elements the elements to which a single name could potentially be
  ///        resolved
  /// @return the single interface type that should be used for the type name
  ClassElement _getElementWhenMultiplyDefined(List<Element> elements) {
    int length = elements.length;
    for (int i = 0; i < length; i++) {
      Element element = elements[i];
      if (element is ClassElement) {
        return element;
      }
    }
    return null;
  }

  DartType _getInferredMixinType(
      ClassElement classElement, ClassElement mixinElement) {
    for (var candidateMixin in classElement.mixins) {
      if (candidateMixin.element == mixinElement) return candidateMixin;
    }
    return null; // Not found
  }

  /// The number of type arguments in the given [typeName] does not match the
  /// number of parameters in the corresponding class element. Return the error
  /// code that should be used to report this error.
  ErrorCode _getInvalidTypeParametersErrorCode(TypeName typeName) {
    AstNode parent = typeName.parent;
    if (parent is ConstructorName) {
      parent = parent.parent;
      if (parent is InstanceCreationExpression) {
        if (parent.isConst) {
          return CompileTimeErrorCode.CONST_WITH_INVALID_TYPE_PARAMETERS;
        } else {
          return StaticWarningCode.NEW_WITH_INVALID_TYPE_PARAMETERS;
        }
      }
    }
    return StaticTypeWarningCode.WRONG_NUMBER_OF_TYPE_ARGUMENTS;
  }

  NullabilitySuffix _getNullability(bool hasQuestion) {
    NullabilitySuffix nullability;
    if (isNonNullableUnit) {
      if (hasQuestion) {
        nullability = NullabilitySuffix.question;
      } else {
        nullability = NullabilitySuffix.none;
      }
    } else {
      nullability = NullabilitySuffix.star;
    }
    return nullability;
  }

  /// Return the type represented by the given type [annotation].
  DartType _getType(TypeAnnotation annotation) {
    DartType type = annotation.type;
    if (type == null) {
      return dynamicType;
    }
    return type;
  }

  /// Returns the simple identifier of the given (may be qualified) type name.
  ///
  /// @param typeName the (may be qualified) qualified type name
  /// @return the simple identifier of the given (may be qualified) type name.
  SimpleIdentifier _getTypeSimpleIdentifier(Identifier typeName) {
    if (typeName is SimpleIdentifier) {
      return typeName;
    } else {
      PrefixedIdentifier prefixed = typeName;
      SimpleIdentifier prefix = prefixed.prefix;
      // The prefixed identifier can be:
      // 1. new importPrefix.TypeName()
      // 2. new TypeName.constructorName()
      // 3. new unresolved.Unresolved()
      if (prefix.staticElement is PrefixElement) {
        return prefixed.identifier;
      } else {
        return prefix;
      }
    }
  }

  /// If the [node] is the type name in a redirected factory constructor,
  /// infer type arguments using the enclosing class declaration. Return `null`
  /// otherwise.
  List<DartType> _inferTypeArgumentsForRedirectedConstructor(
      TypeName node, ClassElement typeElement) {
    AstNode constructorName = node.parent;
    AstNode enclosingConstructor = constructorName?.parent;
    if (constructorName is ConstructorName &&
        enclosingConstructor is ConstructorDeclaration &&
        enclosingConstructor.redirectedConstructor == constructorName) {
      ClassOrMixinDeclaration enclosingClassNode = enclosingConstructor.parent;
      var enclosingClassElement = enclosingClassNode.declaredElement;
      if (enclosingClassElement == typeElement) {
        return typeElement.thisType.typeArguments;
      } else {
        return typeSystem.inferGenericFunctionOrType(
          typeParameters: typeElement.typeParameters,
          parameters: const [],
          declaredReturnType: typeElement.thisType,
          argumentTypes: const [],
          contextReturnType: enclosingClassElement.thisType,
        );
      }
    }
    return null;
  }

  /// Return `true` if the given [typeName] is the target in a redirected
  /// constructor.
  bool _isRedirectingConstructor(TypeName typeName) {
    AstNode parent = typeName.parent;
    if (parent is ConstructorName) {
      AstNode grandParent = parent.parent;
      if (grandParent is ConstructorDeclaration) {
        if (identical(grandParent.redirectedConstructor, parent)) {
          return true;
        }
      }
    }
    return false;
  }

  /// Checks if the given [typeName] is used as the type in an as expression.
  bool _isTypeNameInAsExpression(TypeName typeName) {
    AstNode parent = typeName.parent;
    if (parent is AsExpression) {
      return identical(parent.type, typeName);
    }
    return false;
  }

  /// Checks if the given [typeName] is used as the exception type in a catch
  /// clause.
  bool _isTypeNameInCatchClause(TypeName typeName) {
    AstNode parent = typeName.parent;
    if (parent is CatchClause) {
      return identical(parent.exceptionType, typeName);
    }
    return false;
  }

  /// Checks if the given [typeName] is used as the type in an instance creation
  /// expression.
  bool _isTypeNameInInstanceCreationExpression(TypeName typeName) {
    AstNode parent = typeName.parent;
    if (parent is ConstructorName &&
        parent.parent is InstanceCreationExpression) {
      return parent != null && identical(parent.type, typeName);
    }
    return false;
  }

  /// Checks if the given [typeName] is used as the type in an is expression.
  bool _isTypeNameInIsExpression(TypeName typeName) {
    AstNode parent = typeName.parent;
    if (parent is IsExpression) {
      return identical(parent.type, typeName);
    }
    return false;
  }

  /// Checks if the given [typeName] used in a type argument list.
  bool _isTypeNameInTypeArgumentList(TypeName typeName) =>
      typeName.parent is TypeArgumentList;

  /// Given a [typeName] that has a question mark, report an error and return
  /// `true` if it appears in a location where a nullable type is not allowed.
  void _reportInvalidNullableType(TypeName typeName) {
    AstNode parent = typeName.parent;
    if (parent is ExtendsClause || parent is ClassTypeAlias) {
      reportErrorForNode(
          CompileTimeErrorCode.NULLABLE_TYPE_IN_EXTENDS_CLAUSE, typeName);
    } else if (parent is ImplementsClause) {
      reportErrorForNode(
          CompileTimeErrorCode.NULLABLE_TYPE_IN_IMPLEMENTS_CLAUSE, typeName);
    } else if (parent is OnClause) {
      reportErrorForNode(
          CompileTimeErrorCode.NULLABLE_TYPE_IN_ON_CLAUSE, typeName);
    } else if (parent is WithClause) {
      reportErrorForNode(
          CompileTimeErrorCode.NULLABLE_TYPE_IN_WITH_CLAUSE, typeName);
    }
  }

  void _resolveClassElement(TypeName node, Identifier typeName,
      TypeArgumentList argumentList, ClassElement element) {
    _setElement(typeName, element);

    var typeParameters = element.typeParameters;
    var parameterCount = typeParameters.length;

    List<DartType> typeArguments;
    if (argumentList != null) {
      var argumentNodes = argumentList.arguments;
      var argumentCount = argumentNodes.length;

      typeArguments = new List<DartType>(parameterCount);
      if (argumentCount == parameterCount) {
        for (int i = 0; i < parameterCount; i++) {
          typeArguments[i] = _getType(argumentNodes[i]);
        }
      } else {
        reportErrorForNode(_getInvalidTypeParametersErrorCode(node), node,
            [typeName.name, parameterCount, argumentCount]);
        for (int i = 0; i < parameterCount; i++) {
          typeArguments[i] = dynamicType;
        }
      }
    } else if (parameterCount == 0) {
      typeArguments = const <DartType>[];
    } else {
      typeArguments =
          _inferTypeArgumentsForRedirectedConstructor(node, element);
      if (typeArguments == null) {
        typeArguments = typeSystem.instantiateTypeFormalsToBounds2(element);
      }
    }

    var parent = node.parent;

    NullabilitySuffix nullabilitySuffix;
    if (parent is ClassTypeAlias ||
        parent is ExtendsClause ||
        parent is ImplementsClause ||
        parent is OnClause ||
        parent is WithClause) {
      if (node.question != null) {
        _reportInvalidNullableType(node);
      }
      if (isNonNullableUnit) {
        nullabilitySuffix = NullabilitySuffix.none;
      } else {
        nullabilitySuffix = NullabilitySuffix.star;
      }
    } else {
      nullabilitySuffix = _getNullability(node.question != null);
    }

    var type = InterfaceTypeImpl.explicit(element, typeArguments,
        nullabilitySuffix: nullabilitySuffix);

    if (shouldUseWithClauseInferredTypes) {
      if (parent is WithClause && parameterCount != 0) {
        // Get the (possibly inferred) mixin type from the element model.
        var grandParent = parent.parent;
        if (grandParent is ClassDeclaration) {
          type = _getInferredMixinType(grandParent.declaredElement, element);
        } else if (grandParent is ClassTypeAlias) {
          type = _getInferredMixinType(grandParent.declaredElement, element);
        } else {
          assert(false, 'Unexpected context for "with" clause');
        }
      }
    }

    typeName.staticType = type;
    node.type = type;
  }

  /// Records the new Element for a TypeName's Identifier.
  ///
  /// A null may be passed in to indicate that the element can't be resolved.
  /// (During a re-run of a task, it's important to clear any previous value
  /// of the element.)
  void _setElement(Identifier typeName, Element element) {
    if (typeName is SimpleIdentifier) {
      typeName.staticElement = element;
    } else if (typeName is PrefixedIdentifier) {
      typeName.identifier.staticElement = element;
      SimpleIdentifier prefix = typeName.prefix;
      prefix.staticElement = nameScope.lookup(prefix, definingLibrary);
    }
  }

  /// Return `true` if the name of the given [typeName] is an built-in
  /// identifier.
  static bool _isBuiltInIdentifier(TypeName typeName) {
    Token token = typeName.name.beginToken;
    return token.type.isKeyword;
  }

  /// @return `true` if given [typeName] is used as a type annotation.
  static bool _isTypeAnnotation(TypeName typeName) {
    AstNode parent = typeName.parent;
    if (parent is VariableDeclarationList) {
      return identical(parent.type, typeName);
    } else if (parent is FieldFormalParameter) {
      return identical(parent.type, typeName);
    } else if (parent is SimpleFormalParameter) {
      return identical(parent.type, typeName);
    }
    return false;
  }
}

/// This class resolves bounds of type parameters of classes, class and function
/// type aliases.
class TypeParameterBoundsResolver {
  final TypeSystem typeSystem;
  final LibraryElement library;
  final Source source;
  final AnalysisErrorListener errorListener;

  Scope libraryScope;
  TypeNameResolver typeNameResolver;

  TypeParameterBoundsResolver(this.typeSystem, this.library, this.source,
      this.errorListener, FeatureSet featureSet)
      : libraryScope = new LibraryScope(library),
        typeNameResolver = new TypeNameResolver(
            typeSystem,
            typeSystem.typeProvider,
            featureSet.isEnabled(Feature.non_nullable),
            library,
            source,
            errorListener);

  /// Resolve bounds of type parameters of classes, class and function type
  /// aliases.
  void resolveTypeBounds(CompilationUnit unit) {
    for (CompilationUnitMember unitMember in unit.declarations) {
      if (unitMember is ClassDeclaration) {
        _resolveTypeParameters(
            unitMember.typeParameters,
            () => new TypeParameterScope(
                libraryScope, unitMember.declaredElement));
      } else if (unitMember is ClassTypeAlias) {
        _resolveTypeParameters(
            unitMember.typeParameters,
            () => new TypeParameterScope(
                libraryScope, unitMember.declaredElement));
      } else if (unitMember is FunctionTypeAlias) {
        _resolveTypeParameters(
            unitMember.typeParameters,
            () => new FunctionTypeScope(
                libraryScope, unitMember.declaredElement));
      } else if (unitMember is GenericTypeAlias) {
        _resolveTypeParameters(
            unitMember.typeParameters,
            () => new FunctionTypeScope(
                libraryScope, unitMember.declaredElement));
      }
    }
  }

  void _resolveTypeName(TypeAnnotation type) {
    if (type is TypeName) {
      type.typeArguments?.arguments?.forEach(_resolveTypeName);
      typeNameResolver.resolveTypeName(type);
      // TODO(scheglov) report error when don't apply type bounds for type bounds
    } else if (type is GenericFunctionType) {
      // While GenericFunctionTypes with free types are not allowed as bounds,
      // those free types *should* ideally be recognized as type parameter types
      // rather than classnames. Create a scope to accomplish that.
      Scope previousScope = typeNameResolver.nameScope;

      try {
        Scope typeParametersScope = new TypeParameterScope(
            typeNameResolver.nameScope, type.type.element);
        typeNameResolver.nameScope = typeParametersScope;

        void resolveTypeParameter(TypeParameter t) {
          _resolveTypeName(t.bound);
        }

        void resolveParameter(FormalParameter p) {
          if (p is SimpleFormalParameter) {
            _resolveTypeName(p.type);
          } else if (p is DefaultFormalParameter) {
            resolveParameter(p.parameter);
          } else if (p is FieldFormalParameter) {
            _resolveTypeName(p.type);
          } else if (p is FunctionTypedFormalParameter) {
            _resolveTypeName(p.returnType);
            p.typeParameters?.typeParameters?.forEach(resolveTypeParameter);
            p.parameters?.parameters?.forEach(resolveParameter);
          }
        }

        _resolveTypeName(type.returnType);
        type.typeParameters?.typeParameters?.forEach(resolveTypeParameter);
        type.parameters?.parameters?.forEach(resolveParameter);
      } finally {
        typeNameResolver.nameScope = previousScope;
      }
    }
  }

  void _resolveTypeParameters(
      TypeParameterList typeParameters, Scope createTypeParametersScope()) {
    if (typeParameters != null) {
      Scope typeParametersScope;
      for (TypeParameter typeParameter in typeParameters.typeParameters) {
        TypeAnnotation bound = typeParameter.bound;
        if (bound != null) {
          Element typeParameterElement = typeParameter.name.staticElement;
          if (typeParameterElement is TypeParameterElementImpl) {
            if (LibraryElementImpl.hasResolutionCapability(
                library, LibraryResolutionCapability.resolvedTypeNames)) {
              if (bound is TypeName) {
                bound.type = typeParameterElement.bound;
              } else if (bound is GenericFunctionTypeImpl) {
                bound.type = typeParameterElement.bound;
              }
            } else {
              typeParametersScope ??= createTypeParametersScope();
              // _resolveTypeParameters is the entry point into each declaration
              // with a separate scope. We can safely, and should, clobber the
              // old scope here.
              typeNameResolver.nameScope = typeParametersScope;
              _resolveTypeName(bound);
              typeParameterElement.bound = bound.type;
            }
          }
        }
      }
    }
  }
}

/// The interface `TypeProvider` defines the behavior of objects that provide
/// access to types defined by the language.
abstract class TypeProvider {
  /// Return the type representing the built-in type 'bool'.
  InterfaceType get boolType;

  /// Return the type representing the type 'bottom'.
  DartType get bottomType;

  /// Return the type representing the built-in type 'Deprecated'.
  InterfaceType get deprecatedType;

  /// Return the type representing the built-in type 'double'.
  InterfaceType get doubleType;

  /// Return the type representing the built-in type 'dynamic'.
  DartType get dynamicType;

  /// Return the type representing the built-in type 'Function'.
  InterfaceType get functionType;

  /// Return the type representing 'Future<dynamic>'.
  InterfaceType get futureDynamicType;

  /// Return the element representing the built-in class 'Future'.
  ClassElement get futureElement;

  /// Return the type representing 'Future<Null>'.
  InterfaceType get futureNullType;

  /// Return the element representing the built-in class 'FutureOr'.
  ClassElement get futureOrElement;

  /// Return the type representing 'FutureOr<Null>'.
  InterfaceType get futureOrNullType;

  /// Return the type representing the built-in type 'FutureOr'.
  @Deprecated('Use futureOrType2() instead.')
  InterfaceType get futureOrType;

  /// Return the type representing the built-in type 'Future'.
  @Deprecated('Use futureType2() instead.')
  InterfaceType get futureType;

  /// Return the type representing the built-in type 'int'.
  InterfaceType get intType;

  /// Return the type representing the type 'Iterable<dynamic>'.
  InterfaceType get iterableDynamicType;

  /// Return the element representing the built-in class 'Iterable'.
  ClassElement get iterableElement;

  /// Return the type representing the type 'Iterable<Object>'.
  InterfaceType get iterableObjectType;

  /// Return the type representing the built-in type 'Iterable'.
  @Deprecated('Use iterableType2() instead.')
  InterfaceType get iterableType;

  /// Return the element representing the built-in class 'List'.
  ClassElement get listElement;

  /// Return the type representing the built-in type 'List'.
  @Deprecated('Use listType2() instead.')
  InterfaceType get listType;

  /// Return the element representing the built-in class 'Map'.
  ClassElement get mapElement;

  /// Return the type representing 'Map<Object, Object>'.
  InterfaceType get mapObjectObjectType;

  /// Return the type representing the built-in type 'Map'.
  @Deprecated('Use mapType2() instead.')
  InterfaceType get mapType;

  /// Return the type representing the built-in type 'Never'.
  DartType get neverType;

  /// Return a list containing all of the types that cannot be either extended
  /// or implemented.
  List<InterfaceType> get nonSubtypableTypes;

  /// Return a [DartObjectImpl] representing the `null` object.
  DartObjectImpl get nullObject;

  /// Return the type representing the built-in type 'Null'.
  InterfaceType get nullType;

  /// Return the type representing the built-in type 'num'.
  InterfaceType get numType;

  /// Return the type representing the built-in type 'Object'.
  InterfaceType get objectType;

  /// Return the element representing the built-in class 'Set'.
  ClassElement get setElement;

  /// Return the type representing the built-in type 'Set'.
  @Deprecated('Use setType2() instead.')
  InterfaceType get setType;

  /// Return the type representing the built-in type 'StackTrace'.
  InterfaceType get stackTraceType;

  /// Return the type representing 'Stream<dynamic>'.
  InterfaceType get streamDynamicType;

  /// Return the element representing the built-in class 'Stream'.
  ClassElement get streamElement;

  /// Return the type representing the built-in type 'Stream'.
  @Deprecated('Use streamType2() instead.')
  InterfaceType get streamType;

  /// Return the type representing the built-in type 'String'.
  InterfaceType get stringType;

  /// Return the element representing the built-in class 'Symbol'.
  ClassElement get symbolElement;

  /// Return the type representing the built-in type 'Symbol'.
  InterfaceType get symbolType;

  /// Return the type representing the built-in type 'Type'.
  InterfaceType get typeType;

  /// Return the type representing the built-in type `void`.
  VoidType get voidType;

  /// Return the instantiation of the built-in class 'FutureOr' with the
  /// given [valueType]. The type has the nullability suffix of this provider.
  InterfaceType futureOrType2(DartType valueType);

  /// Return the instantiation of the built-in class 'Future' with the
  /// given [valueType]. The type has the nullability suffix of this provider.
  InterfaceType futureType2(DartType valueType);

  /// Return 'true' if [id] is the name of a getter on
  /// the Object type.
  bool isObjectGetter(String id);

  /// Return 'true' if [id] is the name of a method or getter on
  /// the Object type.
  bool isObjectMember(String id);

  /// Return 'true' if [id] is the name of a method on
  /// the Object type.
  bool isObjectMethod(String id);

  /// Return the instantiation of the built-in class 'Iterable' with the
  /// given [elementType]. The type has the nullability suffix of this provider.
  InterfaceType iterableType2(DartType elementType);

  /// Return the instantiation of the built-in class 'List' with the
  /// given [elementType]. The type has the nullability suffix of this provider.
  InterfaceType listType2(DartType elementType);

  /// Return the instantiation of the built-in class 'List' with the
  /// given [keyType] and [valueType]. The type has the nullability suffix of
  /// this provider.
  InterfaceType mapType2(DartType keyType, DartType valueType);

  /// Return the instantiation of the built-in class 'Set' with the
  /// given [elementType]. The type has the nullability suffix of this provider.
  InterfaceType setType2(DartType elementType);

  /// Return the instantiation of the built-in class 'Stream' with the
  /// given [elementType]. The type has the nullability suffix of this provider.
  InterfaceType streamType2(DartType elementType);
}

/// Modes in which [TypeResolverVisitor] works.
enum TypeResolverMode {
  /// Resolve all names types of all nodes.
  everything,

  /// Resolve only type names outside of function bodies, variable initializers,
  /// and parameter default values.
  api,

  /// Resolve only type names that would be skipped during [api].
  ///
  /// Resolution must start from a unit member or a class member. For example
  /// it is not allowed to resolve types in a separate statement, or a function
  /// body.
  local
}

/// Instances of the class `TypeResolverVisitor` are used to resolve the types
/// associated with the elements in the element model. This includes the types
/// of superclasses, mixins, interfaces, fields, methods, parameters, and local
/// variables. As a side-effect, this also finishes building the type hierarchy.
class TypeResolverVisitor extends ScopedVisitor {
  /// The type representing the type 'dynamic'.
  DartType _dynamicType;

  /// The flag specifying if currently visited class references 'super'
  /// expression.
  bool _hasReferenceToSuper = false;

  /// True if we're analyzing in strong mode.
  final bool _strongMode = true;

  /// Type type system in use for this resolver pass.
  TypeSystem _typeSystem;

  /// Whether the compilation unit is non-nullable.
  final bool isNonNullableUnit;

  /// The helper to resolve types.
  TypeNameResolver _typeNameResolver;

  final TypeResolverMode mode;

  /// Is `true` when we are visiting all nodes in [TypeResolverMode.local] mode.
  bool _localModeVisitAll = false;

  /// Is `true` if we are in [TypeResolverMode.local] mode, and the initial
  /// [nameScope] was computed.
  bool _localModeScopeReady = false;

  /// Initialize a newly created visitor to resolve the nodes in an AST node.
  ///
  /// [definingLibrary] is the element for the library containing the node being
  /// visited.
  /// [source] is the source representing the compilation unit containing the
  /// node being visited.
  /// [typeProvider] is the object used to access the types from the core
  /// library.
  /// [errorListener] is the error listener that will be informed of any errors
  /// that are found during resolution.
  /// [nameScope] is the scope used to resolve identifiers in the node that will
  /// first be visited.  If `null` or unspecified, a new [LibraryScope] will be
  /// created based on [definingLibrary] and [typeProvider].
  ///
  /// Note: in a future release of the analyzer, the [featureSet] parameter will
  /// be required.
  TypeResolverVisitor(LibraryElement definingLibrary, Source source,
      TypeProvider typeProvider, AnalysisErrorListener errorListener,
      {Scope nameScope,
      @Deprecated('Use featureSet instead') bool isNonNullableUnit: false,
      FeatureSet featureSet,
      this.mode: TypeResolverMode.everything,
      bool shouldUseWithClauseInferredTypes: true})
      : isNonNullableUnit = featureSet?.isEnabled(Feature.non_nullable) ??
            // ignore: deprecated_member_use_from_same_package
            isNonNullableUnit,
        super(definingLibrary, source, typeProvider, errorListener,
            nameScope: nameScope) {
    _dynamicType = typeProvider.dynamicType;
    _typeSystem = TypeSystem.create(definingLibrary.context);
    _typeNameResolver = new TypeNameResolver(_typeSystem, typeProvider,
        this.isNonNullableUnit, definingLibrary, source, errorListener,
        shouldUseWithClauseInferredTypes: shouldUseWithClauseInferredTypes);
  }

  @override
  void visitAnnotation(Annotation node) {
    //
    // Visit annotations, if the annotation is @proxy, on a class, and "proxy"
    // resolves to the proxy annotation in dart.core, then resolve the
    // ElementAnnotation.
    //
    // Element resolution is done in the ElementResolver, and this work will be
    // done in the general case for all annotations in the ElementResolver.
    // The reason we resolve this particular element early is so that
    // ClassElement.isProxy() returns the correct information during all
    // phases of the ElementResolver.
    //
    super.visitAnnotation(node);
    Identifier identifier = node.name;
    if (identifier.name.endsWith(ElementAnnotationImpl.PROXY_VARIABLE_NAME) &&
        node.parent is ClassDeclaration) {
      Element element = nameScope.lookup(identifier, definingLibrary);
      if (element != null &&
          element.library.isDartCore &&
          element is PropertyAccessorElement) {
        // This is the @proxy from dart.core
        ElementAnnotationImpl elementAnnotation = node.elementAnnotation;
        elementAnnotation.element = element;
      }
    }
  }

  @override
  void visitCatchClause(CatchClause node) {
    super.visitCatchClause(node);
    SimpleIdentifier exception = node.exceptionParameter;
    if (exception != null) {
      // If an 'on' clause is provided the type of the exception parameter is
      // the type in the 'on' clause. Otherwise, the type of the exception
      // parameter is 'Object'.
      TypeAnnotation exceptionTypeName = node.exceptionType;
      DartType exceptionType;
      if (exceptionTypeName == null) {
        exceptionType = typeProvider.dynamicType;
      } else {
        exceptionType = _typeNameResolver._getType(exceptionTypeName);
      }
      _recordType(exception, exceptionType);
      Element element = exception.staticElement;
      if (element is VariableElementImpl) {
        element.declaredType = exceptionType;
      } else {
        // TODO(brianwilkerson) Report the internal error
      }
    }
    SimpleIdentifier stackTrace = node.stackTraceParameter;
    if (stackTrace != null) {
      _recordType(stackTrace, typeProvider.stackTraceType);
      Element element = stackTrace.staticElement;
      if (element is VariableElementImpl) {
        element.declaredType = typeProvider.stackTraceType;
      } else {
        // TODO(brianwilkerson) Report the internal error
      }
    }
  }

  @override
  void visitClassDeclaration(ClassDeclaration node) {
    _hasReferenceToSuper = false;
    super.visitClassDeclaration(node);
    ClassElementImpl classElement = _getClassElement(node.name);
    if (classElement != null) {
      // Clear this flag, as we just invalidated any inferred member types.
      classElement.hasBeenInferred = false;
      classElement.hasReferenceToSuper = _hasReferenceToSuper;
    }
  }

  @override
  void visitClassDeclarationInScope(ClassDeclaration node) {
    super.visitClassDeclarationInScope(node);
    ExtendsClause extendsClause = node.extendsClause;
    WithClause withClause = node.withClause;
    ImplementsClause implementsClause = node.implementsClause;
    ClassElementImpl classElement = _getClassElement(node.name);
    if (extendsClause != null) {
      ErrorCode errorCode = (withClause == null
          ? CompileTimeErrorCode.EXTENDS_NON_CLASS
          : CompileTimeErrorCode.MIXIN_WITH_NON_CLASS_SUPERCLASS);
      _resolveType(extendsClause.superclass, errorCode, asClass: true);
    }
    _resolveWithClause(classElement, withClause);
    _resolveImplementsClause(classElement, implementsClause);
  }

  @override
  void visitClassMembersInScope(ClassDeclaration node) {
    node.documentationComment?.accept(this);
    node.metadata.accept(this);
    //
    // Process field declarations before constructors and methods so that the
    // types of field formal parameters can be correctly resolved.
    //
    List<ClassMember> nonFields = new List<ClassMember>();
    NodeList<ClassMember> members = node.members;
    int length = members.length;
    for (int i = 0; i < length; i++) {
      ClassMember member = members[i];
      if (member is ConstructorDeclaration) {
        nonFields.add(member);
      } else {
        member.accept(this);
      }
    }
    int count = nonFields.length;
    for (int i = 0; i < count; i++) {
      nonFields[i].accept(this);
    }
  }

  @override
  void visitClassTypeAlias(ClassTypeAlias node) {
    super.visitClassTypeAlias(node);
    _resolveType(
      node.superclass,
      CompileTimeErrorCode.MIXIN_WITH_NON_CLASS_SUPERCLASS,
      asClass: true,
    );
    ClassElementImpl classElement = _getClassElement(node.name);
    _resolveWithClause(classElement, node.withClause);
    _resolveImplementsClause(classElement, node.implementsClause);
  }

  @override
  void visitConstructorDeclaration(ConstructorDeclaration node) {
    super.visitConstructorDeclaration(node);
    if (node.declaredElement == null) {
      ClassDeclaration classNode =
          node.thisOrAncestorOfType<ClassDeclaration>();
      StringBuffer buffer = new StringBuffer();
      buffer.write("The element for the constructor ");
      buffer.write(node.name == null ? "<unnamed>" : node.name.name);
      buffer.write(" in ");
      if (classNode == null) {
        buffer.write("<unknown class>");
      } else {
        buffer.write(classNode.name.name);
      }
      buffer.write(" in ");
      buffer.write(source.fullName);
      buffer.write(" was not set while trying to resolve types.");
      AnalysisEngine.instance.logger.logError(buffer.toString(),
          new CaughtException(new AnalysisException(), null));
    }
  }

  @override
  void visitDeclaredIdentifier(DeclaredIdentifier node) {
    super.visitDeclaredIdentifier(node);
    DartType declaredType;
    TypeAnnotation typeName = node.type;
    if (typeName == null) {
      declaredType = _dynamicType;
    } else {
      declaredType = _typeNameResolver._getType(typeName);
    }
    LocalVariableElementImpl element =
        node.declaredElement as LocalVariableElementImpl;
    element.declaredType = declaredType;
  }

  @override
  void visitFieldFormalParameter(FieldFormalParameter node) {
    super.visitFieldFormalParameter(node);
    Element element = node.identifier.staticElement;
    if (element is ParameterElementImpl) {
      FormalParameterList parameterList = node.parameters;
      if (parameterList == null) {
        DartType type;
        TypeAnnotation typeName = node.type;
        if (typeName == null) {
          element.hasImplicitType = true;
          if (element is FieldFormalParameterElement) {
            FieldElement fieldElement =
                (element as FieldFormalParameterElement).field;
            type = fieldElement?.type;
          }
        } else {
          type = _typeNameResolver._getType(typeName);
        }
        element.declaredType = type ?? _dynamicType;
      } else {
        _setFunctionTypedParameterType(element, node.type, node.parameters);
      }
    } else {
      // TODO(brianwilkerson) Report this internal error
    }
  }

  @override
  void visitFunctionDeclaration(FunctionDeclaration node) {
    super.visitFunctionDeclaration(node);
    ExecutableElementImpl element =
        node.declaredElement as ExecutableElementImpl;
    if (element == null) {
      StringBuffer buffer = new StringBuffer();
      buffer.write("The element for the top-level function ");
      buffer.write(node.name);
      buffer.write(" in ");
      buffer.write(source.fullName);
      buffer.write(" was not set while trying to resolve types.");
      AnalysisEngine.instance.logger.logError(buffer.toString(),
          new CaughtException(new AnalysisException(), null));
    }
    element.declaredReturnType = _computeReturnType(node.returnType);
    element.type = new FunctionTypeImpl(element);
    _inferSetterReturnType(element);
  }

  @override
  void visitFunctionTypeAlias(FunctionTypeAlias node) {
    var element = node.declaredElement as GenericTypeAliasElementImpl;
    super.visitFunctionTypeAlias(node);
    element.function.returnType = _computeReturnType(node.returnType);
  }

  @override
  void visitFunctionTypedFormalParameter(FunctionTypedFormalParameter node) {
    super.visitFunctionTypedFormalParameter(node);
    Element element = node.identifier.staticElement;
    if (element is ParameterElementImpl) {
      _setFunctionTypedParameterType(element, node.returnType, node.parameters);
    } else {
      // TODO(brianwilkerson) Report this internal error
    }
  }

  @override
  void visitGenericFunctionType(GenericFunctionType node) {
    GenericFunctionTypeElementImpl element =
        (node as GenericFunctionTypeImpl).declaredElement;
    if (node.type != null) {
      var nullability =
          _typeNameResolver._getNullability(node.question != null);
      (node as GenericFunctionTypeImpl).type =
          (node.type as TypeImpl).withNullability(nullability);
    }
    if (element != null) {
      super.visitGenericFunctionType(node);
      element.returnType =
          _computeReturnType(node.returnType) ?? DynamicTypeImpl.instance;
    }
  }

  @override
  void visitMethodDeclaration(MethodDeclaration node) {
    super.visitMethodDeclaration(node);
    ExecutableElementImpl element =
        node.declaredElement as ExecutableElementImpl;
    if (element == null) {
      ClassDeclaration classNode =
          node.thisOrAncestorOfType<ClassDeclaration>();
      StringBuffer buffer = new StringBuffer();
      buffer.write("The element for the method ");
      buffer.write(node.name.name);
      buffer.write(" in ");
      if (classNode == null) {
        buffer.write("<unknown class>");
      } else {
        buffer.write(classNode.name.name);
      }
      buffer.write(" in ");
      buffer.write(source.fullName);
      buffer.write(" was not set while trying to resolve types.");
      AnalysisEngine.instance.logger.logError(buffer.toString(),
          new CaughtException(new AnalysisException(), null));
    }

    // When the library is resynthesized, types of all of its elements are
    // already set - statically or inferred. We don't want to overwrite them.
    if (LibraryElementImpl.hasResolutionCapability(
        definingLibrary, LibraryResolutionCapability.resolvedTypeNames)) {
      return;
    }

    element.declaredReturnType = _computeReturnType(node.returnType);
    element.type = new FunctionTypeImpl(element);
    _inferSetterReturnType(element);
    _inferOperatorReturnType(element);
    if (element is PropertyAccessorElement) {
      PropertyAccessorElement accessor = element as PropertyAccessorElement;
      PropertyInducingElementImpl variable =
          accessor.variable as PropertyInducingElementImpl;
      if (accessor.isGetter) {
        variable.declaredType = element.returnType;
      } else if (variable.type == null) {
        List<ParameterElement> parameters = element.parameters;
        DartType type = parameters != null && parameters.isNotEmpty
            ? parameters[0].type
            : _dynamicType;
        variable.declaredType = type;
      }
    }
  }

  @override
  void visitMixinDeclarationInScope(MixinDeclaration node) {
    super.visitMixinDeclarationInScope(node);
    MixinElementImpl element = node.declaredElement;
    _resolveOnClause(element, node.onClause);
    _resolveImplementsClause(element, node.implementsClause);
  }

  @override
  void visitNode(AstNode node) {
    // In API mode we need to skip:
    //   - function bodies;
    //   - default values of parameters;
    //   - initializers of top-level variables.
    if (mode == TypeResolverMode.api) {
      if (node is FunctionBody) {
        return;
      }
      if (node is DefaultFormalParameter) {
        node.parameter.accept(this);
        return;
      }
      if (node is VariableDeclaration) {
        return;
      }
    }

    // In local mode we need to resolve only:
    //   - function bodies;
    //   - default values of parameters;
    //   - initializers of top-level variables.
    // So, we carefully visit only nodes that are, or contain, these nodes.
    // The client may choose to start visiting any node, but we still want to
    // resolve only type names that are local.
    if (mode == TypeResolverMode.local) {
      // We are in the state of visiting all nodes.
      if (_localModeVisitAll) {
        super.visitNode(node);
        return;
      }

      // Ensure that the name scope is ready.
      if (!_localModeScopeReady) {
        void fillNameScope(AstNode node) {
          if (node is FunctionBody ||
              node is FormalParameterList ||
              node is VariableDeclaration) {
            throw new StateError(
                'Local type resolution must start from a class or unit member.');
          }
          // Create enclosing name scopes.
          AstNode parent = node.parent;
          if (parent != null) {
            fillNameScope(parent);
          }
          // Create the name scope for the node.
          if (node is ClassDeclaration) {
            ClassElement classElement = node.declaredElement;
            nameScope = new TypeParameterScope(nameScope, classElement);
            nameScope = new ClassScope(nameScope, classElement);
          }
        }

        fillNameScope(node);
        _localModeScopeReady = true;
      }

      /// Visit the given [node] and all its children.
      void visitAllNodes(AstNode node) {
        if (node != null) {
          bool wasVisitAllInLocalMode = _localModeVisitAll;
          try {
            _localModeVisitAll = true;
            node.accept(this);
          } finally {
            _localModeVisitAll = wasVisitAllInLocalMode;
          }
        }
      }

      // Visit only nodes that may contain type names to resolve.
      if (node is CompilationUnit) {
        node.declarations.forEach(visitNode);
      } else if (node is ClassDeclaration) {
        node.members.forEach(visitNode);
      } else if (node is DefaultFormalParameter) {
        visitAllNodes(node.defaultValue);
      } else if (node is FieldDeclaration) {
        visitNode(node.fields);
      } else if (node is FunctionBody) {
        visitAllNodes(node);
      } else if (node is FunctionDeclaration) {
        visitNode(node.functionExpression.parameters);
        visitAllNodes(node.functionExpression.body);
      } else if (node is FormalParameterList) {
        node.parameters.accept(this);
      } else if (node is MethodDeclaration) {
        visitNode(node.parameters);
        visitAllNodes(node.body);
      } else if (node is TopLevelVariableDeclaration) {
        visitNode(node.variables);
      } else if (node is VariableDeclaration) {
        visitAllNodes(node.initializer);
      } else if (node is VariableDeclarationList) {
        node.variables.forEach(visitNode);
      }
      return;
    }
    // The mode in which we visit all nodes.
    super.visitNode(node);
  }

  @override
  void visitSimpleFormalParameter(SimpleFormalParameter node) {
    super.visitSimpleFormalParameter(node);
    DartType declaredType;
    TypeAnnotation typeName = node.type;
    if (typeName == null) {
      declaredType = _dynamicType;
    } else {
      declaredType = _typeNameResolver._getType(typeName);
    }
    Element element = node.declaredElement;
    if (element is ParameterElementImpl) {
      element.declaredType = declaredType;
    } else {
      // TODO(brianwilkerson) Report the internal error.
    }
  }

  @override
  void visitSuperExpression(SuperExpression node) {
    _hasReferenceToSuper = true;
    super.visitSuperExpression(node);
  }

  @override
  void visitTypeName(TypeName node) {
    super.visitTypeName(node);
    _typeNameResolver.nameScope = this.nameScope;
    _typeNameResolver.resolveTypeName(node);
  }

  @override
  void visitTypeParameter(TypeParameter node) {
    super.visitTypeParameter(node);
    AstNode parent2 = node.parent?.parent;
    if (parent2 is ClassDeclaration ||
        parent2 is ClassTypeAlias ||
        parent2 is FunctionTypeAlias ||
        parent2 is GenericTypeAlias) {
      // Bounds of parameters of classes and function type aliases are
      // already resolved.
    } else {
      TypeAnnotation bound = node.bound;
      if (bound != null) {
        TypeParameterElementImpl typeParameter =
            node.name.staticElement as TypeParameterElementImpl;
        if (typeParameter != null) {
          typeParameter.bound = bound.type;
        }
      }
    }
  }

  @override
  void visitVariableDeclaration(VariableDeclaration node) {
    super.visitVariableDeclaration(node);
    var variableList = node.parent as VariableDeclarationList;
    // When the library is resynthesized, the types of field elements are
    // already set - statically or inferred. We don't want to overwrite them.
    if (variableList.parent is FieldDeclaration &&
        LibraryElementImpl.hasResolutionCapability(
            definingLibrary, LibraryResolutionCapability.resolvedTypeNames)) {
      return;
    }
    // Resolve the type.
    DartType declaredType;
    TypeAnnotation typeName = variableList.type;
    if (typeName == null) {
      declaredType = _dynamicType;
    } else {
      declaredType = _typeNameResolver._getType(typeName);
    }
    Element element = node.name.staticElement;
    if (element is VariableElementImpl) {
      element.declaredType = declaredType;
    }
  }

  /// Given the [returnType] of a function, compute the return type of the
  /// function.
  DartType _computeReturnType(TypeAnnotation returnType) {
    if (returnType == null) {
      return _dynamicType;
    } else {
      return _typeNameResolver._getType(returnType);
    }
  }

  /// Return the class element that represents the class whose name was
  /// provided.
  ///
  /// @param identifier the name from the declaration of a class
  /// @return the class element that represents the class
  ClassElementImpl _getClassElement(SimpleIdentifier identifier) {
    // TODO(brianwilkerson) Seems like we should be using
    // ClassDeclaration.getElement().
    if (identifier == null) {
      // TODO(brianwilkerson) Report this
      // Internal error: We should never build a class declaration without a
      // name.
      return null;
    }
    Element element = identifier.staticElement;
    if (element is ClassElementImpl) {
      return element;
    }
    // TODO(brianwilkerson) Report this
    // Internal error: Failed to create an element for a class declaration.
    return null;
  }

  /// In strong mode we infer "void" as the return type of operator []= (as void
  /// is the only legal return type for []=). This allows us to give better
  /// errors later if an invalid type is returned.
  void _inferOperatorReturnType(ExecutableElementImpl element) {
    if (_strongMode &&
        element.isOperator &&
        element.name == '[]=' &&
        element.hasImplicitReturnType) {
      element.declaredReturnType = VoidTypeImpl.instance;
    }
  }

  /// In strong mode we infer "void" as the setter return type (as void is the
  /// only legal return type for a setter). This allows us to give better
  /// errors later if an invalid type is returned.
  void _inferSetterReturnType(ExecutableElementImpl element) {
    if (_strongMode &&
        element is PropertyAccessorElementImpl &&
        element.isSetter &&
        element.hasImplicitReturnType) {
      element.declaredReturnType = VoidTypeImpl.instance;
    }
  }

  /// Record that the static type of the given node is the given type.
  ///
  /// @param expression the node whose type is to be recorded
  /// @param type the static type of the node
  Object _recordType(Expression expression, DartType type) {
    if (type == null) {
      expression.staticType = _dynamicType;
    } else {
      expression.staticType = type;
    }
    return null;
  }

  void _resolveImplementsClause(
      ClassElementImpl classElement, ImplementsClause clause) {
    if (clause != null) {
      _resolveTypes(
          clause.interfaces, CompileTimeErrorCode.IMPLEMENTS_NON_CLASS);
    }
  }

  void _resolveOnClause(MixinElementImpl classElement, OnClause clause) {
    List<InterfaceType> types;
    if (clause != null) {
      _resolveTypes(clause.superclassConstraints,
          CompileTimeErrorCode.MIXIN_SUPER_CLASS_CONSTRAINT_NON_INTERFACE);
    }
    if (types == null || types.isEmpty) {
      types = [typeProvider.objectType];
    }
  }

  /// Return the [InterfaceType] of the given [typeName].
  ///
  /// If the resulting type is not a valid interface type, return `null`.
  ///
  /// The flag [asClass] specifies if the type will be used as a class, so mixin
  /// declarations are not valid (they declare interfaces and mixins, but not
  /// classes).
  void _resolveType(TypeName typeName, ErrorCode errorCode,
      {bool asClass: false}) {
    DartType type = typeName.type;
    if (type is InterfaceType) {
      ClassElement element = type.element;
      if (element != null) {
        if (element.isEnum || element.isMixin && asClass) {
          errorReporter.reportErrorForNode(errorCode, typeName);
          return;
        }
      }
      return;
    }
    // If the type is not an InterfaceType, then visitTypeName() sets the type
    // to be a DynamicTypeImpl
    Identifier name = typeName.name;
    if (!nameScope.shouldIgnoreUndefined(name)) {
      errorReporter.reportErrorForNode(errorCode, name, [name.name]);
    }
  }

  /// Resolve the types in the given list of type names.
  ///
  /// @param typeNames the type names to be resolved
  /// @param nonTypeError the error to produce if the type name is defined to be
  ///        something other than a type
  /// @param enumTypeError the error to produce if the type name is defined to
  ///        be an enum
  /// @param dynamicTypeError the error to produce if the type name is "dynamic"
  /// @return an array containing all of the types that were resolved.
  void _resolveTypes(NodeList<TypeName> typeNames, ErrorCode errorCode) {
    for (TypeName typeName in typeNames) {
      _resolveType(typeName, errorCode);
    }
  }

  void _resolveWithClause(ClassElementImpl classElement, WithClause clause) {
    if (clause != null) {
      _resolveTypes(clause.mixinTypes, CompileTimeErrorCode.MIXIN_OF_NON_CLASS);
    }
  }

  /// Given a function typed [parameter] with [FunctionType] based on a
  /// [GenericFunctionTypeElementImpl], compute and set the return type for the
  /// function element.
  void _setFunctionTypedParameterType(ParameterElementImpl parameter,
      TypeAnnotation returnType, FormalParameterList parameterList) {
    DartType type = parameter.type;
    GenericFunctionTypeElementImpl typeElement = type.element;
    // With summary2 we use synthetic FunctionType(s).
    if (typeElement != null) {
      typeElement.returnType = _computeReturnType(returnType);
    }
  }
}

/// Instances of the class [UnusedLocalElementsVerifier] traverse an AST
/// looking for cases of [HintCode.UNUSED_ELEMENT], [HintCode.UNUSED_FIELD],
/// [HintCode.UNUSED_LOCAL_VARIABLE], etc.
class UnusedLocalElementsVerifier extends RecursiveAstVisitor {
  /// The error listener to which errors will be reported.
  final AnalysisErrorListener _errorListener;

  /// The elements know to be used.
  final UsedLocalElements _usedElements;

  /// Create a new instance of the [UnusedLocalElementsVerifier].
  UnusedLocalElementsVerifier(this._errorListener, this._usedElements);

  visitSimpleIdentifier(SimpleIdentifier node) {
    if (node.inDeclarationContext()) {
      var element = node.staticElement;
      if (element is ClassElement) {
        _visitClassElement(element);
      } else if (element is FieldElement) {
        _visitFieldElement(element);
      } else if (element is FunctionElement) {
        _visitFunctionElement(element);
      } else if (element is FunctionTypeAliasElement) {
        _visitFunctionTypeAliasElement(element);
      } else if (element is LocalVariableElement) {
        _visitLocalVariableElement(element);
      } else if (element is MethodElement) {
        _visitMethodElement(element);
      } else if (element is PropertyAccessorElement) {
        _visitPropertyAccessorElement(element);
      } else if (element is TopLevelVariableElement) {
        _visitTopLevelVariableElement(element);
      }
    }
  }

  bool _isNamedUnderscore(LocalVariableElement element) {
    String name = element.name;
    if (name != null) {
      for (int index = name.length - 1; index >= 0; --index) {
        if (name.codeUnitAt(index) != 0x5F) {
          // 0x5F => '_'
          return false;
        }
      }
      return true;
    }
    return false;
  }

  bool _isReadMember(Element element) {
    if (element.isPublic) {
      return true;
    }
    if (element.isSynthetic) {
      return true;
    }
    return _usedElements.readMembers.contains(element.displayName);
  }

  bool _isUsedElement(Element element) {
    if (element.isSynthetic) {
      return true;
    }
    if (element is LocalVariableElement ||
        element is FunctionElement && !element.isStatic) {
      // local variable or function
    } else {
      if (element.isPublic) {
        return true;
      }
    }
    return _usedElements.elements.contains(element);
  }

  bool _isUsedMember(Element element) {
    if (element.isPublic) {
      return true;
    }
    if (element.isSynthetic) {
      return true;
    }
    if (_usedElements.members.contains(element.displayName)) {
      return true;
    }
    return _usedElements.elements.contains(element);
  }

  void _reportErrorForElement(
      ErrorCode errorCode, Element element, List<Object> arguments) {
    if (element != null) {
      _errorListener.onError(new AnalysisError(element.source,
          element.nameOffset, element.nameLength, errorCode, arguments));
    }
  }

  _visitClassElement(ClassElement element) {
    if (!_isUsedElement(element)) {
      _reportErrorForElement(
          HintCode.UNUSED_ELEMENT, element, [element.displayName]);
    }
  }

  _visitFieldElement(FieldElement element) {
    if (!_isReadMember(element)) {
      _reportErrorForElement(
          HintCode.UNUSED_FIELD, element, [element.displayName]);
    }
  }

  _visitFunctionElement(FunctionElement element) {
    if (!_isUsedElement(element)) {
      _reportErrorForElement(
          HintCode.UNUSED_ELEMENT, element, [element.displayName]);
    }
  }

  _visitFunctionTypeAliasElement(FunctionTypeAliasElement element) {
    if (!_isUsedElement(element)) {
      _reportErrorForElement(
          HintCode.UNUSED_ELEMENT, element, [element.displayName]);
    }
  }

  _visitLocalVariableElement(LocalVariableElement element) {
    if (!_isUsedElement(element) && !_isNamedUnderscore(element)) {
      HintCode errorCode;
      if (_usedElements.isCatchException(element)) {
        errorCode = HintCode.UNUSED_CATCH_CLAUSE;
      } else if (_usedElements.isCatchStackTrace(element)) {
        errorCode = HintCode.UNUSED_CATCH_STACK;
      } else {
        errorCode = HintCode.UNUSED_LOCAL_VARIABLE;
      }
      _reportErrorForElement(errorCode, element, [element.displayName]);
    }
  }

  _visitMethodElement(MethodElement element) {
    if (!_isUsedMember(element)) {
      _reportErrorForElement(
          HintCode.UNUSED_ELEMENT, element, [element.displayName]);
    }
  }

  _visitPropertyAccessorElement(PropertyAccessorElement element) {
    if (!_isUsedMember(element)) {
      _reportErrorForElement(
          HintCode.UNUSED_ELEMENT, element, [element.displayName]);
    }
  }

  _visitTopLevelVariableElement(TopLevelVariableElement element) {
    if (!_isUsedElement(element)) {
      _reportErrorForElement(
          HintCode.UNUSED_ELEMENT, element, [element.displayName]);
    }
  }
}

/// A container with sets of used [Element]s.
/// All these elements are defined in a single compilation unit or a library.
class UsedLocalElements {
  /// Resolved, locally defined elements that are used or potentially can be
  /// used.
  final HashSet<Element> elements = new HashSet<Element>();

  /// [LocalVariableElement]s that represent exceptions in [CatchClause]s.
  final HashSet<LocalVariableElement> catchExceptionElements =
      new HashSet<LocalVariableElement>();

  /// [LocalVariableElement]s that represent stack traces in [CatchClause]s.
  final HashSet<LocalVariableElement> catchStackTraceElements =
      new HashSet<LocalVariableElement>();

  /// Names of resolved or unresolved class members that are referenced in the
  /// library.
  final HashSet<String> members = new HashSet<String>();

  /// Names of resolved or unresolved class members that are read in the
  /// library.
  final HashSet<String> readMembers = new HashSet<String>();

  UsedLocalElements();

  factory UsedLocalElements.merge(List<UsedLocalElements> parts) {
    UsedLocalElements result = new UsedLocalElements();
    int length = parts.length;
    for (int i = 0; i < length; i++) {
      UsedLocalElements part = parts[i];
      result.elements.addAll(part.elements);
      result.catchExceptionElements.addAll(part.catchExceptionElements);
      result.catchStackTraceElements.addAll(part.catchStackTraceElements);
      result.members.addAll(part.members);
      result.readMembers.addAll(part.readMembers);
    }
    return result;
  }

  void addCatchException(LocalVariableElement element) {
    if (element != null) {
      catchExceptionElements.add(element);
    }
  }

  void addCatchStackTrace(LocalVariableElement element) {
    if (element != null) {
      catchStackTraceElements.add(element);
    }
  }

  void addElement(Element element) {
    if (element != null) {
      elements.add(element);
    }
  }

  bool isCatchException(LocalVariableElement element) {
    return catchExceptionElements.contains(element);
  }

  bool isCatchStackTrace(LocalVariableElement element) {
    return catchStackTraceElements.contains(element);
  }
}

/// Instances of the class `VariableResolverVisitor` are used to resolve
/// [SimpleIdentifier]s to local variables and formal parameters.
class VariableResolverVisitor extends ScopedVisitor {
  /// The method or function that we are currently visiting, or `null` if we are
  /// not inside a method or function.
  ExecutableElement _enclosingFunction;

  /// Information about local variables in the enclosing function or method.
  LocalVariableInfo _localVariableInfo;

  /// Initialize a newly created visitor to resolve the nodes in an AST node.
  ///
  /// [definingLibrary] is the element for the library containing the node being
  /// visited.
  /// [source] is the source representing the compilation unit containing the
  /// node being visited
  /// [typeProvider] is the object used to access the types from the core
  /// library.
  /// [errorListener] is the error listener that will be informed of any errors
  /// that are found during resolution.
  /// [nameScope] is the scope used to resolve identifiers in the node that will
  /// first be visited.  If `null` or unspecified, a new [LibraryScope] will be
  /// created based on [definingLibrary] and [typeProvider].
  VariableResolverVisitor(LibraryElement definingLibrary, Source source,
      TypeProvider typeProvider, AnalysisErrorListener errorListener,
      {Scope nameScope, LocalVariableInfo localVariableInfo})
      : _localVariableInfo = localVariableInfo,
        super(definingLibrary, source, typeProvider, errorListener,
            nameScope: nameScope);

  @override
  void visitBlockFunctionBody(BlockFunctionBody node) {
    assert(_localVariableInfo != null);
    super.visitBlockFunctionBody(node);
  }

  @override
  void visitCompilationUnit(CompilationUnit node) {
    _localVariableInfo = (node as CompilationUnitImpl).localVariableInfo;
    super.visitCompilationUnit(node);
  }

  @override
  void visitConstructorDeclaration(ConstructorDeclaration node) {
    ExecutableElement outerFunction = _enclosingFunction;
    LocalVariableInfo outerLocalVariableInfo = _localVariableInfo;
    try {
      _localVariableInfo ??= new LocalVariableInfo();
      (node.body as FunctionBodyImpl).localVariableInfo = _localVariableInfo;
      _enclosingFunction = node.declaredElement;
      super.visitConstructorDeclaration(node);
    } finally {
      _localVariableInfo = outerLocalVariableInfo;
      _enclosingFunction = outerFunction;
    }
  }

  @override
  void visitExportDirective(ExportDirective node) {}

  @override
  void visitExpressionFunctionBody(ExpressionFunctionBody node) {
    assert(_localVariableInfo != null);
    super.visitExpressionFunctionBody(node);
  }

  @override
  void visitFunctionDeclaration(FunctionDeclaration node) {
    ExecutableElement outerFunction = _enclosingFunction;
    LocalVariableInfo outerLocalVariableInfo = _localVariableInfo;
    try {
      _localVariableInfo ??= new LocalVariableInfo();
      (node.functionExpression.body as FunctionBodyImpl).localVariableInfo =
          _localVariableInfo;
      _enclosingFunction = node.declaredElement;
      super.visitFunctionDeclaration(node);
    } finally {
      _localVariableInfo = outerLocalVariableInfo;
      _enclosingFunction = outerFunction;
    }
  }

  @override
  void visitFunctionExpression(FunctionExpression node) {
    if (node.parent is! FunctionDeclaration) {
      ExecutableElement outerFunction = _enclosingFunction;
      LocalVariableInfo outerLocalVariableInfo = _localVariableInfo;
      try {
        _localVariableInfo ??= new LocalVariableInfo();
        (node.body as FunctionBodyImpl).localVariableInfo = _localVariableInfo;
        _enclosingFunction = node.declaredElement;
        super.visitFunctionExpression(node);
      } finally {
        _localVariableInfo = outerLocalVariableInfo;
        _enclosingFunction = outerFunction;
      }
    } else {
      super.visitFunctionExpression(node);
    }
  }

  @override
  void visitImportDirective(ImportDirective node) {}

  @override
  void visitMethodDeclaration(MethodDeclaration node) {
    ExecutableElement outerFunction = _enclosingFunction;
    LocalVariableInfo outerLocalVariableInfo = _localVariableInfo;
    try {
      _localVariableInfo ??= new LocalVariableInfo();
      (node.body as FunctionBodyImpl).localVariableInfo = _localVariableInfo;
      _enclosingFunction = node.declaredElement;
      super.visitMethodDeclaration(node);
    } finally {
      _localVariableInfo = outerLocalVariableInfo;
      _enclosingFunction = outerFunction;
    }
  }

  @override
  void visitSimpleIdentifier(SimpleIdentifier node) {
    // Ignore if already resolved - declaration or type.
    if (node.inDeclarationContext()) {
      return;
    }
    // Ignore if it cannot be a reference to a local variable.
    AstNode parent = node.parent;
    if (parent is FieldFormalParameter) {
      return;
    } else if (parent is ConstructorDeclaration && parent.returnType == node) {
      return;
    } else if (parent is ConstructorFieldInitializer &&
        parent.fieldName == node) {
      return;
    }
    // Ignore if qualified.
    if (parent is PrefixedIdentifier && identical(parent.identifier, node)) {
      return;
    }
    if (parent is PropertyAccess && identical(parent.propertyName, node)) {
      return;
    }
    if (parent is MethodInvocation &&
        identical(parent.methodName, node) &&
        parent.realTarget != null) {
      return;
    }
    if (parent is ConstructorName) {
      return;
    }
    if (parent is Label) {
      return;
    }
    // Prepare VariableElement.
    Element element = nameScope.lookup(node, definingLibrary);
    if (element is! VariableElement) {
      return;
    }
    // Must be local or parameter.
    ElementKind kind = element.kind;
    if (kind == ElementKind.LOCAL_VARIABLE || kind == ElementKind.PARAMETER) {
      node.staticElement = element;
      if (node.inSetterContext()) {
        _localVariableInfo.potentiallyMutatedInScope.add(element);
        if (element.enclosingElement != _enclosingFunction) {
          _localVariableInfo.potentiallyMutatedInClosure.add(element);
        }
      }
    }
  }

  @override
  void visitTypeName(TypeName node) {}
}

class _InvalidAccessVerifier {
  static final _templateExtension = '.template';
  static final _testDir = '${path.separator}test${path.separator}';
  static final _testingDir = '${path.separator}testing${path.separator}';

  final ErrorReporter _errorReporter;
  final LibraryElement _library;

  bool _inTemplateSource;
  bool _inTestDirectory;

  ClassElement _enclosingClass;

  _InvalidAccessVerifier(this._errorReporter, this._library) {
    var path = _library.source.fullName;
    _inTemplateSource = path.contains(_templateExtension);
    _inTestDirectory = path.contains(_testDir) || path.contains(_testingDir);
  }

  /// Produces a hint if [identifier] is accessed from an invalid location. In
  /// particular:
  ///
  /// * if the given identifier is a protected closure, field or
  ///   getter/setter, method closure or invocation accessed outside a subclass,
  ///   or accessed outside the library wherein the identifier is declared, or
  /// * if the given identifier is a closure, field, getter, setter, method
  ///   closure or invocation which is annotated with `visibleForTemplate`, and
  ///   is accessed outside of the defining library, and the current library
  ///   does not have the suffix '.template' in its source path, or
  /// * if the given identifier is a closure, field, getter, setter, method
  ///   closure or invocation which is annotated with `visibleForTesting`, and
  ///   is accessed outside of the defining library, and the current library
  ///   does not have a directory named 'test' or 'testing' in its path.
  void verify(SimpleIdentifier identifier) {
    if (identifier.inDeclarationContext() || _inCommentReference(identifier)) {
      return;
    }

    Element element = identifier.staticElement;
    if (element == null || _inCurrentLibrary(element)) {
      return;
    }

    bool hasProtected = _hasProtected(element);
    if (hasProtected) {
      ClassElement definingClass = element.enclosingElement;
      if (_hasTypeOrSuperType(_enclosingClass, definingClass)) {
        return;
      }
    }

    bool hasVisibleForTemplate = _hasVisibleForTemplate(element);
    if (hasVisibleForTemplate) {
      if (_inTemplateSource || _inExportDirective(identifier)) {
        return;
      }
    }

    bool hasVisibleForTesting = _hasVisibleForTesting(element);
    if (hasVisibleForTesting) {
      if (_inTestDirectory || _inExportDirective(identifier)) {
        return;
      }
    }

    // At this point, [identifier] was not cleared as protected access, nor
    // cleared as access for templates or testing. Report the appropriate
    // violation(s).
    Element definingClass = element.enclosingElement;
    if (hasProtected) {
      _errorReporter.reportErrorForNode(
          HintCode.INVALID_USE_OF_PROTECTED_MEMBER,
          identifier,
          [identifier.name, definingClass.source.uri]);
    }
    if (hasVisibleForTemplate) {
      _errorReporter.reportErrorForNode(
          HintCode.INVALID_USE_OF_VISIBLE_FOR_TEMPLATE_MEMBER,
          identifier,
          [identifier.name, definingClass.source.uri]);
    }
    if (hasVisibleForTesting) {
      _errorReporter.reportErrorForNode(
          HintCode.INVALID_USE_OF_VISIBLE_FOR_TESTING_MEMBER,
          identifier,
          [identifier.name, definingClass.source.uri]);
    }
  }

  bool _hasProtected(Element element) {
    if (element is PropertyAccessorElement &&
        element.enclosingElement is ClassElement &&
        (element.hasProtected || element.variable.hasProtected)) {
      return true;
    }
    if (element is MethodElement &&
        element.enclosingElement is ClassElement &&
        element.hasProtected) {
      return true;
    }
    return false;
  }

  bool _hasTypeOrSuperType(ClassElement element, ClassElement superElement) {
    if (element == null) {
      return false;
    }
    if (element == superElement) {
      return true;
    }
    // TODO(scheglov) `allSupertypes` is very expensive
    var allSupertypes = element.allSupertypes;
    for (var i = 0; i < allSupertypes.length; i++) {
      var supertype = allSupertypes[i];
      if (supertype.element == superElement) {
        return true;
      }
    }
    return false;
  }

  bool _hasVisibleForTemplate(Element element) {
    if (element == null) {
      return false;
    }
    if (element.hasVisibleForTemplate) {
      return true;
    }
    if (element is PropertyAccessorElement &&
        element.enclosingElement is ClassElement &&
        element.variable.hasVisibleForTemplate) {
      return true;
    }
    return false;
  }

  bool _hasVisibleForTesting(Element element) {
    if (element == null) {
      return false;
    }
    if (element.hasVisibleForTesting) {
      return true;
    }
    if (element is PropertyAccessorElement &&
        element.enclosingElement is ClassElement &&
        element.variable.hasVisibleForTesting) {
      return true;
    }
    return false;
  }

  bool _inCommentReference(SimpleIdentifier identifier) {
    var parent = identifier.parent;
    return parent is CommentReference || parent?.parent is CommentReference;
  }

  bool _inCurrentLibrary(Element element) => element.library == _library;

  bool _inExportDirective(SimpleIdentifier identifier) =>
      identifier.parent is Combinator &&
      identifier.parent.parent is ExportDirective;
}

/// An object used to track the usage of labels within a single label scope.
class _LabelTracker {
  /// The tracker for the outer label scope.
  final _LabelTracker outerTracker;

  /// The labels whose usage is being tracked.
  final List<Label> labels;

  /// A list of flags corresponding to the list of [labels] indicating whether
  /// the corresponding label has been used.
  List<bool> used;

  /// A map from the names of labels to the index of the label in [labels].
  final Map<String, int> labelMap = <String, int>{};

  /// Initialize a newly created label tracker.
  _LabelTracker(this.outerTracker, this.labels) {
    used = new List.filled(labels.length, false);
    for (int i = 0; i < labels.length; i++) {
      labelMap[labels[i].label.name] = i;
    }
  }

  /// Record that the label with the given [labelName] has been used.
  void recordUsage(String labelName) {
    if (labelName != null) {
      int index = labelMap[labelName];
      if (index != null) {
        used[index] = true;
      } else if (outerTracker != null) {
        outerTracker.recordUsage(labelName);
      }
    }
  }

  /// Return the unused labels.
  Iterable<Label> unusedLabels() sync* {
    for (int i = 0; i < labels.length; i++) {
      if (!used[i]) {
        yield labels[i];
      }
    }
  }
}

/// A set of counts of the kinds of leaf elements in a collection, used to help
/// disambiguate map and set literals.
class _LeafElements {
  /// The number of expressions found in the collection.
  int expressionCount = 0;

  /// The number of map entries found in the collection.
  int mapEntryCount = 0;

  /// Initialize a newly created set of counts based on the given collection
  /// [elements].
  _LeafElements(List<CollectionElement> elements) {
    for (CollectionElement element in elements) {
      _count(element);
    }
  }

  /// Return the resolution suggested by the set elements.
  _LiteralResolution get resolution {
    if (expressionCount > 0 && mapEntryCount == 0) {
      return _LiteralResolution(_LiteralResolutionKind.set, null);
    } else if (mapEntryCount > 0 && expressionCount == 0) {
      return _LiteralResolution(_LiteralResolutionKind.map, null);
    }
    return _LiteralResolution(_LiteralResolutionKind.ambiguous, null);
  }

  /// Recursively add the given collection [element] to the counts.
  void _count(CollectionElement element) {
    if (element is ForElement) {
      _count(element.body);
    } else if (element is IfElement) {
      _count(element.thenElement);
      _count(element.elseElement);
    } else if (element is Expression) {
      if (_isComplete(element)) {
        expressionCount++;
      }
    } else if (element is MapLiteralEntry) {
      if (_isComplete(element)) {
        mapEntryCount++;
      }
    }
  }

  /// Return `true` if the given collection [element] does not contain any
  /// synthetic tokens.
  bool _isComplete(CollectionElement element) {
    // TODO(paulberry,brianwilkerson): the code below doesn't work because it
    // assumes access to token offsets, which aren't available when working with
    // expressions resynthesized from summaries.  For now we just assume the
    // collection element is complete.
    return true;
//    Token token = element.beginToken;
//    int endOffset = element.endToken.offset;
//    while (token != null && token.offset <= endOffset) {
//      if (token.isSynthetic) {
//        return false;
//      }
//      token = token.next;
//    }
//    return true;
  }
}

/// An indication of the way in which a set or map literal should be resolved to
/// be either a set literal or a map literal.
class _LiteralResolution {
  /// The kind of collection that the literal should be.
  final _LiteralResolutionKind kind;

  /// The type that should be used as the inference context when performing type
  /// inference for the literal.
  DartType contextType;

  /// Initialize a newly created resolution.
  _LiteralResolution(this.kind, this.contextType);

  @override
  String toString() {
    return '$kind ($contextType)';
  }
}

/// The kind of literal to which an unknown literal should be resolved.
enum _LiteralResolutionKind { ambiguous, map, set }<|MERGE_RESOLUTION|>--- conflicted
+++ resolved
@@ -3656,13 +3656,8 @@
   void visitConstructorDeclaration(ConstructorDeclaration node) {
     ExecutableElement outerFunction = _enclosingFunction;
     try {
-<<<<<<< HEAD
-      _flowAnalysis?.executableDeclaration_enter(
-          node, node.parameters, node.body);
-=======
       _flowAnalysis?.topLevelDeclaration_enter(node.body);
       _flowAnalysis?.executableDeclaration_enter(node.parameters);
->>>>>>> 2b6a5ff7
       _promoteManager.enterFunctionBody(node.body);
       _enclosingFunction = node.declaredElement;
       FunctionType type = _enclosingFunction.type;
@@ -4018,9 +4013,6 @@
         node.parent is FunctionDeclarationStatement;
     try {
       SimpleIdentifier functionName = node.name;
-<<<<<<< HEAD
-      _flowAnalysis?.executableDeclaration_enter(node, node.functionExpression.parameters, node.functionExpression.body);
-=======
       if (_flowAnalysis != null) {
         if (isFunctionDeclarationStatement) {
           _flowAnalysis.flow.functionExpression_begin();
@@ -4030,7 +4022,6 @@
         _flowAnalysis
             .executableDeclaration_enter(node.functionExpression.parameters);
       }
->>>>>>> 2b6a5ff7
       _promoteManager.enterFunctionBody(node.functionExpression.body);
       _enclosingFunction = functionName.staticElement as ExecutableElement;
       InferenceContext.setType(
@@ -4063,13 +4054,9 @@
     try {
       if (_flowAnalysis != null) {
         if (!isFunctionDeclaration) {
-<<<<<<< HEAD
           // TODO(paulberry): test the value of _flowAnalysis.assignedVariables.capturedInNode(node)
-          _flowAnalysis.flow?.functionExpression_begin(
+          _flowAnalysis.flow.functionExpression_begin(
               _flowAnalysis.assignedVariables.writtenInNode(node));
-=======
-          _flowAnalysis.flow.functionExpression_begin();
->>>>>>> 2b6a5ff7
         }
       } else {
         _promoteManager.enterFunctionBody(node.body);
@@ -4259,13 +4246,8 @@
   void visitMethodDeclaration(MethodDeclaration node) {
     ExecutableElement outerFunction = _enclosingFunction;
     try {
-<<<<<<< HEAD
-      _flowAnalysis?.executableDeclaration_enter(
-          node, node.parameters, node.body);
-=======
       _flowAnalysis?.topLevelDeclaration_enter(node.body);
       _flowAnalysis?.executableDeclaration_enter(node.parameters);
->>>>>>> 2b6a5ff7
       _promoteManager.enterFunctionBody(node.body);
       _enclosingFunction = node.declaredElement;
       DartType returnType =
