// Copyright (c) 2019, the Dart project authors. Please see the AUTHORS file
// for details. All rights reserved. Use of this source code is governed by a
// BSD-style license that can be found in the LICENSE file.

import 'package:analyzer/dart/element/element.dart';
import 'package:analyzer/dart/element/type.dart';

/// Abstraction layer allowing the mechanism for looking up the types of
/// elements to be customized.
///
/// This is needed for the NNBD migration engine, which needs to analyze
/// NNBD-disabled code as though it has NNBD enabled.
///
/// This base class implementation gets types directly from the elements; for
/// other behaviors, create a class that extends or implements this class.
class ElementTypeProvider {
  const ElementTypeProvider();

  /// Queries the parameters of an executable element's signature.
  ///
  /// Equivalent to `getExecutableType(...).parameters`.
  List<ParameterElement> getExecutableParameters(ExecutableElement element) =>
      element.parameters;

  /// Queries the return type of an executable element.
  ///
  /// Equivalent to `getExecutableType(...).returnType`.
  DartType getExecutableReturnType(FunctionTypedElement element) =>
      element.returnType;

  /// Queries the full type of an executable element.
  ///
  /// Guaranteed to be a function type.
  FunctionType getExecutableType(FunctionTypedElement element) => element.type;

  /// Queries the type of a variable element.
  DartType getVariableType(VariableElement variable) => variable.type;
}

/// Extension providing additional convenience functions based on
/// [ElementTypeProvider].  This is an extension so that these methods don't
/// need to be replicated when [ElementTypeProvider] is overridden.
extension E on ElementTypeProvider {
<<<<<<< HEAD
=======
  /// Null-aware version of [ElementTypeProvider.getExecutableParameters].
  List<ParameterElement> safeExecutableParameters(ExecutableElement element) =>
      element == null ? null : getExecutableParameters(element);

  /// Null-aware version of [ElementTypeProvider.getExecutableReturnType].
  DartType safeExecutableReturnType(FunctionTypedElement element) =>
      element == null ? null : getExecutableReturnType(element);

>>>>>>> 1a281be3
  /// Null-aware version of [ElementTypeProvider.getExecutableType].
  FunctionType safeExecutableType(ExecutableElement element) =>
      element == null ? null : getExecutableType(element);

  /// Null-aware version of [ElementTypeProvider.getVariableType].
  DartType safeVariableType(VariableElement variable) =>
      variable == null ? null : getVariableType(variable);
}<|MERGE_RESOLUTION|>--- conflicted
+++ resolved
@@ -41,8 +41,6 @@
 /// [ElementTypeProvider].  This is an extension so that these methods don't
 /// need to be replicated when [ElementTypeProvider] is overridden.
 extension E on ElementTypeProvider {
-<<<<<<< HEAD
-=======
   /// Null-aware version of [ElementTypeProvider.getExecutableParameters].
   List<ParameterElement> safeExecutableParameters(ExecutableElement element) =>
       element == null ? null : getExecutableParameters(element);
@@ -51,7 +49,6 @@
   DartType safeExecutableReturnType(FunctionTypedElement element) =>
       element == null ? null : getExecutableReturnType(element);
 
->>>>>>> 1a281be3
   /// Null-aware version of [ElementTypeProvider.getExecutableType].
   FunctionType safeExecutableType(ExecutableElement element) =>
       element == null ? null : getExecutableType(element);
