// Copyright (c) 2014, the Dart project authors. Please see the AUTHORS file
// for details. All rights reserved. Use of this source code is governed by a
// BSD-style license that can be found in the LICENSE file.

import 'package:analyzer/dart/ast/ast.dart';
import 'package:analyzer/dart/ast/precedence.dart';
import 'package:analyzer/dart/ast/syntactic_entity.dart';
import 'package:analyzer/dart/ast/token.dart';
import 'package:analyzer/dart/ast/visitor.dart';
import 'package:analyzer/dart/element/element.dart';
import 'package:analyzer/dart/element/type.dart';
import 'package:analyzer/error/error.dart';
import 'package:analyzer/src/dart/ast/ast.dart'
    show
        ChildEntities,
        IdentifierImpl,
        PrefixedIdentifierImpl,
        SimpleIdentifierImpl;
import 'package:analyzer/src/dart/ast/token.dart';
import 'package:analyzer/src/dart/element/element.dart';
import 'package:analyzer/src/dart/element/inheritance_manager3.dart';
import 'package:analyzer/src/dart/element/type.dart';
import 'package:analyzer/src/dart/resolver/extension_member_resolver.dart';
import 'package:analyzer/src/dart/resolver/method_invocation_resolver.dart';
import 'package:analyzer/src/dart/resolver/resolution_result.dart';
import 'package:analyzer/src/error/codes.dart';
import 'package:analyzer/src/generated/element_type_provider.dart';
import 'package:analyzer/src/generated/engine.dart';
import 'package:analyzer/src/generated/resolver.dart';
import 'package:analyzer/src/generated/super_context.dart';
import 'package:analyzer/src/task/strong/checker.dart';

/**
 * An object used by instances of [ResolverVisitor] to resolve references within
 * the AST structure to the elements being referenced. The requirements for the
 * element resolver are:
 *
 * 1. Every [SimpleIdentifier] should be resolved to the element to which it
 *    refers. Specifically:
 *    * An identifier within the declaration of that name should resolve to the
 *      element being declared.
 *    * An identifier denoting a prefix should resolve to the element
 *      representing the import that defines the prefix (an [ImportElement]).
 *    * An identifier denoting a variable should resolve to the element
 *      representing the variable (a [VariableElement]).
 *    * An identifier denoting a parameter should resolve to the element
 *      representing the parameter (a [ParameterElement]).
 *    * An identifier denoting a field should resolve to the element
 *      representing the getter or setter being invoked (a
 *      [PropertyAccessorElement]).
 *    * An identifier denoting the name of a method or function being invoked
 *      should resolve to the element representing the method or function (an
 *      [ExecutableElement]).
 *    * An identifier denoting a label should resolve to the element
 *      representing the label (a [LabelElement]).
 *    The identifiers within directives are exceptions to this rule and are
 *    covered below.
 * 2. Every node containing a token representing an operator that can be
 *    overridden ( [BinaryExpression], [PrefixExpression], [PostfixExpression])
 *    should resolve to the element representing the method invoked by that
 *    operator (a [MethodElement]).
 * 3. Every [FunctionExpressionInvocation] should resolve to the element
 *    representing the function being invoked (a [FunctionElement]). This will
 *    be the same element as that to which the name is resolved if the function
 *    has a name, but is provided for those cases where an unnamed function is
 *    being invoked.
 * 4. Every [LibraryDirective] and [PartOfDirective] should resolve to the
 *    element representing the library being specified by the directive (a
 *    [LibraryElement]) unless, in the case of a part-of directive, the
 *    specified library does not exist.
 * 5. Every [ImportDirective] and [ExportDirective] should resolve to the
 *    element representing the library being specified by the directive unless
 *    the specified library does not exist (an [ImportElement] or
 *    [ExportElement]).
 * 6. The identifier representing the prefix in an [ImportDirective] should
 *    resolve to the element representing the prefix (a [PrefixElement]).
 * 7. The identifiers in the hide and show combinators in [ImportDirective]s
 *    and [ExportDirective]s should resolve to the elements that are being
 *    hidden or shown, respectively, unless those names are not defined in the
 *    specified library (or the specified library does not exist).
 * 8. Every [PartDirective] should resolve to the element representing the
 *    compilation unit being specified by the string unless the specified
 *    compilation unit does not exist (a [CompilationUnitElement]).
 *
 * Note that AST nodes that would represent elements that are not defined are
 * not resolved to anything. This includes such things as references to
 * undeclared variables (which is an error) and names in hide and show
 * combinators that are not defined in the imported library (which is not an
 * error).
 */
class ElementResolver extends SimpleAstVisitor<void> {
  /**
   * The resolver driving this participant.
   */
  final ResolverVisitor _resolver;

  /**
   * The element for the library containing the compilation unit being visited.
   */
  final LibraryElement _definingLibrary;

  /**
   * The type representing the type 'dynamic'.
   */
  DartType _dynamicType;

  /**
   * The type representing the type 'Type'.
   */
  InterfaceType _typeType;

  /// Whether constant evaluation errors should be reported during resolution.
  @Deprecated('This field is no longer used')
  final bool reportConstEvaluationErrors;

  /// Helper for extension method resolution.
  final ExtensionMemberResolver _extensionResolver;

  final MethodInvocationResolver _methodInvocationResolver;

  final ElementTypeProvider _elementTypeProvider;

  /**
   * Initialize a newly created visitor to work for the given [_resolver] to
   * resolve the nodes in a compilation unit.
   */
  ElementResolver(this._resolver,
      {this.reportConstEvaluationErrors = true,
      ElementTypeProvider elementTypeProvider = const ElementTypeProvider()})
      : _definingLibrary = _resolver.definingLibrary,
        _extensionResolver = _resolver.extensionResolver,
        _methodInvocationResolver =
            MethodInvocationResolver(_resolver, elementTypeProvider),
        _elementTypeProvider = elementTypeProvider {
    _dynamicType = _resolver.typeProvider.dynamicType;
    _typeType = _resolver.typeProvider.typeType;
  }

  /**
   * Return `true` iff the current enclosing function is a constant constructor
   * declaration.
   */
  bool get isInConstConstructor {
    ExecutableElement function = _resolver.enclosingFunction;
    if (function is ConstructorElement) {
      return function.isConst;
    }
    return false;
  }

  @override
  void visitAssignmentExpression(AssignmentExpression node) {
    Token operator = node.operator;
    TokenType operatorType = operator.type;
    Expression leftHandSide = node.leftHandSide;
    DartType staticType = _getStaticType(leftHandSide, read: true);

    // For any compound assignments to a void or nullable variable, report it.
    // Example: `y += voidFn()`, not allowed.
    if (operatorType != TokenType.EQ) {
      if (staticType != null && staticType.isVoid) {
        _recordUndefinedToken(
            null, StaticWarningCode.USE_OF_VOID_RESULT, operator, []);
        return;
      }
    }

    if (operatorType != TokenType.AMPERSAND_AMPERSAND_EQ &&
        operatorType != TokenType.BAR_BAR_EQ &&
        operatorType != TokenType.EQ &&
        operatorType != TokenType.QUESTION_QUESTION_EQ) {
      operatorType = operatorFromCompoundAssignment(operatorType);
      if (leftHandSide != null) {
        String methodName = operatorType.lexeme;
        // TODO(brianwilkerson) Change the [methodNameNode] from the left hand
        //  side to the operator.
        var result = _newPropertyResolver()
            .resolve(leftHandSide, staticType, methodName, leftHandSide);
        node.staticElement = result.getter;
        if (_shouldReportInvalidMember(staticType, result)) {
          _recordUndefinedToken(
              staticType.element,
              StaticTypeWarningCode.UNDEFINED_OPERATOR,
              operator,
              [methodName, staticType]);
        }
      }
    }
  }

  @override
  void visitBinaryExpression(BinaryExpression node) {
    Token operator = node.operator;
    if (operator.isUserDefinableOperator) {
      _resolveBinaryExpression(node, operator.lexeme);
    } else if (operator.type == TokenType.BANG_EQ) {
      _resolveBinaryExpression(node, TokenType.EQ_EQ.lexeme);
    }
  }

  @override
  void visitBreakStatement(BreakStatement node) {
    node.target = _lookupBreakOrContinueTarget(node, node.label, false);
  }

  @override
  void visitClassDeclaration(ClassDeclaration node) {
    resolveMetadata(node);
  }

  @override
  void visitClassTypeAlias(ClassTypeAlias node) {
    resolveMetadata(node);
  }

  @override
  void visitCommentReference(CommentReference node) {
    Identifier identifier = node.identifier;
    if (identifier is SimpleIdentifier) {
      Element element = _resolveSimpleIdentifier(identifier);
      if (element == null) {
        // TODO(brianwilkerson) Report this error?
        //        resolver.reportError(
        //            StaticWarningCode.UNDEFINED_IDENTIFIER,
        //            simpleIdentifier,
        //            simpleIdentifier.getName());
      } else {
        if (element.library == null || element.library != _definingLibrary) {
          // TODO(brianwilkerson) Report this error?
        }
        identifier.staticElement = element;
        if (node.newKeyword != null) {
          if (element is ClassElement) {
            ConstructorElement constructor = element.unnamedConstructor;
            if (constructor == null) {
              // TODO(brianwilkerson) Report this error.
            } else {
              identifier.staticElement = constructor;
            }
          } else {
            // TODO(brianwilkerson) Report this error.
          }
        }
      }
    } else if (identifier is PrefixedIdentifier) {
      SimpleIdentifier prefix = identifier.prefix;
      SimpleIdentifier name = identifier.identifier;
      Element element = _resolveSimpleIdentifier(prefix);
      if (element == null) {
//        resolver.reportError(StaticWarningCode.UNDEFINED_IDENTIFIER, prefix, prefix.getName());
      } else {
        prefix.staticElement = element;
        if (element is PrefixElement) {
          // TODO(brianwilkerson) Report this error?
          element = _resolver.nameScope.lookup(identifier, _definingLibrary);
          name.staticElement = element;
          return;
        }
        LibraryElement library = element.library;
        if (library == null) {
          // TODO(brianwilkerson) We need to understand how the library could
          // ever be null.
          AnalysisEngine.instance.instrumentationService
              .logError("Found element with null library: ${element.name}");
        } else if (library != _definingLibrary) {
          // TODO(brianwilkerson) Report this error.
        }
        if (node.newKeyword == null) {
          if (element is ClassElement) {
            name.staticElement = element.getMethod(name.name) ??
                element.getGetter(name.name) ??
                element.getSetter(name.name) ??
                element.getNamedConstructor(name.name);
          } else {
            // TODO(brianwilkerson) Report this error.
          }
        } else {
          if (element is ClassElement) {
            ConstructorElement constructor =
                element.getNamedConstructor(name.name);
            if (constructor == null) {
              // TODO(brianwilkerson) Report this error.
            } else {
              name.staticElement = constructor;
            }
          } else {
            // TODO(brianwilkerson) Report this error.
          }
        }
      }
    }
  }

  @override
  void visitConstructorDeclaration(ConstructorDeclaration node) {
    super.visitConstructorDeclaration(node);
    ConstructorElement element = node.declaredElement;
    if (element is ConstructorElementImpl) {
      ConstructorName redirectedNode = node.redirectedConstructor;
      if (redirectedNode != null) {
        // set redirected factory constructor
        ConstructorElement redirectedElement = redirectedNode.staticElement;
        element.redirectedConstructor = redirectedElement;
      } else {
        // set redirected generative constructor
        for (ConstructorInitializer initializer in node.initializers) {
          if (initializer is RedirectingConstructorInvocation) {
            ConstructorElement redirectedElement = initializer.staticElement;
            element.redirectedConstructor = redirectedElement;
          }
        }
      }
      resolveMetadata(node);
    }
  }

  @override
  void visitConstructorFieldInitializer(ConstructorFieldInitializer node) {
    SimpleIdentifier fieldName = node.fieldName;
    ClassElement enclosingClass = _resolver.enclosingClass;
    FieldElement fieldElement = enclosingClass.getField(fieldName.name);
    fieldName.staticElement = fieldElement;
  }

  @override
  void visitConstructorName(ConstructorName node) {
    DartType type = node.type.type;
    if (type != null && type.isDynamic) {
      // Nothing to do.
    } else if (type is InterfaceType) {
      // look up ConstructorElement
      ConstructorElement constructor;
      SimpleIdentifier name = node.name;
      if (name == null) {
        constructor = type.lookUpConstructor(null, _definingLibrary);
        constructor = _resolver.toLegacyElement(constructor);
      } else {
        constructor = type.lookUpConstructor(name.name, _definingLibrary);
        constructor = _resolver.toLegacyElement(constructor);
        name.staticElement = constructor;
      }
      node.staticElement = constructor;
    } else {
// TODO(brianwilkerson) Report these errors.
//      ASTNode parent = node.getParent();
//      if (parent instanceof InstanceCreationExpression) {
//        if (((InstanceCreationExpression) parent).isConst()) {
//          // CompileTimeErrorCode.CONST_WITH_NON_TYPE
//        } else {
//          // StaticWarningCode.NEW_WITH_NON_TYPE
//        }
//      } else {
//        // This is part of a redirecting factory constructor; not sure which error code to use
//      }
    }
  }

  @override
  void visitContinueStatement(ContinueStatement node) {
    node.target = _lookupBreakOrContinueTarget(node, node.label, true);
  }

  @override
  void visitDeclaredIdentifier(DeclaredIdentifier node) {
    resolveMetadata(node);
  }

  @override
  void visitEnumDeclaration(EnumDeclaration node) {
    resolveMetadata(node);
  }

  @override
  void visitExportDirective(ExportDirective node) {
    ExportElement exportElement = node.element;
    if (exportElement != null) {
      // The element is null when the URI is invalid
      // TODO(brianwilkerson) Figure out whether the element can ever be
      // something other than an ExportElement
      _resolveCombinators(exportElement.exportedLibrary, node.combinators);
      resolveMetadata(node);
    }
  }

  @override
  void visitFieldFormalParameter(FieldFormalParameter node) {
    _resolveMetadataForParameter(node);
    super.visitFieldFormalParameter(node);
  }

  @override
  void visitFunctionDeclaration(FunctionDeclaration node) {
    resolveMetadata(node);
  }

  @override
  void visitFunctionExpressionInvocation(FunctionExpressionInvocation node) {
    Expression function = node.function;
    DartType functionType;
    if (function is ExtensionOverride) {
      var result = _extensionResolver.getOverrideMember(function, 'call');
      var member = result.getter;
      if (member == null) {
        _resolver.errorReporter.reportErrorForNode(
            CompileTimeErrorCode.INVOCATION_OF_EXTENSION_WITHOUT_CALL,
            function,
            [function.extensionName.name]);
        functionType = _resolver.typeProvider.dynamicType;
      } else {
        if (member.isStatic) {
          _resolver.errorReporter.reportErrorForNode(
              CompileTimeErrorCode.EXTENSION_OVERRIDE_ACCESS_TO_STATIC_MEMBER,
              node.argumentList);
        }
        node.staticElement = member;
        functionType = _elementTypeProvider.getExecutableType(member);
      }
    } else {
      functionType = function.staticType;
    }

    DartType staticInvokeType =
        _instantiateGenericMethod(functionType, node.typeArguments, node);

    node.staticInvokeType = staticInvokeType;

    List<ParameterElement> parameters =
        _computeCorrespondingParameters(node, staticInvokeType);
    if (parameters != null) {
      node.argumentList.correspondingStaticParameters = parameters;
    }
  }

  @override
  void visitFunctionTypeAlias(FunctionTypeAlias node) {
    resolveMetadata(node);
  }

  @override
  void visitFunctionTypedFormalParameter(FunctionTypedFormalParameter node) {
    _resolveMetadataForParameter(node);
  }

  @override
  void visitGenericTypeAlias(GenericTypeAlias node) {
    resolveMetadata(node);
    return null;
  }

  @override
  void visitImportDirective(ImportDirective node) {
    SimpleIdentifier prefixNode = node.prefix;
    if (prefixNode != null) {
      String prefixName = prefixNode.name;
      List<PrefixElement> prefixes = _definingLibrary.prefixes;
      int count = prefixes.length;
      for (int i = 0; i < count; i++) {
        PrefixElement prefixElement = prefixes[i];
        if (prefixElement.displayName == prefixName) {
          prefixNode.staticElement = prefixElement;
          break;
        }
      }
    }
    ImportElement importElement = node.element;
    if (importElement != null) {
      // The element is null when the URI is invalid
      LibraryElement library = importElement.importedLibrary;
      if (library != null) {
        _resolveCombinators(library, node.combinators);
      }
      resolveMetadata(node);
    }
  }

  @override
  void visitIndexExpression(IndexExpression node) {
    Expression target = node.realTarget;
    DartType staticType = _getStaticType(target);

    String getterMethodName = TokenType.INDEX.lexeme;
    String setterMethodName = TokenType.INDEX_EQ.lexeme;

    ResolutionResult result;
    if (target is ExtensionOverride) {
      result = _extensionResolver.getOverrideMember(target, getterMethodName);
    } else {
      result = _newPropertyResolver()
          .resolve(target, staticType, getterMethodName, target);
    }

    bool isInGetterContext = node.inGetterContext();
    bool isInSetterContext = node.inSetterContext();
    if (isInGetterContext && isInSetterContext) {
      node.staticElement = result.setter;
      node.auxiliaryElements = AuxiliaryElements(result.getter);
    } else if (isInGetterContext) {
      node.staticElement = result.getter;
    } else if (isInSetterContext) {
      node.staticElement = result.setter;
    }

    if (isInGetterContext) {
      _checkForUndefinedIndexOperator(
          node, target, getterMethodName, result, result.getter, staticType);
    }
    if (isInSetterContext) {
      _checkForUndefinedIndexOperator(
          node, target, setterMethodName, result, result.setter, staticType);
    }
  }

  @override
  void visitInstanceCreationExpression(InstanceCreationExpression node) {
    ConstructorElement invokedConstructor = node.constructorName.staticElement;
    node.staticElement = invokedConstructor;
    ArgumentList argumentList = node.argumentList;
    List<ParameterElement> parameters =
        _resolveArgumentsToFunction(argumentList, invokedConstructor);
    if (parameters != null) {
      argumentList.correspondingStaticParameters = parameters;
    }
  }

  @override
  void visitLibraryDirective(LibraryDirective node) {
    resolveMetadata(node);
  }

  @override
  void visitMethodDeclaration(MethodDeclaration node) {
    resolveMetadata(node);
  }

  @override
  void visitMethodInvocation(MethodInvocation node) {
    _methodInvocationResolver.resolve(node);
  }

  @override
  void visitMixinDeclaration(MixinDeclaration node) {
    resolveMetadata(node);
  }

  @override
  void visitPartDirective(PartDirective node) {
    resolveMetadata(node);
  }

  @override
  void visitPostfixExpression(PostfixExpression node) {
    Expression operand = node.operand;
    if (node.operator.type == TokenType.BANG) {
      // Null-assertion operator (`!`).  There's nothing to do, since this is a
      // built-in operation (there's no associated operator declaration).
      return;
    }
    String methodName = _getPostfixOperator(node);
    DartType staticType = _getStaticType(operand);
    var result = _newPropertyResolver()
        .resolve(operand, staticType, methodName, operand);
    node.staticElement = result.getter;
    if (_shouldReportInvalidMember(staticType, result)) {
      if (operand is SuperExpression) {
        _recordUndefinedToken(
            staticType.element,
            StaticTypeWarningCode.UNDEFINED_SUPER_OPERATOR,
            node.operator,
            [methodName, staticType]);
      } else {
        _recordUndefinedToken(
            staticType.element,
            StaticTypeWarningCode.UNDEFINED_OPERATOR,
            node.operator,
            [methodName, staticType]);
      }
    }
  }

  @override
  void visitPrefixedIdentifier(PrefixedIdentifier node) {
    SimpleIdentifier prefix = node.prefix;
    SimpleIdentifier identifier = node.identifier;
    //
    // First, check the "lib.loadLibrary" case
    //
    if (identifier.name == FunctionElement.LOAD_LIBRARY_NAME &&
        _isDeferredPrefix(prefix)) {
      LibraryElement importedLibrary = _getImportedLibrary(prefix);
      identifier.staticElement = importedLibrary?.loadLibraryFunction;
      return;
    }
    //
    // Check to see whether the prefix is really a prefix.
    //
    Element prefixElement = prefix.staticElement;
    if (prefixElement is PrefixElement) {
      Element element = _resolver.nameScope.lookup(node, _definingLibrary);
      if (element == null && identifier.inSetterContext()) {
        Identifier setterName = PrefixedIdentifierImpl.temp(
            node.prefix,
            SimpleIdentifierImpl(StringToken(TokenType.STRING,
                "${node.identifier.name}=", node.identifier.offset - 1)));
        element = _resolver.nameScope.lookup(setterName, _definingLibrary);
      }
      element = _resolver.toLegacyElement(element);
      if (element == null && _resolver.nameScope.shouldIgnoreUndefined(node)) {
        return;
      }
      if (element == null) {
        AstNode parent = node.parent;
        if (parent is Annotation) {
          _resolver.errorReporter.reportErrorForNode(
              CompileTimeErrorCode.UNDEFINED_ANNOTATION,
              parent,
              [identifier.name]);
        } else {
          _resolver.errorReporter.reportErrorForNode(
              StaticTypeWarningCode.UNDEFINED_PREFIXED_NAME,
              identifier,
              [identifier.name, prefixElement.name]);
        }
        return;
      }
      Element accessor = element;
      if (accessor is PropertyAccessorElement && identifier.inSetterContext()) {
        PropertyInducingElement variable = accessor.variable;
        if (variable != null) {
          PropertyAccessorElement setter = variable.setter;
          if (setter != null) {
            element = setter;
          }
        }
      }
      // TODO(brianwilkerson) The prefix needs to be resolved to the element for
      // the import that defines the prefix, not the prefix's element.
      identifier.staticElement = element;
      // Validate annotation element.
      AstNode parent = node.parent;
      if (parent is Annotation) {
        _resolveAnnotationElement(parent);
      }
      return;
    }
    // May be annotation, resolve invocation of "const" constructor.
    AstNode parent = node.parent;
    if (parent is Annotation) {
      _resolveAnnotationElement(parent);
      return;
    }
    //
    // Otherwise, the prefix is really an expression that happens to be a simple
    // identifier and this is really equivalent to a property access node.
    //
    _resolvePropertyAccess(prefix, identifier, false);
  }

  @override
  void visitPrefixExpression(PrefixExpression node) {
    Token operator = node.operator;
    TokenType operatorType = operator.type;
    if (operatorType.isUserDefinableOperator ||
        operatorType.isIncrementOperator) {
      Expression operand = node.operand;
      String methodName = _getPrefixOperator(node);
      if (operand is ExtensionOverride) {
        ExtensionElement element = operand.extensionName.staticElement;
        MethodElement member = element.getMethod(methodName);
        if (member == null) {
          _resolver.errorReporter.reportErrorForToken(
              CompileTimeErrorCode.UNDEFINED_EXTENSION_OPERATOR,
              node.operator,
              [methodName, element.name]);
        }
        node.staticElement = member;
        return;
      }
      DartType staticType = _getStaticType(operand, read: true);
      var result = _newPropertyResolver()
          .resolve(operand, staticType, methodName, operand);
      node.staticElement = result.getter;
      if (_shouldReportInvalidMember(staticType, result)) {
        if (operand is SuperExpression) {
          _recordUndefinedToken(
              staticType.element,
              StaticTypeWarningCode.UNDEFINED_SUPER_OPERATOR,
              operator,
              [methodName, staticType]);
        } else {
          _recordUndefinedToken(
              staticType.element,
              StaticTypeWarningCode.UNDEFINED_OPERATOR,
              operator,
              [methodName, staticType]);
        }
      }
    }
  }

  @override
  void visitPropertyAccess(PropertyAccess node) {
    Expression target = node.realTarget;
    if (target is SuperExpression &&
        SuperContext.of(target) != SuperContext.valid) {
      return;
    } else if (target is ExtensionOverride) {
      if (node.isCascaded) {
        // Report this error and recover by treating it like a non-cascade.
        _resolver.errorReporter.reportErrorForToken(
            CompileTimeErrorCode.EXTENSION_OVERRIDE_WITH_CASCADE,
            node.operator);
      }
      ExtensionElement element = target.extensionName.staticElement;
      SimpleIdentifier propertyName = node.propertyName;
      String memberName = propertyName.name;
      ExecutableElement member;
      var result = _extensionResolver.getOverrideMember(target, memberName);
      if (propertyName.inSetterContext()) {
        member = result.setter;
        if (member == null) {
          _resolver.errorReporter.reportErrorForNode(
              CompileTimeErrorCode.UNDEFINED_EXTENSION_SETTER,
              propertyName,
              [memberName, element.name]);
        }
        if (propertyName.inGetterContext()) {
          ExecutableElement getter = result.getter;
          if (getter == null) {
            _resolver.errorReporter.reportErrorForNode(
                CompileTimeErrorCode.UNDEFINED_EXTENSION_GETTER,
                propertyName,
                [memberName, element.name]);
          }
          propertyName.auxiliaryElements = AuxiliaryElements(getter);
        }
      } else if (propertyName.inGetterContext()) {
        member = result.getter;
        if (member == null) {
          _resolver.errorReporter.reportErrorForNode(
              CompileTimeErrorCode.UNDEFINED_EXTENSION_GETTER,
              propertyName,
              [memberName, element.name]);
        }
      }
      if (member != null && member.isStatic) {
        _resolver.errorReporter.reportErrorForNode(
            CompileTimeErrorCode.EXTENSION_OVERRIDE_ACCESS_TO_STATIC_MEMBER,
            propertyName);
      }

      propertyName.staticElement = member;
      return;
    }
    SimpleIdentifier propertyName = node.propertyName;
    _resolvePropertyAccess(target, propertyName, node.isCascaded);
  }

  @override
  void visitRedirectingConstructorInvocation(
      RedirectingConstructorInvocation node) {
    ClassElement enclosingClass = _resolver.enclosingClass;
    if (enclosingClass == null) {
      // TODO(brianwilkerson) Report this error.
      return;
    }
    SimpleIdentifier name = node.constructorName;
    ConstructorElement element;
    if (name == null) {
      element = enclosingClass.unnamedConstructor;
    } else {
      element = enclosingClass.getNamedConstructor(name.name);
    }
    if (element == null) {
      // TODO(brianwilkerson) Report this error and decide what element to
      // associate with the node.
      return;
    }
    if (name != null) {
      name.staticElement = element;
    }
    node.staticElement = element;
    ArgumentList argumentList = node.argumentList;
    List<ParameterElement> parameters =
        _resolveArgumentsToFunction(argumentList, element);
    if (parameters != null) {
      argumentList.correspondingStaticParameters = parameters;
    }
  }

  @override
  void visitSimpleFormalParameter(SimpleFormalParameter node) {
    _resolveMetadataForParameter(node);
  }

  @override
  void visitSimpleIdentifier(SimpleIdentifier node) {
    //
    // Synthetic identifiers have been already reported during parsing.
    //
    if (node.isSynthetic) {
      return;
    }
    //
    // Ignore nodes that should have been resolved before getting here.
    //
    if (node.inDeclarationContext()) {
      return;
    }
    if (node.staticElement is LocalVariableElement ||
        node.staticElement is ParameterElement) {
      return;
    }
    AstNode parent = node.parent;
    if (parent is FieldFormalParameter) {
      return;
    } else if (parent is ConstructorFieldInitializer &&
        parent.fieldName == node) {
      return;
    } else if (parent is Annotation && parent.constructorName == node) {
      return;
    }
    //
    // The name dynamic denotes a Type object even though dynamic is not a
    // class.
    //
    if (node.name == _dynamicType.name) {
      node.staticElement = _dynamicType.element;
      node.staticType = _typeType;
      return;
    }
    //
    // Otherwise, the node should be resolved.
    //
    Element element = _resolveSimpleIdentifier(node);
    ClassElement enclosingClass = _resolver.enclosingClass;
    if (_isFactoryConstructorReturnType(node) &&
        !identical(element, enclosingClass)) {
      _resolver.errorReporter.reportErrorForNode(
          CompileTimeErrorCode.INVALID_FACTORY_NAME_NOT_A_CLASS, node);
    } else if (_isConstructorReturnType(node) &&
        !identical(element, enclosingClass)) {
      _resolver.errorReporter.reportErrorForNode(
          CompileTimeErrorCode.INVALID_CONSTRUCTOR_NAME, node);
      element = null;
    } else if (element == null ||
        (element is PrefixElement && !_isValidAsPrefix(node))) {
      // TODO(brianwilkerson) Recover from this error.
      if (_isConstructorReturnType(node)) {
        _resolver.errorReporter.reportErrorForNode(
            CompileTimeErrorCode.INVALID_CONSTRUCTOR_NAME, node);
      } else if (parent is Annotation) {
        _resolver.errorReporter.reportErrorForNode(
            CompileTimeErrorCode.UNDEFINED_ANNOTATION, parent, [node.name]);
      } else if (element != null) {
        _resolver.errorReporter.reportErrorForNode(
            CompileTimeErrorCode.PREFIX_IDENTIFIER_NOT_FOLLOWED_BY_DOT,
            node,
            [element.name]);
      } else if (node.name == "await" && _resolver.enclosingFunction != null) {
        _recordUndefinedNode(
            _resolver.enclosingClass,
            StaticWarningCode.UNDEFINED_IDENTIFIER_AWAIT,
            node,
            [_resolver.enclosingFunction.displayName]);
      } else if (!_resolver.nameScope.shouldIgnoreUndefined(node)) {
        _recordUndefinedNode(_resolver.enclosingClass,
            StaticWarningCode.UNDEFINED_IDENTIFIER, node, [node.name]);
      }
    }
    node.staticElement = element;
    if (node.inSetterContext() &&
        node.inGetterContext() &&
        enclosingClass != null) {
      InterfaceType enclosingType = enclosingClass.thisType;
      var propertyResolver = _newPropertyResolver();
      propertyResolver.resolve(null, enclosingType, node.name, node);
      node.auxiliaryElements = AuxiliaryElements(
        propertyResolver.result.getter,
      );
    }
    //
    // Validate annotation element.
    //
    if (parent is Annotation) {
      _resolveAnnotationElement(parent);
    }
  }

  @override
  void visitSuperConstructorInvocation(SuperConstructorInvocation node) {
    ClassElementImpl enclosingClass = _resolver.enclosingClass;
    if (enclosingClass == null) {
      // TODO(brianwilkerson) Report this error.
      return;
    }
    InterfaceType superType = enclosingClass.supertype;
    if (superType == null) {
      // TODO(brianwilkerson) Report this error.
      return;
    }
    SimpleIdentifier name = node.constructorName;
    String superName = name?.name;
    ConstructorElement element =
        superType.lookUpConstructor(superName, _definingLibrary);
    element = _resolver.toLegacyElement(element);
    if (element == null || !element.isAccessibleIn(_definingLibrary)) {
      if (name != null) {
        _resolver.errorReporter.reportErrorForNode(
            CompileTimeErrorCode.UNDEFINED_CONSTRUCTOR_IN_INITIALIZER,
            node,
            [superType, name]);
      } else {
        _resolver.errorReporter.reportErrorForNode(
            CompileTimeErrorCode.UNDEFINED_CONSTRUCTOR_IN_INITIALIZER_DEFAULT,
            node,
            [superType]);
      }
      return;
    } else {
      if (element.isFactory) {
        _resolver.errorReporter.reportErrorForNode(
            CompileTimeErrorCode.NON_GENERATIVE_CONSTRUCTOR, node, [element]);
      }
    }
    if (name != null) {
      name.staticElement = element;
    }
    node.staticElement = element;
    // TODO(brianwilkerson) Defer this check until we know there's an error (by
    // in-lining _resolveArgumentsToFunction below).
    ClassDeclaration declaration =
        node.thisOrAncestorOfType<ClassDeclaration>();
    Identifier superclassName = declaration?.extendsClause?.superclass?.name;
    if (superclassName != null &&
        _resolver.nameScope.shouldIgnoreUndefined(superclassName)) {
      return;
    }
    ArgumentList argumentList = node.argumentList;
    List<ParameterElement> parameters =
        _resolveArgumentsToFunction(argumentList, element);
    if (parameters != null) {
      argumentList.correspondingStaticParameters = parameters;
    }
  }

  @override
  void visitSuperExpression(SuperExpression node) {
    var context = SuperContext.of(node);
    if (context == SuperContext.static) {
      _resolver.errorReporter.reportErrorForNode(
          CompileTimeErrorCode.SUPER_IN_INVALID_CONTEXT, node);
    } else if (context == SuperContext.extension) {
      _resolver.errorReporter
          .reportErrorForNode(CompileTimeErrorCode.SUPER_IN_EXTENSION, node);
    }
    super.visitSuperExpression(node);
  }

  @override
  void visitTypeParameter(TypeParameter node) {
    resolveMetadata(node);
  }

  @override
  void visitVariableDeclaration(VariableDeclaration node) {
    resolveMetadata(node);
  }

  /// If the [element] is not static, report the error on the [identifier].
  void _checkForStaticAccessToInstanceMember(
    SimpleIdentifier identifier,
    ExecutableElement element,
  ) {
    if (element.isStatic) return;

    _resolver.errorReporter.reportErrorForNode(
      StaticWarningCode.STATIC_ACCESS_TO_INSTANCE_MEMBER,
      identifier,
      [identifier.name],
    );
  }

  /**
   * Check that the given index [expression] was resolved, otherwise a
   * [StaticTypeWarningCode.UNDEFINED_OPERATOR] is generated. The [target] is
   * the target of the expression. The [methodName] is the name of the operator
   * associated with the context of using of the given index expression.
   */
  void _checkForUndefinedIndexOperator(
      IndexExpression expression,
      Expression target,
      String methodName,
      ResolutionResult result,
      ExecutableElement element,
      DartType staticType) {
    if (result.isAmbiguous) {
      return;
    }
    if (element != null) {
      return;
    }
    if (target is! ExtensionOverride) {
      if (staticType == null || staticType.isDynamic) {
        return;
      }
    }

    var leftBracket = expression.leftBracket;
    var rightBracket = expression.rightBracket;
    var offset = leftBracket.offset;
    var length = rightBracket.end - offset;
    if (target is ExtensionOverride) {
      _resolver.errorReporter.reportErrorForOffset(
        CompileTimeErrorCode.UNDEFINED_EXTENSION_OPERATOR,
        offset,
        length,
        [methodName, target.staticElement.name],
      );
    } else if (target is SuperExpression) {
      _resolver.errorReporter.reportErrorForOffset(
        StaticTypeWarningCode.UNDEFINED_SUPER_OPERATOR,
        offset,
        length,
        [methodName, staticType],
      );
    } else if (staticType.isVoid) {
      _resolver.errorReporter.reportErrorForOffset(
        StaticWarningCode.USE_OF_VOID_RESULT,
        offset,
        length,
      );
    } else {
      _resolver.errorReporter.reportErrorForOffset(
        StaticTypeWarningCode.UNDEFINED_OPERATOR,
        offset,
        length,
        [methodName, staticType],
      );
    }
  }

  /**
   * Given an [argumentList] and the executable [element] that  will be invoked
   * using those arguments, compute the list of parameters that correspond to
   * the list of arguments. Return the parameters that correspond to the
   * arguments, or `null` if no correspondence could be computed.
   */
  List<ParameterElement> _computeCorrespondingParameters(
      FunctionExpressionInvocation invocation, DartType type) {
    ArgumentList argumentList = invocation.argumentList;
    if (type is InterfaceType) {
      MethodElement callMethod = invocation.staticElement;
      if (callMethod != null) {
        return _resolveArgumentsToFunction(argumentList, callMethod);
      }
    } else if (type is FunctionType) {
      return _resolveArgumentsToParameters(argumentList, type.parameters);
    }
    return null;
  }

  /**
   * Assuming that the given [identifier] is a prefix for a deferred import,
   * return the library that is being imported.
   */
  LibraryElement _getImportedLibrary(SimpleIdentifier identifier) {
    PrefixElement prefixElement = identifier.staticElement as PrefixElement;
    List<ImportElement> imports =
        prefixElement.enclosingElement.getImportsWithPrefix(prefixElement);
    return imports[0].importedLibrary;
  }

  /**
   * Return the name of the method invoked by the given postfix [expression].
   */
  String _getPostfixOperator(PostfixExpression expression) {
    if (expression.operator.type == TokenType.PLUS_PLUS) {
      return TokenType.PLUS.lexeme;
    } else if (expression.operator.type == TokenType.MINUS_MINUS) {
      return TokenType.MINUS.lexeme;
    } else {
      throw UnsupportedError(
          'Unsupported postfix operator ${expression.operator.lexeme}');
    }
  }

  /**
   * Return the name of the method invoked by the given postfix [expression].
   */
  String _getPrefixOperator(PrefixExpression expression) {
    Token operator = expression.operator;
    TokenType operatorType = operator.type;
    if (operatorType == TokenType.PLUS_PLUS) {
      return TokenType.PLUS.lexeme;
    } else if (operatorType == TokenType.MINUS_MINUS) {
      return TokenType.MINUS.lexeme;
    } else if (operatorType == TokenType.MINUS) {
      return "unary-";
    } else {
      return operator.lexeme;
    }
  }

  /**
   * Return the static type of the given [expression] that is to be used for
   * type analysis.
   */
  DartType _getStaticType(Expression expression, {bool read = false}) {
    if (expression is NullLiteral) {
      return _resolver.typeProvider.nullType;
    }
    DartType type = read
        ? getReadType(expression, elementTypeProvider: _elementTypeProvider)
        : expression.staticType;
    return _resolveTypeParameter(type);
  }

  InterfaceType _instantiateAnnotationClass(ClassElement element) {
    return element.instantiate(
      typeArguments: List.filled(
        element.typeParameters.length,
        _dynamicType,
      ),
      nullabilitySuffix: _resolver.noneOrStarSuffix,
    );
  }

  /**
   * Check for a generic method & apply type arguments if any were passed.
   */
  DartType _instantiateGenericMethod(DartType invokeType,
      TypeArgumentList typeArguments, FunctionExpressionInvocation invocation) {
    DartType parameterizableType;
    List<TypeParameterElement> parameters;
    if (invokeType is FunctionType) {
      parameterizableType = invokeType;
      parameters = invokeType.typeFormals;
    } else if (invokeType is InterfaceType) {
      var propertyResolver = _newPropertyResolver();
      propertyResolver.resolve(null, invokeType,
          FunctionElement.CALL_METHOD_NAME, invocation.function);
      ExecutableElement callMethod = propertyResolver.result.getter;
      invocation.staticElement = callMethod;
      parameterizableType = _elementTypeProvider.safeExecutableType(callMethod);
      parameters = (parameterizableType as FunctionType)?.typeFormals;
    }

    if (parameterizableType is FunctionType) {
      NodeList<TypeAnnotation> arguments = typeArguments?.arguments;
      if (arguments != null && arguments.length != parameters.length) {
        _resolver.errorReporter.reportErrorForNode(
            StaticTypeWarningCode.WRONG_NUMBER_OF_TYPE_ARGUMENTS_METHOD,
            invocation,
            [parameterizableType, parameters.length, arguments?.length ?? 0]);
        // Wrong number of type arguments. Ignore them.
        arguments = null;
      }
      if (parameters.isNotEmpty) {
        if (arguments == null) {
          return _resolver.typeSystem.instantiateToBounds(parameterizableType);
        } else {
          return parameterizableType
              .instantiate(arguments.map((n) => n.type).toList());
        }
      }

      return parameterizableType;
    }
    return invokeType;
  }

  /**
   * Return `true` if the given [expression] is a prefix for a deferred import.
   */
  bool _isDeferredPrefix(Expression expression) {
    if (expression is SimpleIdentifier) {
      Element element = expression.staticElement;
      if (element is PrefixElement) {
        List<ImportElement> imports =
            element.enclosingElement.getImportsWithPrefix(element);
        if (imports.length != 1) {
          return false;
        }
        return imports[0].isDeferred;
      }
    }
    return false;
  }

  /**
   * Return `true` if the given [node] can validly be resolved to a prefix:
   * * it is the prefix in an import directive, or
   * * it is the prefix in a prefixed identifier.
   */
  bool _isValidAsPrefix(SimpleIdentifier node) {
    AstNode parent = node.parent;
    if (parent is ImportDirective) {
      return identical(parent.prefix, node);
    } else if (parent is PrefixedIdentifier) {
      return true;
    } else if (parent is MethodInvocation) {
      return identical(parent.target, node) &&
          parent.operator?.type == TokenType.PERIOD;
    }
    return false;
  }

  /**
   * Return the target of a break or continue statement, and update the static
   * element of its label (if any). The [parentNode] is the AST node of the
   * break or continue statement. The [labelNode] is the label contained in that
   * statement (if any). The flag [isContinue] is `true` if the node being
   * visited is a continue statement.
   */
  AstNode _lookupBreakOrContinueTarget(
      AstNode parentNode, SimpleIdentifier labelNode, bool isContinue) {
    if (labelNode == null) {
      return _resolver.implicitLabelScope.getTarget(isContinue);
    } else {
      LabelScope labelScope = _resolver.labelScope;
      if (labelScope == null) {
        // There are no labels in scope, so by definition the label is
        // undefined.
        _resolver.errorReporter.reportErrorForNode(
            CompileTimeErrorCode.LABEL_UNDEFINED, labelNode, [labelNode.name]);
        return null;
      }
      LabelScope definingScope = labelScope.lookup(labelNode.name);
      if (definingScope == null) {
        // No definition of the given label name could be found in any
        // enclosing scope.
        _resolver.errorReporter.reportErrorForNode(
            CompileTimeErrorCode.LABEL_UNDEFINED, labelNode, [labelNode.name]);
        return null;
      }
      // The target has been found.
      labelNode.staticElement = definingScope.element;
      ExecutableElement labelContainer =
          definingScope.element.thisOrAncestorOfType();
      if (!identical(labelContainer, _resolver.enclosingFunction)) {
        _resolver.errorReporter.reportErrorForNode(
            CompileTimeErrorCode.LABEL_IN_OUTER_SCOPE,
            labelNode,
            [labelNode.name]);
      }
      return definingScope.node;
    }
  }

  _PropertyResolver _newPropertyResolver() {
    return _PropertyResolver(_resolver, _resolver.typeProvider,
        _definingLibrary, _extensionResolver);
  }

  /**
   * Record that the given [node] is undefined, causing an error to be reported
   * if appropriate. The [declaringElement] is the element inside which no
   * declaration was found. If this element is a proxy, no error will be
   * reported. If null, then an error will always be reported. The [errorCode]
   * is the error code to report. The [arguments] are the arguments to the error
   * message.
   */
  void _recordUndefinedNode(Element declaringElement, ErrorCode errorCode,
      AstNode node, List<Object> arguments) {
    _resolver.errorReporter.reportErrorForNode(errorCode, node, arguments);
  }

  /**
   * Record that the given [token] is undefined, causing an error to be reported
   * if appropriate. The [declaringElement] is the element inside which no
   * declaration was found. If this element is a proxy, no error will be
   * reported. If null, then an error will always be reported. The [errorCode]
   * is the error code to report. The [arguments] are arguments to the error
   * message.
   */
  void _recordUndefinedToken(Element declaringElement, ErrorCode errorCode,
      Token token, List<Object> arguments) {
    _resolver.errorReporter.reportErrorForToken(errorCode, token, arguments);
  }

  void _resolveAnnotationConstructorInvocationArguments(
      Annotation annotation, ConstructorElement constructor) {
    ArgumentList argumentList = annotation.arguments;
    // error will be reported in ConstantVerifier
    if (argumentList == null) {
      return;
    }
    // resolve arguments to parameters
    List<ParameterElement> parameters =
        _resolveArgumentsToFunction(argumentList, constructor);
    if (parameters != null) {
      argumentList.correspondingStaticParameters = parameters;
    }
  }

  /**
   * Continues resolution of the given [annotation].
   */
  void _resolveAnnotationElement(Annotation annotation) {
    SimpleIdentifier nameNode1;
    SimpleIdentifier nameNode2;
    {
      Identifier annName = annotation.name;
      if (annName is PrefixedIdentifier) {
        nameNode1 = annName.prefix;
        nameNode2 = annName.identifier;
      } else {
        nameNode1 = annName as SimpleIdentifier;
        nameNode2 = null;
      }
    }
    SimpleIdentifier nameNode3 = annotation.constructorName;
    ConstructorElement constructor;
    bool undefined = false;
    //
    // CONST or Class(args)
    //
    if (nameNode1 != null && nameNode2 == null && nameNode3 == null) {
      Element element1 = nameNode1.staticElement;
      // CONST
      if (element1 is PropertyAccessorElement) {
        _resolveAnnotationElementGetter(annotation, element1);
        return;
      }
      // Class(args)
      if (element1 is ClassElement) {
        constructor = _instantiateAnnotationClass(element1)
            .lookUpConstructor(null, _definingLibrary);
      } else if (element1 == null) {
        undefined = true;
      }
    }
    //
    // prefix.CONST or prefix.Class() or Class.CONST or Class.constructor(args)
    //
    if (nameNode1 != null && nameNode2 != null && nameNode3 == null) {
      Element element1 = nameNode1.staticElement;
      Element element2 = nameNode2.staticElement;
      // Class.CONST - not resolved yet
      if (element1 is ClassElement) {
        element2 = element1.lookUpGetter(nameNode2.name, _definingLibrary);
      }
      // prefix.CONST or Class.CONST
      if (element2 is PropertyAccessorElement) {
        nameNode2.staticElement = element2;
        annotation.element = element2;
        _resolveAnnotationElementGetter(annotation, element2);
        return;
      }
      // prefix.Class()
      if (element2 is ClassElement) {
        constructor = element2.unnamedConstructor;
      }
      // Class.constructor(args)
      if (element1 is ClassElement) {
        constructor = _instantiateAnnotationClass(element1)
            .lookUpConstructor(nameNode2.name, _definingLibrary);
        nameNode2.staticElement = constructor;
      }
      if (element1 == null && element2 == null) {
        undefined = true;
      }
    }
    //
    // prefix.Class.CONST or prefix.Class.constructor(args)
    //
    if (nameNode1 != null && nameNode2 != null && nameNode3 != null) {
      Element element2 = nameNode2.staticElement;
      // element2 should be ClassElement
      if (element2 is ClassElement) {
        String name3 = nameNode3.name;
        // prefix.Class.CONST
        PropertyAccessorElement getter =
            element2.lookUpGetter(name3, _definingLibrary);
        if (getter != null) {
          nameNode3.staticElement = getter;
          annotation.element = getter;
          _resolveAnnotationElementGetter(annotation, getter);
          return;
        }
        // prefix.Class.constructor(args)
        constructor = _instantiateAnnotationClass(element2)
            .lookUpConstructor(name3, _definingLibrary);
        nameNode3.staticElement = constructor;
      } else if (element2 == null) {
        undefined = true;
      }
    }
    // we need constructor
    if (constructor == null) {
      if (!undefined) {
        // If the class was not found then we've already reported the error.
        _resolver.errorReporter.reportErrorForNode(
            CompileTimeErrorCode.INVALID_ANNOTATION, annotation);
      }
      return;
    }
    // record element
    annotation.element = constructor;
    // resolve arguments
    _resolveAnnotationConstructorInvocationArguments(annotation, constructor);
  }

  void _resolveAnnotationElementGetter(
      Annotation annotation, PropertyAccessorElement accessorElement) {
    // accessor should be synthetic
    if (!accessorElement.isSynthetic) {
      _resolver.errorReporter.reportErrorForNode(
          CompileTimeErrorCode.INVALID_ANNOTATION_GETTER, annotation);
      return;
    }
    // variable should be constant
    VariableElement variableElement = accessorElement.variable;
    if (!variableElement.isConst) {
      _resolver.errorReporter.reportErrorForNode(
          CompileTimeErrorCode.INVALID_ANNOTATION, annotation);
      return;
    }
    // no arguments
    if (annotation.arguments != null) {
      _resolver.errorReporter.reportErrorForNode(
          CompileTimeErrorCode.ANNOTATION_WITH_NON_CLASS,
          annotation.name,
          [annotation.name]);
    }
    // OK
    return;
  }

  /**
   * Given an [argumentList] and the [executableElement] that will be invoked
   * using those argument, compute the list of parameters that correspond to the
   * list of arguments. An error will be reported if any of the arguments cannot
   * be matched to a parameter. Return the parameters that correspond to the
   * arguments, or `null` if no correspondence could be computed.
   */
  List<ParameterElement> _resolveArgumentsToFunction(
      ArgumentList argumentList, ExecutableElement executableElement) {
    if (executableElement == null) {
      return null;
    }
    List<ParameterElement> parameters =
        _elementTypeProvider.getExecutableParameters(executableElement);
    return _resolveArgumentsToParameters(argumentList, parameters);
  }

  /**
   * Given an [argumentList] and the [parameters] related to the element that
   * will be invoked using those arguments, compute the list of parameters that
   * correspond to the list of arguments. An error will be reported if any of
   * the arguments cannot be matched to a parameter. Return the parameters that
   * correspond to the arguments.
   */
  List<ParameterElement> _resolveArgumentsToParameters(
      ArgumentList argumentList, List<ParameterElement> parameters) {
    return ResolverVisitor.resolveArgumentsToParameters(
        argumentList, parameters, _resolver.errorReporter.reportErrorForNode);
  }

  void _resolveBinaryExpression(BinaryExpression node, String methodName) {
    Expression leftOperand = node.leftOperand;
    if (leftOperand != null) {
      if (leftOperand is ExtensionOverride) {
        ExtensionElement element = leftOperand.extensionName.staticElement;
        MethodElement member = element.getMethod(methodName);
        if (member == null) {
          _resolver.errorReporter.reportErrorForToken(
              CompileTimeErrorCode.UNDEFINED_EXTENSION_OPERATOR,
              node.operator,
              [methodName, element.name]);
        }
        node.staticElement = member;
        return;
      }
      DartType leftType = _getStaticType(leftOperand);
      ResolutionResult result = _newPropertyResolver()
          .resolve(leftOperand, leftType, methodName, node);

      node.staticElement = result.getter;
      node.staticInvokeType =
          _elementTypeProvider.safeExecutableType(result.getter);
      if (_shouldReportInvalidMember(leftType, result)) {
        if (leftOperand is SuperExpression) {
          _recordUndefinedToken(
              leftType.element,
              StaticTypeWarningCode.UNDEFINED_SUPER_OPERATOR,
              node.operator,
              [methodName, leftType]);
        } else {
          _recordUndefinedToken(
              leftType.element,
              StaticTypeWarningCode.UNDEFINED_OPERATOR,
              node.operator,
              [methodName, leftType]);
        }
      }
    }
  }

  /**
   * Resolve the names in the given [combinators] in the scope of the given
   * [library].
   */
  void _resolveCombinators(
      LibraryElement library, NodeList<Combinator> combinators) {
    if (library == null) {
      //
      // The library will be null if the directive containing the combinators
      // has a URI that is not valid.
      //
      return;
    }
    Namespace namespace =
        NamespaceBuilder().createExportNamespaceForLibrary(library);
    for (Combinator combinator in combinators) {
      NodeList<SimpleIdentifier> names;
      if (combinator is HideCombinator) {
        names = combinator.hiddenNames;
      } else {
        names = (combinator as ShowCombinator).shownNames;
      }
      for (SimpleIdentifier name in names) {
        String nameStr = name.name;
        Element element = namespace.get(nameStr) ?? namespace.get("$nameStr=");
        if (element != null) {
          // Ensure that the name always resolves to a top-level variable
          // rather than a getter or setter
          if (element is PropertyAccessorElement) {
            name.staticElement = element.variable;
          } else {
            name.staticElement = element;
          }
        }
      }
    }
  }

  /**
   * Given a [node] that can have annotations associated with it, resolve the
   * annotations in the element model representing annotations to the node.
   */
  void _resolveMetadataForParameter(NormalFormalParameter node) {
    _resolveAnnotations(node.metadata);
  }

  void _resolvePropertyAccess(
      Expression target, SimpleIdentifier propertyName, bool isCascaded) {
    DartType staticType = _getStaticType(target);

    //
    // If this property access is of the form 'E.m' where 'E' is an extension,
    // then look for the member in the extension. This does not apply to
    // conditional property accesses (i.e. 'C?.m').
    //
    if (target is Identifier && target.staticElement is ExtensionElement) {
      ExtensionElement extension = target.staticElement;
      String memberName = propertyName.name;

      if (propertyName.inGetterContext()) {
        ExecutableElement element;
        element ??= extension.getGetter(memberName);
        element ??= extension.getMethod(memberName);
        if (element != null) {
          element = _resolver.toLegacyElement(element);
          propertyName.staticElement = element;
          _checkForStaticAccessToInstanceMember(propertyName, element);
        } else {
          _resolver.errorReporter.reportErrorForNode(
            CompileTimeErrorCode.UNDEFINED_EXTENSION_GETTER,
            propertyName,
            [memberName, extension.name],
          );
        }
      }

      if (propertyName.inSetterContext()) {
        var element = extension.getSetter(memberName);
        if (element != null) {
          element = _resolver.toLegacyElement(element);
          propertyName.staticElement = element;
          _checkForStaticAccessToInstanceMember(propertyName, element);
        } else {
          _resolver.errorReporter.reportErrorForNode(
            CompileTimeErrorCode.UNDEFINED_EXTENSION_SETTER,
            propertyName,
            [memberName, extension.name],
          );
        }
      }

      return;
    }

    //
    // If this property access is of the form 'C.m' where 'C' is a class,
    // then we don't call resolveProperty(...) which walks up the class
    // hierarchy, instead we just look for the member in the type only.  This
    // does not apply to conditional property accesses (i.e. 'C?.m').
    //
    ClassElement typeReference = getTypeReference(target);
    if (typeReference != null) {
      if (isCascaded) {
        typeReference = _typeType.element;
      }

      if (propertyName.inGetterContext()) {
        ExecutableElement element;

        if (element == null) {
          var getter = typeReference.getGetter(propertyName.name);
          if (getter != null && getter.isAccessibleIn(_definingLibrary)) {
            element = getter;
          }
        }

        if (element == null) {
          var method = typeReference.getMethod(propertyName.name);
          if (method != null && method.isAccessibleIn(_definingLibrary)) {
            element = method;
          }
        }

        if (element != null) {
          element = _resolver.toLegacyElement(element);
          propertyName.staticElement = element;
          _checkForStaticAccessToInstanceMember(propertyName, element);
        } else {
          _resolver.errorReporter.reportErrorForNode(
            StaticTypeWarningCode.UNDEFINED_GETTER,
            propertyName,
            [propertyName.name, typeReference.name],
          );
        }
      }

      if (propertyName.inSetterContext()) {
        ExecutableElement element;

        var setter = typeReference.getSetter(propertyName.name);
        if (setter != null && setter.isAccessibleIn(_definingLibrary)) {
          element = setter;
        }

        if (element != null) {
          element = _resolver.toLegacyElement(element);
          propertyName.staticElement = element;
          _checkForStaticAccessToInstanceMember(propertyName, element);
        } else {
          var getter = typeReference.getGetter(propertyName.name);
          if (getter != null) {
            propertyName.staticElement = getter;
            // The error will be reported in ErrorVerifier.
          } else {
            _resolver.errorReporter.reportErrorForNode(
              StaticTypeWarningCode.UNDEFINED_SETTER,
              propertyName,
              [propertyName.name, typeReference.name],
            );
          }
        }
      }

      return;
    }

    if (target is SuperExpression) {
      if (staticType is InterfaceTypeImpl) {
        if (propertyName.inGetterContext()) {
          var name = Name(_definingLibrary.source.uri, propertyName.name);
          var element =
              _resolver.inheritance.getMember(staticType, name, forSuper: true);

          if (element != null) {
            element = _resolver.toLegacyElement(element);
            propertyName.staticElement = element;
          } else {
            // We were not able to find the concrete dispatch target.
            // But we would like to give the user at least some resolution.
<<<<<<< HEAD
            // So, we retry without the "concrete" requirement.
            element = staticType.lookUpGetter2(
                  propertyName.name,
                  _definingLibrary,
                  inherited: true,
                ) ??
                staticType.lookUpMethod2(
                  propertyName.name,
                  _definingLibrary,
                  inherited: true,
                );
=======
            // So, we retry simply looking for an inherited member.
            var element = _resolver.inheritance.getInherited(staticType, name);
>>>>>>> 5e474f2d
            if (element != null) {
              propertyName.staticElement = element;
              ClassElementImpl receiverSuperClass =
                  staticType.element.supertype.element;
              if (!receiverSuperClass.hasNoSuchMethod) {
                _resolver.errorReporter.reportErrorForNode(
                  CompileTimeErrorCode.ABSTRACT_SUPER_MEMBER_REFERENCE,
                  propertyName,
                  [element.kind.displayName, propertyName.name],
                );
              }
            } else {
              _resolver.errorReporter.reportErrorForNode(
                StaticTypeWarningCode.UNDEFINED_SUPER_GETTER,
                propertyName,
                [propertyName.name, staticType],
              );
            }
          }
        }

        if (propertyName.inSetterContext()) {
          var element = staticType.lookUpSetter2(
            propertyName.name,
            _definingLibrary,
            concrete: true,
            inherited: true,
          );

          if (element != null) {
            element = _resolver.toLegacyElement(element);
            propertyName.staticElement = element;
          } else {
            // We were not able to find the concrete dispatch target.
            // But we would like to give the user at least some resolution.
            // So, we retry without the "concrete" requirement.
            var element = staticType.lookUpSetter2(
              propertyName.name,
              _definingLibrary,
              inherited: true,
            );
            if (element != null) {
              propertyName.staticElement = element;
              ClassElementImpl receiverSuperClass =
                  staticType.element.supertype.element;
              if (!receiverSuperClass.hasNoSuchMethod) {
                _resolver.errorReporter.reportErrorForNode(
                  CompileTimeErrorCode.ABSTRACT_SUPER_MEMBER_REFERENCE,
                  propertyName,
                  [element.kind.displayName, propertyName.name],
                );
              }
            } else {
              _resolver.errorReporter.reportErrorForNode(
                StaticTypeWarningCode.UNDEFINED_SUPER_SETTER,
                propertyName,
                [propertyName.name, staticType],
              );
            }
          }
        }
      }

      return;
    }

    if (staticType == null || staticType.isDynamic) {
      return;
    }

    if (staticType.isVoid) {
      _resolver.errorReporter.reportErrorForNode(
        StaticWarningCode.USE_OF_VOID_RESULT,
        propertyName,
      );
      return;
    }

    var result = _newPropertyResolver()
        .resolve(target, staticType, propertyName.name, propertyName);

    if (propertyName.inGetterContext()) {
      var shouldReportUndefinedGetter = false;
      if (result.isSingle) {
        var getter = result.getter;
        if (getter != null) {
          propertyName.staticElement = getter;
        } else {
          shouldReportUndefinedGetter = true;
        }
      } else if (result.isNone) {
        if (staticType is FunctionType &&
            propertyName.name == FunctionElement.CALL_METHOD_NAME) {
          // Referencing `.call` on a `Function` type is OK.
        } else if (staticType is InterfaceType &&
            staticType.isDartCoreFunction &&
            propertyName.name == FunctionElement.CALL_METHOD_NAME) {
          // Referencing `.call` on a `Function` type is OK.
        } else {
          shouldReportUndefinedGetter = true;
        }
      }
      if (shouldReportUndefinedGetter) {
        _resolver.errorReporter.reportErrorForNode(
          StaticTypeWarningCode.UNDEFINED_GETTER,
          propertyName,
          [propertyName.name, staticType],
        );
      }
    }

    if (propertyName.inSetterContext()) {
      if (result.isSingle) {
        var setter = result.setter;
        if (setter != null) {
          propertyName.staticElement = setter;
          propertyName.auxiliaryElements = AuxiliaryElements(result.getter);
        } else {
          var getter = result.getter;
          propertyName.staticElement = getter;
          // A more specific error will be reported in ErrorVerifier.
        }
      } else if (result.isNone) {
        _resolver.errorReporter.reportErrorForNode(
          StaticTypeWarningCode.UNDEFINED_SETTER,
          propertyName,
          [propertyName.name, staticType],
        );
      }
    }
  }

  /**
   * Resolve the given simple [identifier] if possible. Return the element to
   * which it could be resolved, or `null` if it could not be resolved. This
   * does not record the results of the resolution.
   */
  Element _resolveSimpleIdentifier(SimpleIdentifier identifier) {
    Element element = _resolver.nameScope.lookup(identifier, _definingLibrary);
    element = _resolver.toLegacyElement(element);
    if (element is PropertyAccessorElement && identifier.inSetterContext()) {
      PropertyInducingElement variable =
          (element as PropertyAccessorElement).variable;
      if (variable != null) {
        PropertyAccessorElement setter = variable.setter;
        if (setter == null) {
          //
          // Check to see whether there might be a locally defined getter and
          // an inherited setter.
          //
          ClassElement enclosingClass = _resolver.enclosingClass;
          if (enclosingClass != null) {
            var propertyResolver = _newPropertyResolver();
            propertyResolver.resolve(
                null, enclosingClass.thisType, identifier.name, identifier);
            setter = propertyResolver.result.setter;
          }
        }
        if (setter != null) {
          element = setter;
        }
      }
    } else if (element == null &&
        (identifier.inSetterContext() ||
            identifier.parent is CommentReference)) {
      Identifier setterId =
          SyntheticIdentifier('${identifier.name}=', identifier);
      element = _resolver.nameScope.lookup(setterId, _definingLibrary);
    }
    if (element == null) {
      InterfaceType enclosingType;
      ClassElement enclosingClass = _resolver.enclosingClass;
      if (enclosingClass == null) {
        var enclosingExtension = _resolver.enclosingExtension;
        if (enclosingExtension == null) {
          return null;
        }
        DartType extendedType =
            _resolveTypeParameter(enclosingExtension.extendedType);
        if (extendedType is InterfaceType) {
          enclosingType = extendedType;
        } else if (extendedType is FunctionType) {
          enclosingType = _resolver.typeProvider.functionType;
        } else {
          return null;
        }
      } else {
        enclosingType = enclosingClass.thisType;
      }
      if (element == null && enclosingType != null) {
        var propertyResolver = _newPropertyResolver();
        propertyResolver.resolve(
            null, enclosingType, identifier.name, identifier);
        if (identifier.inSetterContext() ||
            identifier.parent is CommentReference) {
          element = propertyResolver.result.setter;
        }
        element ??= propertyResolver.result.getter;
      }
    }
    return element;
  }

  /**
   * If the given [type] is a type parameter, resolve it to the type that should
   * be used when looking up members. Otherwise, return the original type.
   */
  DartType _resolveTypeParameter(DartType type) =>
      type?.resolveToBound(_resolver.typeProvider.objectType);

  /**
   * Return `true` if we should report an error for a [member] lookup that found
   * no match on the given [type].
   */
  bool _shouldReportInvalidMember(DartType type, ResolutionResult result) =>
      type != null && !type.isDynamic && result.isNone;

  /**
   * Checks whether the given [expression] is a reference to a class. If it is
   * then the element representing the class is returned, otherwise `null` is
   * returned.
   */
  static ClassElement getTypeReference(Expression expression) {
    if (expression is Identifier) {
      Element staticElement = expression.staticElement;
      if (staticElement is ClassElement) {
        return staticElement;
      }
    }
    return null;
  }

  /**
   * Given a [node] that can have annotations associated with it, resolve the
   * annotations in the element model representing the annotations on the node.
   */
  static void resolveMetadata(AnnotatedNode node) {
    _resolveAnnotations(node.metadata);
    if (node is VariableDeclaration) {
      AstNode parent = node.parent;
      if (parent is VariableDeclarationList) {
        _resolveAnnotations(parent.metadata);
        AstNode grandParent = parent.parent;
        if (grandParent is FieldDeclaration) {
          _resolveAnnotations(grandParent.metadata);
        } else if (grandParent is TopLevelVariableDeclaration) {
          _resolveAnnotations(grandParent.metadata);
        }
      }
    }
  }

  /**
   * Return `true` if the given [identifier] is the return type of a constructor
   * declaration.
   */
  static bool _isConstructorReturnType(SimpleIdentifier identifier) {
    AstNode parent = identifier.parent;
    if (parent is ConstructorDeclaration) {
      return identical(parent.returnType, identifier);
    }
    return false;
  }

  /**
   * Return `true` if the given [identifier] is the return type of a factory
   * constructor.
   */
  static bool _isFactoryConstructorReturnType(SimpleIdentifier identifier) {
    AstNode parent = identifier.parent;
    if (parent is ConstructorDeclaration) {
      return identical(parent.returnType, identifier) &&
          parent.factoryKeyword != null;
    }
    return false;
  }

  /**
   * Resolve each of the annotations in the given list of [annotations].
   */
  static void _resolveAnnotations(NodeList<Annotation> annotations) {
    for (Annotation annotation in annotations) {
      ElementAnnotationImpl elementAnnotation = annotation.elementAnnotation;
      elementAnnotation.element = annotation.element;
    }
  }
}

/**
 * An identifier that can be used to look up names in the lexical scope when
 * there is no identifier in the AST structure. There is no identifier in the
 * AST when the parser could not distinguish between a method invocation and an
 * invocation of a top-level function imported with a prefix.
 */
class SyntheticIdentifier extends IdentifierImpl {
  /**
   * The name of the synthetic identifier.
   */
  @override
  final String name;

  /**
   * The identifier to be highlighted in case of an error
   */
  final Identifier targetIdentifier;

  /**
   * Initialize a newly created synthetic identifier to have the given [name]
   * and [targetIdentifier].
   */
  SyntheticIdentifier(this.name, this.targetIdentifier);

  @override
  Token get beginToken => null;

  @override
  Iterable<SyntacticEntity> get childEntities {
    // Should never be called, since a SyntheticIdentifier never appears in the
    // AST--it is just used for lookup.
    assert(false);
    return ChildEntities();
  }

  @override
  Token get endToken => null;

  @override
  int get length => targetIdentifier.length;

  @override
  int get offset => targetIdentifier.offset;

  @override
  Precedence get precedence => Precedence.primary;

  @override
  Element get staticElement => null;

  @override
  E accept<E>(AstVisitor<E> visitor) => null;

  @override
  void visitChildren(AstVisitor visitor) {}
}

/// Helper for resolving properties (getters, setters, or methods).
class _PropertyResolver {
  final ResolverVisitor _resolver;
  final TypeProvider _typeProvider;
  final LibraryElement _definingLibrary;
  final ExtensionMemberResolver _extensionResolver;

  ResolutionResult result = ResolutionResult.none;

  _PropertyResolver(
    this._resolver,
    this._typeProvider,
    this._definingLibrary,
    this._extensionResolver,
  );

  /// Look up the getter and the setter with the given [name] in the [type].
  ///
  /// The [target] is optional, and used to identify `super`.
  ///
  /// The [errorNode] is used to report the ambiguous extension issue.
  ResolutionResult resolve(
    Expression target,
    DartType type,
    String name,
    Expression errorNode,
  ) {
    type = _resolveTypeParameter(type);

    ExecutableElement typeGetter;
    ExecutableElement typeSetter;

    void lookupIn(InterfaceType type) {
      var isSuper = target is SuperExpression;

      if (name == '[]') {
        typeGetter = type.lookUpMethod2(
          '[]',
          _definingLibrary,
          concrete: isSuper,
          inherited: isSuper,
        );

        typeSetter = type.lookUpMethod2(
          '[]=',
          _definingLibrary,
          concrete: isSuper,
          inherited: isSuper,
        );
      } else {
        var classElement = type.element as AbstractClassElementImpl;
        var getterName = Name(_definingLibrary.source.uri, name);
        var setterName = Name(_definingLibrary.source.uri, '$name=');
        typeGetter = _resolver.inheritance
                .getMember(type, getterName, forSuper: isSuper) ??
            classElement.lookupStaticGetter(name, _definingLibrary) ??
            classElement.lookupStaticMethod(name, _definingLibrary);
        typeSetter = _resolver.inheritance
                .getMember(type, setterName, forSuper: isSuper) ??
            classElement.lookupStaticSetter(name, _definingLibrary);
      }
    }

    if (type is InterfaceType) {
      lookupIn(type);
    } else if (type is FunctionType) {
      lookupIn(_typeProvider.functionType);
    } else {
      return ResolutionResult.none;
    }

    if (typeGetter != null || typeSetter != null) {
      result = ResolutionResult(getter: typeGetter, setter: typeSetter);
    }

    if (result.isNone) {
      result = _extensionResolver.findExtension(type, name, errorNode);
    }

    if (result.isSingle) {
      result = ResolutionResult(
        getter: _resolver.toLegacyElement(result.getter),
        setter: _resolver.toLegacyElement(result.setter),
      );
    }

    return result;
  }

  /// If the given [type] is a type parameter, replace it with its bound.
  /// Otherwise, return the original type.
  DartType _resolveTypeParameter(DartType type) {
    return type?.resolveToBound(_typeProvider.objectType);
  }
}<|MERGE_RESOLUTION|>--- conflicted
+++ resolved
@@ -1676,22 +1676,8 @@
           } else {
             // We were not able to find the concrete dispatch target.
             // But we would like to give the user at least some resolution.
-<<<<<<< HEAD
-            // So, we retry without the "concrete" requirement.
-            element = staticType.lookUpGetter2(
-                  propertyName.name,
-                  _definingLibrary,
-                  inherited: true,
-                ) ??
-                staticType.lookUpMethod2(
-                  propertyName.name,
-                  _definingLibrary,
-                  inherited: true,
-                );
-=======
             // So, we retry simply looking for an inherited member.
             var element = _resolver.inheritance.getInherited(staticType, name);
->>>>>>> 5e474f2d
             if (element != null) {
               propertyName.staticElement = element;
               ClassElementImpl receiverSuperClass =
