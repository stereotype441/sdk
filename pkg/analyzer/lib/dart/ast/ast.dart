// Copyright (c) 2014, the Dart project authors. Please see the AUTHORS file
// for details. All rights reserved. Use of this source code is governed by a
// BSD-style license that can be found in the LICENSE file.

<<<<<<< HEAD
import 'package:analyzer/dart/analysis/features.dart';
import 'package:analyzer/dart/ast/precedence.dart';
=======
>>>>>>> 45457f2e
/// Defines the AST model. The AST (Abstract Syntax Tree) model describes the
/// syntactic (as opposed to semantic) structure of Dart code. The semantic
/// structure of the code is modeled by the
/// [element model](../dart_element_element/dart_element_element-library.html).
///
/// An AST consists of nodes (instances of a subclass of [AstNode]). The nodes
/// are organized in a tree structure in which the children of a node are the
/// smaller syntactic units from which the node is composed. For example, a
/// binary expression consists of two sub-expressions (the operands) and an
/// operator. The two expressions are represented as nodes. The operator is not
/// represented as a node.
///
/// The AST is constructed by the parser based on the sequence of tokens
/// produced by the scanner. Most nodes provide direct access to the tokens used
/// to build the node. For example, the token for the operator in a binary
/// expression can be accessed from the node representing the binary expression.
///
/// While any node can theoretically be the root of an AST structure, almost all
/// of the AST structures known to the analyzer have a [CompilationUnit] as the
/// root of the structure. A compilation unit represents all of the Dart code in
/// a single file.
///
/// An AST can be either unresolved or resolved. When an AST is unresolved
/// certain properties will not have been computed and the accessors for those
/// properties will return `null`. The documentation for those getters should
/// describe that this is a possibility.
///
/// When an AST is resolved, the identifiers in the AST will be associated with
/// the elements that they refer to and every expression in the AST will have a
/// type associated with it.
import 'package:analyzer/dart/analysis/features.dart';
import 'package:analyzer/dart/ast/precedence.dart';
import 'package:analyzer/dart/ast/syntactic_entity.dart';
import 'package:analyzer/dart/ast/token.dart';
import 'package:analyzer/dart/element/element.dart';
import 'package:analyzer/dart/element/type.dart';
import 'package:analyzer/src/dart/element/element.dart' show AuxiliaryElements;
import 'package:analyzer/src/generated/java_engine.dart';
import 'package:analyzer/src/generated/source.dart' show LineInfo, Source;
import 'package:analyzer/src/generated/utilities_dart.dart';

/// Two or more string literals that are implicitly concatenated because of
/// being adjacent (separated only by whitespace).
///
/// While the grammar only allows adjacent strings when all of the strings are
/// of the same kind (single line or multi-line), this class doesn't enforce
/// that restriction.
///
///    adjacentStrings ::=
///        [StringLiteral] [StringLiteral]+
///
/// Clients may not extend, implement or mix-in this class.
abstract class AdjacentStrings implements StringLiteral {
  /// Return the strings that are implicitly concatenated.
  NodeList<StringLiteral> get strings;
}

/// An AST node that can be annotated with both a documentation comment and a
/// list of annotations.
///
/// Clients may not extend, implement or mix-in this class.
abstract class AnnotatedNode implements AstNode {
  /// Return the documentation comment associated with this node, or `null` if
  /// this node does not have a documentation comment associated with it.
  Comment get documentationComment;

  /// Set the documentation comment associated with this node to the given
  /// [comment].
  void set documentationComment(Comment comment);

  /// Return the first token following the comment and metadata.
  Token get firstTokenAfterCommentAndMetadata;

  /// Return the annotations associated with this node.
  NodeList<Annotation> get metadata;

  /// Return a list containing the comment and annotations associated with this
  /// node, sorted in lexical order.
  List<AstNode> get sortedCommentAndAnnotations;
}

/// An annotation that can be associated with an AST node.
///
///    metadata ::=
///        annotation*
///
///    annotation ::=
///        '@' [Identifier] ('.' [SimpleIdentifier])? [ArgumentList]?
///
/// Clients may not extend, implement or mix-in this class.
abstract class Annotation implements AstNode {
  /// Return the arguments to the constructor being invoked, or `null` if this
  /// annotation is not the invocation of a constructor.
  ArgumentList get arguments;

  /// Set the arguments to the constructor being invoked to the given
  /// [arguments].
  void set arguments(ArgumentList arguments);

  /// Return the at sign that introduced the annotation.
  Token get atSign;

  /// Set the at sign that introduced the annotation to the given [token].
  void set atSign(Token token);

  /// Return the name of the constructor being invoked, or `null` if this
  /// annotation is not the invocation of a named constructor.
  SimpleIdentifier get constructorName;

  /// Set the name of the constructor being invoked to the given [name].
  void set constructorName(SimpleIdentifier name);

  /// Return the element associated with this annotation, or `null` if the AST
  /// structure has not been resolved or if this annotation could not be
  /// resolved.
  Element get element;

  /// Set the element associated with this annotation to the given [element].
  void set element(Element element);

  /// Return the element annotation representing this annotation in the element
  /// model.
  ElementAnnotation get elementAnnotation;

  /// Set the element annotation representing this annotation in the element
  /// model to the given [annotation].
  void set elementAnnotation(ElementAnnotation annotation);

  /// Return the name of the class defining the constructor that is being
  /// invoked or the name of the field that is being referenced.
  Identifier get name;

  /// Set the name of the class defining the constructor that is being invoked
  /// or the name of the field that is being referenced to the given [name].
  void set name(Identifier name);

  /// Return the period before the constructor name, or `null` if this
  /// annotation is not the invocation of a named constructor.
  Token get period;

  /// Set the period before the constructor name to the given [token].
  void set period(Token token);
}

/// A list of arguments in the invocation of an executable element (that is, a
/// function, method, or constructor).
///
///    argumentList ::=
///        '(' arguments? ')'
///
///    arguments ::=
///        [NamedExpression] (',' [NamedExpression])*
///      | [Expression] (',' [Expression])* (',' [NamedExpression])*
///
/// Clients may not extend, implement or mix-in this class.
abstract class ArgumentList implements AstNode {
  /// Return the expressions producing the values of the arguments.
  ///
  /// Although the language requires that positional arguments appear before
  /// named arguments, this class allows them to be intermixed.
  NodeList<Expression> get arguments;

  /// Set the parameter elements corresponding to each of the arguments in this
  /// list to the given list of [parameters]. The list of parameters must be the
  /// same length as the number of arguments, but can contain `null` entries if
  /// a given argument does not correspond to a formal parameter.
  void set correspondingStaticParameters(List<ParameterElement> parameters);

  /// Return the left parenthesis.
  Token get leftParenthesis;

  /// Set the left parenthesis to the given [token].
  void set leftParenthesis(Token token);

  /// Return the right parenthesis.
  Token get rightParenthesis;

  /// Set the right parenthesis to the given [token].
  void set rightParenthesis(Token token);
}

/// An as expression.
///
///    asExpression ::=
///        [Expression] 'as' [TypeAnnotation]
///
/// Clients may not extend, implement or mix-in this class.
abstract class AsExpression implements Expression {
  /// Return the 'as' operator.
  Token get asOperator;

  /// Set the 'as' operator to the given [token].
  void set asOperator(Token token);

  /// Return the expression used to compute the value being cast.
  Expression get expression;

  /// Set the expression used to compute the value being cast to the given
  /// [expression].
  void set expression(Expression expression);

  /// Return the type being cast to.
  TypeAnnotation get type;

  /// Set the type being cast to to the given [type].
  void set type(TypeAnnotation type);
}

/// An assert in the initializer list of a constructor.
///
///    assertInitializer ::=
///        'assert' '(' [Expression] (',' [Expression])? ')'
///
/// Clients may not extend, implement or mix-in this class.
abstract class AssertInitializer implements Assertion, ConstructorInitializer {}

/// An assertion, either in a block or in the initializer list of a constructor.
///
/// Clients may not extend, implement or mix-in this class.
abstract class Assertion implements AstNode {
  /// Return the token representing the 'assert' keyword.
  Token get assertKeyword;

  /// Set the token representing the 'assert' keyword to the given [token].
  void set assertKeyword(Token token);

  /// Return the comma between the [condition] and the [message], or `null` if
  /// no message was supplied.
  Token get comma;

  /// Set the comma between the [condition] and the [message] to the given
  /// [token].
  void set comma(Token token);

  /// Return the condition that is being asserted to be `true`.
  Expression get condition;

  /// Set the condition that is being asserted to be `true` to the given
  /// [condition].
  void set condition(Expression condition);

  /// Return the left parenthesis.
  Token get leftParenthesis;

  /// Set the left parenthesis to the given [token].
  void set leftParenthesis(Token token);

  /// Return the message to report if the assertion fails, or `null` if no
  /// message was supplied.
  Expression get message;

  /// Set the message to report if the assertion fails to the given
  /// [expression].
  void set message(Expression expression);

  ///  Return the right parenthesis.
  Token get rightParenthesis;

  ///  Set the right parenthesis to the given [token].
  void set rightParenthesis(Token token);
}

/// An assert statement.
///
///    assertStatement ::=
///        'assert' '(' [Expression] (',' [Expression])? ')' ';'
///
/// Clients may not extend, implement or mix-in this class.
abstract class AssertStatement implements Assertion, Statement {
  /// Return the semicolon terminating the statement.
  Token get semicolon;

  /// Set the semicolon terminating the statement to the given [token].
  void set semicolon(Token token);
}

/// An assignment expression.
///
///    assignmentExpression ::=
///        [Expression] operator [Expression]
///
/// Clients may not extend, implement or mix-in this class.
abstract class AssignmentExpression
    implements NullShortableExpression, MethodReferenceExpression {
  /// Return the expression used to compute the left hand side.
  Expression get leftHandSide;

  /// Return the expression used to compute the left hand side.
  void set leftHandSide(Expression expression);

  /// Return the assignment operator being applied.
  Token get operator;

  /// Set the assignment operator being applied to the given [token].
  void set operator(Token token);

  /// Return the expression used to compute the right hand side.
  Expression get rightHandSide;

  /// Set the expression used to compute the left hand side to the given
  /// [expression].
  void set rightHandSide(Expression expression);
}

/// A node in the AST structure for a Dart program.
///
/// Clients may not extend, implement or mix-in this class.
abstract class AstNode implements SyntacticEntity {
  /// A comparator that can be used to sort AST nodes in lexical order.
  ///
  /// In other words, `compare` will return a negative value if the offset of
  /// the first node is less than the offset of the second node, zero (0) if
  /// the nodes have the same offset, and a positive value if the offset of the
  /// first node is greater than the offset of the second node.
  static Comparator<AstNode> LEXICAL_ORDER =
      (AstNode first, AstNode second) => first.offset - second.offset;

  /// Return the first token included in this node's source range.
  Token get beginToken;

  /// Return an iterator that can be used to iterate through all the entities
  /// (either AST nodes or tokens) that make up the contents of this node,
  /// including doc comments but excluding other comments.
  Iterable<SyntacticEntity> get childEntities;

  /// Return the offset of the character immediately following the last
  /// character of this node's source range.
  ///
  /// This is equivalent to `node.getOffset() + node.getLength()`. For a
  /// compilation unit this will be equal to the length of the unit's source.
  /// For synthetic nodes this will be equivalent to the node's offset (because
  /// the length is zero (0) by definition).
  @override
  int get end;

  /// Return the last token included in this node's source range.
  Token get endToken;

  /// Return `true` if this node is a synthetic node.
  ///
  /// A synthetic node is a node that was introduced by the parser in order to
  /// recover from an error in the code. Synthetic nodes always have a length
  /// of zero (`0`).
  bool get isSynthetic;

  @override
  int get length;

  @override
  int get offset;

  /// Return this node's parent node, or `null` if this node is the root of an
  /// AST structure.
  ///
  /// Note that the relationship between an AST node and its parent node may
  /// change over the lifetime of a node.
  AstNode get parent;

  /// Return the node at the root of this node's AST structure.
  ///
  /// Note that this method's performance is linear with respect to the depth
  /// of the node in the AST structure (O(depth)).
  AstNode get root;

  /// Use the given [visitor] to visit this node.
  ///
  /// Return the value returned by the visitor as a result of visiting this
  /// node.
  E accept<E>(AstVisitor<E> visitor);

  /// Return the token before [target] or `null` if it cannot be found.
  Token findPrevious(Token target);

  /// Return the value of the property with the given [name], or `null` if this
  /// node does not have a property with the given name.
  E getProperty<E>(String name);

  /// Set the value of the property with the given [name] to the given [value].
  /// If the value is `null`, the property will effectively be removed.
  void setProperty(String name, Object value);

  /// Return either this node or the most immediate ancestor of this node for
  /// which the [predicate] returns `true`, or `null` if there is no such node.
  E thisOrAncestorMatching<E extends AstNode>(Predicate<AstNode> predicate);

  /// Return either this node or the most immediate ancestor of this node that
  /// has the given type, or `null` if there is no such node.
  T thisOrAncestorOfType<T extends AstNode>();

  /// Return a textual description of this node in a form approximating valid
  /// source.
  ///
  /// The returned string will not be valid source primarily in the case where
  /// the node itself is not well-formed.
  String toSource();

  /// Use the given [visitor] to visit all of the children of this node.
  ///
  /// The children will be visited in lexical order.
  void visitChildren(AstVisitor visitor);
}

/// An object that can be used to visit an AST structure.
///
/// Clients may not extend, implement or mix-in this class. There are classes
/// that implement this interface that provide useful default behaviors in
/// `package:analyzer/dart/ast/visitor.dart`. A couple of the most useful
/// include
/// * SimpleAstVisitor which implements every visit method by doing nothing,
/// * RecursiveAstVisitor which will cause every node in a structure to be
///   visited, and
/// * ThrowingAstVisitor which implements every visit method by throwing an
///   exception.
abstract class AstVisitor<R> {
  R visitAdjacentStrings(AdjacentStrings node);

  R visitAnnotation(Annotation node);

  R visitArgumentList(ArgumentList node);

  R visitAsExpression(AsExpression node);

  R visitAssertInitializer(AssertInitializer node);

  R visitAssertStatement(AssertStatement assertStatement);

  R visitAssignmentExpression(AssignmentExpression node);

  R visitAwaitExpression(AwaitExpression node);

  R visitBinaryExpression(BinaryExpression node);

  R visitBlock(Block node);

  R visitBlockFunctionBody(BlockFunctionBody node);

  R visitBooleanLiteral(BooleanLiteral node);

  R visitBreakStatement(BreakStatement node);

  R visitCascadeExpression(CascadeExpression node);

  R visitCatchClause(CatchClause node);

  R visitClassDeclaration(ClassDeclaration node);

  R visitClassTypeAlias(ClassTypeAlias node);

  R visitComment(Comment node);

  R visitCommentReference(CommentReference node);

  R visitCompilationUnit(CompilationUnit node);

  R visitConditionalExpression(ConditionalExpression node);

  R visitConfiguration(Configuration node);

  R visitConstructorDeclaration(ConstructorDeclaration node);

  R visitConstructorFieldInitializer(ConstructorFieldInitializer node);

  R visitConstructorName(ConstructorName node);

  R visitContinueStatement(ContinueStatement node);

  R visitDeclaredIdentifier(DeclaredIdentifier node);

  R visitDefaultFormalParameter(DefaultFormalParameter node);

  R visitDoStatement(DoStatement node);

  R visitDottedName(DottedName node);

  R visitDoubleLiteral(DoubleLiteral node);

  R visitEmptyFunctionBody(EmptyFunctionBody node);

  R visitEmptyStatement(EmptyStatement node);

  R visitEnumConstantDeclaration(EnumConstantDeclaration node);

  R visitEnumDeclaration(EnumDeclaration node);

  R visitExportDirective(ExportDirective node);

  R visitExpressionFunctionBody(ExpressionFunctionBody node);

  R visitExpressionStatement(ExpressionStatement node);

  R visitExtendsClause(ExtendsClause node);

  R visitExtensionDeclaration(ExtensionDeclaration node);

  R visitExtensionOverride(ExtensionOverride node);

  R visitFieldDeclaration(FieldDeclaration node);

  R visitFieldFormalParameter(FieldFormalParameter node);

  R visitForEachPartsWithDeclaration(ForEachPartsWithDeclaration node);

  R visitForEachPartsWithIdentifier(ForEachPartsWithIdentifier node);

  R visitForElement(ForElement node);

  R visitFormalParameterList(FormalParameterList node);

  R visitForPartsWithDeclarations(ForPartsWithDeclarations node);

  R visitForPartsWithExpression(ForPartsWithExpression node);

  R visitForStatement(ForStatement node);

  R visitFunctionDeclaration(FunctionDeclaration node);

  R visitFunctionDeclarationStatement(FunctionDeclarationStatement node);

  R visitFunctionExpression(FunctionExpression node);

  R visitFunctionExpressionInvocation(FunctionExpressionInvocation node);

  R visitFunctionTypeAlias(FunctionTypeAlias functionTypeAlias);

  R visitFunctionTypedFormalParameter(FunctionTypedFormalParameter node);

  R visitGenericFunctionType(GenericFunctionType node);

  R visitGenericTypeAlias(GenericTypeAlias node);

  R visitHideCombinator(HideCombinator node);

  R visitIfElement(IfElement node);

  R visitIfStatement(IfStatement node);

  R visitImplementsClause(ImplementsClause node);

  R visitImportDirective(ImportDirective node);

  R visitIndexExpression(IndexExpression node);

  R visitInstanceCreationExpression(InstanceCreationExpression node);

  R visitIntegerLiteral(IntegerLiteral node);

  R visitInterpolationExpression(InterpolationExpression node);

  R visitInterpolationString(InterpolationString node);

  R visitIsExpression(IsExpression node);

  R visitLabel(Label node);

  R visitLabeledStatement(LabeledStatement node);

  R visitLibraryDirective(LibraryDirective node);

  R visitLibraryIdentifier(LibraryIdentifier node);

  R visitListLiteral(ListLiteral node);

  R visitMapLiteralEntry(MapLiteralEntry node);

  R visitMethodDeclaration(MethodDeclaration node);

  R visitMethodInvocation(MethodInvocation node);

  R visitMixinDeclaration(MixinDeclaration node);

  R visitNamedExpression(NamedExpression node);

  R visitNativeClause(NativeClause node);

  R visitNativeFunctionBody(NativeFunctionBody node);

  R visitNullLiteral(NullLiteral node);

  R visitOnClause(OnClause node);

  R visitParenthesizedExpression(ParenthesizedExpression node);

  R visitPartDirective(PartDirective node);

  R visitPartOfDirective(PartOfDirective node);

  R visitPostfixExpression(PostfixExpression node);

  R visitPrefixedIdentifier(PrefixedIdentifier node);

  R visitPrefixExpression(PrefixExpression node);

  R visitPropertyAccess(PropertyAccess node);

  R visitRedirectingConstructorInvocation(
      RedirectingConstructorInvocation node);

  R visitRethrowExpression(RethrowExpression node);

  R visitReturnStatement(ReturnStatement node);

  R visitScriptTag(ScriptTag node);

  R visitSetOrMapLiteral(SetOrMapLiteral node);

  R visitShowCombinator(ShowCombinator node);

  R visitSimpleFormalParameter(SimpleFormalParameter node);

  R visitSimpleIdentifier(SimpleIdentifier node);

  R visitSimpleStringLiteral(SimpleStringLiteral node);

  R visitSpreadElement(SpreadElement node);

  R visitStringInterpolation(StringInterpolation node);

  R visitSuperConstructorInvocation(SuperConstructorInvocation node);

  R visitSuperExpression(SuperExpression node);

  R visitSwitchCase(SwitchCase node);

  R visitSwitchDefault(SwitchDefault node);

  R visitSwitchStatement(SwitchStatement node);

  R visitSymbolLiteral(SymbolLiteral node);

  R visitThisExpression(ThisExpression node);

  R visitThrowExpression(ThrowExpression node);

  R visitTopLevelVariableDeclaration(TopLevelVariableDeclaration node);

  R visitTryStatement(TryStatement node);

  R visitTypeArgumentList(TypeArgumentList node);

  R visitTypeName(TypeName node);

  R visitTypeParameter(TypeParameter node);

  R visitTypeParameterList(TypeParameterList node);

  R visitVariableDeclaration(VariableDeclaration node);

  R visitVariableDeclarationList(VariableDeclarationList node);

  R visitVariableDeclarationStatement(VariableDeclarationStatement node);

  R visitWhileStatement(WhileStatement node);

  R visitWithClause(WithClause node);

  R visitYieldStatement(YieldStatement node);
}

/// An await expression.
///
///    awaitExpression ::=
///        'await' [Expression]
///
/// Clients may not extend, implement or mix-in this class.
abstract class AwaitExpression implements Expression {
  /// Return the 'await' keyword.
  Token get awaitKeyword;

  /// Set the 'await' keyword to the given [token].
  void set awaitKeyword(Token token);

  /// Return the expression whose value is being waited on.
  Expression get expression;

  /// Set the expression whose value is being waited on to the given
  /// [expression].
  void set expression(Expression expression);
}

/// A binary (infix) expression.
///
///    binaryExpression ::=
///        [Expression] [Token] [Expression]
///
/// Clients may not extend, implement or mix-in this class.
abstract class BinaryExpression
    implements Expression, MethodReferenceExpression {
  /// Return the expression used to compute the left operand.
  Expression get leftOperand;

  /// Set the expression used to compute the left operand to the given
  /// [expression].
  void set leftOperand(Expression expression);

  /// Return the binary operator being applied.
  Token get operator;

  /// Set the binary operator being applied to the given [token].
  void set operator(Token token);

  /// Return the expression used to compute the right operand.
  Expression get rightOperand;

  /// Set the expression used to compute the right operand to the given
  /// [expression].
  void set rightOperand(Expression expression);

  /// The function type of the invocation, or `null` if the AST structure has
  /// not been resolved, or if the invocation could not be resolved.
  FunctionType get staticInvokeType;

  /// Sets the function type of the invocation.
  void set staticInvokeType(FunctionType value);
}

/// A sequence of statements.
///
///    block ::=
///        '{' statement* '}'
///
/// Clients may not extend, implement or mix-in this class.
abstract class Block implements Statement {
  /// Return the left curly bracket.
  Token get leftBracket;

  /// Set the left curly bracket to the given [token].
  void set leftBracket(Token token);

  /// Return the right curly bracket.
  Token get rightBracket;

  /// Set the right curly bracket to the given [token].
  void set rightBracket(Token token);

  /// Return the statements contained in the block.
  NodeList<Statement> get statements;
}

/// A function body that consists of a block of statements.
///
///    blockFunctionBody ::=
///        ('async' | 'async' '*' | 'sync' '*')? [Block]
///
/// Clients may not extend, implement or mix-in this class.
abstract class BlockFunctionBody implements FunctionBody {
  /// Return the block representing the body of the function.
  Block get block;

  /// Set the block representing the body of the function to the given [block].
  void set block(Block block);

  /// Set token representing the 'async' or 'sync' keyword to the given [token].
  void set keyword(Token token);

  /// Set the star following the 'async' or 'sync' keyword to the given [token].
  void set star(Token token);
}

/// A boolean literal expression.
///
///    booleanLiteral ::=
///        'false' | 'true'
///
/// Clients may not extend, implement or mix-in this class.
abstract class BooleanLiteral implements Literal {
  /// Return the token representing the literal.
  Token get literal;

  /// Set the token representing the literal to the given [token].
  void set literal(Token token);

  /// Return the value of the literal.
  bool get value;
}

/// A break statement.
///
///    breakStatement ::=
///        'break' [SimpleIdentifier]? ';'
///
/// Clients may not extend, implement or mix-in this class.
abstract class BreakStatement implements Statement {
  /// Return the token representing the 'break' keyword.
  Token get breakKeyword;

  /// Set the token representing the 'break' keyword to the given [token].
  void set breakKeyword(Token token);

  /// Return the label associated with the statement, or `null` if there is no
  /// label.
  SimpleIdentifier get label;

  /// Set the label associated with the statement to the given [identifier].
  void set label(SimpleIdentifier identifier);

  /// Return the semicolon terminating the statement.
  Token get semicolon;

  /// Set the semicolon terminating the statement to the given [token].
  void set semicolon(Token token);

  /// Return the node from which this break statement is breaking.
  ///
  /// This will be either a [Statement] (in the case of breaking out of a
  /// loop), a [SwitchMember] (in the case of a labeled break statement whose
  /// label matches a label on a switch case in an enclosing switch statement),
  /// or `null` if the AST has not yet been resolved or if the target could not
  /// be resolved. Note that if the source code has errors, the target might be
  /// invalid (e.g. trying to break to a switch case).
  AstNode get target;

  /// Set the node from which this break statement is breaking to the given
  /// [node].
  void set target(AstNode node);
}

/// A sequence of cascaded expressions: expressions that share a common target.
///
/// There are three kinds of expressions that can be used in a cascade
/// expression: [IndexExpression], [MethodInvocation] and [PropertyAccess].
///
///    cascadeExpression ::=
///        [Expression] cascadeSection*
///
///    cascadeSection ::=
///        ('..' | '?..') (cascadeSelector arguments*)
///        (assignableSelector arguments*)*
///        (assignmentOperator expressionWithoutCascade)?
///
///    cascadeSelector ::=
///        '[ ' expression '] '
///      | identifier
///
/// Clients may not extend, implement or mix-in this class.
abstract class CascadeExpression implements Expression {
  /// Return the cascade sections sharing the common target.
  NodeList<Expression> get cascadeSections;

  /// Return the target of the cascade sections.
  Expression get target;

  /// Set the target of the cascade sections to the given [target].
  void set target(Expression target);
}

/// A catch clause within a try statement.
///
///    onPart ::=
///        catchPart [Block]
///      | 'on' type catchPart? [Block]
///
///    catchPart ::=
///        'catch' '(' [SimpleIdentifier] (',' [SimpleIdentifier])? ')'
///
/// Clients may not extend, implement or mix-in this class.
abstract class CatchClause implements AstNode {
  /// Return the body of the catch block.
  Block get body;

  /// Set the body of the catch block to the given [block].
  void set body(Block block);

  /// Return the token representing the 'catch' keyword, or `null` if there is
  /// no 'catch' keyword.
  Token get catchKeyword;

  /// Set the token representing the 'catch' keyword to the given [token].
  void set catchKeyword(Token token);

  /// Return the comma separating the exception parameter from the stack trace
  /// parameter, or `null` if there is no stack trace parameter.
  Token get comma;

  /// Set the comma separating the exception parameter from the stack trace
  /// parameter to the given [token].
  void set comma(Token token);

  /// Return the parameter whose value will be the exception that was thrown, or
  /// `null` if there is no 'catch' keyword.
  SimpleIdentifier get exceptionParameter;

  /// Set the parameter whose value will be the exception that was thrown to the
  /// given [parameter].
  void set exceptionParameter(SimpleIdentifier parameter);

  /// Return the type of exceptions caught by this catch clause, or `null` if
  /// this catch clause catches every type of exception.
  TypeAnnotation get exceptionType;

  /// Set the type of exceptions caught by this catch clause to the given
  /// [exceptionType].
  void set exceptionType(TypeAnnotation exceptionType);

  /// Return the left parenthesis, or `null` if there is no 'catch' keyword.
  Token get leftParenthesis;

  /// Set the left parenthesis to the given [token].
  void set leftParenthesis(Token token);

  /// Return the token representing the 'on' keyword, or `null` if there is no
  /// 'on' keyword.
  Token get onKeyword;

  /// Set the token representing the 'on' keyword to the given [token].
  void set onKeyword(Token token);

  /// Return the right parenthesis, or `null` if there is no 'catch' keyword.
  Token get rightParenthesis;

  /// Set the right parenthesis to the given [token].
  void set rightParenthesis(Token token);

  /// Return the parameter whose value will be the stack trace associated with
  /// the exception, or `null` if there is no stack trace parameter.
  SimpleIdentifier get stackTraceParameter;

  /// Set the parameter whose value will be the stack trace associated with the
  /// exception to the given [parameter].
  void set stackTraceParameter(SimpleIdentifier parameter);
}

/// The declaration of a class.
///
///    classDeclaration ::=
///        'abstract'? 'class' [SimpleIdentifier] [TypeParameterList]?
///        ([ExtendsClause] [WithClause]?)?
///        [ImplementsClause]?
///        '{' [ClassMember]* '}'
///
/// Clients may not extend, implement or mix-in this class.
abstract class ClassDeclaration implements ClassOrMixinDeclaration {
  /// Return the 'abstract' keyword, or `null` if the keyword was absent.
  Token get abstractKeyword;

  /// Set the 'abstract' keyword to the given [token].
  void set abstractKeyword(Token token);

  /// Return the token representing the 'class' keyword.
  Token get classKeyword;

  /// Set the token representing the 'class' keyword.
  void set classKeyword(Token token);

  /// Return the extends clause for this class, or `null` if the class does not
  /// extend any other class.
  ExtendsClause get extendsClause;

  /// Set the extends clause for this class to the given [extendsClause].
  void set extendsClause(ExtendsClause extendsClause);

  /// Set the implements clause for the class to the given [implementsClause].
  void set implementsClause(ImplementsClause implementsClause);

  /// Return `true` if this class is declared to be an abstract class.
  bool get isAbstract;

  /// Set the left curly bracket to the given [token].
  void set leftBracket(Token token);

  /// Return the native clause for this class, or `null` if the class does not
  /// have a native clause.
  NativeClause get nativeClause;

  /// Set the native clause for this class to the given [nativeClause].
  void set nativeClause(NativeClause nativeClause);

  /// Set the right curly bracket to the given [token].
  void set rightBracket(Token token);

  /// Set the type parameters for the class to the given list of
  /// [typeParameters].
  void set typeParameters(TypeParameterList typeParameters);

  /// Return the with clause for the class, or `null` if the class does not have
  /// a with clause.
  WithClause get withClause;

  /// Set the with clause for the class to the given [withClause].
  void set withClause(WithClause withClause);

  /// Return the constructor declared in the class with the given [name], or
  /// `null` if there is no such constructor.
  ///
  /// If the [name] is `null` then the default constructor will be searched
  /// for.
  ConstructorDeclaration getConstructor(String name);
}

/// A node that declares a name within the scope of a class declarations.
///
/// When the 'extension-methods' experiment is enabled, these nodes can also be
/// located inside extension declarations.
///
/// Clients may not extend, implement or mix-in this class.
abstract class ClassMember implements Declaration {}

/// The declaration of a class or mixin.
///
/// Clients may not extend, implement or mix-in this class.
abstract class ClassOrMixinDeclaration implements NamedCompilationUnitMember {
  @override
  ClassElement get declaredElement;

  /// Returns the implements clause for the class/mixin, or `null` if the
  /// class/mixin does not implement any interfaces.
  ImplementsClause get implementsClause;

  /// Returns the left curly bracket.
  Token get leftBracket;

  /// Returns the members defined by the class/mixin.
  NodeList<ClassMember> get members;

  /// Returns the right curly bracket.
  Token get rightBracket;

  /// Returns the type parameters for the class/mixin, or `null` if the
  /// class/mixin does not have any type parameters.
  TypeParameterList get typeParameters;

  /// Returns the field declared in the class/mixin with the given [name], or
  /// `null` if there is no such field.
  VariableDeclaration getField(String name);

  /// Returns the method declared in the class/mixin with the given [name], or
  /// `null` if there is no such method.
  MethodDeclaration getMethod(String name);
}

/// A class type alias.
///
///    classTypeAlias ::=
///        [SimpleIdentifier] [TypeParameterList]? '=' 'abstract'? mixinApplication
///
///    mixinApplication ::=
///        [TypeName] [WithClause] [ImplementsClause]? ';'
///
/// Clients may not extend, implement or mix-in this class.
abstract class ClassTypeAlias implements TypeAlias {
  /// Return the token for the 'abstract' keyword, or `null` if this is not
  /// defining an abstract class.
  Token get abstractKeyword;

  /// Set the token for the 'abstract' keyword to the given [token].
  void set abstractKeyword(Token token);

  @override
  ClassElement get declaredElement;

  /// Return the token for the '=' separating the name from the definition.
  Token get equals;

  /// Set the token for the '=' separating the name from the definition to the
  /// given [token].
  void set equals(Token token);

  /// Return the implements clause for this class, or `null` if there is no
  /// implements clause.
  ImplementsClause get implementsClause;

  /// Set the implements clause for this class to the given [implementsClause].
  void set implementsClause(ImplementsClause implementsClause);

  /// Return `true` if this class is declared to be an abstract class.
  bool get isAbstract;

  /// Return the name of the superclass of the class being declared.
  TypeName get superclass;

  /// Set the name of the superclass of the class being declared to the given
  /// [superclass] name.
  void set superclass(TypeName superclass);

  /// Return the type parameters for the class, or `null` if the class does not
  /// have any type parameters.
  TypeParameterList get typeParameters;

  /// Set the type parameters for the class to the given list of
  /// [typeParameters].
  void set typeParameters(TypeParameterList typeParameters);

  /// Return the with clause for this class.
  WithClause get withClause;

  /// Set the with clause for this class to the given with [withClause].
  void set withClause(WithClause withClause);
}

/// An element in a list, map or set literal.
///
///    collectionElement ::=
///        [Expression]
///      | [IfElement]
///      | [ForElement]
///      | [MapLiteralEntry]
///      | [SpreadElement]
///
/// Clients may not extend, implement or mix-in this class.
abstract class CollectionElement implements AstNode {}

/// A combinator associated with an import or export directive.
///
///    combinator ::=
///        [HideCombinator]
///      | [ShowCombinator]
///
/// Clients may not extend, implement or mix-in this class.
abstract class Combinator implements AstNode {
  /// Return the 'hide' or 'show' keyword specifying what kind of processing is
  /// to be done on the names.
  Token get keyword;

  /// Set the 'hide' or 'show' keyword specifying what kind of processing is
  /// to be done on the names to the given [token].
  void set keyword(Token token);
}

/// A comment within the source code.
///
///    comment ::=
///        endOfLineComment
///      | blockComment
///      | documentationComment
///
///    endOfLineComment ::=
///        '//' (CHARACTER - EOL)* EOL
///
///    blockComment ::=
///        '/ *' CHARACTER* '&#42;/'
///
///    documentationComment ::=
///        '/ **' (CHARACTER | [CommentReference])* '&#42;/'
///      | ('///' (CHARACTER - EOL)* EOL)+
///
/// Clients may not extend, implement or mix-in this class.
abstract class Comment implements AstNode {
  /// Return `true` if this is a block comment.
  bool get isBlock;

  /// Return `true` if this is a documentation comment.
  bool get isDocumentation;

  /// Return `true` if this is an end-of-line comment.
  bool get isEndOfLine;

  /// Return the references embedded within the documentation comment.
  NodeList<CommentReference> get references;

  /// Return the tokens representing the comment.
  List<Token> get tokens;
}

/// A reference to a Dart element that is found within a documentation comment.
///
///    commentReference ::=
///        '[' 'new'? [Identifier] ']'
///
/// Clients may not extend, implement or mix-in this class.
abstract class CommentReference implements AstNode {
  /// Return the identifier being referenced.
  Identifier get identifier;

  /// Set the identifier being referenced to the given [identifier].
  void set identifier(Identifier identifier);

  /// Return the token representing the 'new' keyword, or `null` if there was no
  /// 'new' keyword.
  Token get newKeyword;

  /// Set the token representing the 'new' keyword to the given [token].
  void set newKeyword(Token token);
}

/// A compilation unit.
///
/// While the grammar restricts the order of the directives and declarations
/// within a compilation unit, this class does not enforce those restrictions.
/// In particular, the children of a compilation unit will be visited in lexical
/// order even if lexical order does not conform to the restrictions of the
/// grammar.
///
///    compilationUnit ::=
///        directives declarations
///
///    directives ::=
///        [ScriptTag]? [LibraryDirective]? namespaceDirective* [PartDirective]*
///      | [PartOfDirective]
///
///    namespaceDirective ::=
///        [ImportDirective]
///      | [ExportDirective]
///
///    declarations ::=
///        [CompilationUnitMember]*
///
/// Clients may not extend, implement or mix-in this class.
abstract class CompilationUnit implements AstNode {
  /// Set the first token included in this node's source range to the given
  /// [token].
  void set beginToken(Token token);

  /// Return the declarations contained in this compilation unit.
  NodeList<CompilationUnitMember> get declarations;

  /// Return the element associated with this compilation unit, or `null` if the
  /// AST structure has not been resolved.
  CompilationUnitElement get declaredElement;

  /// Return the directives contained in this compilation unit.
  NodeList<Directive> get directives;

  /// Set the element associated with this compilation unit to the given
  /// [element].
  void set element(CompilationUnitElement element);

  /// Set the last token included in this node's source range to the given
  /// [token].
  void set endToken(Token token);

  /// The set of features available to this compilation unit, or `null` if
  /// unknown.
  ///
  /// Determined by some combination of the .packages file, the enclosing
  /// package's SDK version constraint, and/or the presence of a `@dart`
  /// directive in a comment at the top of the file.
  ///
  /// Might be `null` if, for example, this [CompilationUnit] has been
  /// resynthesized from a summary.
  FeatureSet get featureSet;

  /// Return the line information for this compilation unit.
  LineInfo get lineInfo;

  /// Set the line information for this compilation unit to the given [info].
  void set lineInfo(LineInfo info);

  /// Return the script tag at the beginning of the compilation unit, or `null`
  /// if there is no script tag in this compilation unit.
  ScriptTag get scriptTag;

  /// Set the script tag at the beginning of the compilation unit to the given
  /// [scriptTag].
  void set scriptTag(ScriptTag scriptTag);

  /// Return a list containing all of the directives and declarations in this
  /// compilation unit, sorted in lexical order.
  List<AstNode> get sortedDirectivesAndDeclarations;
}

/// A node that declares one or more names within the scope of a compilation
/// unit.
///
///    compilationUnitMember ::=
///        [ClassDeclaration]
///      | [MixinDeclaration]
///      | [ExtensionDeclaration]
///      | [EnumDeclaration]
///      | [TypeAlias]
///      | [FunctionDeclaration]
///      | [TopLevelVariableDeclaration]
///
/// Clients may not extend, implement or mix-in this class.
abstract class CompilationUnitMember implements Declaration {}

/// A conditional expression.
///
///    conditionalExpression ::=
///        [Expression] '?' [Expression] ':' [Expression]
///
/// Clients may not extend, implement or mix-in this class.
abstract class ConditionalExpression implements Expression {
  /// Return the token used to separate the then expression from the else
  /// expression.
  Token get colon;

  /// Set the token used to separate the then expression from the else
  /// expression to the given [token].
  void set colon(Token token);

  /// Return the condition used to determine which of the expressions is
  /// executed next.
  Expression get condition;

  /// Set the condition used to determine which of the expressions is executed
  /// next to the given [expression].
  void set condition(Expression expression);

  /// Return the expression that is executed if the condition evaluates to
  /// `false`.
  Expression get elseExpression;

  /// Set the expression that is executed if the condition evaluates to `false`
  /// to the given [expression].
  void set elseExpression(Expression expression);

  /// Return the token used to separate the condition from the then expression.
  Token get question;

  /// Set the token used to separate the condition from the then expression to
  /// the given [token].
  void set question(Token token);

  /// Return the expression that is executed if the condition evaluates to
  /// `true`.
  Expression get thenExpression;

  /// Set the expression that is executed if the condition evaluates to `true`
  /// to the given [expression].
  void set thenExpression(Expression expression);
}

/// A configuration in either an import or export directive.
///
///    configuration ::=
///        'if' '(' test ')' uri
///
///    test ::=
///        dottedName ('==' stringLiteral)?
///
///    dottedName ::=
///        identifier ('.' identifier)*
///
/// Clients may not extend, implement or mix-in this class.
abstract class Configuration implements AstNode {
  /// Return the token for the equal operator, or `null` if the condition does
  /// not include an equality test.
  Token get equalToken;

  /// Set the token for the equal operator to the given [token].
  void set equalToken(Token token);

  /// Return the token for the 'if' keyword.
  Token get ifKeyword;

  /// Set the token for the 'if' keyword to the given [token].
  void set ifKeyword(Token token);

  /// Return the token for the left parenthesis.
  Token get leftParenthesis;

  /// Set the token for the left parenthesis to the given [token].
  void set leftParenthesis(Token token);

  /// Return the URI of the implementation library to be used if the condition
  /// is true.
  @deprecated
  StringLiteral get libraryUri;

  /// Set the URI of the implementation library to be used if the condition is
  /// true to the given [uri].
  @deprecated
  void set libraryUri(StringLiteral uri);

  /// Return the name of the declared variable whose value is being used in the
  /// condition.
  DottedName get name;

  /// Set the name of the declared variable whose value is being used in the
  /// condition to the given [name].
  void set name(DottedName name);

  /// Return the token for the right parenthesis.
  Token get rightParenthesis;

  /// Set the token for the right parenthesis to the given [token].
  void set rightParenthesis(Token token);

  /// Return the URI of the implementation library to be used if the condition
  /// is true.
  StringLiteral get uri;

  /// Set the URI of the implementation library to be used if the condition is
  /// true to the given [uri].
  void set uri(StringLiteral uri);

  /// Return the source to which the [uri] was resolved.
  Source get uriSource;

  /// Set the source to which the [uri] was resolved to the given [source].
  void set uriSource(Source source);

  /// Return the value to which the value of the declared variable will be
  /// compared, or `null` if the condition does not include an equality test.
  StringLiteral get value;

  /// Set the value to which the value of the declared variable will be
  /// compared to the given [value].
  void set value(StringLiteral value);
}

/// A constructor declaration.
///
///    constructorDeclaration ::=
///        constructorSignature [FunctionBody]?
///      | constructorName formalParameterList ':' 'this' ('.' [SimpleIdentifier])? arguments
///
///    constructorSignature ::=
///        'external'? constructorName formalParameterList initializerList?
///      | 'external'? 'factory' factoryName formalParameterList initializerList?
///      | 'external'? 'const'  constructorName formalParameterList initializerList?
///
///    constructorName ::=
///        [SimpleIdentifier] ('.' [SimpleIdentifier])?
///
///    factoryName ::=
///        [Identifier] ('.' [SimpleIdentifier])?
///
///    initializerList ::=
///        ':' [ConstructorInitializer] (',' [ConstructorInitializer])*
///
/// Clients may not extend, implement or mix-in this class.
abstract class ConstructorDeclaration implements ClassMember {
  /// Return the body of the constructor, or `null` if the constructor does not
  /// have a body.
  FunctionBody get body;

  /// Set the body of the constructor to the given [functionBody].
  void set body(FunctionBody functionBody);

  /// Return the token for the 'const' keyword, or `null` if the constructor is
  /// not a const constructor.
  Token get constKeyword;

  /// Set the token for the 'const' keyword to the given [token].
  void set constKeyword(Token token);

  @override
  ConstructorElement get declaredElement;

  /// Set the element associated with this constructor to the given [element].
  void set element(ConstructorElement element);

  /// Return the token for the 'external' keyword to the given [token].
  Token get externalKeyword;

  /// Set the token for the 'external' keyword, or `null` if the constructor
  /// is not external.
  void set externalKeyword(Token token);

  /// Return the token for the 'factory' keyword, or `null` if the constructor
  /// is not a factory constructor.
  Token get factoryKeyword;

  /// Set the token for the 'factory' keyword to the given [token].
  void set factoryKeyword(Token token);

  /// Return the initializers associated with the constructor.
  NodeList<ConstructorInitializer> get initializers;

  /// Return the name of the constructor, or `null` if the constructor being
  /// declared is unnamed.
  SimpleIdentifier get name;

  /// Set the name of the constructor to the given [identifier].
  void set name(SimpleIdentifier identifier);

  /// Return the parameters associated with the constructor.
  FormalParameterList get parameters;

  /// Set the parameters associated with the constructor to the given list of
  /// [parameters].
  void set parameters(FormalParameterList parameters);

  /// Return the token for the period before the constructor name, or `null` if
  /// the constructor being declared is unnamed.
  Token get period;

  /// Set the token for the period before the constructor name to the given
  /// [token].
  void set period(Token token);

  /// Return the name of the constructor to which this constructor will be
  /// redirected, or `null` if this is not a redirecting factory constructor.
  ConstructorName get redirectedConstructor;

  /// Set the name of the constructor to which this constructor will be
  /// redirected to the given [redirectedConstructor] name.
  void set redirectedConstructor(ConstructorName redirectedConstructor);

  /// Return the type of object being created.
  ///
  /// This can be different than the type in which the constructor is being
  /// declared if the constructor is the implementation of a factory
  /// constructor.
  Identifier get returnType;

  /// Set the type of object being created to the given [typeName].
  void set returnType(Identifier typeName);

  /// Return the token for the separator (colon or equals) before the
  /// initializer list or redirection, or `null` if there are no initializers.
  Token get separator;

  /// Set the token for the separator (colon or equals) before the initializer
  /// list or redirection to the given [token].
  void set separator(Token token);
}

/// The initialization of a field within a constructor's initialization list.
///
///    fieldInitializer ::=
///        ('this' '.')? [SimpleIdentifier] '=' [Expression]
///
/// Clients may not extend, implement or mix-in this class.
abstract class ConstructorFieldInitializer implements ConstructorInitializer {
  /// Return the token for the equal sign between the field name and the
  /// expression.
  Token get equals;

  /// Set the token for the equal sign between the field name and the
  /// expression to the given [token].
  void set equals(Token token);

  /// Return the expression computing the value to which the field will be
  /// initialized.
  Expression get expression;

  /// Set the expression computing the value to which the field will be
  /// initialized to the given [expression].
  void set expression(Expression expression);

  /// Return the name of the field being initialized.
  SimpleIdentifier get fieldName;

  /// Set the name of the field being initialized to the given [identifier].
  void set fieldName(SimpleIdentifier identifier);

  /// Return the token for the period after the 'this' keyword, or `null` if
  /// there is no 'this' keyword.
  Token get period;

  /// Set the token for the period after the 'this' keyword to the given
  /// [token].
  void set period(Token token);

  /// Return the token for the 'this' keyword, or `null` if there is no 'this'
  /// keyword.
  Token get thisKeyword;

  /// Set the token for the 'this' keyword to the given [token].
  void set thisKeyword(Token token);
}

/// A node that can occur in the initializer list of a constructor declaration.
///
///    constructorInitializer ::=
///        [SuperConstructorInvocation]
///      | [ConstructorFieldInitializer]
///      | [RedirectingConstructorInvocation]
///
/// Clients may not extend, implement or mix-in this class.
abstract class ConstructorInitializer implements AstNode {}

/// The name of a constructor.
///
///    constructorName ::=
///        type ('.' identifier)?
///
/// Clients may not extend, implement or mix-in this class.
abstract class ConstructorName implements AstNode, ConstructorReferenceNode {
  /// Return the name of the constructor, or `null` if the specified constructor
  /// is the unnamed constructor.
  SimpleIdentifier get name;

  /// Set the name of the constructor to the given [name].
  void set name(SimpleIdentifier name);

  /// Return the token for the period before the constructor name, or `null` if
  /// the specified constructor is the unnamed constructor.
  Token get period;

  /// Set the token for the period before the constructor name to the given
  /// [token].
  void set period(Token token);

  /// Return the name of the type defining the constructor.
  TypeName get type;

  /// Set the name of the type defining the constructor to the given [type]
  /// name.
  void set type(TypeName type);
}

/// An AST node that makes reference to a constructor.
///
/// Clients may not extend, implement or mix-in this class.
abstract class ConstructorReferenceNode implements AstNode {
  /// Return the element associated with the referenced constructor based on
  /// static type information, or `null` if the AST structure has not been
  /// resolved or if the constructor could not be resolved.
  ConstructorElement get staticElement;

  /// Set the element associated with the referenced constructor based on static
  /// type information to the given [element].
  void set staticElement(ConstructorElement element);
}

/// A continue statement.
///
///    continueStatement ::=
///        'continue' [SimpleIdentifier]? ';'
///
/// Clients may not extend, implement or mix-in this class.
abstract class ContinueStatement implements Statement {
  /// Return the token representing the 'continue' keyword.
  Token get continueKeyword;

  /// Set the token representing the 'continue' keyword to the given [token].
  void set continueKeyword(Token token);

  /// Return the label associated with the statement, or `null` if there is no
  /// label.
  SimpleIdentifier get label;

  /// Set the label associated with the statement to the given [identifier].
  void set label(SimpleIdentifier identifier);

  /// Return the semicolon terminating the statement.
  Token get semicolon;

  /// Set the semicolon terminating the statement to the given [token].
  void set semicolon(Token token);

  /// Return the node to which this continue statement is continuing.
  ///
  /// This will be either a [Statement] (in the case of continuing a loop), a
  /// [SwitchMember] (in the case of continuing from one switch case to
  /// another), or `null` if the AST has not yet been resolved or if the target
  /// could not be resolved. Note that if the source code has errors, the
  /// target might be invalid (e.g. the target may be in an enclosing
  /// function).
  AstNode get target;

  /// Set the node to which this continue statement is continuing to the given
  /// [node].
  void set target(AstNode node);
}

/// A node that represents the declaration of one or more names.
///
/// Each declared name is visible within a name scope.
///
/// Clients may not extend, implement or mix-in this class.
abstract class Declaration implements AnnotatedNode {
  /// Return the element associated with this declaration, or `null` if either
  /// this node corresponds to a list of declarations or if the AST structure
  /// has not been resolved.
  Element get declaredElement;
}

/// The declaration of a single identifier.
///
///    declaredIdentifier ::=
///        [Annotation] finalConstVarOrType [SimpleIdentifier]
///
/// Clients may not extend, implement or mix-in this class.
abstract class DeclaredIdentifier implements Declaration {
  @override
  LocalVariableElement get declaredElement;

  /// Return the name of the variable being declared.
  SimpleIdentifier get identifier;

  /// Set the name of the variable being declared to the given [identifier].
  void set identifier(SimpleIdentifier identifier);

  /// Return `true` if this variable was declared with the 'const' modifier.
  bool get isConst;

  /// Return `true` if this variable was declared with the 'final' modifier.
  /// Variables that are declared with the 'const' modifier will return `false`
  /// even though they are implicitly final.
  bool get isFinal;

  /// Return the token representing either the 'final', 'const' or 'var'
  /// keyword, or `null` if no keyword was used.
  Token get keyword;

  /// Set the token representing either the 'final', 'const' or 'var' keyword to
  /// the given [token].
  void set keyword(Token token);

  /// Return the name of the declared type of the parameter, or `null` if the
  /// parameter does not have a declared type.
  TypeAnnotation get type;

  /// Set the declared type of the parameter to the given [type].
  void set type(TypeAnnotation type);
}

/// A formal parameter with a default value.
///
/// There are two kinds of parameters that are both represented by this class:
/// named formal parameters and positional formal parameters.
///
///    defaultFormalParameter ::=
///        [NormalFormalParameter] ('=' [Expression])?
///
///    defaultNamedParameter ::=
///        [NormalFormalParameter] (':' [Expression])?
///
/// Clients may not extend, implement or mix-in this class.
abstract class DefaultFormalParameter implements FormalParameter {
  /// Return the expression computing the default value for the parameter, or
  /// `null` if there is no default value.
  Expression get defaultValue;

  /// Set the expression computing the default value for the parameter to the
  /// given [expression].
  void set defaultValue(Expression expression);

  /// Set the kind of this parameter to the given [kind].
  void set kind(ParameterKind kind);

  /// Return the formal parameter with which the default value is associated.
  NormalFormalParameter get parameter;

  /// Set the formal parameter with which the default value is associated to the
  /// given [formalParameter].
  void set parameter(NormalFormalParameter formalParameter);

  /// Return the token separating the parameter from the default value, or
  /// `null` if there is no default value.
  Token get separator;

  /// Set the token separating the parameter from the default value to the given
  /// [token].
  void set separator(Token token);
}

/// A node that represents a directive.
///
///    directive ::=
///        [ExportDirective]
///      | [ImportDirective]
///      | [LibraryDirective]
///      | [PartDirective]
///      | [PartOfDirective]
///
/// Clients may not extend, implement or mix-in this class.
abstract class Directive implements AnnotatedNode {
  /// Return the element associated with this directive, or `null` if the AST
  /// structure has not been resolved or if this directive could not be
  /// resolved.
  Element get element;

  /// Set the element associated with this directive to the given [element].
  void set element(Element element);

  /// Return the token representing the keyword that introduces this directive
  /// ('import', 'export', 'library' or 'part').
  Token get keyword;
}

/// A do statement.
///
///    doStatement ::=
///        'do' [Statement] 'while' '(' [Expression] ')' ';'
///
/// Clients may not extend, implement or mix-in this class.
abstract class DoStatement implements Statement {
  /// Return the body of the loop.
  Statement get body;

  /// Set the body of the loop to the given [statement].
  void set body(Statement statement);

  /// Return the condition that determines when the loop will terminate.
  Expression get condition;

  /// Set the condition that determines when the loop will terminate to the
  /// given [expression].
  void set condition(Expression expression);

  /// Return the token representing the 'do' keyword.
  Token get doKeyword;

  /// Set the token representing the 'do' keyword to the given [token].
  void set doKeyword(Token token);

  /// Return the left parenthesis.
  Token get leftParenthesis;

  /// Set the left parenthesis to the given [token].
  void set leftParenthesis(Token token);

  /// Return the right parenthesis.
  Token get rightParenthesis;

  /// Set the right parenthesis to the given [token].
  void set rightParenthesis(Token token);

  /// Return the semicolon terminating the statement.
  Token get semicolon;

  /// Set the semicolon terminating the statement to the given [token].
  void set semicolon(Token token);

  /// Return the token representing the 'while' keyword.
  Token get whileKeyword;

  /// Set the token representing the 'while' keyword to the given [token].
  void set whileKeyword(Token token);
}

/// A dotted name, used in a configuration within an import or export directive.
///
///    dottedName ::=
///        [SimpleIdentifier] ('.' [SimpleIdentifier])*
///
/// Clients may not extend, implement or mix-in this class.
abstract class DottedName implements AstNode {
  /// Return the components of the identifier.
  NodeList<SimpleIdentifier> get components;
}

/// A floating point literal expression.
///
///    doubleLiteral ::=
///        decimalDigit+ ('.' decimalDigit*)? exponent?
///      | '.' decimalDigit+ exponent?
///
///    exponent ::=
///        ('e' | 'E') ('+' | '-')? decimalDigit+
///
/// Clients may not extend, implement or mix-in this class.
abstract class DoubleLiteral implements Literal {
  /// Return the token representing the literal.
  Token get literal;

  /// Set the token representing the literal to the given [token].
  void set literal(Token token);

  /// Return the value of the literal.
  double get value;

  /// Set the value of the literal to the given [value].
  void set value(double value);
}

/// An empty function body, which can only appear in constructors or abstract
/// methods.
///
///    emptyFunctionBody ::=
///        ';'
///
/// Clients may not extend, implement or mix-in this class.
abstract class EmptyFunctionBody implements FunctionBody {
  /// Return the token representing the semicolon that marks the end of the
  /// function body.
  Token get semicolon;

  /// Set the token representing the semicolon that marks the end of the
  /// function body to the given [token].
  void set semicolon(Token token);
}

/// An empty statement.
///
///    emptyStatement ::=
///        ';'
///
/// Clients may not extend, implement or mix-in this class.
abstract class EmptyStatement implements Statement {
  /// Return the semicolon terminating the statement.
  Token get semicolon;

  /// Set the semicolon terminating the statement to the given [token].
  void set semicolon(Token token);
}

/// The declaration of an enum constant.
///
/// Clients may not extend, implement or mix-in this class.
abstract class EnumConstantDeclaration implements Declaration {
  /// Return the name of the constant.
  SimpleIdentifier get name;

  /// Set the name of the constant to the given [name].
  void set name(SimpleIdentifier name);
}

/// The declaration of an enumeration.
///
///    enumType ::=
///        metadata 'enum' [SimpleIdentifier] '{' [SimpleIdentifier] (',' [SimpleIdentifier])* (',')? '}'
///
/// Clients may not extend, implement or mix-in this class.
abstract class EnumDeclaration implements NamedCompilationUnitMember {
  /// Return the enumeration constants being declared.
  NodeList<EnumConstantDeclaration> get constants;

  @override
  ClassElement get declaredElement;

  /// Return the 'enum' keyword.
  Token get enumKeyword;

  /// Set the 'enum' keyword to the given [token].
  void set enumKeyword(Token token);

  /// Return the left curly bracket.
  Token get leftBracket;

  /// Set the left curly bracket to the given [token].
  void set leftBracket(Token token);

  /// Return the right curly bracket.
  Token get rightBracket;

  /// Set the right curly bracket to the given [token].
  void set rightBracket(Token token);
}

/// An export directive.
///
///    exportDirective ::=
///        [Annotation] 'export' [StringLiteral] [Combinator]* ';'
///
/// Clients may not extend, implement or mix-in this class.
abstract class ExportDirective implements NamespaceDirective {}

/// A node that represents an expression.
///
///    expression ::=
///        [AssignmentExpression]
///      | [ConditionalExpression] cascadeSection*
///      | [ThrowExpression]
///
/// Clients may not extend, implement or mix-in this class.
abstract class Expression implements CollectionElement {
  /// Return `true` if this expression is syntactically valid for the LHS of an
  /// [AssignmentExpression].
  bool get isAssignable;

  /// Return the precedence of this expression.
  ///
  /// The precedence is a positive integer value that defines how the source
  /// code is parsed into an AST. For example `a * b + c` is parsed as `(a * b)
  /// + c` because the precedence of `*` is greater than the precedence of `+`.
  Precedence get precedence;

  /// If this expression is an argument to an invocation, and the AST structure
  /// has been resolved, and the function being invoked is known based on static
  /// type information, and this expression corresponds to one of the parameters
  /// of the function being invoked, then return the parameter element
  /// representing the parameter to which the value of this expression will be
  /// bound. Otherwise, return `null`.
  ParameterElement get staticParameterElement;

  /// Return the static type of this expression, or `null` if the AST structure
  /// has not been resolved.
  DartType get staticType;

  /// Set the static type of this expression to the given [type].
  void set staticType(DartType type);

  /// If this expression is a parenthesized expression, return the result of
  /// unwrapping the expression inside the parentheses. Otherwise, return this
  /// expression.
  Expression get unParenthesized;
}

/// A function body consisting of a single expression.
///
///    expressionFunctionBody ::=
///        'async'? '=>' [Expression] ';'
///
/// Clients may not extend, implement or mix-in this class.
abstract class ExpressionFunctionBody implements FunctionBody {
  /// Return the expression representing the body of the function.
  Expression get expression;

  /// Set the expression representing the body of the function to the given
  /// [expression].
  void set expression(Expression expression);

  /// Return the token introducing the expression that represents the body of the
  /// function.
  Token get functionDefinition;

  /// Set the token introducing the expression that represents the body of the
  /// function to the given [token].
  void set functionDefinition(Token token);

  /// Set token representing the 'async' or 'sync' keyword to the given [token].
  void set keyword(Token token);

  /// Return the semicolon terminating the statement.
  Token get semicolon;

  /// Set the semicolon terminating the statement to the given [token].
  void set semicolon(Token token);
}

/// An expression used as a statement.
///
///    expressionStatement ::=
///        [Expression]? ';'
///
/// Clients may not extend, implement or mix-in this class.
abstract class ExpressionStatement implements Statement {
  /// Return the expression that comprises the statement.
  Expression get expression;

  /// Set the expression that comprises the statement to the given [expression].
  void set expression(Expression expression);

  /// Return the semicolon terminating the statement, or `null` if the
  /// expression is a function expression and therefore isn't followed by a
  /// semicolon.
  Token get semicolon;

  /// Set the semicolon terminating the statement to the given [token].
  void set semicolon(Token token);
}

/// The "extends" clause in a class declaration.
///
///    extendsClause ::=
///        'extends' [TypeName]
///
/// Clients may not extend, implement or mix-in this class.
abstract class ExtendsClause implements AstNode {
  /// Return the token representing the 'extends' keyword.
  Token get extendsKeyword;

  /// Set the token representing the 'extends' keyword to the given [token].
  void set extendsKeyword(Token token);

  /// Return the name of the class that is being extended.
  TypeName get superclass;

  /// Set the name of the class that is being extended to the given [name].
  void set superclass(TypeName name);
}

/// The declaration of an extension of a type.
///
///    extension ::=
///        'extension' [SimpleIdentifier]? [TypeParameterList]?
///        'on' [TypeAnnotation] '{' [ClassMember]* '}'
///
/// Clients may not extend, implement or mix-in this class.
abstract class ExtensionDeclaration implements CompilationUnitMember {
  @override
  ExtensionElement get declaredElement;

  /// Return the type that is being extended.
  TypeAnnotation get extendedType;

  /// Return the token representing the 'extension' keyword.
  Token get extensionKeyword;

  /// Return the left curly bracket.
  Token get leftBracket;

  /// Return the members being added to the extended class.
  NodeList<ClassMember> get members;

  /// Return the name of the extension, or `null` if the extension does not have
  /// a name.
  SimpleIdentifier get name;

  /// Return the token representing the 'on' keyword.
  Token get onKeyword;

  /// Return the right curly bracket.
  Token get rightBracket;

  /// Return the type parameters for the extension, or `null` if the extension
  /// does not have any type parameters.
  TypeParameterList get typeParameters;
}

/// An override to force resolution to choose a member from a specific
/// extension.
///
///    extensionOverride ::=
///        [Identifier] [TypeArgumentList]? [ArgumentList]
///
/// Clients may not extend, implement or mix-in this class.
abstract class ExtensionOverride implements Expression {
  /// Return the list of arguments to the override. In valid code this will
  /// contain a single argument, which evaluates to the object being extended.
  ArgumentList get argumentList;

  /// Return the actual type extended by this override, produced by applying
  /// [typeArgumentTypes] to the generic type extended by the extension.
  ///
  /// Return `null` if the AST structure has not been resolved.
  DartType get extendedType;

  /// Return the name of the extension being selected.
  Identifier get extensionName;

  /// Return the forced extension element.
  ///
  /// Return `null` if the AST structure has not been resolved.
  ExtensionElement get staticElement;

  /// Return the type arguments to be applied to the extension, or `null` if no
  /// type arguments were provided.
  TypeArgumentList get typeArguments;

  /// Return the actual type arguments to be applied to the extension, either
  /// explicitly specified in [typeArguments], or inferred.
  ///
  /// If the AST has been resolved, never returns `null`, returns an empty list
  /// if the extension does not have type parameters.
  ///
  /// Return `null` if the AST structure has not been resolved.
  List<DartType> get typeArgumentTypes;
}

/// The declaration of one or more fields of the same type.
///
///    fieldDeclaration ::=
///        'static'? [VariableDeclarationList] ';'
///
/// Prior to the 'extension-methods' experiment, these nodes were always
/// children of a class declaration. When the experiment is enabled, these nodes
/// can also be children of an extension declaration.
///
/// Clients may not extend, implement or mix-in this class.
abstract class FieldDeclaration implements ClassMember {
  /// The 'covariant' keyword, or `null` if the keyword was not used.
  Token get covariantKeyword;

  /// Set the token for the 'covariant' keyword to the given [token].
  void set covariantKeyword(Token token);

  /// Return the fields being declared.
  VariableDeclarationList get fields;

  /// Set the fields being declared to the given list of [fields].
  void set fields(VariableDeclarationList fields);

  /// Return `true` if the fields are declared to be static.
  bool get isStatic;

  /// Return the semicolon terminating the declaration.
  Token get semicolon;

  /// Set the semicolon terminating the declaration to the given [token].
  void set semicolon(Token token);

  /// Return the token representing the 'static' keyword, or `null` if the
  /// fields are not static.
  Token get staticKeyword;

  /// Set the token representing the 'static' keyword to the given [token].
  void set staticKeyword(Token token);
}

/// A field formal parameter.
///
///    fieldFormalParameter ::=
///        ('final' [TypeAnnotation] | 'const' [TypeAnnotation] | 'var' | [TypeAnnotation])?
///        'this' '.' [SimpleIdentifier] ([TypeParameterList]? [FormalParameterList])?
///
/// Clients may not extend, implement or mix-in this class.
abstract class FieldFormalParameter implements NormalFormalParameter {
  /// Return the token representing either the 'final', 'const' or 'var'
  /// keyword, or `null` if no keyword was used.
  Token get keyword;

  /// Set the token representing either the 'final', 'const' or 'var' keyword to
  /// the given [token].
  void set keyword(Token token);

  /// Return the parameters of the function-typed parameter, or `null` if this
  /// is not a function-typed field formal parameter.
  FormalParameterList get parameters;

  /// Set the parameters of the function-typed parameter to the given
  /// [parameters].
  void set parameters(FormalParameterList parameters);

  /// Return the token representing the period.
  Token get period;

  /// Set the token representing the period to the given [token].
  void set period(Token token);

  /// If the parameter is function-typed, and has the question mark, then its
  /// function type is nullable. Having a nullable function type means that the
  /// parameter can be null.
  Token get question;

  /// Return the token representing the 'this' keyword.
  Token get thisKeyword;

  /// Set the token representing the 'this' keyword to the given [token].
  void set thisKeyword(Token token);

  /// Return the declared type of the parameter, or `null` if the parameter does
  /// not have a declared type.
  ///
  /// Note that if this is a function-typed field formal parameter this is the
  /// return type of the function.
  TypeAnnotation get type;

  /// Set the declared type of the parameter to the given [type].
  void set type(TypeAnnotation type);

  /// Return the type parameters associated with this method, or `null` if this
  /// method is not a generic method.
  TypeParameterList get typeParameters;

  /// Set the type parameters associated with this method to the given
  /// [typeParameters].
  void set typeParameters(TypeParameterList typeParameters);
}

/// The parts of a for-each loop that control the iteration.
///
/// Clients may not extend, implement or mix-in this class.
abstract class ForEachParts implements ForLoopParts {
  /// Return the token representing the 'in' keyword.
  Token get inKeyword;

  /// Return the expression evaluated to produce the iterator.
  Expression get iterable;
}

/// The parts of a for-each loop that control the iteration when the loop
/// variable is declared as part of the for loop.
///
///   forLoopParts ::=
///       [DeclaredIdentifier] 'in' [Expression]
///
/// Clients may not extend, implement or mix-in this class.
abstract class ForEachPartsWithDeclaration implements ForEachParts {
  /// Return the declaration of the loop variable.
  DeclaredIdentifier get loopVariable;
}

/// The parts of a for-each loop that control the iteration when the loop
/// variable is declared outside of the for loop.
///
///   forLoopParts ::=
///       [SimpleIdentifier] 'in' [Expression]
///
/// Clients may not extend, implement or mix-in this class.
abstract class ForEachPartsWithIdentifier implements ForEachParts {
  /// Return the loop variable.
  SimpleIdentifier get identifier;
}

/// The basic structure of a for element.
///
/// Clients may not extend, implement or mix-in this class.
abstract class ForElement implements CollectionElement {
  /// Return the token representing the 'await' keyword, or `null` if there was
  /// no 'await' keyword.
  Token get awaitKeyword;

  /// Return the body of the loop.
  CollectionElement get body;

  /// Return the token representing the 'for' keyword.
  Token get forKeyword;

  /// Return the parts of the for element that control the iteration.
  ForLoopParts get forLoopParts;

  /// Return the left parenthesis.
  Token get leftParenthesis;

  /// Return the right parenthesis.
  Token get rightParenthesis;
}

/// The parts of a for or for-each loop that control the iteration.
///
///   forLoopParts ::=
///       [VariableDeclaration] ';' [Expression]? ';' expressionList?
///     | [Expression]? ';' [Expression]? ';' expressionList?
///     | [DeclaredIdentifier] 'in' [Expression]
///     | [SimpleIdentifier] 'in' [Expression]
///
///   expressionList ::=
///       [Expression] (',' [Expression])*
///
/// Clients may not extend, implement or mix-in this class.
abstract class ForLoopParts implements AstNode {}

/// A node representing a parameter to a function.
///
///    formalParameter ::=
///        [NormalFormalParameter]
///      | [DefaultFormalParameter]
///
/// Clients may not extend, implement or mix-in this class.
abstract class FormalParameter implements AstNode {
  /// The 'covariant' keyword, or `null` if the keyword was not used.
  Token get covariantKeyword;

  /// Return the element representing this parameter, or `null` if this
  /// parameter has not been resolved.
  ParameterElement get declaredElement;

  /// Return the name of the parameter being declared.
  SimpleIdentifier get identifier;

  /// Return `true` if this parameter was declared with the 'const' modifier.
  bool get isConst;

  /// Return `true` if this parameter was declared with the 'final' modifier.
  ///
  /// Parameters that are declared with the 'const' modifier will return
  /// `false` even though they are implicitly final.
  bool get isFinal;

  /// Return `true` if this parameter is a named parameter.
  ///
  /// Named parameters can either be required or optional.
  bool get isNamed;

  /// Return `true` if this parameter is an optional parameter.
  ///
  /// Optional parameters can either be positional or named.
  bool get isOptional;

  /// Return `true` if this parameter is both an optional and named parameter.
  bool get isOptionalNamed;

  /// Return `true` if this parameter is both an optional and positional
  /// parameter.
  bool get isOptionalPositional;

  /// Return `true` if this parameter is a positional parameter.
  ///
  /// Positional parameters can either be required or optional.
  bool get isPositional;

  /// Return `true` if this parameter is a required parameter.
  ///
  /// Required parameters can either be positional or named.
  ///
  /// Note: this will return `false` for a named parameter that is annotated
  /// with the `@required` annotation.
  bool get isRequired;

  /// Return `true` if this parameter is both a required and named parameter.
  ///
  /// Note: this will return `false` for a named parameter that is annotated
  /// with the `@required` annotation.
  bool get isRequiredNamed;

  /// Return `true` if this parameter is both a required and positional
  /// parameter.
  bool get isRequiredPositional;

  /// Return the kind of this parameter.
  @deprecated
  ParameterKind get kind;

  /// Return the annotations associated with this parameter.
  NodeList<Annotation> get metadata;

  /// The 'required' keyword, or `null` if the keyword was not used.
  Token get requiredKeyword;
}

/// The formal parameter list of a method declaration, function declaration, or
/// function type alias.
///
/// While the grammar requires all optional formal parameters to follow all of
/// the normal formal parameters and at most one grouping of optional formal
/// parameters, this class does not enforce those constraints. All parameters
/// are flattened into a single list, which can have any or all kinds of
/// parameters (normal, named, and positional) in any order.
///
///    formalParameterList ::=
///        '(' ')'
///      | '(' normalFormalParameters (',' optionalFormalParameters)? ')'
///      | '(' optionalFormalParameters ')'
///
///    normalFormalParameters ::=
///        [NormalFormalParameter] (',' [NormalFormalParameter])*
///
///    optionalFormalParameters ::=
///        optionalPositionalFormalParameters
///      | namedFormalParameters
///
///    optionalPositionalFormalParameters ::=
///        '[' [DefaultFormalParameter] (',' [DefaultFormalParameter])* ']'
///
///    namedFormalParameters ::=
///        '{' [DefaultFormalParameter] (',' [DefaultFormalParameter])* '}'
///
/// Clients may not extend, implement or mix-in this class.
abstract class FormalParameterList implements AstNode {
  /// Return the left square bracket ('[') or left curly brace ('{') introducing
  /// the optional parameters, or `null` if there are no optional parameters.
  Token get leftDelimiter;

  /// Set the left square bracket ('[') or left curly brace ('{') introducing
  /// the optional parameters to the given [token].
  void set leftDelimiter(Token token);

  /// Return the left parenthesis.
  Token get leftParenthesis;

  /// Set the left parenthesis to the given [token].
  void set leftParenthesis(Token token);

  /// Return a list containing the elements representing the parameters in this
  /// list.
  ///
  /// The list will contain `null`s if the parameters in this list have not
  /// been resolved.
  List<ParameterElement> get parameterElements;

  /// Return the parameters associated with the method.
  NodeList<FormalParameter> get parameters;

  /// Return the right square bracket (']') or right curly brace ('}')
  /// terminating the optional parameters, or `null` if there are no optional
  /// parameters.
  Token get rightDelimiter;

  /// Set the right square bracket (']') or right curly brace ('}') terminating
  /// the optional parameters to the given [token].
  void set rightDelimiter(Token token);

  /// Return the right parenthesis.
  Token get rightParenthesis;

  /// Set the right parenthesis to the given [token].
  void set rightParenthesis(Token token);
}

/// The parts of a for loop that control the iteration.
///
///   forLoopParts ::=
///       [VariableDeclaration] ';' [Expression]? ';' expressionList?
///     | [Expression]? ';' [Expression]? ';' expressionList?
///
/// Clients may not extend, implement or mix-in this class.
abstract class ForParts implements ForLoopParts {
  /// Return the condition used to determine when to terminate the loop, or
  /// `null` if there is no condition.
  Expression get condition;

  /// Return the semicolon separating the initializer and the condition.
  Token get leftSeparator;

  /// Return the semicolon separating the condition and the updater.
  Token get rightSeparator;

  /// Return the list of expressions run after each execution of the loop body.
  NodeList<Expression> get updaters;
}

/// The parts of a for loop that control the iteration when there are one or
/// more variable declarations as part of the for loop.
///
///   forLoopParts ::=
///       [VariableDeclarationList] ';' [Expression]? ';' expressionList?
///
/// Clients may not extend, implement or mix-in this class.
abstract class ForPartsWithDeclarations implements ForParts {
  /// Return the declaration of the loop variables.
  VariableDeclarationList get variables;
}

/// The parts of a for loop that control the iteration when there are no
/// variable declarations as part of the for loop.
///
///   forLoopParts ::=
///       [Expression]? ';' [Expression]? ';' expressionList?
///
/// Clients may not extend, implement or mix-in this class.
abstract class ForPartsWithExpression implements ForParts {
  /// Return the initialization expression, or `null` if there is no
  /// initialization expression.
  Expression get initialization;
}

/// A for or for-each statement.
///
///    forStatement ::=
///        'for' '(' forLoopParts ')' [Statement]
///
///    forLoopParts ::=
///       [VariableDeclaration] ';' [Expression]? ';' expressionList?
///     | [Expression]? ';' [Expression]? ';' expressionList?
///     | [DeclaredIdentifier] 'in' [Expression]
///     | [SimpleIdentifier] 'in' [Expression]
///
/// This is the class that is used to represent a for loop when either the
/// 'control-flow-collections' or 'spread-collections' experiments are enabled.
/// If neither of those experiments are enabled, then either `ForStatement` or
/// `ForEachStatement` will be used.
///
/// Clients may not extend, implement or mix-in this class.
abstract class ForStatement implements Statement {
  /// Return the token representing the 'await' keyword, or `null` if there is
  /// no 'await' keyword.
  Token get awaitKeyword;

  /// Return the body of the loop.
  Statement get body;

  /// Return the token representing the 'for' keyword.
  Token get forKeyword;

  /// Return the parts of the for element that control the iteration.
  ForLoopParts get forLoopParts;

  /// Return the left parenthesis.
  Token get leftParenthesis;

  /// Return the right parenthesis.
  Token get rightParenthesis;
}

/// A node representing the body of a function or method.
///
///    functionBody ::=
///        [BlockFunctionBody]
///      | [EmptyFunctionBody]
///      | [ExpressionFunctionBody]
///
/// Clients may not extend, implement or mix-in this class.
abstract class FunctionBody implements AstNode {
  /// Return `true` if this function body is asynchronous.
  bool get isAsynchronous;

  /// Return `true` if this function body is a generator.
  bool get isGenerator;

  /// Return `true` if this function body is synchronous.
  bool get isSynchronous;

  /// Return the token representing the 'async' or 'sync' keyword, or `null` if
  /// there is no such keyword.
  Token get keyword;

  /// Return the star following the 'async' or 'sync' keyword, or `null` if
  /// there is no star.
  Token get star;

  /// If [variable] is a local variable or parameter declared anywhere within
  /// the top level function or method containing this [FunctionBody], return a
  /// boolean indicating whether [variable] is potentially mutated within a
  /// local function other than the function in which it is declared.
  ///
  /// If [variable] is not a local variable or parameter declared within the top
  /// level function or method containing this [FunctionBody], return `false`.
  ///
  /// Throws an exception if resolution has not yet been performed.
  bool isPotentiallyMutatedInClosure(VariableElement variable);

  /// If [variable] is a local variable or parameter declared anywhere within
  /// the top level function or method containing this [FunctionBody], return a
  /// boolean indicating whether [variable] is potentially mutated within the
  /// scope of its declaration.
  ///
  /// If [variable] is not a local variable or parameter declared within the top
  /// level function or method containing this [FunctionBody], return `false`.
  ///
  /// Throws an exception if resolution has not yet been performed.
  bool isPotentiallyMutatedInScope(VariableElement variable);
}

/// A top-level function declaration.
///
///    functionDeclaration ::=
///        'external' functionSignature
///      | functionSignature [FunctionBody]
///
///    functionSignature ::=
///        [Type]? ('get' | 'set')? [SimpleIdentifier] [FormalParameterList]
///
/// Clients may not extend, implement or mix-in this class.
abstract class FunctionDeclaration implements NamedCompilationUnitMember {
  @override
  ExecutableElement get declaredElement;

  /// Return the token representing the 'external' keyword, or `null` if this is
  /// not an external function.
  Token get externalKeyword;

  /// Set the token representing the 'external' keyword to the given [token].
  void set externalKeyword(Token token);

  /// Return the function expression being wrapped.
  FunctionExpression get functionExpression;

  /// Set the function expression being wrapped to the given
  /// [functionExpression].
  void set functionExpression(FunctionExpression functionExpression);

  /// Return `true` if this function declares a getter.
  bool get isGetter;

  /// Return `true` if this function declares a setter.
  bool get isSetter;

  /// Return the token representing the 'get' or 'set' keyword, or `null` if
  /// this is a function declaration rather than a property declaration.
  Token get propertyKeyword;

  /// Set the token representing the 'get' or 'set' keyword to the given
  /// [token].
  void set propertyKeyword(Token token);

  /// Return the return type of the function, or `null` if no return type was
  /// declared.
  TypeAnnotation get returnType;

  /// Set the return type of the function to the given [type].
  void set returnType(TypeAnnotation type);
}

/// A [FunctionDeclaration] used as a statement.
///
/// Clients may not extend, implement or mix-in this class.
abstract class FunctionDeclarationStatement implements Statement {
  /// Return the function declaration being wrapped.
  FunctionDeclaration get functionDeclaration;

  /// Set the function declaration being wrapped to the given
  /// [functionDeclaration].
  void set functionDeclaration(FunctionDeclaration functionDeclaration);
}

/// A function expression.
///
///    functionExpression ::=
///        [TypeParameterList]? [FormalParameterList] [FunctionBody]
///
/// Clients may not extend, implement or mix-in this class.
abstract class FunctionExpression implements Expression {
  /// Return the body of the function, or `null` if this is an external
  /// function.
  FunctionBody get body;

  /// Set the body of the function to the given [functionBody].
  void set body(FunctionBody functionBody);

  /// Return the element associated with the function, or `null` if the AST
  /// structure has not been resolved.
  ExecutableElement get declaredElement;

  /// Set the element associated with the function to the given [element].
  void set element(ExecutableElement element);

  /// Return the parameters associated with the function, or `null` if the
  /// function is part of a top-level getter.
  FormalParameterList get parameters;

  /// Set the parameters associated with the function to the given list of
  /// [parameters].
  void set parameters(FormalParameterList parameters);

  /// Return the type parameters associated with this method, or `null` if this
  /// method is not a generic method.
  TypeParameterList get typeParameters;

  /// Set the type parameters associated with this method to the given
  /// [typeParameters].
  void set typeParameters(TypeParameterList typeParameters);
}

/// The invocation of a function resulting from evaluating an expression.
///
/// Invocations of methods and other forms of functions are represented by
/// [MethodInvocation] nodes. Invocations of getters and setters are represented
/// by either [PrefixedIdentifier] or [PropertyAccess] nodes.
///
///    functionExpressionInvocation ::=
///        [Expression] [TypeArgumentList]? [ArgumentList]
///
/// Clients may not extend, implement or mix-in this class.
abstract class FunctionExpressionInvocation implements InvocationExpression {
  /// Set the list of arguments to the method to the given [argumentList].
  void set argumentList(ArgumentList argumentList);

  /// Return the expression producing the function being invoked.
  @override
  Expression get function;

  /// Set the expression producing the function being invoked to the given
  /// [expression].
  void set function(Expression expression);

  /// Return the element associated with the function being invoked based on
  /// static type information, or `null` if the AST structure has not been
  /// resolved or the function could not be resolved.
  ExecutableElement get staticElement;

  /// Set the element associated with the function being invoked based on static
  /// type information to the given [element].
  void set staticElement(ExecutableElement element);

  /// Set the type arguments to be applied to the method being invoked to the
  /// given [typeArguments].
  void set typeArguments(TypeArgumentList typeArguments);
}

/// A function type alias.
///
///    functionTypeAlias ::=
///        functionPrefix [TypeParameterList]? [FormalParameterList] ';'
///
///    functionPrefix ::=
///        [TypeAnnotation]? [SimpleIdentifier]
///
/// Clients may not extend, implement or mix-in this class.
abstract class FunctionTypeAlias implements TypeAlias {
  @override
  FunctionTypeAliasElement get declaredElement;

  /// Return the parameters associated with the function type.
  FormalParameterList get parameters;

  /// Set the parameters associated with the function type to the given list of
  /// [parameters].
  void set parameters(FormalParameterList parameters);

  /// Return the return type of the function type being defined, or `null` if no
  /// return type was given.
  TypeAnnotation get returnType;

  /// Set the return type of the function type being defined to the given
  /// [type].
  void set returnType(TypeAnnotation type);

  /// Return the type parameters for the function type, or `null` if the
  /// function type does not have any type parameters.
  TypeParameterList get typeParameters;

  /// Set the type parameters for the function type to the given list of
  /// [typeParameters].
  void set typeParameters(TypeParameterList typeParameters);
}

/// A function-typed formal parameter.
///
///    functionSignature ::=
///        [TypeAnnotation]? [SimpleIdentifier] [TypeParameterList]?
///        [FormalParameterList] '?'?
///
/// Clients may not extend, implement or mix-in this class.
abstract class FunctionTypedFormalParameter implements NormalFormalParameter {
  /// Return the parameters of the function-typed parameter.
  FormalParameterList get parameters;

  /// Set the parameters of the function-typed parameter to the given
  /// [parameters].
  void set parameters(FormalParameterList parameters);

  /// Return the question mark indicating that the function type is nullable, or
  /// `null` if there is no question mark. Having a nullable function type means
  /// that the parameter can be null.
  Token get question;

  /// Return the return type of the function, or `null` if the function does not
  /// have a return type.
  TypeAnnotation get returnType;

  /// Set the return type of the function to the given [type].
  void set returnType(TypeAnnotation type);

  /// Return the type parameters associated with this function, or `null` if
  /// this function is not a generic function.
  TypeParameterList get typeParameters;

  /// Set the type parameters associated with this method to the given
  /// [typeParameters].
  void set typeParameters(TypeParameterList typeParameters);
}

/// An anonymous function type.
///
///    functionType ::=
///        [TypeAnnotation]? 'Function' [TypeParameterList]?
///        [FormalParameterList] '?'?
///
/// where the FormalParameterList is being used to represent the following
/// grammar, despite the fact that FormalParameterList can represent a much
/// larger grammar than the one below. This is done in order to simplify the
/// implementation.
///
///    parameterTypeList ::=
///        () |
///        ( normalParameterTypes ,? ) |
///        ( normalParameterTypes , optionalParameterTypes ) |
///        ( optionalParameterTypes )
///    namedParameterTypes ::=
///        { namedParameterType (, namedParameterType)* ,? }
///    namedParameterType ::=
///        [TypeAnnotation]? [SimpleIdentifier]
///    normalParameterTypes ::=
///        normalParameterType (, normalParameterType)*
///    normalParameterType ::=
///        [TypeAnnotation] [SimpleIdentifier]?
///    optionalParameterTypes ::=
///        optionalPositionalParameterTypes | namedParameterTypes
///    optionalPositionalParameterTypes ::=
///        [ normalParameterTypes ,? ]
///
/// Clients may not extend, implement or mix-in this class.
abstract class GenericFunctionType implements TypeAnnotation {
  /// Return the keyword 'Function'.
  Token get functionKeyword;

  /// Set the keyword 'Function' to the given [token].
  void set functionKeyword(Token token);

  /// Return the parameters associated with the function type.
  FormalParameterList get parameters;

  /// Set the parameters associated with the function type to the given list of
  /// [parameters].
  void set parameters(FormalParameterList parameters);

  /// Set the question mark indicating that the type is nullable to the given
  /// [token].
  void set question(Token token);

  /// Return the return type of the function type being defined, or `null` if
  /// no return type was given.
  TypeAnnotation get returnType;

  /// Set the return type of the function type being defined to the given[type].
  void set returnType(TypeAnnotation type);

  /// Return the type parameters for the function type, or `null` if the
  /// function type does not have any type parameters.
  TypeParameterList get typeParameters;

  /// Set the type parameters for the function type to the given list of
  /// [typeParameters].
  void set typeParameters(TypeParameterList typeParameters);
}

/// A generic type alias.
///
///    functionTypeAlias ::=
///        metadata 'typedef' [SimpleIdentifier] [TypeParameterList]? = [FunctionType] ';'
///
/// Clients may not extend, implement or mix-in this class.
abstract class GenericTypeAlias implements TypeAlias {
  /// Return the equal sign separating the name being defined from the function
  /// type.
  Token get equals;

  /// Set the equal sign separating the name being defined from the function
  /// type to the given [token].
  void set equals(Token token);

  /// Return the type of function being defined by the alias.
  GenericFunctionType get functionType;

  /// Set the type of function being defined by the alias to the given
  /// [functionType].
  void set functionType(GenericFunctionType functionType);

  /// Return the type parameters for the function type, or `null` if the
  /// function type does not have any type parameters.
  TypeParameterList get typeParameters;

  /// Set the type parameters for the function type to the given list of
  /// [typeParameters].
  void set typeParameters(TypeParameterList typeParameters);
}

/// A combinator that restricts the names being imported to those that are not
/// in a given list.
///
///    hideCombinator ::=
///        'hide' [SimpleIdentifier] (',' [SimpleIdentifier])*
///
/// Clients may not extend, implement or mix-in this class.
abstract class HideCombinator implements Combinator {
  /// Return the list of names from the library that are hidden by this
  /// combinator.
  NodeList<SimpleIdentifier> get hiddenNames;
}

/// A node that represents an identifier.
///
///    identifier ::=
///        [SimpleIdentifier]
///      | [PrefixedIdentifier]
///
/// Clients may not extend, implement or mix-in this class.
abstract class Identifier implements Expression {
  /// Return the lexical representation of the identifier.
  String get name;

  /// Return the element associated with this identifier based on static type
  /// information, or `null` if the AST structure has not been resolved or if
  /// this identifier could not be resolved.
  ///
  /// One example of the latter case is an identifier that is not defined
  /// within the scope in which it appears.
  Element get staticElement;

  /// Return `true` if the given [name] is visible only within the library in
  /// which it is declared.
  static bool isPrivateName(String name) =>
      StringUtilities.startsWithChar(name, 0x5F); // '_'
}

/// The basic structure of an if element.
///
/// Clients may not extend, implement or mix-in this class.
abstract class IfElement implements CollectionElement {
  /// Return the condition used to determine which of the statements is executed
  /// next.
  Expression get condition;

  /// Return the statement that is executed if the condition evaluates to
  /// `false`, or `null` if there is no else statement.
  CollectionElement get elseElement;

  /// Return the token representing the 'else' keyword, or `null` if there is no
  /// else statement.
  Token get elseKeyword;

  /// Return the token representing the 'if' keyword.
  Token get ifKeyword;

  /// Return the left parenthesis.
  Token get leftParenthesis;

  /// Return the right parenthesis.
  Token get rightParenthesis;

  /// Return the statement that is executed if the condition evaluates to
  /// `true`.
  CollectionElement get thenElement;
}

/// An if statement.
///
///    ifStatement ::=
///        'if' '(' [Expression] ')' [Statement] ('else' [Statement])?
///
/// Clients may not extend, implement or mix-in this class.
abstract class IfStatement implements Statement {
  /// Return the condition used to determine which of the statements is executed
  /// next.
  Expression get condition;

  /// Set the condition used to determine which of the statements is executed
  /// next to the given [expression].
  void set condition(Expression expression);

  /// Return the token representing the 'else' keyword, or `null` if there is no
  /// else statement.
  Token get elseKeyword;

  /// Set the token representing the 'else' keyword to the given [token].
  void set elseKeyword(Token token);

  /// Return the statement that is executed if the condition evaluates to
  /// `false`, or `null` if there is no else statement.
  Statement get elseStatement;

  /// Set the statement that is executed if the condition evaluates to `false`
  /// to the given [statement].
  void set elseStatement(Statement statement);

  /// Return the token representing the 'if' keyword.
  Token get ifKeyword;

  /// Set the token representing the 'if' keyword to the given [token].
  void set ifKeyword(Token token);

  /// Return the left parenthesis.
  Token get leftParenthesis;

  /// Set the left parenthesis to the given [token].
  void set leftParenthesis(Token token);

  /// Return the right parenthesis.
  Token get rightParenthesis;

  /// Set the right parenthesis to the given [token].
  void set rightParenthesis(Token token);

  /// Return the statement that is executed if the condition evaluates to
  /// `true`.
  Statement get thenStatement;

  /// Set the statement that is executed if the condition evaluates to `true` to
  /// the given [statement].
  void set thenStatement(Statement statement);
}

/// The "implements" clause in an class declaration.
///
///    implementsClause ::=
///        'implements' [TypeName] (',' [TypeName])*
///
/// Clients may not extend, implement or mix-in this class.
abstract class ImplementsClause implements AstNode {
  /// Return the token representing the 'implements' keyword.
  Token get implementsKeyword;

  /// Set the token representing the 'implements' keyword to the given [token].
  void set implementsKeyword(Token token);

  /// Return the list of the interfaces that are being implemented.
  NodeList<TypeName> get interfaces;
}

/// An import directive.
///
///    importDirective ::=
///        [Annotation] 'import' [StringLiteral] ('as' identifier)? [Combinator]* ';'
///      | [Annotation] 'import' [StringLiteral] 'deferred' 'as' identifier [Combinator]* ';'
///
/// Clients may not extend, implement or mix-in this class.
abstract class ImportDirective implements NamespaceDirective {
  static Comparator<ImportDirective> COMPARATOR =
      (ImportDirective import1, ImportDirective import2) {
    //
    // uri
    //
    StringLiteral uri1 = import1.uri;
    StringLiteral uri2 = import2.uri;
    String uriStr1 = uri1.stringValue;
    String uriStr2 = uri2.stringValue;
    if (uriStr1 != null || uriStr2 != null) {
      if (uriStr1 == null) {
        return -1;
      } else if (uriStr2 == null) {
        return 1;
      } else {
        int compare = uriStr1.compareTo(uriStr2);
        if (compare != 0) {
          return compare;
        }
      }
    }
    //
    // as
    //
    SimpleIdentifier prefix1 = import1.prefix;
    SimpleIdentifier prefix2 = import2.prefix;
    String prefixStr1 = prefix1?.name;
    String prefixStr2 = prefix2?.name;
    if (prefixStr1 != null || prefixStr2 != null) {
      if (prefixStr1 == null) {
        return -1;
      } else if (prefixStr2 == null) {
        return 1;
      } else {
        int compare = prefixStr1.compareTo(prefixStr2);
        if (compare != 0) {
          return compare;
        }
      }
    }
    //
    // hides and shows
    //
    NodeList<Combinator> combinators1 = import1.combinators;
    List<String> allHides1 = new List<String>();
    List<String> allShows1 = new List<String>();
    int length1 = combinators1.length;
    for (int i = 0; i < length1; i++) {
      Combinator combinator = combinators1[i];
      if (combinator is HideCombinator) {
        NodeList<SimpleIdentifier> hides = combinator.hiddenNames;
        int hideLength = hides.length;
        for (int j = 0; j < hideLength; j++) {
          SimpleIdentifier simpleIdentifier = hides[j];
          allHides1.add(simpleIdentifier.name);
        }
      } else {
        NodeList<SimpleIdentifier> shows =
            (combinator as ShowCombinator).shownNames;
        int showLength = shows.length;
        for (int j = 0; j < showLength; j++) {
          SimpleIdentifier simpleIdentifier = shows[j];
          allShows1.add(simpleIdentifier.name);
        }
      }
    }
    NodeList<Combinator> combinators2 = import2.combinators;
    List<String> allHides2 = new List<String>();
    List<String> allShows2 = new List<String>();
    int length2 = combinators2.length;
    for (int i = 0; i < length2; i++) {
      Combinator combinator = combinators2[i];
      if (combinator is HideCombinator) {
        NodeList<SimpleIdentifier> hides = combinator.hiddenNames;
        int hideLength = hides.length;
        for (int j = 0; j < hideLength; j++) {
          SimpleIdentifier simpleIdentifier = hides[j];
          allHides2.add(simpleIdentifier.name);
        }
      } else {
        NodeList<SimpleIdentifier> shows =
            (combinator as ShowCombinator).shownNames;
        int showLength = shows.length;
        for (int j = 0; j < showLength; j++) {
          SimpleIdentifier simpleIdentifier = shows[j];
          allShows2.add(simpleIdentifier.name);
        }
      }
    }
    // test lengths of combinator lists first
    if (allHides1.length != allHides2.length) {
      return allHides1.length - allHides2.length;
    }
    if (allShows1.length != allShows2.length) {
      return allShows1.length - allShows2.length;
    }
    // next ensure that the lists are equivalent
    if (!allHides1.toSet().containsAll(allHides2)) {
      return -1;
    }
    if (!allShows1.toSet().containsAll(allShows2)) {
      return -1;
    }
    return 0;
  };

  /// Return the token representing the 'as' keyword, or `null` if the imported
  /// names are not prefixed.
  Token get asKeyword;

  /// Set the token representing the 'as' keyword to the given [token].
  void set asKeyword(Token token);

  /// Return the token representing the 'deferred' keyword, or `null` if the
  /// imported URI is not deferred.
  Token get deferredKeyword;

  /// Set the token representing the 'deferred' keyword to the given [token].
  void set deferredKeyword(Token token);

  /// Return the prefix to be used with the imported names, or `null` if the
  /// imported names are not prefixed.
  SimpleIdentifier get prefix;

  /// Set the prefix to be used with the imported names to the given
  /// [identifier].
  void set prefix(SimpleIdentifier identifier);
}

/// An index expression.
///
///    indexExpression ::=
///        [Expression] '[' [Expression] ']'
///
/// Clients may not extend, implement or mix-in this class.
abstract class IndexExpression
    implements NullShortableExpression, MethodReferenceExpression {
  /// Return the auxiliary elements associated with this identifier, or `null`
  /// if this identifier is not in both a getter and setter context.
  ///
  /// The auxiliary elements hold the static and propagated elements associated
  /// with the getter context.
  // TODO(brianwilkerson) Replace this API.
  AuxiliaryElements get auxiliaryElements;

  /// Set the auxiliary elements associated with this identifier to the given
  /// [elements].
  // TODO(brianwilkerson) Replace this API.
  void set auxiliaryElements(AuxiliaryElements elements);

  /// Return the expression used to compute the index.
  Expression get index;

  /// Set the expression used to compute the index to the given [expression].
  void set index(Expression expression);

  /// Return `true` if this expression is cascaded.
  ///
  /// If it is, then the target of this expression is not stored locally but is
  /// stored in the nearest ancestor that is a [CascadeExpression].
  bool get isCascaded;

  /// Whether this index expression is null aware (as opposed to non-null).
  bool get isNullAware;

  /// Return the left square bracket.
  Token get leftBracket;

  /// Set the left square bracket to the given [token].
  void set leftBracket(Token token);

  /// Return the period ("..") before a cascaded index expression, or `null` if
  /// this index expression is not part of a cascade expression.
  Token get period;

  /// Set the period ("..") before a cascaded index expression to the given
  /// [token].
  void set period(Token token);

  /// Return the expression used to compute the object being indexed.
  ///
  /// If this index expression is not part of a cascade expression, then this
  /// is the same as [target]. If this index expression is part of a cascade
  /// expression, then the target expression stored with the cascade expression
  /// is returned.
  Expression get realTarget;

  /// Return the right square bracket.
  Token get rightBracket;

  /// Return the expression used to compute the object being indexed, or `null`
  /// if this index expression is part of a cascade expression.
  ///
  /// Use [realTarget] to get the target independent of whether this is part of
  /// a cascade expression.
  Expression get target;

  /// Set the expression used to compute the object being indexed to the given
  /// [expression].
  void set target(Expression expression);

  /// Return `true` if this expression is computing a right-hand value (that is,
  /// if this expression is in a context where the operator '[]' will be
  /// invoked).
  ///
  /// Note that [inGetterContext] and [inSetterContext] are not opposites, nor
  /// are they mutually exclusive. In other words, it is possible for both
  /// methods to return `true` when invoked on the same node.
  // TODO(brianwilkerson) Convert this to a getter.
  bool inGetterContext();

  /// Return `true` if this expression is computing a left-hand value (that is,
  /// if this expression is in a context where the operator '[]=' will be
  /// invoked).
  ///
  /// Note that [inGetterContext] and [inSetterContext] are not opposites, nor
  /// are they mutually exclusive. In other words, it is possible for both
  /// methods to return `true` when invoked on the same node.
  // TODO(brianwilkerson) Convert this to a getter.
  bool inSetterContext();
}

/// An instance creation expression.
///
///    newExpression ::=
///        ('new' | 'const')? [TypeName] ('.' [SimpleIdentifier])? [ArgumentList]
///
/// Clients may not extend, implement or mix-in this class.
abstract class InstanceCreationExpression
    implements Expression, ConstructorReferenceNode {
  /// Return the list of arguments to the constructor.
  ArgumentList get argumentList;

  /// Set the list of arguments to the constructor to the given [argumentList].
  void set argumentList(ArgumentList argumentList);

  /// Return the name of the constructor to be invoked.
  ConstructorName get constructorName;

  /// Set the name of the constructor to be invoked to the given [name].
  void set constructorName(ConstructorName name);

  /// Return `true` if this creation expression is used to invoke a constant
  /// constructor, either because the keyword `const` was explicitly provided or
  /// because no keyword was provided and this expression is in a constant
  /// context.
  bool get isConst;

  /// Return the 'new' or 'const' keyword used to indicate how an object should
  /// be created, or `null` if the keyword was not explicitly provided.
  Token get keyword;

  /// Set the 'new' or 'const' keyword used to indicate how an object should be
  /// created to the given [token].
  void set keyword(Token token);
}

/// An integer literal expression.
///
///    integerLiteral ::=
///        decimalIntegerLiteral
///      | hexadecimalIntegerLiteral
///
///    decimalIntegerLiteral ::=
///        decimalDigit+
///
///    hexadecimalIntegerLiteral ::=
///        '0x' hexadecimalDigit+
///      | '0X' hexadecimalDigit+
///
/// Clients may not extend, implement or mix-in this class.
abstract class IntegerLiteral implements Literal {
  /// Return the token representing the literal.
  Token get literal;

  /// Set the token representing the literal to the given [token].
  void set literal(Token token);

  /// Return the value of the literal.
  int get value;

  /// Set the value of the literal to the given [value].
  void set value(int value);
}

/// A node within a [StringInterpolation].
///
///    interpolationElement ::=
///        [InterpolationExpression]
///      | [InterpolationString]
///
/// Clients may not extend, implement or mix-in this class.
abstract class InterpolationElement implements AstNode {}

/// An expression embedded in a string interpolation.
///
///    interpolationExpression ::=
///        '$' [SimpleIdentifier]
///      | '$' '{' [Expression] '}'
///
/// Clients may not extend, implement or mix-in this class.
abstract class InterpolationExpression implements InterpolationElement {
  /// Return the expression to be evaluated for the value to be converted into a
  /// string.
  Expression get expression;

  /// Set the expression to be evaluated for the value to be converted into a
  /// string to the given [expression].
  void set expression(Expression expression);

  /// Return the token used to introduce the interpolation expression; either
  /// '$' if the expression is a simple identifier or '${' if the expression is
  /// a full expression.
  Token get leftBracket;

  /// Set the token used to introduce the interpolation expression; either '$'
  /// if the expression is a simple identifier or '${' if the expression is a
  /// full expression to the given [token].
  void set leftBracket(Token token);

  /// Return the right curly bracket, or `null` if the expression is an
  /// identifier without brackets.
  Token get rightBracket;

  /// Set the right curly bracket to the given [token].
  void set rightBracket(Token token);
}

/// A non-empty substring of an interpolated string.
///
///    interpolationString ::=
///        characters
///
/// Clients may not extend, implement or mix-in this class.
abstract class InterpolationString implements InterpolationElement {
  /// Return the characters that will be added to the string.
  Token get contents;

  /// Set the characters that will be added to the string to the given [token].
  void set contents(Token token);

  /// Return the offset of the after-last contents character.
  int get contentsEnd;

  /// Return the offset of the first contents character.
  int get contentsOffset;

  /// Return the value of the literal.
  String get value;

  /// Set the value of the literal to the given [value].
  void set value(String value);
}

/// The invocation of a function or method; either a
/// [FunctionExpressionInvocation] or a [MethodInvocation].
///
/// Clients may not extend, implement or mix-in this class.
abstract class InvocationExpression implements Expression {
  /// Return the list of arguments to the method.
  ArgumentList get argumentList;

  /// The expression that identifies the function or method being invoked.
  /// For example:
  ///
  ///     (o.m)<TArgs>(args); // target will be `o.m`
  ///     o.m<TArgs>(args);   // target will be `m`
  ///
  /// In either case, the [function.staticType] will be the
  /// [staticInvokeType] before applying type arguments `TArgs`.
  Expression get function;

  /// Return the function type of the invocation based on the static type
  /// information, or `null` if the AST structure has not been resolved, or if
  /// the invoke could not be resolved.
  ///
  /// This will usually be a [FunctionType], but it can also be `dynamic` or
  /// `Function`. In the case of interface types that have a `call` method, we
  /// store the type of that `call` method here as parameterized.
  DartType get staticInvokeType;

  /// Sets the function type of the invocation based on the static type
  /// information.
  void set staticInvokeType(DartType value);

  /// Return the type arguments to be applied to the method being invoked, or
  /// `null` if no type arguments were provided.
  TypeArgumentList get typeArguments;

  /// Return the actual type arguments of the invocation, either explicitly
  /// specified in [typeArguments], or inferred.
  ///
  /// If the AST has been resolved, never returns `null`, returns an empty list
  /// if the [function] does not have type parameters.
  ///
  /// Return `null` if the AST structure has not been resolved.
  List<DartType> get typeArgumentTypes;
}

/// An is expression.
///
///    isExpression ::=
///        [Expression] 'is' '!'? [TypeAnnotation]
///
/// Clients may not extend, implement or mix-in this class.
abstract class IsExpression implements Expression {
  /// Return the expression used to compute the value whose type is being
  /// tested.
  Expression get expression;

  /// Set the expression used to compute the value whose type is being tested to
  /// the given [expression].
  void set expression(Expression expression);

  /// Return the is operator.
  Token get isOperator;

  /// Set the is operator to the given [token].
  void set isOperator(Token token);

  /// Return the not operator, or `null` if the sense of the test is not
  /// negated.
  Token get notOperator;

  /// Set the not operator to the given [token].
  void set notOperator(Token token);

  /// Return the type being tested for.
  TypeAnnotation get type;

  /// Set the type being tested for to the given [type].
  void set type(TypeAnnotation type);
}

/// A label on either a [LabeledStatement] or a [NamedExpression].
///
///    label ::=
///        [SimpleIdentifier] ':'
///
/// Clients may not extend, implement or mix-in this class.
abstract class Label implements AstNode {
  /// Return the colon that separates the label from the statement.
  Token get colon;

  /// Set the colon that separates the label from the statement to the given
  /// [token].
  void set colon(Token token);

  /// Return the label being associated with the statement.
  SimpleIdentifier get label;

  /// Set the label being associated with the statement to the given [label].
  void set label(SimpleIdentifier label);
}

/// A statement that has a label associated with them.
///
///    labeledStatement ::=
///       [Label]+ [Statement]
///
/// Clients may not extend, implement or mix-in this class.
abstract class LabeledStatement implements Statement {
  /// Return the labels being associated with the statement.
  NodeList<Label> get labels;

  /// Return the statement with which the labels are being associated.
  Statement get statement;

  /// Set the statement with which the labels are being associated to the given
  /// [statement].
  void set statement(Statement statement);
}

/// A library directive.
///
///    libraryDirective ::=
///        [Annotation] 'library' [Identifier] ';'
///
/// Clients may not extend, implement or mix-in this class.
abstract class LibraryDirective implements Directive {
  /// Return the token representing the 'library' keyword.
  Token get libraryKeyword;

  /// Set the token representing the 'library' keyword to the given [token].
  void set libraryKeyword(Token token);

  /// Return the name of the library being defined.
  LibraryIdentifier get name;

  /// Set the name of the library being defined to the given [name].
  void set name(LibraryIdentifier name);

  /// Return the semicolon terminating the directive.
  Token get semicolon;

  /// Set the semicolon terminating the directive to the given [token].
  void set semicolon(Token token);
}

/// The identifier for a library.
///
///    libraryIdentifier ::=
///        [SimpleIdentifier] ('.' [SimpleIdentifier])*
///
/// Clients may not extend, implement or mix-in this class.
abstract class LibraryIdentifier implements Identifier {
  /// Return the components of the identifier.
  NodeList<SimpleIdentifier> get components;
}

/// A list literal.
///
///    listLiteral ::=
///        'const'? [TypeAnnotationList]? '[' elements? ']'
///
///    elements ::=
///        [CollectionElement] (',' [CollectionElement])* ','?
///
/// Clients may not extend, implement or mix-in this class.
abstract class ListLiteral implements TypedLiteral {
  /// Return the syntactic elements used to compute the elements of the list.
  NodeList<CollectionElement> get elements;

  /// Return the left square bracket.
  Token get leftBracket;

  /// Set the left square bracket to the given [token].
  void set leftBracket(Token token);

  /// Return the right square bracket.
  Token get rightBracket;

  /// Set the right square bracket to the given [token].
  void set rightBracket(Token token);
}

/// A node that represents a literal expression.
///
///    literal ::=
///        [BooleanLiteral]
///      | [DoubleLiteral]
///      | [IntegerLiteral]
///      | [ListLiteral]
///      | [NullLiteral]
///      | [SetOrMapLiteral]
///      | [StringLiteral]
///
/// Clients may not extend, implement or mix-in this class.
abstract class Literal implements Expression {}

/// A single key/value pair in a map literal.
///
///    mapLiteralEntry ::=
///        [Expression] ':' [Expression]
///
/// Clients may not extend, implement or mix-in this class.
abstract class MapLiteralEntry implements CollectionElement {
  /// Return the expression computing the key with which the value will be
  /// associated.
  Expression get key;

  /// Set the expression computing the key with which the value will be
  /// associated to the given [string].
  void set key(Expression string);

  /// Return the colon that separates the key from the value.
  Token get separator;

  /// Set the colon that separates the key from the value to the given [token].
  void set separator(Token token);

  /// Return the expression computing the value that will be associated with the
  /// key.
  Expression get value;

  /// Set the expression computing the value that will be associated with the
  /// key to the given [expression].
  void set value(Expression expression);
}

/// A method declaration.
///
///    methodDeclaration ::=
///        methodSignature [FunctionBody]
///
///    methodSignature ::=
///        'external'? ('abstract' | 'static')? [Type]? ('get' | 'set')?
///        methodName [TypeParameterList] [FormalParameterList]
///
///    methodName ::=
///        [SimpleIdentifier]
///      | 'operator' [SimpleIdentifier]
///
/// Prior to the 'extension-methods' experiment, these nodes were always
/// children of a class declaration. When the experiment is enabled, these nodes
/// can also be children of an extension declaration.
///
/// Clients may not extend, implement or mix-in this class.
abstract class MethodDeclaration implements ClassMember {
  /// Return the body of the method.
  FunctionBody get body;

  /// Set the body of the method to the given [functionBody].
  void set body(FunctionBody functionBody);

  @override
  ExecutableElement get declaredElement;

  /// Return the token for the 'external' keyword, or `null` if the constructor
  /// is not external.
  Token get externalKeyword;

  /// Set the token for the 'external' keyword to the given [token].
  void set externalKeyword(Token token);

  /// Return `true` if this method is declared to be an abstract method.
  bool get isAbstract;

  /// Return `true` if this method declares a getter.
  bool get isGetter;

  /// Return `true` if this method declares an operator.
  bool get isOperator;

  /// Return `true` if this method declares a setter.
  bool get isSetter;

  /// Return `true` if this method is declared to be a static method.
  bool get isStatic;

  /// Return the token representing the 'abstract' or 'static' keyword, or
  /// `null` if neither modifier was specified.
  Token get modifierKeyword;

  /// Set the token representing the 'abstract' or 'static' keyword to the given
  /// [token].
  void set modifierKeyword(Token token);

  /// Return the name of the method.
  SimpleIdentifier get name;

  /// Set the name of the method to the given [identifier].
  void set name(SimpleIdentifier identifier);

  /// Return the token representing the 'operator' keyword, or `null` if this
  /// method does not declare an operator.
  Token get operatorKeyword;

  /// Set the token representing the 'operator' keyword to the given [token].
  void set operatorKeyword(Token token);

  /// Return the parameters associated with the method, or `null` if this method
  /// declares a getter.
  FormalParameterList get parameters;

  /// Set the parameters associated with the method to the given list of
  /// [parameters].
  void set parameters(FormalParameterList parameters);

  /// Return the token representing the 'get' or 'set' keyword, or `null` if
  /// this is a method declaration rather than a property declaration.
  Token get propertyKeyword;

  /// Set the token representing the 'get' or 'set' keyword to the given
  /// [token].
  void set propertyKeyword(Token token);

  /// Return the return type of the method, or `null` if no return type was
  /// declared.
  TypeAnnotation get returnType;

  /// Set the return type of the method to the given [type].
  void set returnType(TypeAnnotation type);

  /// Return the type parameters associated with this method, or `null` if this
  /// method is not a generic method.
  TypeParameterList get typeParameters;

  /// Set the type parameters associated with this method to the given
  /// [typeParameters].
  void set typeParameters(TypeParameterList typeParameters);
}

/// The invocation of either a function or a method.
///
/// Invocations of functions resulting from evaluating an expression are
/// represented by [FunctionExpressionInvocation] nodes. Invocations of getters
/// and setters are represented by either [PrefixedIdentifier] or
/// [PropertyAccess] nodes.
///
///    methodInvocation ::=
///        ([Expression] '.')? [SimpleIdentifier] [TypeArgumentList]? [ArgumentList]
///
/// Clients may not extend, implement or mix-in this class.
abstract class MethodInvocation implements InvocationExpression {
  /// Set the list of arguments to the method to the given [argumentList].
  void set argumentList(ArgumentList argumentList);

  /// Return `true` if this expression is cascaded.
  ///
  /// If it is, then the target of this expression is not stored locally but is
  /// stored in the nearest ancestor that is a [CascadeExpression].
  bool get isCascaded;

  /// Whether this method invocation is null aware (as opposed to non-null).
  bool get isNullAware;

  /// Return the name of the method being invoked.
  SimpleIdentifier get methodName;

  /// Set the name of the method being invoked to the given [identifier].
  void set methodName(SimpleIdentifier identifier);

  /// Return the operator that separates the target from the method name, or
  /// `null` if there is no target.
  ///
  /// In an ordinary method invocation this will be period ('.'). In a cascade
  /// section this will be the cascade operator ('..').
  Token get operator;

  /// Set the operator that separates the target from the method name to the
  /// given [token].
  void set operator(Token token);

  /// Return the expression used to compute the receiver of the invocation.
  ///
  /// If this invocation is not part of a cascade expression, then this is the
  /// same as [target]. If this invocation is part of a cascade expression,
  /// then the target stored with the cascade expression is returned.
  Expression get realTarget;

  /// Return the expression producing the object on which the method is defined,
  /// or `null` if there is no target (that is, the target is implicitly `this`)
  /// or if this method invocation is part of a cascade expression.
  ///
  /// Use [realTarget] to get the target independent of whether this is part of
  /// a cascade expression.
  Expression get target;

  /// Set the expression producing the object on which the method is defined to
  /// the given [expression].
  void set target(Expression expression);

  /// Set the type arguments to be applied to the method being invoked to the
  /// given [typeArguments].
  void set typeArguments(TypeArgumentList typeArguments);
}

/// An expression that implicitly makes reference to a method.
///
/// Clients may not extend, implement or mix-in this class.
abstract class MethodReferenceExpression implements AstNode {
  /// Return the element associated with the expression based on the static
  /// types, or `null` if the AST structure has not been resolved, or there is
  /// no meaningful static element to return (e.g. because this is a
  /// non-compound assignment expression, or because the method referred to
  /// could not be resolved).
  MethodElement get staticElement;

  /// Set the element associated with the expression based on static types to
  /// the given [element].
  void set staticElement(MethodElement element);
}

/// The declaration of a mixin.
///
///    mixinDeclaration ::=
///        metadata? 'mixin' [SimpleIdentifier] [TypeParameterList]?
///        [OnClause]? [ImplementsClause]? '{' [ClassMember]* '}'
///
/// Clients may not extend, implement or mix-in this class.
abstract class MixinDeclaration implements ClassOrMixinDeclaration {
  /// Return the token representing the 'mixin' keyword.
  Token get mixinKeyword;

  /// Return the on clause for the mixin, or `null` if the mixin does not have
  /// any superclass constraints.
  OnClause get onClause;
}

/// A node that declares a single name within the scope of a compilation unit.
///
/// Clients may not extend, implement or mix-in this class.
abstract class NamedCompilationUnitMember implements CompilationUnitMember {
  /// Return the name of the member being declared.
  SimpleIdentifier get name;

  /// Set the name of the member being declared to the given [identifier].
  void set name(SimpleIdentifier identifier);
}

/// An expression that has a name associated with it. They are used in method
/// invocations when there are named parameters.
///
///    namedExpression ::=
///        [Label] [Expression]
///
/// Clients may not extend, implement or mix-in this class.
abstract class NamedExpression implements Expression {
  /// Return the element representing the parameter being named by this
  /// expression, or `null` if the AST structure has not been resolved or if
  /// there is no parameter with the same name as this expression.
  ParameterElement get element;

  /// Return the expression with which the name is associated.
  Expression get expression;

  /// Set the expression with which the name is associated to the given
  /// [expression].
  void set expression(Expression expression);

  /// Return the name associated with the expression.
  Label get name;

  /// Set the name associated with the expression to the given [identifier].
  void set name(Label identifier);
}

/// A named type, which can optionally include type arguments.
///
///    namedType ::=
///        [Identifier] typeArguments?
///
/// Clients may not extend, implement or mix-in this class.
abstract class NamedType implements TypeAnnotation {
  /// Return `true` if this type is a deferred type.
  ///
  /// 15.1 Static Types: A type <i>T</i> is deferred iff it is of the form
  /// </i>p.T</i> where <i>p</i> is a deferred prefix.
  bool get isDeferred;

  /// Return the name of the type.
  Identifier get name;

  /// Set the name of the type to the given [identifier].
  void set name(Identifier identifier);

  /// Set the question mark indicating that the type is nullable to the given
  /// [token].
  void set question(Token token);

  /// Set the type being named to the given [type].
  void set type(DartType type);

  /// Return the type arguments associated with the type, or `null` if there are
  /// no type arguments.
  TypeArgumentList get typeArguments;

  /// Set the type arguments associated with the type to the given
  /// [typeArguments].
  void set typeArguments(TypeArgumentList typeArguments);
}

/// A node that represents a directive that impacts the namespace of a library.
///
///    directive ::=
///        [ExportDirective]
///      | [ImportDirective]
///
/// Clients may not extend, implement or mix-in this class.
abstract class NamespaceDirective implements UriBasedDirective {
  /// Return the combinators used to control how names are imported or exported.
  NodeList<Combinator> get combinators;

  /// Return the configurations used to control which library will actually be
  /// loaded at run-time.
  NodeList<Configuration> get configurations;

  /// Set the token representing the keyword that introduces this directive
  /// ('import', 'export', 'library' or 'part') to the given [token].
  void set keyword(Token token);

  /// Return the source that was selected based on the declared variables.
  ///
  /// This will be the source from the first configuration whose condition is
  /// true, or the [uriSource] if either there are no configurations or if
  /// there are no configurations whose condition is true.
  Source get selectedSource;

  /// Return the content of the URI that was selected based on the declared
  /// variables.
  ///
  /// This will be the URI from the first configuration whose condition is
  /// true, or the [uriContent] if either there are no configurations or if
  /// there are no configurations whose condition is true.
  String get selectedUriContent;

  /// Return the semicolon terminating the directive.
  Token get semicolon;

  /// Set the semicolon terminating the directive to the given [token].
  void set semicolon(Token token);
}

/// The "native" clause in an class declaration.
///
///    nativeClause ::=
///        'native' [StringLiteral]
///
/// Clients may not extend, implement or mix-in this class.
abstract class NativeClause implements AstNode {
  /// Return the name of the native object that implements the class.
  StringLiteral get name;

  /// Set the name of the native object that implements the class to the given
  /// [name].
  void set name(StringLiteral name);

  /// Return the token representing the 'native' keyword.
  Token get nativeKeyword;

  /// Set the token representing the 'native' keyword to the given [token].
  void set nativeKeyword(Token token);
}

/// A function body that consists of a native keyword followed by a string
/// literal.
///
///    nativeFunctionBody ::=
///        'native' [SimpleStringLiteral] ';'
///
/// Clients may not extend, implement or mix-in this class.
abstract class NativeFunctionBody implements FunctionBody {
  /// Return the token representing 'native' that marks the start of the
  /// function body.
  Token get nativeKeyword;

  /// Set the token representing 'native' that marks the start of the function
  /// body to the given [token].
  void set nativeKeyword(Token token);

  /// Return the token representing the semicolon that marks the end of the
  /// function body.
  Token get semicolon;

  /// Set the token representing the semicolon that marks the end of the
  /// function body to the given [token].
  void set semicolon(Token token);

  /// Return the string literal representing the string after the 'native'
  /// token.
  StringLiteral get stringLiteral;

  /// Set the string literal representing the string after the 'native' token to
  /// the given [stringLiteral].
  void set stringLiteral(StringLiteral stringLiteral);
}

/// A list of AST nodes that have a common parent.
///
/// Clients may not extend, implement or mix-in this class.
abstract class NodeList<E extends AstNode> implements List<E> {
  /// Return the first token included in this node list's source range, or
  /// `null` if the list is empty.
  Token get beginToken;

  /// Return the last token included in this node list's source range, or `null`
  /// if the list is empty.
  Token get endToken;

  /// Return the node that is the parent of each of the elements in the list.
  AstNode get owner;

  /// Set the node that is the parent of each of the elements in the list to the
  /// given [node].
  @deprecated // Never intended for public use.
  void set owner(AstNode node);

  /// Return the node at the given [index] in the list or throw a [RangeError]
  /// if [index] is out of bounds.
  @override
  E operator [](int index);

  /// Set the node at the given [index] in the list to the given [node] or throw
  /// a [RangeError] if [index] is out of bounds.
  @override
  void operator []=(int index, E node);

  /// Use the given [visitor] to visit each of the nodes in this list.
  accept(AstVisitor visitor);
}

/// A formal parameter that is required (is not optional).
///
///    normalFormalParameter ::=
///        [FunctionTypedFormalParameter]
///      | [FieldFormalParameter]
///      | [SimpleFormalParameter]
///
/// Clients may not extend, implement or mix-in this class.
abstract class NormalFormalParameter implements FormalParameter {
  /// Set the token for the 'covariant' keyword to the given [token].
  void set covariantKeyword(Token token);

  /// Return the documentation comment associated with this parameter, or `null`
  /// if this parameter does not have a documentation comment associated with
  /// it.
  Comment get documentationComment;

  /// Set the documentation comment associated with this parameter to the given
  /// [comment].
  void set documentationComment(Comment comment);

  /// Set the name of the parameter being declared to the given [identifier].
  void set identifier(SimpleIdentifier identifier);

  /// Set the metadata associated with this node to the given [metadata].
  void set metadata(List<Annotation> metadata);

  /// Return a list containing the comment and annotations associated with this
  /// parameter, sorted in lexical order.
  List<AstNode> get sortedCommentAndAnnotations;
}

/// A null literal expression.
///
///    nullLiteral ::=
///        'null'
///
/// Clients may not extend, implement or mix-in this class.
abstract class NullLiteral implements Literal {
  /// Return the token representing the literal.
  Token get literal;

  /// Set the token representing the literal to the given [token].
  void set literal(Token token);
}

/// Abstract interface for expressions that may participate in null-shorting.
abstract class NullShortableExpression implements Expression {
  /// Returns the expression that terminates any null shorting that might occur
  /// in this expression.  This may be called regardless of whether this
  /// expression is itself null-aware.
  ///
  /// For example, the statement `a?.b[c] = d;` contains the following
  /// null-shortable subexpressions:
  /// - `a?.b`
  /// - `a?.b[c]`
  /// - `a?.b[c] = d`
  ///
  /// Calling [nullShortingTermination] on any of these subexpressions yields
  /// the expression `a?.b[c] = d`, indicating that the null-shorting induced by
  /// the `?.` causes the rest of the subexpression `a?.b[c] = d` to be skipped.
  Expression get nullShortingTermination;
}

/// The "on" clause in a mixin declaration.
///
///    onClause ::=
///        'on' [TypeName] (',' [TypeName])*
///
/// Clients may not extend, implement or mix-in this class.
abstract class OnClause implements AstNode {
  /// Return the token representing the 'on' keyword.
  Token get onKeyword;

  /// Return the list of the classes are superclass constraints for the mixin.
  NodeList<TypeName> get superclassConstraints;
}

/// A parenthesized expression.
///
///    parenthesizedExpression ::=
///        '(' [Expression] ')'
///
/// Clients may not extend, implement or mix-in this class.
abstract class ParenthesizedExpression implements Expression {
  /// Return the expression within the parentheses.
  Expression get expression;

  /// Set the expression within the parentheses to the given [expression].
  void set expression(Expression expression);

  /// Return the left parenthesis.
  Token get leftParenthesis;

  /// Set the left parenthesis to the given [token].
  void set leftParenthesis(Token token);

  /// Return the right parenthesis.
  Token get rightParenthesis;

  /// Set the right parenthesis to the given [token].
  void set rightParenthesis(Token token);
}

/// A part directive.
///
///    partDirective ::=
///        [Annotation] 'part' [StringLiteral] ';'
///
/// Clients may not extend, implement or mix-in this class.
abstract class PartDirective implements UriBasedDirective {
  /// Return the token representing the 'part' keyword.
  Token get partKeyword;

  /// Set the token representing the 'part' keyword to the given [token].
  void set partKeyword(Token token);

  /// Return the semicolon terminating the directive.
  Token get semicolon;

  /// Set the semicolon terminating the directive to the given [token].
  void set semicolon(Token token);
}

/// A part-of directive.
///
///    partOfDirective ::=
///        [Annotation] 'part' 'of' [Identifier] ';'
///
/// Clients may not extend, implement or mix-in this class.
abstract class PartOfDirective implements Directive {
  /// Return the name of the library that the containing compilation unit is
  /// part of.
  LibraryIdentifier get libraryName;

  /// Set the name of the library that the containing compilation unit is part
  /// of to the given [libraryName].
  void set libraryName(LibraryIdentifier libraryName);

  /// Return the token representing the 'of' keyword.
  Token get ofKeyword;

  /// Set the token representing the 'of' keyword to the given [token].
  void set ofKeyword(Token token);

  /// Return the token representing the 'part' keyword.
  Token get partKeyword;

  /// Set the token representing the 'part' keyword to the given [token].
  void set partKeyword(Token token);

  /// Return the semicolon terminating the directive.
  Token get semicolon;

  /// Set the semicolon terminating the directive to the given [token].
  void set semicolon(Token token);

  /// Return the URI of the library that the containing compilation unit is part
  /// of, or `null` if no URI was given (typically because a library name was
  /// provided).
  StringLiteral get uri;

  /// Return the URI of the library that the containing compilation unit is part
  /// of, or `null` if no URI was given (typically because a library name was
  /// provided).
  void set uri(StringLiteral uri);
}

/// A postfix unary expression.
///
///    postfixExpression ::=
///        [Expression] [Token]
///
/// Clients may not extend, implement or mix-in this class.
abstract class PostfixExpression
    implements Expression, MethodReferenceExpression {
  /// Return the expression computing the operand for the operator.
  Expression get operand;

  /// Set the expression computing the operand for the operator to the given
  /// [expression].
  void set operand(Expression expression);

  /// Return the postfix operator being applied to the operand.
  Token get operator;

  /// Set the postfix operator being applied to the operand to the given
  /// [token].
  void set operator(Token token);
}

/// An identifier that is prefixed or an access to an object property where the
/// target of the property access is a simple identifier.
///
///    prefixedIdentifier ::=
///        [SimpleIdentifier] '.' [SimpleIdentifier]
///
/// Clients may not extend, implement or mix-in this class.
abstract class PrefixedIdentifier implements Identifier {
  /// Return the identifier being prefixed.
  SimpleIdentifier get identifier;

  /// Set the identifier being prefixed to the given [identifier].
  void set identifier(SimpleIdentifier identifier);

  /// Return `true` if this type is a deferred type. If the AST structure has
  /// not been resolved, then return `false`.
  ///
  /// 15.1 Static Types: A type <i>T</i> is deferred iff it is of the form
  /// </i>p.T</i> where <i>p</i> is a deferred prefix.
  bool get isDeferred;

  /// Return the period used to separate the prefix from the identifier.
  Token get period;

  /// Set the period used to separate the prefix from the identifier to the
  /// given [token].
  void set period(Token token);

  /// Return the prefix associated with the library in which the identifier is
  /// defined.
  SimpleIdentifier get prefix;

  /// Set the prefix associated with the library in which the identifier is
  /// defined to the given [identifier].
  void set prefix(SimpleIdentifier identifier);
}

/// A prefix unary expression.
///
///    prefixExpression ::=
///        [Token] [Expression]
///
/// Clients may not extend, implement or mix-in this class.
abstract class PrefixExpression
    implements Expression, MethodReferenceExpression {
  /// Return the expression computing the operand for the operator.
  Expression get operand;

  /// Set the expression computing the operand for the operator to the given
  /// [expression].
  void set operand(Expression expression);

  /// Return the prefix operator being applied to the operand.
  Token get operator;

  /// Set the prefix operator being applied to the operand to the given [token].
  void set operator(Token token);
}

/// The access of a property of an object.
///
/// Note, however, that accesses to properties of objects can also be
/// represented as [PrefixedIdentifier] nodes in cases where the target is also
/// a simple identifier.
///
///    propertyAccess ::=
///        [Expression] '.' [SimpleIdentifier]
///
/// Clients may not extend, implement or mix-in this class.
abstract class PropertyAccess implements NullShortableExpression {
  /// Return `true` if this expression is cascaded.
  ///
  /// If it is, then the target of this expression is not stored locally but is
  /// stored in the nearest ancestor that is a [CascadeExpression].
  bool get isCascaded;

  /// Whether this property access is null aware (as opposed to non-null).
  bool get isNullAware;

  /// Return the property access operator.
  Token get operator;

  /// Set the property access operator to the given [token].
  void set operator(Token token);

  /// Return the name of the property being accessed.
  SimpleIdentifier get propertyName;

  /// Set the name of the property being accessed to the given [identifier].
  void set propertyName(SimpleIdentifier identifier);

  /// Return the expression used to compute the receiver of the invocation.
  ///
  /// If this invocation is not part of a cascade expression, then this is the
  /// same as [target]. If this invocation is part of a cascade expression,
  /// then the target stored with the cascade expression is returned.
  Expression get realTarget;

  /// Return the expression computing the object defining the property being
  /// accessed, or `null` if this property access is part of a cascade
  /// expression.
  ///
  /// Use [realTarget] to get the target independent of whether this is part of
  /// a cascade expression.
  Expression get target;

  /// Set the expression computing the object defining the property being
  /// accessed to the given [expression].
  void set target(Expression expression);
}

/// The invocation of a constructor in the same class from within a
/// constructor's initialization list.
///
///    redirectingConstructorInvocation ::=
///        'this' ('.' identifier)? arguments
///
/// Clients may not extend, implement or mix-in this class.
abstract class RedirectingConstructorInvocation
    implements ConstructorInitializer, ConstructorReferenceNode {
  /// Return the list of arguments to the constructor.
  ArgumentList get argumentList;

  /// Set the list of arguments to the constructor to the given [argumentList].
  void set argumentList(ArgumentList argumentList);

  /// Return the name of the constructor that is being invoked, or `null` if the
  /// unnamed constructor is being invoked.
  SimpleIdentifier get constructorName;

  /// Set the name of the constructor that is being invoked to the given
  /// [identifier].
  void set constructorName(SimpleIdentifier identifier);

  /// Return the token for the period before the name of the constructor that is
  /// being invoked, or `null` if the unnamed constructor is being invoked.
  Token get period;

  /// Set the token for the period before the name of the constructor that is
  /// being invoked to the given [token].
  void set period(Token token);

  /// Return the token for the 'this' keyword.
  Token get thisKeyword;

  /// Set the token for the 'this' keyword to the given [token].
  void set thisKeyword(Token token);
}

/// A rethrow expression.
///
///    rethrowExpression ::=
///        'rethrow'
///
/// Clients may not extend, implement or mix-in this class.
abstract class RethrowExpression implements Expression {
  /// Return the token representing the 'rethrow' keyword.
  Token get rethrowKeyword;

  /// Set the token representing the 'rethrow' keyword to the given [token].
  void set rethrowKeyword(Token token);
}

/// A return statement.
///
///    returnStatement ::=
///        'return' [Expression]? ';'
///
/// Clients may not extend, implement or mix-in this class.
abstract class ReturnStatement implements Statement {
  /// Return the expression computing the value to be returned, or `null` if no
  /// explicit value was provided.
  Expression get expression;

  /// Set the expression computing the value to be returned to the given
  /// [expression].
  void set expression(Expression expression);

  /// Return the token representing the 'return' keyword.
  Token get returnKeyword;

  /// Set the token representing the 'return' keyword to the given [token].
  void set returnKeyword(Token token);

  /// Return the semicolon terminating the statement.
  Token get semicolon;

  /// Set the semicolon terminating the statement to the given [token].
  void set semicolon(Token token);
}

/// A script tag that can optionally occur at the beginning of a compilation
/// unit.
///
///    scriptTag ::=
///        '#!' (~NEWLINE)* NEWLINE
///
/// Clients may not extend, implement or mix-in this class.
abstract class ScriptTag implements AstNode {
  /// Return the token representing this script tag.
  Token get scriptTag;

  /// Set the token representing this script tag to the given [token].
  void set scriptTag(Token token);
}

/// A set or map literal.
///
///    setOrMapLiteral ::=
///        'const'? [TypeArgumentList]? '{' elements? '}'
///
///    elements ::=
///        [CollectionElement] ( ',' [CollectionElement] )* ','?
///
/// This is the class that is used to represent either a map or set literal when
/// either the 'control-flow-collections' or 'spread-collections' experiments
/// are enabled. If neither of those experiments are enabled, then `MapLiteral`
/// will be used to represent a map literal and `SetLiteral` will be used for
/// set literals.
///
/// Clients may not extend, implement or mix-in this class.
abstract class SetOrMapLiteral implements TypedLiteral {
  /// Return the syntactic elements used to compute the elements of the set or
  /// map.
  NodeList<CollectionElement> get elements;

  /// Return `true` if this literal represents a map literal.
  ///
  /// This getter will always return `false` if [isSet] returns `true`.
  ///
  /// However, this getter is _not_ the inverse of [isSet]. It is possible for
  /// both getters to return `false` if
  ///
  /// - the AST has not been resolved (because determining the kind of the
  ///   literal is done during resolution),
  /// - the literal is ambiguous (contains one or more spread elements and none
  ///   of those elements can be used to determine the kind of the literal), or
  /// - the literal is invalid because it contains both expressions (for sets)
  ///   and map entries (for maps).
  ///
  /// In both of the latter two cases there will be compilation errors
  /// associated with the literal.
  bool get isMap;

  /// Return `true` if this literal represents a set literal.
  ///
  /// This getter will always return `false` if [isMap] returns `true`.
  ///
  /// However, this getter is _not_ the inverse of [isMap]. It is possible for
  /// both getters to return `false` if
  ///
  /// - the AST has not been resolved (because determining the kind of the
  ///   literal is done during resolution),
  /// - the literal is ambiguous (contains one or more spread elements and none
  ///   of those elements can be used to determine the kind of the literal), or
  /// - the literal is invalid because it contains both expressions (for sets)
  ///   and map entries (for maps).
  ///
  /// In both of the latter two cases there will be compilation errors
  /// associated with the literal.
  bool get isSet;

  /// Return the left curly bracket.
  Token get leftBracket;

  /// Return the right curly bracket.
  Token get rightBracket;
}

/// A combinator that restricts the names being imported to those in a given list.
///
///    showCombinator ::=
///        'show' [SimpleIdentifier] (',' [SimpleIdentifier])*
///
/// Clients may not extend, implement or mix-in this class.
abstract class ShowCombinator implements Combinator {
  /// Return the list of names from the library that are made visible by this
  /// combinator.
  NodeList<SimpleIdentifier> get shownNames;
}

/// A simple formal parameter.
///
///    simpleFormalParameter ::=
///        ('final' [TypeAnnotation] | 'var' | [TypeAnnotation])? [SimpleIdentifier]
///
/// Clients may not extend, implement or mix-in this class.
abstract class SimpleFormalParameter implements NormalFormalParameter {
  /// Return the token representing either the 'final', 'const' or 'var'
  /// keyword, or `null` if no keyword was used.
  Token get keyword;

  /// Set the token representing either the 'final', 'const' or 'var' keyword to
  /// the given [token].
  void set keyword(Token token);

  /// Return the declared type of the parameter, or `null` if the parameter does
  /// not have a declared type.
  TypeAnnotation get type;

  /// Set the declared type of the parameter to the given [type].
  void set type(TypeAnnotation type);
}

/// A simple identifier.
///
///    simpleIdentifier ::=
///        initialCharacter internalCharacter*
///
///    initialCharacter ::= '_' | '$' | letter
///
///    internalCharacter ::= '_' | '$' | letter | digit
///
/// Clients may not extend, implement or mix-in this class.
abstract class SimpleIdentifier implements Identifier {
  /// Return the auxiliary elements associated with this identifier, or `null`
  /// if this identifier is not in both a getter and setter context.
  ///
  /// The auxiliary elements hold the static and propagated elements associated
  /// with the getter context.
  // TODO(brianwilkerson) Replace this API.
  AuxiliaryElements get auxiliaryElements;

  /// Set the auxiliary elements associated with this identifier to the given
  /// [elements].
  // TODO(brianwilkerson) Replace this API.
  void set auxiliaryElements(AuxiliaryElements elements);

  /// Return `true` if this identifier is the "name" part of a prefixed
  /// identifier or a method invocation.
  bool get isQualified;

  /// Set the element associated with this identifier based on static type
  /// information to the given [element].
  void set staticElement(Element element);

  /// If the identifier is a tear-off, return the inferred type arguments
  /// applied to the function type of the element to produce its [staticType].
  ///
  /// Return an empty list if the function type does not have type parameters.
  ///
  /// Return an empty list if the context type has type parameters.
  ///
  /// Return `null` if not a tear-off.
  ///
  /// Return `null` if the AST structure has not been resolved.
  List<DartType> get tearOffTypeArgumentTypes;

  /// Return the token representing the identifier.
  Token get token;

  /// Set the token representing the identifier to the given [token].
  void set token(Token token);

  /// Return `true` if this identifier is the name being declared in a
  /// declaration.
  // TODO(brianwilkerson) Convert this to a getter.
  bool inDeclarationContext();

  /// Return `true` if this expression is computing a right-hand value.
  ///
  /// Note that [inGetterContext] and [inSetterContext] are not opposites, nor
  /// are they mutually exclusive. In other words, it is possible for both
  /// methods to return `true` when invoked on the same node.
  // TODO(brianwilkerson) Convert this to a getter.
  bool inGetterContext();

  /// Return `true` if this expression is computing a left-hand value.
  ///
  /// Note that [inGetterContext] and [inSetterContext] are not opposites, nor
  /// are they mutually exclusive. In other words, it is possible for both
  /// methods to return `true` when invoked on the same node.
  // TODO(brianwilkerson) Convert this to a getter.
  bool inSetterContext();
}

/// A string literal expression that does not contain any interpolations.
///
///    simpleStringLiteral ::=
///        rawStringLiteral
///      | basicStringLiteral
///
///    rawStringLiteral ::=
///        'r' basicStringLiteral
///
///    simpleStringLiteral ::=
///        multiLineStringLiteral
///      | singleLineStringLiteral
///
///    multiLineStringLiteral ::=
///        "'''" characters "'''"
///      | '"""' characters '"""'
///
///    singleLineStringLiteral ::=
///        "'" characters "'"
///      | '"' characters '"'
///
/// Clients may not extend, implement or mix-in this class.
abstract class SimpleStringLiteral implements SingleStringLiteral {
  /// Return the token representing the literal.
  Token get literal;

  /// Set the token representing the literal to the given [token].
  void set literal(Token token);

  /// Return the value of the literal.
  String get value;

  /// Set the value of the literal to the given [string].
  void set value(String string);
}

/// A single string literal expression.
///
///    singleStringLiteral ::=
///        [SimpleStringLiteral]
///      | [StringInterpolation]
///
/// Clients may not extend, implement or mix-in this class.
abstract class SingleStringLiteral implements StringLiteral {
  /// Return the offset of the after-last contents character.
  int get contentsEnd;

  /// Return the offset of the first contents character.
  ///
  /// If the string is multiline, then leading whitespaces are skipped.
  int get contentsOffset;

  /// Return `true` if this string literal is a multi-line string.
  bool get isMultiline;

  /// Return `true` if this string literal is a raw string.
  bool get isRaw;

  /// Return `true` if this string literal uses single quotes (' or '''), or
  /// `false` if this string literal uses double quotes (" or """).
  bool get isSingleQuoted;
}

/// A spread element.
///
///    spreadElement:
///        ( '...' | '...?' ) [Expression]
///
/// Clients may not extend, implement or mix-in this class.
abstract class SpreadElement implements CollectionElement {
  /// The expression used to compute the collection being spread.
  Expression get expression;

  /// Whether this is a null-aware spread, as opposed to a non-null spread.
  bool get isNullAware;

  /// The spread operator, either '...' or '...?'.
  Token get spreadOperator;
}

/// A node that represents a statement.
///
///    statement ::=
///        [Block]
///      | [VariableDeclarationStatement]
///      | [ForStatement]
///      | [ForEachStatement]
///      | [WhileStatement]
///      | [DoStatement]
///      | [SwitchStatement]
///      | [IfStatement]
///      | [TryStatement]
///      | [BreakStatement]
///      | [ContinueStatement]
///      | [ReturnStatement]
///      | [ExpressionStatement]
///      | [FunctionDeclarationStatement]
///
/// Clients may not extend, implement or mix-in this class.
abstract class Statement implements AstNode {
  /// If this is a labeled statement, return the unlabeled portion of the
  /// statement, otherwise return the statement itself.
  Statement get unlabeled;
}

/// A string interpolation literal.
///
///    stringInterpolation ::=
///        ''' [InterpolationElement]* '''
///      | '"' [InterpolationElement]* '"'
///
/// Clients may not extend, implement or mix-in this class.
abstract class StringInterpolation implements SingleStringLiteral {
  /// Return the elements that will be composed to produce the resulting string.
  NodeList<InterpolationElement> get elements;
}

/// A string literal expression.
///
///    stringLiteral ::=
///        [SimpleStringLiteral]
///      | [AdjacentStrings]
///      | [StringInterpolation]
///
/// Clients may not extend, implement or mix-in this class.
abstract class StringLiteral implements Literal {
  /// Return the value of the string literal, or `null` if the string is not a
  /// constant string without any string interpolation.
  String get stringValue;
}

/// The invocation of a superclass' constructor from within a constructor's
/// initialization list.
///
///    superInvocation ::=
///        'super' ('.' [SimpleIdentifier])? [ArgumentList]
///
/// Clients may not extend, implement or mix-in this class.
abstract class SuperConstructorInvocation
    implements ConstructorInitializer, ConstructorReferenceNode {
  /// Return the list of arguments to the constructor.
  ArgumentList get argumentList;

  /// Set the list of arguments to the constructor to the given [argumentList].
  void set argumentList(ArgumentList argumentList);

  /// Return the name of the constructor that is being invoked, or `null` if the
  /// unnamed constructor is being invoked.
  SimpleIdentifier get constructorName;

  /// Set the name of the constructor that is being invoked to the given
  /// [identifier].
  void set constructorName(SimpleIdentifier identifier);

  /// Return the token for the period before the name of the constructor that is
  /// being invoked, or `null` if the unnamed constructor is being invoked.
  Token get period;

  /// Set the token for the period before the name of the constructor that is
  /// being invoked to the given [token].
  void set period(Token token);

  /// Return the token for the 'super' keyword.
  Token get superKeyword;

  /// Set the token for the 'super' keyword to the given [token].
  void set superKeyword(Token token);
}

/// A super expression.
///
///    superExpression ::=
///        'super'
///
/// Clients may not extend, implement or mix-in this class.
abstract class SuperExpression implements Expression {
  /// Return the token representing the 'super' keyword.
  Token get superKeyword;

  /// Set the token representing the 'super' keyword to the given [token].
  void set superKeyword(Token token);
}

/// A case in a switch statement.
///
///    switchCase ::=
///        [SimpleIdentifier]* 'case' [Expression] ':' [Statement]*
///
/// Clients may not extend, implement or mix-in this class.
abstract class SwitchCase implements SwitchMember {
  /// Return the expression controlling whether the statements will be executed.
  Expression get expression;

  /// Set the expression controlling whether the statements will be executed to
  /// the given [expression].
  void set expression(Expression expression);
}

/// The default case in a switch statement.
///
///    switchDefault ::=
///        [SimpleIdentifier]* 'default' ':' [Statement]*
///
/// Clients may not extend, implement or mix-in this class.
abstract class SwitchDefault implements SwitchMember {}

/// An element within a switch statement.
///
///    switchMember ::=
///        switchCase
///      | switchDefault
///
/// Clients may not extend, implement or mix-in this class.
abstract class SwitchMember implements AstNode {
  /// Return the colon separating the keyword or the expression from the
  /// statements.
  Token get colon;

  /// Set the colon separating the keyword or the expression from the
  /// statements to the given [token].
  void set colon(Token token);

  /// Return the token representing the 'case' or 'default' keyword.
  Token get keyword;

  /// Set the token representing the 'case' or 'default' keyword to the given
  /// [token].
  void set keyword(Token token);

  /// Return the labels associated with the switch member.
  NodeList<Label> get labels;

  /// Return the statements that will be executed if this switch member is
  /// selected.
  NodeList<Statement> get statements;
}

/// A switch statement.
///
///    switchStatement ::=
///        'switch' '(' [Expression] ')' '{' [SwitchCase]* [SwitchDefault]? '}'
///
/// Clients may not extend, implement or mix-in this class.
abstract class SwitchStatement implements Statement {
  /// Return the expression used to determine which of the switch members will
  /// be selected.
  Expression get expression;

  /// Set the expression used to determine which of the switch members will be
  /// selected to the given [expression].
  void set expression(Expression expression);

  /// Return the left curly bracket.
  Token get leftBracket;

  /// Set the left curly bracket to the given [token].
  void set leftBracket(Token token);

  /// Return the left parenthesis.
  Token get leftParenthesis;

  /// Set the left parenthesis to the given [token].
  void set leftParenthesis(Token token);

  /// Return the switch members that can be selected by the expression.
  NodeList<SwitchMember> get members;

  /// Return the right curly bracket.
  Token get rightBracket;

  /// Set the right curly bracket to the given [token].
  void set rightBracket(Token token);

  /// Return the right parenthesis.
  Token get rightParenthesis;

  /// Set the right parenthesis to the given [token].
  void set rightParenthesis(Token token);

  /// Return the token representing the 'switch' keyword.
  Token get switchKeyword;

  /// Set the token representing the 'switch' keyword to the given [token].
  void set switchKeyword(Token token);
}

/// A symbol literal expression.
///
///    symbolLiteral ::=
///        '#' (operator | (identifier ('.' identifier)*))
///
/// Clients may not extend, implement or mix-in this class.
abstract class SymbolLiteral implements Literal {
  /// Return the components of the literal.
  List<Token> get components;

  /// Return the token introducing the literal.
  Token get poundSign;

  /// Set the token introducing the literal to the given [token].
  void set poundSign(Token token);
}

/// A this expression.
///
///    thisExpression ::=
///        'this'
///
/// Clients may not extend, implement or mix-in this class.
abstract class ThisExpression implements Expression {
  /// Return the token representing the 'this' keyword.
  Token get thisKeyword;

  /// Set the token representing the 'this' keyword to the given [token].
  void set thisKeyword(Token token);
}

/// A throw expression.
///
///    throwExpression ::=
///        'throw' [Expression]
///
/// Clients may not extend, implement or mix-in this class.
abstract class ThrowExpression implements Expression {
  /// Return the expression computing the exception to be thrown.
  Expression get expression;

  /// Set the expression computing the exception to be thrown to the given
  /// [expression].
  void set expression(Expression expression);

  /// Return the token representing the 'throw' keyword.
  Token get throwKeyword;

  /// Set the token representing the 'throw' keyword to the given [token].
  void set throwKeyword(Token token);
}

/// The declaration of one or more top-level variables of the same type.
///
///    topLevelVariableDeclaration ::=
///        ('final' | 'const') type? staticFinalDeclarationList ';'
///      | variableDeclaration ';'
///
/// Clients may not extend, implement or mix-in this class.
abstract class TopLevelVariableDeclaration implements CompilationUnitMember {
  /// Return the semicolon terminating the declaration.
  Token get semicolon;

  /// Set the semicolon terminating the declaration to the given [token].
  void set semicolon(Token token);

  /// Return the top-level variables being declared.
  VariableDeclarationList get variables;

  /// Set the top-level variables being declared to the given list of
  /// [variables].
  void set variables(VariableDeclarationList variables);
}

/// A try statement.
///
///    tryStatement ::=
///        'try' [Block] ([CatchClause]+ finallyClause? | finallyClause)
///
///    finallyClause ::=
///        'finally' [Block]
///
/// Clients may not extend, implement or mix-in this class.
abstract class TryStatement implements Statement {
  /// Return the body of the statement.
  Block get body;

  /// Set the body of the statement to the given [block].
  void set body(Block block);

  /// Return the catch clauses contained in the try statement.
  NodeList<CatchClause> get catchClauses;

  /// Return the finally block contained in the try statement, or `null` if the
  /// statement does not contain a finally clause.
  Block get finallyBlock;

  /// Set the finally block contained in the try statement to the given [block].
  void set finallyBlock(Block block);

  /// Return the token representing the 'finally' keyword, or `null` if the
  /// statement does not contain a finally clause.
  Token get finallyKeyword;

  /// Set the token representing the 'finally' keyword to the given [token].
  void set finallyKeyword(Token token);

  /// Return the token representing the 'try' keyword.
  Token get tryKeyword;

  /// Set the token representing the 'try' keyword to the given [token].
  void set tryKeyword(Token token);
}

/// The declaration of a type alias.
///
///    typeAlias ::=
///        'typedef' typeAliasBody
///
///    typeAliasBody ::=
///        classTypeAlias
///      | functionTypeAlias
///
/// Clients may not extend, implement or mix-in this class.
abstract class TypeAlias implements NamedCompilationUnitMember {
  /// Return the semicolon terminating the declaration.
  Token get semicolon;

  /// Set the semicolon terminating the declaration to the given [token].
  void set semicolon(Token token);

  /// Return the token representing the 'typedef' keyword.
  Token get typedefKeyword;

  /// Set the token representing the 'typedef' keyword to the given [token].
  void set typedefKeyword(Token token);
}

/// A type annotation.
///
///    type ::=
///        [NamedType]
///      | [GenericFunctionType]
///
/// Clients may not extend, implement or mix-in this class.
abstract class TypeAnnotation implements AstNode {
  /// The question mark indicating that the type is nullable, or `null` if there
  /// is no question mark.
  Token get question;

  /// Return the type being named, or `null` if the AST structure has not been
  /// resolved.
  DartType get type;
}

/// A list of type arguments.
///
///    typeArguments ::=
///        '<' typeName (',' typeName)* '>'
///
/// Clients may not extend, implement or mix-in this class.
abstract class TypeArgumentList implements AstNode {
  /// Return the type arguments associated with the type.
  NodeList<TypeAnnotation> get arguments;

  /// Return the left bracket.
  Token get leftBracket;

  /// Set the left bracket to the given [token].
  void set leftBracket(Token token);

  /// Return the right bracket.
  Token get rightBracket;

  /// Set the right bracket to the given [token].
  void set rightBracket(Token token);
}

/// A literal that has a type associated with it.
///
///    typedLiteral ::=
///        [ListLiteral]
///      | [SetOrMapLiteral]
///
/// Clients may not extend, implement or mix-in this class.
abstract class TypedLiteral implements Literal {
  /// Return the token representing the 'const' keyword, or `null` if the
  /// literal is not a constant.
  Token get constKeyword;

  /// Set the token representing the 'const' keyword to the given [token].
  void set constKeyword(Token token);

  /// Return `true` if this literal is a constant expression, either because the
  /// keyword `const` was explicitly provided or because no keyword was provided
  /// and this expression is in a constant context.
  bool get isConst;

  /// Return the type argument associated with this literal, or `null` if no
  /// type arguments were declared.
  TypeArgumentList get typeArguments;

  /// Set the type argument associated with this literal to the given
  /// [typeArguments].
  void set typeArguments(TypeArgumentList typeArguments);
}

/// The name of a type, which can optionally include type arguments.
///
///    typeName ::=
///        [Identifier] typeArguments?
///
/// Clients may not extend, implement or mix-in this class.
abstract class TypeName implements NamedType {}

/// A type parameter.
///
///    typeParameter ::=
///        [SimpleIdentifier] ('extends' [TypeAnnotation])?
///
/// Clients may not extend, implement or mix-in this class.
abstract class TypeParameter implements Declaration {
  /// Return the upper bound for legal arguments, or `null` if there is no
  /// explicit upper bound.
  TypeAnnotation get bound;

  /// Set the upper bound for legal arguments to the given [type].
  void set bound(TypeAnnotation type);

  @override
  TypeParameterElement get declaredElement;

  /// Return the token representing the 'extends' keyword, or `null` if there is
  /// no explicit upper bound.
  Token get extendsKeyword;

  /// Set the token representing the 'extends' keyword to the given [token].
  void set extendsKeyword(Token token);

  /// Return the name of the type parameter.
  SimpleIdentifier get name;

  /// Set the name of the type parameter to the given [identifier].
  void set name(SimpleIdentifier identifier);
}

/// Type parameters within a declaration.
///
///    typeParameterList ::=
///        '<' [TypeParameter] (',' [TypeParameter])* '>'
///
/// Clients may not extend, implement or mix-in this class.
abstract class TypeParameterList implements AstNode {
  /// Return the left angle bracket.
  Token get leftBracket;

  /// Return the right angle bracket.
  Token get rightBracket;

  /// Return the type parameters for the type.
  NodeList<TypeParameter> get typeParameters;
}

/// A directive that references a URI.
///
///    uriBasedDirective ::=
///        [ExportDirective]
///      | [ImportDirective]
///      | [PartDirective]
///
/// Clients may not extend, implement or mix-in this class.
abstract class UriBasedDirective implements Directive {
  /// Return the source to which the URI was resolved.
  @deprecated
  Source get source;

  /// Set the source to which the URI was resolved to the given [source].
  @deprecated
  void set source(Source source);

  /// Return the URI referenced by this directive.
  StringLiteral get uri;

  /// Set the URI referenced by this directive to the given [uri].
  void set uri(StringLiteral uri);

  /// Return the content of the [uri].
  String get uriContent;

  /// Set the content of the [uri] to the given [content].
  void set uriContent(String content);

  /// Return the element associated with the [uri] of this directive, or `null`
  /// if the AST structure has not been resolved or if the URI could not be
  /// resolved.
  ///
  /// Examples of the latter case include a directive that contains an invalid
  /// URL or a URL that does not exist.
  Element get uriElement;

  /// Return the source to which the [uri] was resolved.
  Source get uriSource;

  /// Set the source to which the [uri] was resolved to the given [source].
  void set uriSource(Source source);
}

/// An identifier that has an initial value associated with it.
///
/// Instances of this class are always children of the class
/// [VariableDeclarationList].
///
///    variableDeclaration ::=
///        [SimpleIdentifier] ('=' [Expression])?
///
/// Clients may not extend, implement or mix-in this class.
// TODO(paulberry): the grammar does not allow metadata to be associated with a
// VariableDeclaration, and currently we don't record comments for it either.
// Consider changing the class hierarchy so that [VariableDeclaration] does not
// extend [Declaration].
abstract class VariableDeclaration implements Declaration {
  @override
  VariableElement get declaredElement;

  /// Return the equal sign separating the variable name from the initial value,
  /// or `null` if the initial value was not specified.
  Token get equals;

  /// Set the equal sign separating the variable name from the initial value to
  /// the given [token].
  void set equals(Token token);

  /// Return the expression used to compute the initial value for the variable,
  /// or `null` if the initial value was not specified.
  Expression get initializer;

  /// Set the expression used to compute the initial value for the variable to
  /// the given [expression].
  void set initializer(Expression expression);

  /// Return `true` if this variable was declared with the 'const' modifier.
  bool get isConst;

  /// Return `true` if this variable was declared with the 'final' modifier.
  ///
  /// Variables that are declared with the 'const' modifier will return `false`
  /// even though they are implicitly final.
  bool get isFinal;

  /// Return `true` if this variable was declared with the 'late' modifier.
  bool get isLate;

  /// Return the name of the variable being declared.
  SimpleIdentifier get name;

  /// Set the name of the variable being declared to the given [identifier].
  void set name(SimpleIdentifier identifier);
}

/// The declaration of one or more variables of the same type.
///
///    variableDeclarationList ::=
///        finalConstVarOrType [VariableDeclaration] (',' [VariableDeclaration])*
///
///    finalConstVarOrType ::=
///      'final' 'late'? [TypeAnnotation]?
///      | 'const' [TypeAnnotation]?
///      | 'var'
///      | 'late'? [TypeAnnotation]
///
/// Clients may not extend, implement or mix-in this class.
abstract class VariableDeclarationList implements AnnotatedNode {
  /// Return `true` if the variables in this list were declared with the 'const'
  /// modifier.
  bool get isConst;

  /// Return `true` if the variables in this list were declared with the 'final'
  /// modifier.
  ///
  /// Variables that are declared with the 'const' modifier will return `false`
  /// even though they are implicitly final. (In other words, this is a
  /// syntactic check rather than a semantic check.)
  bool get isFinal;

  /// Return `true` if the variables in this list were declared with the 'late'
  /// modifier.
  bool get isLate;

  /// Return the token representing the 'final', 'const' or 'var' keyword, or
  /// `null` if no keyword was included.
  Token get keyword;

  /// Set the token representing the 'final', 'const' or 'var' keyword to the
  /// given [token].
  void set keyword(Token token);

  /// Return the token representing the 'late' keyword, or `null` if the late
  /// modifier was not included.
  Token get lateKeyword;

  /// Return the type of the variables being declared, or `null` if no type was
  /// provided.
  TypeAnnotation get type;

  /// Set the type of the variables being declared to the given [type].
  void set type(TypeAnnotation type);

  /// Return a list containing the individual variables being declared.
  NodeList<VariableDeclaration> get variables;
}

/// A list of variables that are being declared in a context where a statement
/// is required.
///
///    variableDeclarationStatement ::=
///        [VariableDeclarationList] ';'
///
/// Clients may not extend, implement or mix-in this class.
abstract class VariableDeclarationStatement implements Statement {
  /// Return the semicolon terminating the statement.
  Token get semicolon;

  /// Set the semicolon terminating the statement to the given [token].
  void set semicolon(Token token);

  /// Return the variables being declared.
  VariableDeclarationList get variables;

  /// Set the variables being declared to the given list of [variables].
  void set variables(VariableDeclarationList variables);
}

/// A while statement.
///
///    whileStatement ::=
///        'while' '(' [Expression] ')' [Statement]
///
/// Clients may not extend, implement or mix-in this class.
abstract class WhileStatement implements Statement {
  /// Return the body of the loop.
  Statement get body;

  /// Set the body of the loop to the given [statement].
  void set body(Statement statement);

  /// Return the expression used to determine whether to execute the body of the
  /// loop.
  Expression get condition;

  /// Set the expression used to determine whether to execute the body of the
  /// loop to the given [expression].
  void set condition(Expression expression);

  /// Return the left parenthesis.
  Token get leftParenthesis;

  /// Set the left parenthesis to the given [token].
  void set leftParenthesis(Token token);

  /// Return the right parenthesis.
  Token get rightParenthesis;

  /// Set the right parenthesis to the given [token].
  void set rightParenthesis(Token token);

  /// Return the token representing the 'while' keyword.
  Token get whileKeyword;

  /// Set the token representing the 'while' keyword to the given [token].
  void set whileKeyword(Token token);
}

/// The with clause in a class declaration.
///
///    withClause ::=
///        'with' [TypeName] (',' [TypeName])*
///
/// Clients may not extend, implement or mix-in this class.
abstract class WithClause implements AstNode {
  /// Return the names of the mixins that were specified.
  NodeList<TypeName> get mixinTypes;

  /// Return the token representing the 'with' keyword.
  Token get withKeyword;

  /// Set the token representing the 'with' keyword to the given [token].
  void set withKeyword(Token token);
}

/// A yield statement.
///
///    yieldStatement ::=
///        'yield' '*'? [Expression] ‘;’
///
/// Clients may not extend, implement or mix-in this class.
abstract class YieldStatement implements Statement {
  /// Return the expression whose value will be yielded.
  Expression get expression;

  /// Set the expression whose value will be yielded to the given [expression].
  void set expression(Expression expression);

  /// Return the semicolon following the expression.
  Token get semicolon;

  /// Return the semicolon following the expression to the given [token].
  void set semicolon(Token token);

  /// Return the star optionally following the 'yield' keyword.
  Token get star;

  /// Return the star optionally following the 'yield' keyword to the given
  /// [token].
  void set star(Token token);

  /// Return the 'yield' keyword.
  Token get yieldKeyword;

  /// Return the 'yield' keyword to the given [token].
  void set yieldKeyword(Token token);
}<|MERGE_RESOLUTION|>--- conflicted
+++ resolved
@@ -2,11 +2,6 @@
 // for details. All rights reserved. Use of this source code is governed by a
 // BSD-style license that can be found in the LICENSE file.
 
-<<<<<<< HEAD
-import 'package:analyzer/dart/analysis/features.dart';
-import 'package:analyzer/dart/ast/precedence.dart';
-=======
->>>>>>> 45457f2e
 /// Defines the AST model. The AST (Abstract Syntax Tree) model describes the
 /// syntactic (as opposed to semantic) structure of Dart code. The semantic
 /// structure of the code is modeled by the
