// Copyright (c) 2015, the Dart project authors. Please see the AUTHORS file
// for details. All rights reserved. Use of this source code is governed by a
// BSD-style license that can be found in the LICENSE file.

import 'package:analyzer/dart/analysis/features.dart';
import 'package:analyzer/dart/ast/standard_ast_factory.dart' show astFactory;
import 'package:analyzer/dart/ast/token.dart' show Keyword;
import 'package:analyzer/dart/element/nullability_suffix.dart';
import 'package:analyzer/dart/element/type.dart';
import 'package:analyzer/error/listener.dart';
import 'package:analyzer/src/dart/analysis/session.dart';
import 'package:analyzer/src/dart/ast/token.dart' show KeywordToken;
<<<<<<< HEAD
import 'package:analyzer/src/dart/element/element.dart';
import 'package:analyzer/src/dart/element/member.dart';
=======
>>>>>>> 52e0bcce
import 'package:analyzer/src/dart/element/type.dart';
import 'package:analyzer/src/dart/resolver/variance.dart';
import 'package:analyzer/src/error/codes.dart';
import 'package:analyzer/src/generated/engine.dart';
import 'package:analyzer/src/generated/resolver.dart';
import 'package:analyzer/src/generated/source.dart'
<<<<<<< HEAD
    show NonExistingSource, Source, UriKind;
import 'package:meta/meta.dart';
=======
    show NonExistingSource, UriKind;
>>>>>>> 52e0bcce
import 'package:path/path.dart' show toUri;
import 'package:test/test.dart';
import 'package:test_reflective_loader/test_reflective_loader.dart';

import 'elements_types_mixin.dart';
import 'test_analysis_context.dart';

main() {
  defineReflectiveSuite(() {
    defineReflectiveTests(AssignabilityTest);
    defineReflectiveTests(ConstraintMatchingTest);
    defineReflectiveTests(GenericFunctionInferenceTest);
    defineReflectiveTests(GreatestLowerBoundTest);
    defineReflectiveTests(LeastUpperBoundFunctionsTest);
    defineReflectiveTests(LeastUpperBoundTest);
  });
}

abstract class AbstractTypeSystemTest with ElementsTypesMixin {
  TestAnalysisContext analysisContext;

  @override
  TypeProvider typeProvider;

  TypeSystemImpl typeSystem;

  FeatureSet get testFeatureSet {
    return FeatureSet.forTesting();
  }

  void setUp() {
    analysisContext = TestAnalysisContext(
      featureSet: testFeatureSet,
    );
    typeProvider = analysisContext.typeProviderLegacy;
    typeSystem = analysisContext.typeSystemLegacy;
  }

  String _typeString(TypeImpl type) {
    return type.toString(withNullability: true);
  }
}

@reflectiveTest
class AssignabilityTest extends AbstractTypeSystemTest {
  void test_isAssignableTo_bottom_isBottom() {
    var A = class_(name: 'A');
    List<DartType> interassignable = <DartType>[
      dynamicType,
      objectStar,
      intStar,
      doubleStar,
      numStar,
      stringStar,
      interfaceTypeStar(A),
      neverStar,
    ];

    _checkGroups(neverStar, interassignable: interassignable);
  }

  void test_isAssignableTo_call_method() {
    var B = class_(
      name: 'B',
      methods: [
        method('call', objectStar, parameters: [
          requiredParameter(name: '_', type: intStar),
        ]),
      ],
    );

    var testLibrary = _testLibrary();
    B.enclosingElement = testLibrary.definingCompilationUnit;

    _checkIsStrictAssignableTo(
      interfaceTypeStar(B),
      functionTypeStar(
        parameters: [
          requiredParameter(type: intStar),
        ],
        returnType: objectStar,
      ),
    );
  }

  void test_isAssignableTo_classes() {
    var classTop = class_(name: 'A');
    var classLeft = class_(name: 'B', superType: interfaceTypeStar(classTop));
    var classRight = class_(name: 'C', superType: interfaceTypeStar(classTop));
    var classBottom = class_(
      name: 'D',
      superType: interfaceTypeStar(classLeft),
      interfaces: [interfaceTypeStar(classRight)],
    );
    var top = interfaceTypeStar(classTop);
    var left = interfaceTypeStar(classLeft);
    var right = interfaceTypeStar(classRight);
    var bottom = interfaceTypeStar(classBottom);

    _checkLattice(top, left, right, bottom);
  }

  void test_isAssignableTo_double() {
    var A = class_(name: 'A');
    List<DartType> interassignable = <DartType>[
      dynamicType,
      objectStar,
      doubleStar,
      numStar,
      neverStar,
    ];
    List<DartType> unrelated = <DartType>[
      intStar,
      stringStar,
      interfaceTypeStar(A),
    ];

    _checkGroups(doubleStar,
        interassignable: interassignable, unrelated: unrelated);
  }

  void test_isAssignableTo_dynamic_isTop() {
    var A = class_(name: 'A');
    List<DartType> interassignable = <DartType>[
      dynamicType,
      objectStar,
      intStar,
      doubleStar,
      numStar,
      stringStar,
      interfaceTypeStar(A),
      neverStar,
    ];
    _checkGroups(dynamicType, interassignable: interassignable);
  }

  void test_isAssignableTo_generics() {
    var LT = typeParameter('T');
    var L = class_(name: 'L', typeParameters: [LT]);

    var MT = typeParameter('T');
    var M = class_(
      name: 'M',
      typeParameters: [MT],
      interfaces: [
        interfaceTypeStar(
          L,
          typeArguments: [
            typeParameterTypeStar(MT),
          ],
        ),
      ],
    );

    var top = interfaceTypeStar(L, typeArguments: [dynamicType]);
    var left = interfaceTypeStar(M, typeArguments: [dynamicType]);
    var right = interfaceTypeStar(L, typeArguments: [intStar]);
    var bottom = interfaceTypeStar(M, typeArguments: [intStar]);

    _checkCrossLattice(top, left, right, bottom);
  }

  void test_isAssignableTo_int() {
    var A = class_(name: 'A');
    List<DartType> interassignable = <DartType>[
      dynamicType,
      objectStar,
      intStar,
      numStar,
      neverStar,
    ];
    List<DartType> unrelated = <DartType>[
      doubleStar,
      stringStar,
      interfaceTypeStar(A),
    ];

    _checkGroups(intStar,
        interassignable: interassignable, unrelated: unrelated);
  }

  void test_isAssignableTo_named_optional() {
    var r = functionTypeStar(
      parameters: [
        requiredParameter(type: intStar),
      ],
      returnType: intStar,
    );
    var o = functionTypeStar(
      parameters: [
        positionalParameter(type: intStar),
      ],
      returnType: intStar,
    );
    var n = functionTypeStar(
      parameters: [
        namedParameter(name: 'x', type: intStar),
      ],
      returnType: intStar,
    );

    var rr = functionTypeStar(
      parameters: [
        requiredParameter(type: intStar),
        requiredParameter(type: intStar),
      ],
      returnType: intStar,
    );
    var ro = functionTypeStar(
      parameters: [
        requiredParameter(type: intStar),
        positionalParameter(type: intStar),
      ],
      returnType: intStar,
    );
    var rn = functionTypeStar(
      parameters: [
        requiredParameter(type: intStar),
        namedParameter(name: 'x', type: intStar),
      ],
      returnType: intStar,
    );
    var oo = functionTypeStar(
      parameters: [
        positionalParameter(type: intStar),
        positionalParameter(type: intStar),
      ],
      returnType: intStar,
    );
    var nn = functionTypeStar(
      parameters: [
        namedParameter(name: 'x', type: intStar),
        namedParameter(name: 'y', type: intStar),
      ],
      returnType: intStar,
    );
    var nnn = functionTypeStar(
      parameters: [
        namedParameter(name: 'x', type: intStar),
        namedParameter(name: 'y', type: intStar),
        namedParameter(name: 'z', type: intStar),
      ],
      returnType: intStar,
    );

    _checkGroups(r,
        interassignable: [r, o, ro, rn, oo], unrelated: [n, rr, nn, nnn]);
    _checkGroups(o,
        interassignable: [o, oo], unrelated: [n, rr, ro, rn, nn, nnn]);
    _checkGroups(n,
        interassignable: [n, nn, nnn], unrelated: [r, o, rr, ro, rn, oo]);
    _checkGroups(rr,
        interassignable: [rr, ro, oo], unrelated: [r, o, n, rn, nn, nnn]);
    _checkGroups(ro, interassignable: [ro, oo], unrelated: [o, n, rn, nn, nnn]);
    _checkGroups(rn,
        interassignable: [rn], unrelated: [o, n, rr, ro, oo, nn, nnn]);
    _checkGroups(oo, interassignable: [oo], unrelated: [n, rn, nn, nnn]);
    _checkGroups(nn,
        interassignable: [nn, nnn], unrelated: [r, o, rr, ro, rn, oo]);
    _checkGroups(nnn,
        interassignable: [nnn], unrelated: [r, o, rr, ro, rn, oo]);
  }

  void test_isAssignableTo_num() {
    var A = class_(name: 'A');
    List<DartType> interassignable = <DartType>[
      dynamicType,
      objectStar,
      numStar,
      intStar,
      doubleStar,
      neverStar,
    ];
    List<DartType> unrelated = <DartType>[
      stringStar,
      interfaceTypeStar(A),
    ];

    _checkGroups(numStar,
        interassignable: interassignable, unrelated: unrelated);
  }

  void test_isAssignableTo_simple_function() {
    var top = functionTypeStar(
      parameters: [
        requiredParameter(type: intStar),
      ],
      returnType: objectStar,
    );

    var left = functionTypeStar(
      parameters: [
        requiredParameter(type: intStar),
      ],
      returnType: intStar,
    );

    var right = functionTypeStar(
      parameters: [
        requiredParameter(type: objectStar),
      ],
      returnType: objectStar,
    );

    var bottom = functionTypeStar(
      parameters: [
        requiredParameter(type: objectStar),
      ],
      returnType: intStar,
    );

    _checkCrossLattice(top, left, right, bottom);
  }

  void test_isAssignableTo_void_functions() {
    var top = functionTypeStar(
      parameters: [
        requiredParameter(type: intStar),
      ],
      returnType: voidNone,
    );

    var bottom = functionTypeStar(
      parameters: [
        requiredParameter(type: objectStar),
      ],
      returnType: intStar,
    );

    _checkEquivalent(bottom, top);
  }

  void _checkCrossLattice(
      DartType top, DartType left, DartType right, DartType bottom) {
    _checkGroups(top, interassignable: [top, left, right, bottom]);
    _checkGroups(left,
        interassignable: [top, left, bottom], unrelated: [right]);
    _checkGroups(right,
        interassignable: [top, right, bottom], unrelated: [left]);
    _checkGroups(bottom, interassignable: [top, left, right, bottom]);
  }

  void _checkEquivalent(DartType type1, DartType type2) {
    _checkIsAssignableTo(type1, type2);
    _checkIsAssignableTo(type2, type1);
  }

  void _checkGroups(DartType t1,
      {List<DartType> interassignable, List<DartType> unrelated}) {
    if (interassignable != null) {
      for (DartType t2 in interassignable) {
        _checkEquivalent(t1, t2);
      }
    }
    if (unrelated != null) {
      for (DartType t2 in unrelated) {
        _checkUnrelated(t1, t2);
      }
    }
  }

  void _checkIsAssignableTo(DartType type1, DartType type2) {
    expect(typeSystem.isAssignableTo(type1, type2), true);
  }

  void _checkIsNotAssignableTo(DartType type1, DartType type2) {
    expect(typeSystem.isAssignableTo(type1, type2), false);
  }

  void _checkIsStrictAssignableTo(DartType type1, DartType type2) {
    _checkIsAssignableTo(type1, type2);
    _checkIsNotAssignableTo(type2, type1);
  }

  void _checkLattice(
      DartType top, DartType left, DartType right, DartType bottom) {
    _checkGroups(top, interassignable: <DartType>[top, left, right, bottom]);
    _checkGroups(left,
        interassignable: <DartType>[top, left, bottom],
        unrelated: <DartType>[right]);
    _checkGroups(right,
        interassignable: <DartType>[top, right, bottom],
        unrelated: <DartType>[left]);
    _checkGroups(bottom, interassignable: <DartType>[top, left, right, bottom]);
  }

  void _checkUnrelated(DartType type1, DartType type2) {
    _checkIsNotAssignableTo(type1, type2);
    _checkIsNotAssignableTo(type2, type1);
  }

  /// Return a test library, in `/test.dart` file.
  LibraryElementImpl _testLibrary() {
    var source = _MockSource(toUri('/test.dart'));

    var definingUnit = CompilationUnitElementImpl();
    definingUnit.source = definingUnit.librarySource = source;

    var testLibrary = LibraryElementImpl(
        analysisContext, AnalysisSessionImpl(null), '', -1, 0, false);
    testLibrary.definingCompilationUnit = definingUnit;
    return testLibrary;
  }
}

/**
 * Base class for testing LUB and GLB in spec and strong mode.
 */
abstract class BoundTestBase extends AbstractTypeSystemTest {
  void _checkGreatestLowerBound(
      DartType type1, DartType type2, DartType expectedResult) {
    var glb = typeSystem.getGreatestLowerBound(type1, type2);
    expect(glb, expectedResult);

    // Check that the result is a lower bound.
    expect(typeSystem.isSubtypeOf(glb, type1), true);
    expect(typeSystem.isSubtypeOf(glb, type2), true);

    // Check for symmetry while we're at it.
    glb = typeSystem.getGreatestLowerBound(type2, type1);
    expect(glb, expectedResult);
  }

  void _checkLeastUpperBound(DartType T1, DartType T2, DartType expected) {
    var expectedStr = _typeString(expected);

    var result = typeSystem.getLeastUpperBound(T1, T2);
    var resultStr = _typeString(result);
    expect(result, expected, reason: '''
expected: $expectedStr
actual: $resultStr
''');

    // Check that the result is an upper bound.
    expect(typeSystem.isSubtypeOf(T1, result), true);
    expect(typeSystem.isSubtypeOf(T2, result), true);

    // Check for symmetry.
    result = typeSystem.getLeastUpperBound(T2, T1);
    resultStr = _typeString(result);
    expect(result, expected, reason: '''
expected: $expectedStr
actual: $resultStr
''');
  }
}

@reflectiveTest
class ConstraintMatchingTest extends AbstractTypeSystemTest {
  TypeParameterType T;

  void setUp() {
    super.setUp();
    T = typeParameterTypeStar(
      typeParameter('T'),
    );
  }

  void test_function_coreFunction() {
    _checkOrdinarySubtypeMatch(
      functionTypeStar(
        parameters: [
          requiredParameter(type: intStar),
        ],
        returnType: stringStar,
      ),
      typeProvider.functionType,
      [T],
      covariant: true,
    );
  }

  void test_function_parameter_types() {
    _checkIsSubtypeMatchOf(
      functionTypeStar(
        parameters: [
          requiredParameter(type: T),
        ],
        returnType: intStar,
      ),
      functionTypeStar(
        parameters: [
          requiredParameter(type: stringStar),
        ],
        returnType: intStar,
      ),
      [T],
      ['String <: T'],
      covariant: true,
    );
  }

  void test_function_return_types() {
    _checkIsSubtypeMatchOf(
      functionTypeStar(
        parameters: [
          requiredParameter(type: intStar),
        ],
        returnType: T,
      ),
      functionTypeStar(
        parameters: [
          requiredParameter(type: intStar),
        ],
        returnType: stringStar,
      ),
      [T],
      ['T <: String'],
      covariant: true,
    );
  }

  void test_futureOr_futureOr() {
    _checkIsSubtypeMatchOf(
        futureOrStar(T), futureOrStar(stringStar), [T], ['T <: String'],
        covariant: true);
  }

  void test_futureOr_x_fail_future_branch() {
    // FutureOr<List<T>> <: List<String> can't be satisfied because
    // Future<List<T>> <: List<String> can't be satisfied
    _checkIsNotSubtypeMatchOf(
        futureOrStar(listStar(T)), listStar(stringStar), [T],
        covariant: true);
  }

  void test_futureOr_x_fail_nonFuture_branch() {
    // FutureOr<List<T>> <: Future<List<String>> can't be satisfied because
    // List<T> <: Future<List<String>> can't be satisfied
    _checkIsNotSubtypeMatchOf(
        futureOrStar(listStar(T)), futureStar(listStar(stringStar)), [T],
        covariant: true);
  }

  void test_futureOr_x_success() {
    // FutureOr<T> <: Future<T> can be satisfied by T=Null.  At this point in
    // the type inference algorithm all we figure out is that T must be a
    // subtype of both String and Future<String>.
    _checkIsSubtypeMatchOf(futureOrStar(T), futureStar(stringStar), [T],
        ['T <: String', 'T <: Future<String>'],
        covariant: true);
  }

  void test_lhs_null() {
    // Null <: T is trivially satisfied by the constraint Null <: T.
    _checkIsSubtypeMatchOf(nullStar, T, [T], ['Null <: T'], covariant: false);
    // For any other type X, Null <: X is satisfied without the need for any
    // constraints.
    _checkOrdinarySubtypeMatch(nullStar, listStar(T), [T], covariant: false);
    _checkOrdinarySubtypeMatch(nullStar, stringStar, [T], covariant: false);
    _checkOrdinarySubtypeMatch(nullStar, voidNone, [T], covariant: false);
    _checkOrdinarySubtypeMatch(nullStar, dynamicType, [T], covariant: false);
    _checkOrdinarySubtypeMatch(nullStar, objectStar, [T], covariant: false);
    _checkOrdinarySubtypeMatch(nullStar, nullStar, [T], covariant: false);
    _checkOrdinarySubtypeMatch(
      nullStar,
      functionTypeStar(
        parameters: [
          requiredParameter(type: intStar),
        ],
        returnType: stringStar,
      ),
      [T],
      covariant: false,
    );
  }

  void test_param_on_lhs_contravariant_direct() {
    // When doing a contravariant match, the type parameters we're trying to
    // find types for are on the right hand side.  Is a type parameter also
    // appears on the left hand side, there is a condition in which the
    // constraint can be satisfied without consulting the bound of the LHS type
    // parameter: the condition where both parameters appear at corresponding
    // locations in the type tree.
    //
    // In other words, List<S> <: List<T> is satisfied provided that
    // S <: T.
    var S = typeParameterTypeStar(typeParameter('S'));
    _checkIsSubtypeMatchOf(listStar(S), listStar(T), [T], ['S <: T'],
        covariant: false);
  }

  void test_param_on_lhs_contravariant_via_bound() {
    // When doing a contravariant match, the type parameters we're trying to
    // find types for are on the right hand side.  Is a type parameter also
    // appears on the left hand side, we may have to constrain the RHS type
    // parameter using the bounds of the LHS type parameter.
    //
    // In other words, S <: List<T> is satisfied provided that
    // bound(S) <: List<T>.
    var S = typeParameterTypeStar(typeParameter(
      'S',
      bound: listStar(stringStar),
    ));
    _checkIsSubtypeMatchOf(S, listStar(T), [T], ['String <: T'],
        covariant: false);
  }

  void test_param_on_lhs_covariant() {
    // When doing a covariant match, the type parameters we're trying to find
    // types for are on the left hand side.
    _checkIsSubtypeMatchOf(T, stringStar, [T], ['T <: String'],
        covariant: true);
  }

  void test_param_on_rhs_contravariant() {
    // When doing a contravariant match, the type parameters we're trying to
    // find types for are on the right hand side.
    _checkIsSubtypeMatchOf(stringStar, T, [T], ['String <: T'],
        covariant: false);
  }

  void test_param_on_rhs_covariant_match() {
    // When doing a covariant match, the type parameters we're trying to find
    // types for are on the left hand side.  If a type parameter appears on the
    // right hand side, there is a condition in which the constraint can be
    // satisfied: where both parameters appear at corresponding locations in the
    // type tree.
    //
    // In other words, T <: S can be satisfied trivially by the constraint
    // T <: S.
    var S = typeParameterTypeStar(typeParameter('S'));
    _checkIsSubtypeMatchOf(T, S, [T], ['T <: S'], covariant: true);
  }

  void test_param_on_rhs_covariant_no_match() {
    // When doing a covariant match, the type parameters we're trying to find
    // types for are on the left hand side.  If a type parameter appears on the
    // right hand side, it's probable that the constraint can't be satisfied,
    // because there is no possible type for the LHS (other than bottom)
    // that's guaranteed to satisfy the relation for all possible assignments of
    // the RHS type parameter.
    //
    // In other words, no match can be found for List<T> <: S because regardless
    // of T, we can't guarantee that List<T> <: S for all S.
    var S = typeParameterTypeStar(typeParameter('S'));
    _checkIsNotSubtypeMatchOf(listStar(T), S, [T], covariant: true);
  }

  void test_related_interface_types_failure() {
    _checkIsNotSubtypeMatchOf(iterableStar(T), listStar(stringStar), [T],
        covariant: true);
  }

  void test_related_interface_types_success() {
    _checkIsSubtypeMatchOf(
        listStar(T), iterableStar(stringStar), [T], ['T <: String'],
        covariant: true);
  }

  void test_rhs_dynamic() {
    // T <: dynamic is trivially satisfied by the constraint T <: dynamic.
    _checkIsSubtypeMatchOf(T, dynamicType, [T], ['T <: dynamic'],
        covariant: true);
    // For any other type X, X <: dynamic is satisfied without the need for any
    // constraints.
    _checkOrdinarySubtypeMatch(listStar(T), dynamicType, [T], covariant: true);
    _checkOrdinarySubtypeMatch(stringStar, dynamicType, [T], covariant: true);
    _checkOrdinarySubtypeMatch(voidNone, dynamicType, [T], covariant: true);
    _checkOrdinarySubtypeMatch(dynamicType, dynamicType, [T], covariant: true);
    _checkOrdinarySubtypeMatch(objectStar, dynamicType, [T], covariant: true);
    _checkOrdinarySubtypeMatch(nullStar, dynamicType, [T], covariant: true);
    _checkOrdinarySubtypeMatch(
      functionTypeStar(
        parameters: [
          requiredParameter(type: intStar),
        ],
        returnType: stringStar,
      ),
      dynamicType,
      [T],
      covariant: true,
    );
  }

  void test_rhs_object() {
    // T <: Object is trivially satisfied by the constraint T <: Object.
    _checkIsSubtypeMatchOf(T, objectStar, [T], ['T <: Object'],
        covariant: true);
    // For any other type X, X <: Object is satisfied without the need for any
    // constraints.
    _checkOrdinarySubtypeMatch(listStar(T), objectStar, [T], covariant: true);
    _checkOrdinarySubtypeMatch(stringStar, objectStar, [T], covariant: true);
    _checkOrdinarySubtypeMatch(voidNone, objectStar, [T], covariant: true);
    _checkOrdinarySubtypeMatch(dynamicType, objectStar, [T], covariant: true);
    _checkOrdinarySubtypeMatch(objectStar, objectStar, [T], covariant: true);
    _checkOrdinarySubtypeMatch(nullStar, objectStar, [T], covariant: true);
    _checkOrdinarySubtypeMatch(
      functionTypeStar(
        parameters: [
          requiredParameter(type: intStar),
        ],
        returnType: stringStar,
      ),
      objectStar,
      [T],
      covariant: true,
    );
  }

  void test_rhs_void() {
    // T <: void is trivially satisfied by the constraint T <: void.
    _checkIsSubtypeMatchOf(T, voidNone, [T], ['T <: void'], covariant: true);
    // For any other type X, X <: void is satisfied without the need for any
    // constraints.
    _checkOrdinarySubtypeMatch(listStar(T), voidNone, [T], covariant: true);
    _checkOrdinarySubtypeMatch(stringStar, voidNone, [T], covariant: true);
    _checkOrdinarySubtypeMatch(voidNone, voidNone, [T], covariant: true);
    _checkOrdinarySubtypeMatch(dynamicType, voidNone, [T], covariant: true);
    _checkOrdinarySubtypeMatch(objectStar, voidNone, [T], covariant: true);
    _checkOrdinarySubtypeMatch(nullStar, voidNone, [T], covariant: true);
    _checkOrdinarySubtypeMatch(
      functionTypeStar(
        parameters: [
          requiredParameter(type: intStar),
        ],
        returnType: stringStar,
      ),
      voidNone,
      [T],
      covariant: true,
    );
  }

  void test_same_interface_types() {
    _checkIsSubtypeMatchOf(
        listStar(T), listStar(stringStar), [T], ['T <: String'],
        covariant: true);
  }

  void test_variance_contravariant() {
    // class A<in T>
    var tContravariant = typeParameter('T', variance: Variance.contravariant);
    var tType = typeParameterType(tContravariant);
    var A = class_(name: 'A', typeParameters: [tContravariant]);

    // A<num>
    // A<T>
    var aNum = interfaceType(A,
        typeArguments: [numStar], nullabilitySuffix: NullabilitySuffix.none);
    var aT = interfaceType(A,
        typeArguments: [tType], nullabilitySuffix: NullabilitySuffix.none);

    _checkIsSubtypeMatchOf(aT, aNum, [tType], ['num <: in T'], covariant: true);
  }

  void test_variance_covariant() {
    // class A<out T>
    var tCovariant = typeParameter('T', variance: Variance.covariant);
    var tType = typeParameterType(tCovariant);
    var A = class_(name: 'A', typeParameters: [tCovariant]);

    // A<num>
    // A<T>
    var aNum = interfaceType(A,
        typeArguments: [numStar], nullabilitySuffix: NullabilitySuffix.none);
    var aT = interfaceType(A,
        typeArguments: [tType], nullabilitySuffix: NullabilitySuffix.none);

    _checkIsSubtypeMatchOf(aT, aNum, [tType], ['out T <: num'],
        covariant: true);
  }

  void test_variance_invariant() {
    // class A<inout T>
    var tInvariant = typeParameter('T', variance: Variance.invariant);
    var tType = typeParameterType(tInvariant);
    var A = class_(name: 'A', typeParameters: [tInvariant]);

    // A<num>
    // A<T>
    var aNum = interfaceType(A,
        typeArguments: [numStar], nullabilitySuffix: NullabilitySuffix.none);
    var aT = interfaceType(A,
        typeArguments: [tType], nullabilitySuffix: NullabilitySuffix.none);

    _checkIsSubtypeMatchOf(
        aT, aNum, [tType], ['inout T <: num', 'num <: inout T'],
        covariant: true);
  }

  void test_x_futureOr_fail_both_branches() {
    // List<T> <: FutureOr<String> can't be satisfied because neither
    // List<T> <: Future<String> nor List<T> <: int can be satisfied
    _checkIsNotSubtypeMatchOf(listStar(T), futureOrStar(stringStar), [T],
        covariant: true);
  }

  void test_x_futureOr_pass_both_branches_constraints_from_both_branches() {
    // Future<String> <: FutureOr<T> can be satisfied because both
    // Future<String> <: Future<T> and Future<String> <: T can be satisfied.
    // Trying to match Future<String> <: Future<T> generates the constraint
    // String <: T, whereas trying to match Future<String> <: T generates the
    // constraint Future<String> <: T.  We keep the constraint based on trying
    // to match Future<String> <: Future<T>, so String <: T.
    _checkIsSubtypeMatchOf(
        futureStar(stringStar), futureOrStar(T), [T], ['String <: T'],
        covariant: false);
  }

  void test_x_futureOr_pass_both_branches_constraints_from_future_branch() {
    // Future<T> <: FutureOr<Object> can be satisfied because both
    // Future<T> <: Future<Object> and Future<T> <: Object can be satisfied.
    // Trying to match Future<T> <: Future<Object> generates the constraint
    // T <: Object, whereas trying to match Future<T> <: Object generates no
    // constraints, so we keep the constraint T <: Object.
    _checkIsSubtypeMatchOf(
        futureStar(T), futureOrStar(objectStar), [T], ['T <: Object'],
        covariant: true);
  }

  void test_x_futureOr_pass_both_branches_constraints_from_nonFuture_branch() {
    // Null <: FutureOr<T> can be satisfied because both
    // Null <: Future<T> and Null <: T can be satisfied.
    // Trying to match Null <: FutureOr<T> generates no constraints, whereas
    // trying to match Null <: T generates the constraint Null <: T,
    // so we keep the constraint Null <: T.
    _checkIsSubtypeMatchOf(nullStar, futureOrStar(T), [T], ['Null <: T'],
        covariant: false);
  }

  void test_x_futureOr_pass_both_branches_no_constraints() {
    // Future<String> <: FutureOr<Object> is satisfied because both
    // Future<String> <: Future<Object> and Future<String> <: Object.
    // No constraints are recorded.
    _checkIsSubtypeMatchOf(
        futureStar(stringStar), futureOrStar(objectStar), [T], [],
        covariant: true);
  }

  void test_x_futureOr_pass_future_branch() {
    // Future<T> <: FutureOr<String> can be satisfied because
    // Future<T> <: Future<String> can be satisfied
    _checkIsSubtypeMatchOf(
        futureStar(T), futureOrStar(stringStar), [T], ['T <: String'],
        covariant: true);
  }

  void test_x_futureOr_pass_nonFuture_branch() {
    // List<T> <: FutureOr<List<String>> can be satisfied because
    // List<T> <: List<String> can be satisfied
    _checkIsSubtypeMatchOf(
        listStar(T), futureOrStar(listStar(stringStar)), [T], ['T <: String'],
        covariant: true);
  }

  void _checkIsNotSubtypeMatchOf(
      DartType t1, DartType t2, Iterable<TypeParameterType> typeFormals,
      {bool covariant}) {
    var inferrer = GenericInferrer(
        typeProvider, typeSystem, typeFormals.map((t) => t.element));
    var success =
        inferrer.tryMatchSubtypeOf(t1, t2, null, covariant: covariant);
    expect(success, isFalse);
    inferrer.constraints.forEach((typeParameter, constraintsForTypeParameter) {
      expect(constraintsForTypeParameter, isEmpty);
    });
  }

  void _checkIsSubtypeMatchOf(
      DartType t1,
      DartType t2,
      Iterable<TypeParameterType> typeFormals,
      Iterable<String> expectedConstraints,
      {bool covariant}) {
    var inferrer = GenericInferrer(
        typeProvider, typeSystem, typeFormals.map((t) => t.element));
    var success =
        inferrer.tryMatchSubtypeOf(t1, t2, null, covariant: covariant);
    expect(success, isTrue);
    var formattedConstraints = <String>[];
    inferrer.constraints.forEach((typeParameter, constraintsForTypeParameter) {
      for (var constraint in constraintsForTypeParameter) {
        formattedConstraints.add(constraint.format(typeParameter.toString()));
      }
    });
    expect(formattedConstraints, unorderedEquals(expectedConstraints));
  }

  void _checkOrdinarySubtypeMatch(
      DartType t1, DartType t2, Iterable<TypeParameterType> typeFormals,
      {bool covariant}) {
    bool expectSuccess = typeSystem.isSubtypeOf(t1, t2);
    if (expectSuccess) {
      _checkIsSubtypeMatchOf(t1, t2, typeFormals, [], covariant: covariant);
    } else {
      _checkIsNotSubtypeMatchOf(t1, t2, typeFormals);
    }
  }
}

@reflectiveTest
class GenericFunctionInferenceTest extends AbstractTypeSystemTest {
  void test_boundedByAnotherTypeParameter() {
    // <TFrom, TTo extends Iterable<TFrom>>(TFrom) -> TTo
    var tFrom = typeParameter('TFrom');
    var tTo =
        typeParameter('TTo', bound: iterableStar(typeParameterTypeStar(tFrom)));
    var cast = functionTypeStar(
      typeFormals: [tFrom, tTo],
      parameters: [
        requiredParameter(
          type: typeParameterTypeStar(tFrom),
        ),
      ],
      returnType: typeParameterTypeStar(tTo),
    );
    expect(_inferCall(cast, [stringStar]),
        [stringStar, (iterableStar(stringStar))]);
  }

  void test_boundedByOuterClass() {
    // Regression test for https://github.com/dart-lang/sdk/issues/25740.

    // class A {}
    var A = class_(name: 'A', superType: objectStar);
    var typeA = interfaceTypeStar(A);

    // class B extends A {}
    var B = class_(name: 'B', superType: typeA);
    var typeB = interfaceTypeStar(B);

    // class C<T extends A> {
    var CT = typeParameter('T', bound: typeA);
    var C = class_(
      name: 'C',
      superType: objectStar,
      typeParameters: [CT],
    );
    //   S m<S extends T>(S);
    var S = typeParameter('S', bound: typeParameterTypeStar(CT));
    var m = method(
      'm',
      typeParameterTypeStar(S),
      typeFormals: [S],
      parameters: [
        requiredParameter(
          name: '_',
          type: typeParameterTypeStar(S),
        ),
      ],
    );
    C.methods = [m];
    // }

    // C<Object> cOfObject;
    var cOfObject = interfaceTypeStar(C, typeArguments: [objectStar]);
    // C<A> cOfA;
    var cOfA = interfaceTypeStar(C, typeArguments: [typeA]);
    // C<B> cOfB;
    var cOfB = interfaceTypeStar(C, typeArguments: [typeB]);
    // B b;
    // cOfB.m(b); // infer <B>
    expect(_inferCall2(cOfB.getMethod('m').type, [typeB]).toString(),
        'B Function(B)');
    // cOfA.m(b); // infer <B>
    expect(_inferCall2(cOfA.getMethod('m').type, [typeB]).toString(),
        'B Function(B)');
    // cOfObject.m(b); // infer <B>
    expect(_inferCall2(cOfObject.getMethod('m').type, [typeB]).toString(),
        'B Function(B)');
  }

  void test_boundedByOuterClassSubstituted() {
    // Regression test for https://github.com/dart-lang/sdk/issues/25740.

    // class A {}
    var A = class_(name: 'A', superType: objectStar);
    var typeA = interfaceTypeStar(A);

    // class B extends A {}
    var B = class_(name: 'B', superType: typeA);
    var typeB = interfaceTypeStar(B);

    // class C<T extends A> {
    var CT = typeParameter('T', bound: typeA);
    var C = class_(
      name: 'C',
      superType: objectStar,
      typeParameters: [CT],
    );
    //   S m<S extends Iterable<T>>(S);
    var iterableOfT = iterableStar(typeParameterTypeStar(CT));
    var S = typeParameter('S', bound: iterableOfT);
    var m = method(
      'm',
      typeParameterTypeStar(S),
      typeFormals: [S],
      parameters: [
        requiredParameter(
          name: '_',
          type: typeParameterTypeStar(S),
        ),
      ],
    );
    C.methods = [m];
    // }

    // C<Object> cOfObject;
    var cOfObject = interfaceTypeStar(C, typeArguments: [objectStar]);
    // C<A> cOfA;
    var cOfA = interfaceTypeStar(C, typeArguments: [typeA]);
    // C<B> cOfB;
    var cOfB = interfaceTypeStar(C, typeArguments: [typeB]);
    // List<B> b;
    var listOfB = listStar(typeB);
    // cOfB.m(b); // infer <B>
    expect(_inferCall2(cOfB.getMethod('m').type, [listOfB]).toString(),
        'List<B> Function(List<B>)');
    // cOfA.m(b); // infer <B>
    expect(_inferCall2(cOfA.getMethod('m').type, [listOfB]).toString(),
        'List<B> Function(List<B>)');
    // cOfObject.m(b); // infer <B>
    expect(_inferCall2(cOfObject.getMethod('m').type, [listOfB]).toString(),
        'List<B> Function(List<B>)');
  }

  void test_boundedRecursively() {
    // class A<T extends A<T>>
    var T = typeParameter('T');
    var A = class_(
      name: 'Cloneable',
      superType: objectStar,
      typeParameters: [T],
    );
    T.bound = interfaceTypeStar(
      A,
      typeArguments: [typeParameterTypeStar(T)],
    );

    // class B extends A<B> {}
    var B = class_(name: 'B', superType: null);
    B.supertype = interfaceTypeStar(A, typeArguments: [interfaceTypeStar(B)]);
    var typeB = interfaceTypeStar(B);

    // <S extends A<S>>
    var S = typeParameter('S');
    var typeS = typeParameterTypeStar(S);
    S.bound = interfaceTypeStar(A, typeArguments: [typeS]);

    // (S, S) -> S
    var clone = functionTypeStar(
      typeFormals: [S],
      parameters: [
        requiredParameter(type: typeS),
        requiredParameter(type: typeS),
      ],
      returnType: typeS,
    );
    expect(_inferCall(clone, [typeB, typeB]), [typeB]);

    // Something invalid...
    expect(
      _inferCall(clone, [stringStar, numStar], expectError: true),
      [objectStar],
    );
  }

  void test_genericCastFunction() {
    // <TFrom, TTo>(TFrom) -> TTo
    var tFrom = typeParameter('TFrom');
    var tTo = typeParameter('TTo');
    var cast = functionTypeStar(
      typeFormals: [tFrom, tTo],
      parameters: [
        requiredParameter(
          type: typeParameterTypeStar(tFrom),
        ),
      ],
      returnType: typeParameterTypeStar(tTo),
    );
    expect(_inferCall(cast, [intStar]), [intStar, dynamicType]);
  }

  void test_genericCastFunctionWithUpperBound() {
    // <TFrom, TTo extends TFrom>(TFrom) -> TTo
    var tFrom = typeParameter('TFrom');
    var tTo = typeParameter(
      'TTo',
      bound: typeParameterTypeStar(tFrom),
    );
    var cast = functionTypeStar(
      typeFormals: [tFrom, tTo],
      parameters: [
        requiredParameter(
          type: typeParameterTypeStar(tFrom),
        ),
      ],
      returnType: typeParameterTypeStar(tTo),
    );
    expect(_inferCall(cast, [intStar]), [intStar, intStar]);
  }

  void test_parameter_contravariantUseUpperBound() {
    // <T>(T x, void Function(T) y) -> T
    // Generates constraints int <: T <: num.
    // Since T is contravariant, choose num.
    var T = typeParameter('T', variance: Variance.contravariant);
    var tFunction = functionTypeStar(
        parameters: [requiredParameter(type: typeParameterTypeStar(T))],
        returnType: voidNone);
    var numFunction = functionTypeStar(
        parameters: [requiredParameter(type: numStar)], returnType: voidNone);
    var function = functionTypeStar(
      typeFormals: [T],
      parameters: [
        requiredParameter(type: typeParameterTypeStar(T)),
        requiredParameter(type: tFunction)
      ],
      returnType: typeParameterTypeStar(T),
    );

    expect(_inferCall(function, [intStar, numFunction]), [numStar]);
  }

  void test_parameter_covariantUseLowerBound() {
    // <T>(T x, void Function(T) y) -> T
    // Generates constraints int <: T <: num.
    // Since T is covariant, choose int.
    var T = typeParameter('T', variance: Variance.covariant);
    var tFunction = functionTypeStar(
        parameters: [requiredParameter(type: typeParameterTypeStar(T))],
        returnType: voidNone);
    var numFunction = functionTypeStar(
        parameters: [requiredParameter(type: numStar)], returnType: voidNone);
    var function = functionTypeStar(
      typeFormals: [T],
      parameters: [
        requiredParameter(type: typeParameterTypeStar(T)),
        requiredParameter(type: tFunction)
      ],
      returnType: typeParameterTypeStar(T),
    );

    expect(_inferCall(function, [intStar, numFunction]), [intStar]);
  }

  void test_parametersToFunctionParam() {
    // <T>(f(T t)) -> T
    var T = typeParameter('T');
    var cast = functionTypeStar(
      typeFormals: [T],
      parameters: [
        requiredParameter(
          type: functionTypeStar(
            parameters: [
              requiredParameter(
                type: typeParameterTypeStar(T),
              ),
            ],
            returnType: dynamicType,
          ),
        ),
      ],
      returnType: typeParameterTypeStar(T),
    );
    expect(
      _inferCall(cast, [
        functionTypeStar(
          parameters: [
            requiredParameter(type: numStar),
          ],
          returnType: dynamicType,
        )
      ]),
      [numStar],
    );
  }

  void test_parametersUseLeastUpperBound() {
    // <T>(T x, T y) -> T
    var T = typeParameter('T');
    var cast = functionTypeStar(
      typeFormals: [T],
      parameters: [
        requiredParameter(type: typeParameterTypeStar(T)),
        requiredParameter(type: typeParameterTypeStar(T)),
      ],
      returnType: typeParameterTypeStar(T),
    );
    expect(_inferCall(cast, [intStar, doubleStar]), [numStar]);
  }

  void test_parameterTypeUsesUpperBound() {
    // <T extends num>(T) -> dynamic
    var T = typeParameter('T', bound: numStar);
    var f = functionTypeStar(
      typeFormals: [T],
      parameters: [
        requiredParameter(type: typeParameterTypeStar(T)),
      ],
      returnType: dynamicType,
    );
    expect(_inferCall(f, [intStar]), [intStar]);
  }

  void test_returnFunctionWithGenericParameter() {
    // <T>(T -> T) -> (T -> void)
    var T = typeParameter('T');
    var f = functionTypeStar(
      typeFormals: [T],
      parameters: [
        requiredParameter(
          type: functionTypeStar(
            parameters: [
              requiredParameter(type: typeParameterTypeStar(T)),
            ],
            returnType: typeParameterTypeStar(T),
          ),
        ),
      ],
      returnType: functionTypeStar(
        parameters: [
          requiredParameter(type: typeParameterTypeStar(T)),
        ],
        returnType: voidNone,
      ),
    );
    expect(
      _inferCall(f, [
        functionTypeStar(
          parameters: [
            requiredParameter(type: numStar),
          ],
          returnType: intStar,
        ),
      ]),
      [intStar],
    );
  }

  void test_returnFunctionWithGenericParameterAndContext() {
    // <T>(T -> T) -> (T -> Null)
    var T = typeParameter('T');
    var f = functionTypeStar(
      typeFormals: [T],
      parameters: [
        requiredParameter(
          type: functionTypeStar(
            parameters: [
              requiredParameter(type: typeParameterTypeStar(T)),
            ],
            returnType: typeParameterTypeStar(T),
          ),
        ),
      ],
      returnType: functionTypeStar(
        parameters: [
          requiredParameter(type: typeParameterTypeStar(T)),
        ],
        returnType: nullStar,
      ),
    );
    expect(
      _inferCall(
        f,
        [],
        returnType: functionTypeStar(
          parameters: [
            requiredParameter(type: numStar),
          ],
          returnType: intStar,
        ),
      ),
      [numStar],
    );
  }

  void test_returnFunctionWithGenericParameterAndReturn() {
    // <T>(T -> T) -> (T -> T)
    var T = typeParameter('T');
    var f = functionTypeStar(
      typeFormals: [T],
      parameters: [
        requiredParameter(
          type: functionTypeStar(
            parameters: [
              requiredParameter(type: typeParameterTypeStar(T)),
            ],
            returnType: typeParameterTypeStar(T),
          ),
        ),
      ],
      returnType: functionTypeStar(
        parameters: [
          requiredParameter(type: typeParameterTypeStar(T)),
        ],
        returnType: typeParameterTypeStar(T),
      ),
    );
    expect(
      _inferCall(f, [
        functionTypeStar(
          parameters: [
            requiredParameter(type: numStar),
          ],
          returnType: intStar,
        )
      ]),
      [intStar],
    );
  }

  void test_returnFunctionWithGenericReturn() {
    // <T>(T -> T) -> (() -> T)
    var T = typeParameter('T');
    var f = functionTypeStar(
      typeFormals: [T],
      parameters: [
        requiredParameter(
          type: functionTypeStar(
            parameters: [
              requiredParameter(type: typeParameterTypeStar(T)),
            ],
            returnType: typeParameterTypeStar(T),
          ),
        ),
      ],
      returnType: functionTypeStar(
        returnType: typeParameterTypeStar(T),
      ),
    );
    expect(
      _inferCall(f, [
        functionTypeStar(
          parameters: [
            requiredParameter(type: numStar),
          ],
          returnType: intStar,
        )
      ]),
      [intStar],
    );
  }

  void test_returnTypeFromContext() {
    // <T>() -> T
    var T = typeParameter('T');
    var f = functionTypeStar(
      typeFormals: [T],
      returnType: typeParameterTypeStar(T),
    );
    expect(_inferCall(f, [], returnType: stringStar), [stringStar]);
  }

  void test_returnTypeWithBoundFromContext() {
    // <T extends num>() -> T
    var T = typeParameter('T', bound: numStar);
    var f = functionTypeStar(
      typeFormals: [T],
      returnType: typeParameterTypeStar(T),
    );
    expect(_inferCall(f, [], returnType: doubleStar), [doubleStar]);
  }

  void test_returnTypeWithBoundFromInvalidContext() {
    // <T extends num>() -> T
    var T = typeParameter('T', bound: numStar);
    var f = functionTypeStar(
      typeFormals: [T],
      returnType: typeParameterTypeStar(T),
    );
    expect(_inferCall(f, [], returnType: stringStar), [nullStar]);
  }

  void test_unifyParametersToFunctionParam() {
    // <T>(f(T t), g(T t)) -> T
    var T = typeParameter('T');
    var cast = functionTypeStar(
      typeFormals: [T],
      parameters: [
        requiredParameter(
          type: functionTypeStar(
            parameters: [
              requiredParameter(
                type: typeParameterTypeStar(T),
              ),
            ],
            returnType: dynamicType,
          ),
        ),
        requiredParameter(
          type: functionTypeStar(
            parameters: [
              requiredParameter(
                type: typeParameterTypeStar(T),
              ),
            ],
            returnType: dynamicType,
          ),
        ),
      ],
      returnType: typeParameterTypeStar(T),
    );
    expect(
      _inferCall(cast, [
        functionTypeStar(
          parameters: [
            requiredParameter(type: intStar),
          ],
          returnType: dynamicType,
        ),
        functionTypeStar(
          parameters: [
            requiredParameter(type: doubleStar),
          ],
          returnType: dynamicType,
        )
      ]),
      [nullStar],
    );
  }

  void test_unusedReturnTypeIsDynamic() {
    // <T>() -> T
    var T = typeParameter('T');
    var f = functionTypeStar(
      typeFormals: [T],
      returnType: typeParameterTypeStar(T),
    );
    expect(_inferCall(f, []), [dynamicType]);
  }

  void test_unusedReturnTypeWithUpperBound() {
    // <T extends num>() -> T
    var T = typeParameter('T', bound: numStar);
    var f = functionTypeStar(
      typeFormals: [T],
      returnType: typeParameterTypeStar(T),
    );
    expect(_inferCall(f, []), [numStar]);
  }

  List<DartType> _inferCall(FunctionTypeImpl ft, List<DartType> arguments,
      {DartType returnType, bool expectError = false}) {
    var listener = RecordingErrorListener();

    var reporter = ErrorReporter(
      listener,
      NonExistingSource('/test.dart', toUri('/test.dart'), UriKind.FILE_URI),
      isNonNullableByDefault: false,
    );

    var typeArguments = typeSystem.inferGenericFunctionOrType(
      typeParameters: ft.typeFormals,
      parameters: ft.parameters,
      declaredReturnType: ft.returnType,
      argumentTypes: arguments,
      contextReturnType: returnType,
      errorReporter: reporter,
      errorNode: astFactory.nullLiteral(KeywordToken(Keyword.NULL, 0)),
      isNonNullableByDefault: false,
    );

    if (expectError) {
      expect(listener.errors.map((e) => e.errorCode).toList(),
          [StrongModeCode.COULD_NOT_INFER],
          reason: 'expected exactly 1 could not infer error.');
    } else {
      expect(listener.errors, isEmpty, reason: 'did not expect any errors.');
    }
    return typeArguments;
  }

  FunctionType _inferCall2(FunctionTypeImpl ft, List<DartType> arguments,
      {DartType returnType, bool expectError = false}) {
    var typeArguments = _inferCall(
      ft,
      arguments,
      returnType: returnType,
      expectError: expectError,
    );
    return ft.instantiate(typeArguments);
  }
}

@reflectiveTest
class GreatestLowerBoundTest extends BoundTestBase {
  void test_bottom_function() {
    _checkGreatestLowerBound(
        neverStar, functionTypeStar(returnType: voidNone), neverStar);
  }

  void test_bottom_interface() {
    var A = class_(name: 'A');
    _checkGreatestLowerBound(neverStar, interfaceTypeStar(A), neverStar);
  }

  void test_bottom_typeParam() {
    var T = typeParameter('T');
    _checkGreatestLowerBound(neverStar, typeParameterTypeStar(T), neverStar);
  }

  void test_bounds_of_top_types_complete() {
    // Test every combination of a subset of Tops programatically.
    var futureOrDynamicType = futureOrStar(dynamicType);
    var futureOrObjectType = futureOrStar(objectStar);
    var futureOrVoidType = futureOrStar(voidNone);
    final futureOrFutureOrDynamicType = futureOrStar(futureOrDynamicType);
    final futureOrFutureOrObjectType = futureOrStar(futureOrObjectType);
    final futureOrFutureOrVoidType = futureOrStar(futureOrVoidType);

    var orderedTops = [
      // Lower index, so lower Top
      voidNone,
      dynamicType,
      objectStar,
      futureOrVoidType,
      futureOrDynamicType,
      futureOrObjectType,
      futureOrFutureOrVoidType,
      futureOrFutureOrDynamicType,
      futureOrFutureOrObjectType,
      // Higher index, higher Top
    ];

    // We could sort and check the sort result is correct in O(n log n), but a
    // good sorting algorithm would only run n tests here (that each value is
    // correct relative to its nearest neighbors). But O(n^2) for n=6 is stupid
    // fast, in this case, so just do the brute force check because we can.
    for (var i = 0; i < orderedTops.length; ++i) {
      for (var lower = 0; lower <= i; ++lower) {
        _checkGreatestLowerBound(
            orderedTops[i], orderedTops[lower], orderedTops[i]);
        _checkLeastUpperBound(
            orderedTops[i], orderedTops[lower], orderedTops[lower]);
      }
      for (var greater = i; greater < orderedTops.length; ++greater) {
        _checkGreatestLowerBound(
            orderedTops[i], orderedTops[greater], orderedTops[greater]);
        _checkLeastUpperBound(
            orderedTops[i], orderedTops[greater], orderedTops[i]);
      }
    }
  }

  void test_bounds_of_top_types_sanity() {
    var futureOrDynamicType = futureOrStar(dynamicType);
    final futureOrFutureOrDynamicType = futureOrStar(futureOrDynamicType);

    // Sanity check specific cases of top for GLB/LUB.
    _checkLeastUpperBound(objectStar, dynamicType, dynamicType);
    _checkGreatestLowerBound(objectStar, dynamicType, objectStar);
    _checkLeastUpperBound(objectStar, voidNone, voidNone);
    _checkLeastUpperBound(futureOrDynamicType, dynamicType, dynamicType);
    _checkGreatestLowerBound(
        futureOrDynamicType, objectStar, futureOrDynamicType);
    _checkGreatestLowerBound(futureOrDynamicType, futureOrFutureOrDynamicType,
        futureOrFutureOrDynamicType);
  }

  void test_classAndSuperclass() {
    // class A
    // class B extends A
    // class C extends B
    var A = class_(name: 'A');
    var B = class_(name: 'B', superType: interfaceTypeStar(A));
    var C = class_(name: 'C', superType: interfaceTypeStar(B));
    _checkGreatestLowerBound(
      interfaceTypeStar(A),
      interfaceTypeStar(C),
      interfaceTypeStar(C),
    );
  }

  void test_classAndSuperinterface() {
    // class A
    // class B implements A
    // class C implements B
    var A = class_(name: 'A');
    var B = class_(name: 'B', interfaces: [interfaceTypeStar(A)]);
    var C = class_(name: 'C', interfaces: [interfaceTypeStar(B)]);
    _checkGreatestLowerBound(
      interfaceTypeStar(A),
      interfaceTypeStar(C),
      interfaceTypeStar(C),
    );
  }

  void test_dynamic_bottom() {
    _checkGreatestLowerBound(dynamicType, neverStar, neverStar);
  }

  void test_dynamic_function() {
    _checkGreatestLowerBound(
        dynamicType,
        functionTypeStar(returnType: voidNone),
        functionTypeStar(returnType: voidNone));
  }

  void test_dynamic_interface() {
    var A = class_(name: 'A');
    var typeA = interfaceTypeStar(A);
    _checkGreatestLowerBound(dynamicType, typeA, typeA);
  }

  void test_dynamic_typeParam() {
    var T = typeParameter('T');
    var typeT = typeParameterTypeStar(T);
    _checkGreatestLowerBound(dynamicType, typeT, typeT);
  }

  void test_dynamic_void() {
    // Note: _checkGreatestLowerBound tests `GLB(x, y)` as well as `GLB(y, x)`
    _checkGreatestLowerBound(dynamicType, voidNone, dynamicType);
  }

  void test_functionsDifferentNamedTakeUnion() {
    var type1 = functionTypeStar(
      parameters: [
        namedParameter(name: 'a', type: intStar),
        namedParameter(name: 'b', type: intStar),
      ],
      returnType: voidNone,
    );
    var type2 = functionTypeStar(
      parameters: [
        namedParameter(name: 'b', type: doubleStar),
        namedParameter(name: 'c', type: stringStar),
      ],
      returnType: voidNone,
    );
    var expected = functionTypeStar(
      parameters: [
        namedParameter(name: 'a', type: intStar),
        namedParameter(name: 'b', type: numStar),
        namedParameter(name: 'c', type: stringStar),
      ],
      returnType: voidNone,
    );
    _checkGreatestLowerBound(type1, type2, expected);
  }

  void test_functionsDifferentOptionalArityTakeMax() {
    var type1 = functionTypeStar(
      parameters: [
        positionalParameter(type: intStar),
      ],
      returnType: voidNone,
    );
    var type2 = functionTypeStar(
      parameters: [
        positionalParameter(type: doubleStar),
        positionalParameter(type: stringStar),
        positionalParameter(type: objectStar),
      ],
      returnType: voidNone,
    );
    var expected = functionTypeStar(
      parameters: [
        positionalParameter(type: numStar),
        positionalParameter(type: stringStar),
        positionalParameter(type: objectStar),
      ],
      returnType: voidNone,
    );
    _checkGreatestLowerBound(type1, type2, expected);
  }

  void test_functionsDifferentRequiredArityBecomeOptional() {
    var type1 = functionTypeStar(
      parameters: [
        requiredParameter(type: intStar),
      ],
      returnType: voidNone,
    );
    var type2 = functionTypeStar(
      parameters: [
        requiredParameter(type: intStar),
        requiredParameter(type: intStar),
        requiredParameter(type: intStar),
      ],
      returnType: voidNone,
    );
    var expected = functionTypeStar(
      parameters: [
        requiredParameter(type: intStar),
        positionalParameter(type: intStar),
        positionalParameter(type: intStar),
      ],
      returnType: voidNone,
    );
    _checkGreatestLowerBound(type1, type2, expected);
  }

  void test_functionsFromDynamic() {
    var type1 = functionTypeStar(
      parameters: [
        requiredParameter(type: dynamicType),
      ],
      returnType: voidNone,
    );
    var type2 = functionTypeStar(
      parameters: [
        requiredParameter(type: intStar),
      ],
      returnType: voidNone,
    );
    var expected = functionTypeStar(
      parameters: [
        requiredParameter(type: dynamicType),
      ],
      returnType: voidNone,
    );
    _checkGreatestLowerBound(type1, type2, expected);
  }

  void test_functionsGlbReturnType() {
    var type1 = functionTypeStar(
      returnType: intStar,
    );
    var type2 = functionTypeStar(
      returnType: numStar,
    );
    var expected = functionTypeStar(
      returnType: intStar,
    );
    _checkGreatestLowerBound(type1, type2, expected);
  }

  void test_functionsLubNamedParams() {
    var type1 = functionTypeStar(
      parameters: [
        namedParameter(name: 'a', type: stringStar),
        namedParameter(name: 'b', type: intStar),
      ],
      returnType: voidNone,
    );
    var type2 = functionTypeStar(
      parameters: [
        namedParameter(name: 'a', type: intStar),
        namedParameter(name: 'b', type: numStar),
      ],
      returnType: voidNone,
    );
    var expected = functionTypeStar(
      parameters: [
        namedParameter(name: 'a', type: objectStar),
        namedParameter(name: 'b', type: numStar),
      ],
      returnType: voidNone,
    );
    _checkGreatestLowerBound(type1, type2, expected);
  }

  void test_functionsLubPositionalParams() {
    var type1 = functionTypeStar(
      parameters: [
        positionalParameter(type: stringStar),
        positionalParameter(type: intStar),
      ],
      returnType: voidNone,
    );
    var type2 = functionTypeStar(
      parameters: [
        positionalParameter(type: intStar),
        positionalParameter(type: numStar),
      ],
      returnType: voidNone,
    );
    var expected = functionTypeStar(
      parameters: [
        positionalParameter(type: objectStar),
        positionalParameter(type: numStar),
      ],
      returnType: voidNone,
    );
    _checkGreatestLowerBound(type1, type2, expected);
  }

  void test_functionsLubRequiredParams() {
    var type1 = functionTypeStar(
      parameters: [
        requiredParameter(type: stringStar),
        requiredParameter(type: intStar),
        requiredParameter(type: intStar),
      ],
      returnType: voidNone,
    );
    var type2 = functionTypeStar(
      parameters: [
        requiredParameter(type: intStar),
        requiredParameter(type: doubleStar),
        requiredParameter(type: numStar),
      ],
      returnType: voidNone,
    );
    var expected = functionTypeStar(
      parameters: [
        requiredParameter(type: objectStar),
        requiredParameter(type: numStar),
        requiredParameter(type: numStar),
      ],
      returnType: voidNone,
    );
    _checkGreatestLowerBound(type1, type2, expected);
  }

  void test_functionsMixedOptionalAndRequiredBecomeOptional() {
    var type1 = functionTypeStar(
      parameters: [
        requiredParameter(type: intStar),
        requiredParameter(type: intStar),
        positionalParameter(type: intStar),
        positionalParameter(type: intStar),
        positionalParameter(type: intStar),
      ],
      returnType: voidNone,
    );
    var type2 = functionTypeStar(
      parameters: [
        requiredParameter(type: intStar),
        positionalParameter(type: intStar),
        positionalParameter(type: intStar),
      ],
      returnType: voidNone,
    );
    var expected = functionTypeStar(
      parameters: [
        requiredParameter(type: intStar),
        positionalParameter(type: intStar),
        positionalParameter(type: intStar),
        positionalParameter(type: intStar),
        positionalParameter(type: intStar),
      ],
      returnType: voidNone,
    );
    _checkGreatestLowerBound(type1, type2, expected);
  }

  void test_functionsReturnBottomIfMixOptionalAndNamed() {
    // Dart doesn't allow a function to have both optional and named parameters,
    // so if we would have synthethized that, pick bottom instead.
    var type1 = functionTypeStar(
      parameters: [
        requiredParameter(type: intStar),
        namedParameter(name: 'a', type: intStar),
      ],
      returnType: voidNone,
    );
    var type2 = functionTypeStar(
      parameters: [
        namedParameter(name: 'a', type: intStar),
      ],
      returnType: voidNone,
    );
    _checkGreatestLowerBound(type1, type2, neverStar);
  }

  void test_functionsSameType_withNamed() {
    var type1 = functionTypeStar(
      parameters: [
        requiredParameter(type: stringStar),
        requiredParameter(type: intStar),
        requiredParameter(type: numStar),
        namedParameter(name: 'n', type: numStar),
      ],
      returnType: intStar,
    );

    var type2 = functionTypeStar(
      parameters: [
        requiredParameter(type: stringStar),
        requiredParameter(type: intStar),
        requiredParameter(type: numStar),
        namedParameter(name: 'n', type: numStar),
      ],
      returnType: intStar,
    );

    var expected = functionTypeStar(
      parameters: [
        requiredParameter(type: stringStar),
        requiredParameter(type: intStar),
        requiredParameter(type: numStar),
        namedParameter(name: 'n', type: numStar),
      ],
      returnType: intStar,
    );

    _checkGreatestLowerBound(type1, type2, expected);
  }

  void test_functionsSameType_withOptional() {
    var type1 = functionTypeStar(
      parameters: [
        requiredParameter(type: stringStar),
        requiredParameter(type: intStar),
        requiredParameter(type: numStar),
        positionalParameter(type: doubleStar),
      ],
      returnType: intStar,
    );

    var type2 = functionTypeStar(
      parameters: [
        requiredParameter(type: stringStar),
        requiredParameter(type: intStar),
        requiredParameter(type: numStar),
        positionalParameter(type: doubleStar),
      ],
      returnType: intStar,
    );

    var expected = functionTypeStar(
      parameters: [
        requiredParameter(type: stringStar),
        requiredParameter(type: intStar),
        requiredParameter(type: numStar),
        positionalParameter(type: doubleStar),
      ],
      returnType: intStar,
    );

    _checkGreatestLowerBound(type1, type2, expected);
  }

  void test_interface_function() {
    var A = class_(name: 'A');
    var typeA = interfaceTypeStar(A);
    _checkGreatestLowerBound(
      typeA,
      functionTypeStar(returnType: voidNone),
      neverStar,
    );
  }

  void test_mixin() {
    // class A
    // class B
    // class C
    // class D extends A with B, C
    var A = class_(name: 'A');
    var typeA = interfaceTypeStar(A);

    var B = class_(name: 'B');
    var typeB = interfaceTypeStar(B);

    var C = class_(name: 'C');
    var typeC = interfaceTypeStar(C);

    var D = class_(
      name: 'D',
      superType: interfaceTypeStar(A),
      mixins: [typeB, typeC],
    );
    var typeD = interfaceTypeStar(D);

    _checkGreatestLowerBound(typeA, typeD, typeD);
    _checkGreatestLowerBound(typeB, typeD, typeD);
    _checkGreatestLowerBound(typeC, typeD, typeD);
  }

  void test_self() {
    var T = typeParameter('T');
    var A = class_(name: 'A');

    List<DartType> types = [
      dynamicType,
      voidNone,
      neverStar,
      typeParameterTypeStar(T),
      interfaceTypeStar(A),
      functionTypeStar(returnType: voidNone),
    ];

    for (DartType type in types) {
      _checkGreatestLowerBound(type, type, type);
    }
  }

  void test_typeParam_function_noBound() {
    var T = typeParameter('T');
    _checkGreatestLowerBound(
      typeParameterTypeStar(T),
      functionTypeStar(returnType: voidNone),
      neverStar,
    );
  }

  void test_typeParam_interface_bounded() {
    var A = class_(name: 'A');
    var typeA = interfaceTypeStar(A);

    var B = class_(name: 'B', superType: typeA);
    var typeB = interfaceTypeStar(B);

    var C = class_(name: 'C', superType: typeB);
    var typeC = interfaceTypeStar(C);

    var T = typeParameter('T', bound: typeB);
    _checkGreatestLowerBound(typeParameterTypeStar(T), typeC, neverStar);
  }

  void test_typeParam_interface_noBound() {
    // GLB(T, A) = ⊥
    var T = typeParameter('T');
    var A = class_(name: 'A');
    _checkGreatestLowerBound(
      typeParameterTypeStar(T),
      interfaceTypeStar(A),
      neverStar,
    );
  }

  void test_typeParameters_different() {
    // GLB(List<int>, List<double>) = ⊥
    var listOfIntType = listStar(intStar);
    var listOfDoubleType = listStar(doubleStar);
    // TODO(rnystrom): Can we do something better here?
    _checkGreatestLowerBound(listOfIntType, listOfDoubleType, neverStar);
  }

  void test_typeParameters_same() {
    // GLB(List<int>, List<int>) = List<int>
    var listOfIntType = listStar(intStar);
    _checkGreatestLowerBound(listOfIntType, listOfIntType, listOfIntType);
  }

  void test_unrelatedClasses() {
    // class A
    // class B
    // class C
    var A = class_(name: 'A');
    var B = class_(name: 'B');
    _checkGreatestLowerBound(
        interfaceTypeStar(A), interfaceTypeStar(B), neverStar);
  }

  void test_void() {
    var A = class_(name: 'A');
    var T = typeParameter('T');
    List<DartType> types = [
      neverStar,
      functionTypeStar(returnType: voidNone),
      interfaceTypeStar(A),
      typeParameterTypeStar(T),
    ];
    for (DartType type in types) {
      _checkGreatestLowerBound(
        functionTypeStar(returnType: voidNone),
        functionTypeStar(returnType: type),
        functionTypeStar(returnType: type),
      );
    }
  }
}

@reflectiveTest
class LeastUpperBoundFunctionsTest extends BoundTestBase {
  void test_differentRequiredArity() {
    var type1 = functionTypeStar(
      parameters: [
        requiredParameter(type: intStar),
        requiredParameter(type: intStar),
      ],
      returnType: voidNone,
    );
    var type2 = functionTypeStar(
      parameters: [
        requiredParameter(type: intStar),
        requiredParameter(type: intStar),
        requiredParameter(type: intStar),
      ],
      returnType: voidNone,
    );
    _checkLeastUpperBound(type1, type2, typeProvider.functionType);
  }

  void test_fuzzyArrows() {
    var type1 = functionTypeStar(
      parameters: [
        requiredParameter(type: dynamicType),
      ],
      returnType: voidNone,
    );
    var type2 = functionTypeStar(
      parameters: [
        requiredParameter(type: intStar),
      ],
      returnType: voidNone,
    );
    var expected = functionTypeStar(
      parameters: [
        requiredParameter(type: intStar),
      ],
      returnType: voidNone,
    );
    _checkLeastUpperBound(type1, type2, expected);
  }

  void test_glbNamedParams() {
    var type1 = functionTypeStar(
      parameters: [
        namedParameter(name: 'a', type: stringStar),
        namedParameter(name: 'b', type: intStar),
      ],
      returnType: voidNone,
    );
    var type2 = functionTypeStar(
      parameters: [
        namedParameter(name: 'a', type: intStar),
        namedParameter(name: 'b', type: numStar),
      ],
      returnType: voidNone,
    );
    var expected = functionTypeStar(
      parameters: [
        namedParameter(name: 'a', type: neverStar),
        namedParameter(name: 'b', type: intStar),
      ],
      returnType: voidNone,
    );
    _checkLeastUpperBound(type1, type2, expected);
  }

  void test_glbPositionalParams() {
    var type1 = functionTypeStar(
      parameters: [
        positionalParameter(type: stringStar),
        positionalParameter(type: intStar),
      ],
      returnType: voidNone,
    );
    var type2 = functionTypeStar(
      parameters: [
        positionalParameter(type: intStar),
        positionalParameter(type: numStar),
      ],
      returnType: voidNone,
    );
    var expected = functionTypeStar(
      parameters: [
        positionalParameter(type: neverStar),
        positionalParameter(type: intStar),
      ],
      returnType: voidNone,
    );
    _checkLeastUpperBound(type1, type2, expected);
  }

  void test_glbRequiredParams() {
    var type1 = functionTypeStar(
      parameters: [
        requiredParameter(type: stringStar),
        requiredParameter(type: intStar),
        requiredParameter(type: intStar),
      ],
      returnType: voidNone,
    );
    var type2 = functionTypeStar(
      parameters: [
        requiredParameter(type: intStar),
        requiredParameter(type: doubleStar),
        requiredParameter(type: numStar),
      ],
      returnType: voidNone,
    );
    var expected = functionTypeStar(
      parameters: [
        requiredParameter(type: neverStar),
        requiredParameter(type: neverStar),
        requiredParameter(type: intStar),
      ],
      returnType: voidNone,
    );
    _checkLeastUpperBound(type1, type2, expected);
  }

  void test_ignoreExtraNamedParams() {
    var type1 = functionTypeStar(
      parameters: [
        namedParameter(name: 'a', type: intStar),
        namedParameter(name: 'b', type: intStar),
      ],
      returnType: voidNone,
    );
    var type2 = functionTypeStar(
      parameters: [
        namedParameter(name: 'a', type: intStar),
        namedParameter(name: 'c', type: intStar),
      ],
      returnType: voidNone,
    );
    var expected = functionTypeStar(
      parameters: [
        namedParameter(name: 'a', type: intStar),
      ],
      returnType: voidNone,
    );
    _checkLeastUpperBound(type1, type2, expected);
  }

  void test_ignoreExtraPositionalParams() {
    var type1 = functionTypeStar(
      parameters: [
        positionalParameter(type: intStar),
        positionalParameter(type: intStar),
        positionalParameter(type: stringStar),
      ],
      returnType: voidNone,
    );
    var type2 = functionTypeStar(
      parameters: [
        positionalParameter(type: intStar),
      ],
      returnType: voidNone,
    );
    var expected = functionTypeStar(
      parameters: [
        positionalParameter(type: intStar),
      ],
      returnType: voidNone,
    );
    _checkLeastUpperBound(type1, type2, expected);
  }

  void test_lubReturnType() {
    var type1 = functionTypeStar(returnType: intStar);
    var type2 = functionTypeStar(returnType: doubleStar);
    var expected = functionTypeStar(returnType: numStar);
    _checkLeastUpperBound(type1, type2, expected);
  }

  void test_sameType_withNamed() {
    var type1 = functionTypeStar(
      parameters: [
        requiredParameter(type: stringStar),
        requiredParameter(type: intStar),
        requiredParameter(type: numStar),
        namedParameter(name: 'n', type: numStar),
      ],
      returnType: intStar,
    );

    var type2 = functionTypeStar(
      parameters: [
        requiredParameter(type: stringStar),
        requiredParameter(type: intStar),
        requiredParameter(type: numStar),
        namedParameter(name: 'n', type: numStar),
      ],
      returnType: intStar,
    );

    var expected = functionTypeStar(
      parameters: [
        requiredParameter(type: stringStar),
        requiredParameter(type: intStar),
        requiredParameter(type: numStar),
        namedParameter(name: 'n', type: numStar),
      ],
      returnType: intStar,
    );

    _checkLeastUpperBound(type1, type2, expected);
  }

  void test_sameType_withOptional() {
    var type1 = functionTypeStar(
      parameters: [
        requiredParameter(type: stringStar),
        requiredParameter(type: intStar),
        requiredParameter(type: numStar),
        positionalParameter(type: doubleStar),
      ],
      returnType: intStar,
    );

    var type2 = functionTypeStar(
      parameters: [
        requiredParameter(type: stringStar),
        requiredParameter(type: intStar),
        requiredParameter(type: numStar),
        positionalParameter(type: doubleStar),
      ],
      returnType: intStar,
    );

    var expected = functionTypeStar(
      parameters: [
        requiredParameter(type: stringStar),
        requiredParameter(type: intStar),
        requiredParameter(type: numStar),
        positionalParameter(type: doubleStar),
      ],
      returnType: intStar,
    );

    _checkLeastUpperBound(type1, type2, expected);
  }

  void test_typeFormals_differentBounds() {
    var T1 = typeParameter('T1', bound: intStar);
    var type1 = functionTypeStar(
      typeFormals: [T1],
      returnType: typeParameterTypeStar(T1),
    );

    var T2 = typeParameter('T2', bound: doubleStar);
    var type2 = functionTypeStar(
      typeFormals: [T2],
      returnType: typeParameterTypeStar(T2),
    );

    _checkLeastUpperBound(type1, type2, typeProvider.functionType);
  }

  void test_typeFormals_differentNumber() {
    var T1 = typeParameter('T1', bound: numStar);
    var type1 = functionTypeStar(
      typeFormals: [T1],
      returnType: typeParameterTypeStar(T1),
    );

    var type2 = functionTypeStar(returnType: intStar);

    _checkLeastUpperBound(type1, type2, typeProvider.functionType);
  }

  void test_typeFormals_sameBounds() {
    var T1 = typeParameter('T1', bound: numStar);
    var type1 = functionTypeStar(
      typeFormals: [T1],
      returnType: typeParameterTypeStar(T1),
    );

    var T2 = typeParameter('T2', bound: numStar);
    var type2 = functionTypeStar(
      typeFormals: [T2],
      returnType: typeParameterTypeStar(T2),
    );

    var TE = typeParameter('T', bound: numStar);
    var expected = functionTypeStar(
      typeFormals: [TE],
      returnType: typeParameterTypeStar(TE),
    );

    _checkLeastUpperBound(type1, type2, expected);
  }
}

@reflectiveTest
class LeastUpperBoundTest extends BoundTestBase {
  void test_bottom_function() {
    _checkLeastUpperBound(neverStar, functionTypeStar(returnType: voidNone),
        functionTypeStar(returnType: voidNone));
  }

  void test_bottom_interface() {
    var A = class_(name: 'A');
    var typeA = interfaceTypeStar(A);
    _checkLeastUpperBound(neverStar, typeA, typeA);
  }

  void test_bottom_typeParam() {
    var T = typeParameter('T');
    var typeT = typeParameterTypeStar(T);
    _checkLeastUpperBound(neverStar, typeT, typeT);
  }

  void test_directInterfaceCase() {
    // class A
    // class B implements A
    // class C implements B

    var A = class_(name: 'A');
    var typeA = interfaceTypeStar(A);

    var B = class_(name: 'B', interfaces: [typeA]);
    var typeB = interfaceTypeStar(B);

    var C = class_(name: 'C', interfaces: [typeB]);
    var typeC = interfaceTypeStar(C);

    _checkLeastUpperBound(typeB, typeC, typeB);
  }

  void test_directSubclassCase() {
    // class A
    // class B extends A
    // class C extends B

    var A = class_(name: 'A');
    var typeA = interfaceTypeStar(A);

    var B = class_(name: 'B', superType: typeA);
    var typeB = interfaceTypeStar(B);

    var C = class_(name: 'C', superType: typeB);
    var typeC = interfaceTypeStar(C);

    _checkLeastUpperBound(typeB, typeC, typeB);
  }

  void test_directSuperclass_nullability() {
    var aElement = class_(name: 'A');
    var aQuestion = interfaceTypeQuestion(aElement);
    var aStar = interfaceTypeStar(aElement);
    var aNone = interfaceTypeNone(aElement);

    var bElementStar = class_(name: 'B', superType: aStar);
    var bElementNone = class_(name: 'B', superType: aNone);

    InterfaceTypeImpl _bTypeStarElement(NullabilitySuffix nullability) {
      return interfaceType(
        bElementStar,
        nullabilitySuffix: nullability,
      );
    }

    InterfaceTypeImpl _bTypeNoneElement(NullabilitySuffix nullability) {
      return interfaceType(
        bElementNone,
        nullabilitySuffix: nullability,
      );
    }

    var bStarQuestion = _bTypeStarElement(NullabilitySuffix.question);
    var bStarStar = _bTypeStarElement(NullabilitySuffix.star);
    var bStarNone = _bTypeStarElement(NullabilitySuffix.none);

    var bNoneQuestion = _bTypeNoneElement(NullabilitySuffix.question);
    var bNoneStar = _bTypeNoneElement(NullabilitySuffix.star);
    var bNoneNone = _bTypeNoneElement(NullabilitySuffix.none);

    void assertLUB(DartType type1, DartType type2, DartType expected) {
      expect(typeSystem.getLeastUpperBound(type1, type2), expected);
      expect(typeSystem.getLeastUpperBound(type2, type1), expected);
    }

    assertLUB(bStarQuestion, aQuestion, aQuestion);
    assertLUB(bStarQuestion, aStar, aQuestion);
    assertLUB(bStarQuestion, aNone, aQuestion);

    assertLUB(bStarStar, aQuestion, aQuestion);
    assertLUB(bStarStar, aStar, aStar);
    assertLUB(bStarStar, aNone, aStar);

    assertLUB(bStarNone, aQuestion, aQuestion);
    assertLUB(bStarNone, aStar, aStar);
    assertLUB(bStarNone, aNone, aNone);

    assertLUB(bNoneQuestion, aQuestion, aQuestion);
    assertLUB(bNoneQuestion, aStar, aQuestion);
    assertLUB(bNoneQuestion, aNone, aQuestion);

    assertLUB(bNoneStar, aQuestion, aQuestion);
    assertLUB(bNoneStar, aStar, aStar);
    assertLUB(bNoneStar, aNone, aStar);

    assertLUB(bNoneNone, aQuestion, aQuestion);
    assertLUB(bNoneNone, aStar, aStar);
    assertLUB(bNoneNone, aNone, aNone);
  }

  void test_dynamic_bottom() {
    _checkLeastUpperBound(dynamicType, neverStar, dynamicType);
  }

  void test_dynamic_function() {
    _checkLeastUpperBound(
        dynamicType, functionTypeStar(returnType: voidNone), dynamicType);
  }

  void test_dynamic_interface() {
    var A = class_(name: 'A');
    _checkLeastUpperBound(dynamicType, interfaceTypeStar(A), dynamicType);
  }

  void test_dynamic_typeParam() {
    var T = typeParameter('T');
    _checkLeastUpperBound(dynamicType, typeParameterTypeStar(T), dynamicType);
  }

  void test_dynamic_void() {
    // Note: _checkLeastUpperBound tests `LUB(x, y)` as well as `LUB(y, x)`
    _checkLeastUpperBound(dynamicType, voidNone, voidNone);
  }

  void test_interface_function() {
    var A = class_(name: 'A');
    _checkLeastUpperBound(interfaceTypeStar(A),
        functionTypeStar(returnType: voidNone), objectStar);
  }

  void test_interface_sameElement_nullability() {
    var aElement = class_(name: 'A');

    var aQuestion = interfaceTypeQuestion(aElement);
    var aStar = interfaceTypeStar(aElement);
    var aNone = interfaceTypeNone(aElement);

    void assertLUB(DartType type1, DartType type2, DartType expected) {
      expect(typeSystem.getLeastUpperBound(type1, type2), expected);
      expect(typeSystem.getLeastUpperBound(type2, type1), expected);
    }

    assertLUB(aQuestion, aQuestion, aQuestion);
    assertLUB(aQuestion, aStar, aQuestion);
    assertLUB(aQuestion, aNone, aQuestion);

    assertLUB(aStar, aQuestion, aQuestion);
    assertLUB(aStar, aStar, aStar);
    assertLUB(aStar, aNone, aStar);

    assertLUB(aNone, aQuestion, aQuestion);
    assertLUB(aNone, aStar, aStar);
    assertLUB(aNone, aNone, aNone);
  }

  void test_mixinAndClass_constraintAndInterface() {
    var classA = class_(name: 'A');
    var instA = InstantiatedClass(classA, []);

    var classB = class_(
      name: 'B',
      interfaces: [instA.withNullabilitySuffixNone],
    );

    var mixinM = mixin_(
      name: 'M',
      constraints: [instA.withNullabilitySuffixNone],
    );

    _checkLeastUpperBound(
      interfaceTypeStar(classB),
      interfaceTypeStar(mixinM),
      instA.withNullability(NullabilitySuffix.star),
    );
  }

  void test_mixinAndClass_object() {
    var classA = class_(name: 'A');
    var mixinM = mixin_(name: 'M');

    _checkLeastUpperBound(
      interfaceTypeStar(classA),
      interfaceTypeStar(mixinM),
      objectStar,
    );
  }

  void test_mixinAndClass_sharedInterface() {
    var classA = class_(name: 'A');
    var instA = InstantiatedClass(classA, []);

    var classB = class_(
      name: 'B',
      interfaces: [instA.withNullabilitySuffixNone],
    );

    var mixinM = mixin_(
      name: 'M',
      interfaces: [instA.withNullabilitySuffixNone],
    );

    _checkLeastUpperBound(
      interfaceTypeStar(classB),
      interfaceTypeStar(mixinM),
      instA.withNullability(NullabilitySuffix.star),
    );
  }

  void test_mixinCase() {
    // class A
    // class B extends A
    // class C extends A
    // class D extends B with M, N, O, P

    var A = class_(name: 'A');
    var typeA = interfaceTypeStar(A);

    var B = class_(name: 'B', superType: typeA);
    var typeB = interfaceTypeStar(B);

    var C = class_(name: 'C', superType: typeA);
    var typeC = interfaceTypeStar(C);

    var D = class_(
      name: 'D',
      superType: typeB,
      mixins: [
        interfaceTypeStar(class_(name: 'M')),
        interfaceTypeStar(class_(name: 'N')),
        interfaceTypeStar(class_(name: 'O')),
        interfaceTypeStar(class_(name: 'P')),
      ],
    );
    var typeD = interfaceTypeStar(D);

    _checkLeastUpperBound(typeD, typeC, typeA);
  }

  void test_nestedFunctionsLubInnerParamTypes() {
    var type1 = functionTypeStar(
      parameters: [
        requiredParameter(
          type: functionTypeStar(
            parameters: [
              requiredParameter(type: stringStar),
              requiredParameter(type: intStar),
              requiredParameter(type: intStar),
            ],
            returnType: voidNone,
          ),
        ),
      ],
      returnType: voidNone,
    );
    var type2 = functionTypeStar(
      parameters: [
        requiredParameter(
          type: functionTypeStar(
            parameters: [
              requiredParameter(type: intStar),
              requiredParameter(type: doubleStar),
              requiredParameter(type: numStar),
            ],
            returnType: voidNone,
          ),
        ),
      ],
      returnType: voidNone,
    );
    var expected = functionTypeStar(
      parameters: [
        requiredParameter(
          type: functionTypeStar(
            parameters: [
              requiredParameter(type: objectStar),
              requiredParameter(type: numStar),
              requiredParameter(type: numStar),
            ],
            returnType: voidNone,
          ),
        ),
      ],
      returnType: voidNone,
    );
    _checkLeastUpperBound(type1, type2, expected);
  }

  void test_nestedNestedFunctionsGlbInnermostParamTypes() {
    var type1 = functionTypeStar(
      parameters: [
        requiredParameter(
          type: functionTypeStar(
            parameters: [
              requiredParameter(
                type: functionTypeStar(
                  parameters: [
                    requiredParameter(type: stringStar),
                    requiredParameter(type: intStar),
                    requiredParameter(type: intStar)
                  ],
                  returnType: voidNone,
                ),
              ),
            ],
            returnType: voidNone,
          ),
        ),
      ],
      returnType: voidNone,
    );
    expect(
      type1.toString(withNullability: true),
      'void Function(void Function(void Function(String*, int*, int*)*)*)*',
    );

    var type2 = functionTypeStar(
      parameters: [
        requiredParameter(
          type: functionTypeStar(
            parameters: [
              requiredParameter(
                type: functionTypeStar(
                  parameters: [
                    requiredParameter(type: intStar),
                    requiredParameter(type: doubleStar),
                    requiredParameter(type: numStar)
                  ],
                  returnType: voidNone,
                ),
              ),
            ],
            returnType: voidNone,
          ),
        ),
      ],
      returnType: voidNone,
    );
    expect(
      type2.toString(withNullability: true),
      'void Function(void Function(void Function(int*, double*, num*)*)*)*',
    );
    var expected = functionTypeStar(
      parameters: [
        requiredParameter(
          type: functionTypeStar(
            parameters: [
              requiredParameter(
                type: functionTypeStar(
                  parameters: [
                    requiredParameter(type: neverStar),
                    requiredParameter(type: neverStar),
                    requiredParameter(type: intStar)
                  ],
                  returnType: voidNone,
                ),
              ),
            ],
            returnType: voidNone,
          ),
        ),
      ],
      returnType: voidNone,
    );
    expect(
      expected.toString(withNullability: true),
      'void Function(void Function(void Function(Never*, Never*, int*)*)*)*',
    );

    _checkLeastUpperBound(type1, type2, expected);
  }

  void test_object() {
    var A = class_(name: 'A');
    var B = class_(name: 'B');
    var typeA = interfaceTypeStar(A);
    var typeB = interfaceTypeStar(B);
    var typeObject = typeA.element.supertype;
    // assert that object does not have a super type
    expect(typeObject.element.supertype, isNull);
    // assert that both A and B have the same super type of Object
    expect(typeB.element.supertype, typeObject);
    // finally, assert that the only least upper bound of A and B is Object
    _checkLeastUpperBound(typeA, typeB, typeObject);
  }

  void test_self() {
    var T = typeParameter('T');
    var A = class_(name: 'A');

    List<DartType> types = [
      dynamicType,
      voidNone,
      neverStar,
      typeParameterTypeStar(T),
      interfaceTypeStar(A),
      functionTypeStar(returnType: voidNone)
    ];

    for (DartType type in types) {
      _checkLeastUpperBound(type, type, type);
    }
  }

  void test_sharedSuperclass1() {
    var A = class_(name: 'A');
    var typeA = interfaceTypeStar(A);

    var B = class_(name: 'B', superType: typeA);
    var typeB = interfaceTypeStar(B);

    var C = class_(name: 'C', superType: typeA);
    var typeC = interfaceTypeStar(C);

    _checkLeastUpperBound(typeB, typeC, typeA);
  }

  void test_sharedSuperclass1_nullability() {
    var aElement = class_(name: 'A');
    var aQuestion = interfaceTypeQuestion(aElement);
    var aStar = interfaceTypeStar(aElement);
    var aNone = interfaceTypeNone(aElement);

    var bElementNone = class_(name: 'B', superType: aNone);
    var bElementStar = class_(name: 'B', superType: aStar);

    var cElementNone = class_(name: 'C', superType: aNone);
    var cElementStar = class_(name: 'C', superType: aStar);

    InterfaceTypeImpl bTypeElementNone(NullabilitySuffix nullability) {
      return interfaceType(
        bElementNone,
        nullabilitySuffix: nullability,
      );
    }

    InterfaceTypeImpl bTypeElementStar(NullabilitySuffix nullability) {
      return interfaceType(
        bElementStar,
        nullabilitySuffix: nullability,
      );
    }

    var bNoneQuestion = bTypeElementNone(NullabilitySuffix.question);
    var bNoneStar = bTypeElementNone(NullabilitySuffix.star);
    var bNoneNone = bTypeElementNone(NullabilitySuffix.none);

    var bStarQuestion = bTypeElementStar(NullabilitySuffix.question);
    var bStarStar = bTypeElementStar(NullabilitySuffix.star);
    var bStarNone = bTypeElementStar(NullabilitySuffix.none);

    InterfaceTypeImpl cTypeElementNone(NullabilitySuffix nullability) {
      return interfaceType(
        cElementNone,
        nullabilitySuffix: nullability,
      );
    }

    InterfaceTypeImpl cTypeElementStar(NullabilitySuffix nullability) {
      return interfaceType(
        cElementStar,
        nullabilitySuffix: nullability,
      );
    }

    var cNoneQuestion = cTypeElementNone(NullabilitySuffix.question);
    var cNoneStar = cTypeElementNone(NullabilitySuffix.star);
    var cNoneNone = cTypeElementNone(NullabilitySuffix.none);

    var cStarQuestion = cTypeElementStar(NullabilitySuffix.question);
    var cStarStar = cTypeElementStar(NullabilitySuffix.star);
    var cStarNone = cTypeElementStar(NullabilitySuffix.none);

    void assertLUB(DartType type1, DartType type2, DartType expected) {
      expect(typeSystem.getLeastUpperBound(type1, type2), expected);
      expect(typeSystem.getLeastUpperBound(type2, type1), expected);
    }

    assertLUB(bNoneQuestion, cNoneQuestion, aQuestion);
    assertLUB(bNoneQuestion, cNoneStar, aQuestion);
    assertLUB(bNoneQuestion, cNoneNone, aQuestion);
    assertLUB(bNoneQuestion, cStarQuestion, aQuestion);
    assertLUB(bNoneQuestion, cStarStar, aQuestion);
    assertLUB(bNoneQuestion, cStarNone, aQuestion);

    assertLUB(bNoneStar, cNoneQuestion, aQuestion);
    assertLUB(bNoneStar, cNoneStar, aStar);
    assertLUB(bNoneStar, cNoneNone, aStar);
    assertLUB(bNoneStar, cStarQuestion, aQuestion);
    assertLUB(bNoneStar, cStarStar, aStar);
    assertLUB(bNoneStar, cStarNone, aStar);

    assertLUB(bNoneNone, cNoneQuestion, aQuestion);
    assertLUB(bNoneNone, cNoneStar, aStar);
    assertLUB(bNoneNone, cNoneNone, aNone);
    assertLUB(bNoneNone, cStarQuestion, aQuestion);
    assertLUB(bNoneNone, cStarStar, aStar);
    assertLUB(bNoneNone, cStarNone, aNone);

    assertLUB(bStarQuestion, cNoneQuestion, aQuestion);
    assertLUB(bStarQuestion, cNoneStar, aQuestion);
    assertLUB(bStarQuestion, cNoneNone, aQuestion);
    assertLUB(bStarQuestion, cStarQuestion, aQuestion);
    assertLUB(bStarQuestion, cStarStar, aQuestion);
    assertLUB(bStarQuestion, cStarNone, aQuestion);

    assertLUB(bStarStar, cNoneQuestion, aQuestion);
    assertLUB(bStarStar, cNoneStar, aStar);
    assertLUB(bStarStar, cNoneNone, aStar);
    assertLUB(bStarStar, cStarQuestion, aQuestion);
    assertLUB(bStarStar, cStarStar, aStar);
    assertLUB(bStarStar, cStarNone, aStar);

    assertLUB(bStarNone, cNoneQuestion, aQuestion);
    assertLUB(bStarNone, cNoneStar, aStar);
    assertLUB(bStarNone, cNoneNone, aNone);
    assertLUB(bStarNone, cStarQuestion, aQuestion);
    assertLUB(bStarNone, cStarStar, aStar);
    assertLUB(bStarNone, cStarNone, aNone);
  }

  void test_sharedSuperclass2() {
    var A = class_(name: 'A');
    var typeA = interfaceTypeStar(A);

    var B = class_(name: 'B', superType: typeA);
    var typeB = interfaceTypeStar(B);

    var C = class_(name: 'C', superType: typeA);
    var typeC = interfaceTypeStar(C);

    var D = class_(name: 'D', superType: typeC);
    var typeD = interfaceTypeStar(D);

    _checkLeastUpperBound(typeB, typeD, typeA);
  }

  void test_sharedSuperclass3() {
    var A = class_(name: 'A');
    var typeA = interfaceTypeStar(A);

    var B = class_(name: 'B', superType: typeA);
    var typeB = interfaceTypeStar(B);

    var C = class_(name: 'C', superType: typeB);
    var typeC = interfaceTypeStar(C);

    var D = class_(name: 'D', superType: typeB);
    var typeD = interfaceTypeStar(D);

    _checkLeastUpperBound(typeC, typeD, typeB);
  }

  void test_sharedSuperclass4() {
    var A = class_(name: 'A');
    var typeA = interfaceTypeStar(A);

    var A2 = class_(name: 'A2');
    var typeA2 = interfaceTypeStar(A2);

    var A3 = class_(name: 'A3');
    var typeA3 = interfaceTypeStar(A3);

    var B = class_(name: 'B', superType: typeA, interfaces: [typeA2]);
    var typeB = interfaceTypeStar(B);

    var C = class_(name: 'C', superType: typeA, interfaces: [typeA3]);
    var typeC = interfaceTypeStar(C);

    _checkLeastUpperBound(typeB, typeC, typeA);
  }

  void test_sharedSuperinterface1() {
    var A = class_(name: 'A');
    var typeA = interfaceTypeStar(A);

    var B = class_(name: 'B', interfaces: [typeA]);
    var typeB = interfaceTypeStar(B);

    var C = class_(name: 'C', interfaces: [typeA]);
    var typeC = interfaceTypeStar(C);

    _checkLeastUpperBound(typeB, typeC, typeA);
  }

  void test_sharedSuperinterface2() {
    var A = class_(name: 'A');
    var typeA = interfaceTypeStar(A);

    var B = class_(name: 'B', interfaces: [typeA]);
    var typeB = interfaceTypeStar(B);

    var C = class_(name: 'C', interfaces: [typeA]);
    var typeC = interfaceTypeStar(C);

    var D = class_(name: 'D', interfaces: [typeC]);
    var typeD = interfaceTypeStar(D);

    _checkLeastUpperBound(typeB, typeD, typeA);
  }

  void test_sharedSuperinterface3() {
    var A = class_(name: 'A');
    var typeA = interfaceTypeStar(A);

    var B = class_(name: 'B', interfaces: [typeA]);
    var typeB = interfaceTypeStar(B);

    var C = class_(name: 'C', interfaces: [typeB]);
    var typeC = interfaceTypeStar(C);

    var D = class_(name: 'D', interfaces: [typeB]);
    var typeD = interfaceTypeStar(D);

    _checkLeastUpperBound(typeC, typeD, typeB);
  }

  void test_sharedSuperinterface4() {
    var A = class_(name: 'A');
    var typeA = interfaceTypeStar(A);

    var A2 = class_(name: 'A2');
    var typeA2 = interfaceTypeStar(A2);

    var A3 = class_(name: 'A3');
    var typeA3 = interfaceTypeStar(A3);

    var B = class_(name: 'B', interfaces: [typeA, typeA2]);
    var typeB = interfaceTypeStar(B);

    var C = class_(name: 'C', interfaces: [typeA, typeA3]);
    var typeC = interfaceTypeStar(C);

    _checkLeastUpperBound(typeB, typeC, typeA);
  }

  void test_twoComparables() {
    _checkLeastUpperBound(stringStar, numStar, objectStar);
  }

  void test_typeParam_boundedByParam() {
    var S = typeParameter('S');
    var typeS = typeParameterTypeStar(S);

    var T = typeParameter('T', bound: typeS);
    var typeT = typeParameterTypeStar(T);

    _checkLeastUpperBound(typeT, typeS, typeS);
  }

  void test_typeParam_class_implements_Function_ignored() {
    var A = class_(name: 'A', superType: typeProvider.functionType);
    var T = typeParameter('T', bound: interfaceTypeStar(A));
    _checkLeastUpperBound(typeParameterTypeStar(T),
        functionTypeStar(returnType: voidNone), objectStar);
  }

  void test_typeParam_fBounded() {
    var T = typeParameter('Q');
    var A = class_(name: 'A', typeParameters: [T]);

    var S = typeParameter('S');
    var typeS = typeParameterTypeStar(S);
    S.bound = interfaceTypeStar(A, typeArguments: [typeS]);

    var U = typeParameter('U');
    var typeU = typeParameterTypeStar(U);
    U.bound = interfaceTypeStar(A, typeArguments: [typeU]);

    _checkLeastUpperBound(
      typeS,
      typeParameterTypeStar(U),
      interfaceTypeStar(A, typeArguments: [objectStar]),
    );
  }

  void test_typeParam_function_bounded() {
    var T = typeParameter('T', bound: typeProvider.functionType);
    _checkLeastUpperBound(
      typeParameterTypeStar(T),
      functionTypeStar(returnType: voidNone),
      typeProvider.functionType,
    );
  }

  void test_typeParam_function_noBound() {
    var T = typeParameter('T');
    _checkLeastUpperBound(
      typeParameterTypeStar(T),
      functionTypeStar(returnType: voidNone),
      objectStar,
    );
  }

  void test_typeParam_interface_bounded() {
    var A = class_(name: 'A');
    var typeA = interfaceTypeStar(A);

    var B = class_(name: 'B', superType: typeA);
    var typeB = interfaceTypeStar(B);

    var C = class_(name: 'C', superType: typeA);
    var typeC = interfaceTypeStar(C);

    var T = typeParameter('T', bound: typeB);
    var typeT = typeParameterTypeStar(T);

    _checkLeastUpperBound(typeT, typeC, typeA);
  }

  void test_typeParam_interface_noBound() {
    var T = typeParameter('T');
    var A = class_(name: 'A');
    _checkLeastUpperBound(
      typeParameterTypeStar(T),
      interfaceTypeStar(A),
      objectStar,
    );
  }

  void test_typeParameters_contravariant_different() {
    // class A<in T>
    var T = typeParameter('T', variance: Variance.contravariant);
    var A = class_(name: 'A', typeParameters: [T]);

    // A<num>
    // A<int>
    var aNum = interfaceTypeStar(A, typeArguments: [numStar]);
    var aInt = interfaceTypeStar(A, typeArguments: [intStar]);

    _checkLeastUpperBound(aInt, aNum, aInt);
  }

  void test_typeParameters_contravariant_same() {
    // class A<in T>
    var T = typeParameter('T', variance: Variance.contravariant);
    var A = class_(name: 'A', typeParameters: [T]);

    // A<num>
    var aNum = interfaceTypeStar(A, typeArguments: [numStar]);

    _checkLeastUpperBound(aNum, aNum, aNum);
  }

  void test_typeParameters_covariant_different() {
    // class A<out T>
    var T = typeParameter('T', variance: Variance.covariant);
    var A = class_(name: 'A', typeParameters: [T]);

    // A<num>
    // A<int>
    var aNum = interfaceTypeStar(A, typeArguments: [numStar]);
    var aInt = interfaceTypeStar(A, typeArguments: [intStar]);

    _checkLeastUpperBound(aInt, aNum, aNum);
  }

  void test_typeParameters_covariant_same() {
    // class A<out T>
    var T = typeParameter('T', variance: Variance.covariant);
    var A = class_(name: 'A', typeParameters: [T]);

    // A<num>
    var aNum = interfaceTypeStar(A, typeArguments: [numStar]);

    _checkLeastUpperBound(aNum, aNum, aNum);
  }

  /// Check least upper bound of the same class with different type parameters.
  void test_typeParameters_different() {
    // class List<int>
    // class List<double>
    var listOfIntType = listStar(intStar);
    var listOfDoubleType = listStar(doubleStar);
    var listOfNum = listStar(numStar);
    _checkLeastUpperBound(listOfIntType, listOfDoubleType, listOfNum);
  }

  void test_typeParameters_invariant_object() {
    // class A<inout T>
    var T = typeParameter('T', variance: Variance.invariant);
    var A = class_(name: 'A', typeParameters: [T]);

    // A<num>
    // A<int>
    var aNum = interfaceTypeStar(A, typeArguments: [numStar]);
    var aInt = interfaceTypeStar(A, typeArguments: [intStar]);

    _checkLeastUpperBound(aNum, aInt, objectStar);
  }

  void test_typeParameters_invariant_same() {
    // class A<inout T>
    var T = typeParameter('T', variance: Variance.invariant);
    var A = class_(name: 'A', typeParameters: [T]);

    // A<num>
    var aNum = interfaceTypeStar(A, typeArguments: [numStar]);

    _checkLeastUpperBound(aNum, aNum, aNum);
  }

  void test_typeParameters_multi_basic() {
    // class Multi<out T, inout U, in V>
    var T = typeParameter('T', variance: Variance.covariant);
    var U = typeParameter('T', variance: Variance.invariant);
    var V = typeParameter('T', variance: Variance.contravariant);
    var Multi = class_(name: 'A', typeParameters: [T, U, V]);

    // Multi<num, num, num>
    // Multi<int, num, int>
    var multiNumNumNum =
        interfaceTypeStar(Multi, typeArguments: [numStar, numStar, numStar]);
    var multiIntNumInt =
        interfaceTypeStar(Multi, typeArguments: [intStar, numStar, intStar]);

    // We expect Multi<num, num, int>
    var multiNumNumInt =
        interfaceTypeStar(Multi, typeArguments: [numStar, numStar, intStar]);

    _checkLeastUpperBound(multiNumNumNum, multiIntNumInt, multiNumNumInt);
  }

  void test_typeParameters_multi_objectInterface() {
    // class Multi<out T, inout U, in V>
    var T = typeParameter('T', variance: Variance.covariant);
    var U = typeParameter('T', variance: Variance.invariant);
    var V = typeParameter('T', variance: Variance.contravariant);
    var Multi = class_(name: 'A', typeParameters: [T, U, V]);

    // Multi<num, String, num>
    // Multi<int, num, int>
    var multiNumStringNum =
        interfaceTypeStar(Multi, typeArguments: [numStar, stringStar, numStar]);
    var multiIntNumInt =
        interfaceTypeStar(Multi, typeArguments: [intStar, numStar, intStar]);

    _checkLeastUpperBound(multiNumStringNum, multiIntNumInt, objectStar);
  }

  void test_typeParameters_multi_objectType() {
    // class Multi<out T, inout U, in V>
    var T = typeParameter('T', variance: Variance.covariant);
    var U = typeParameter('T', variance: Variance.invariant);
    var V = typeParameter('T', variance: Variance.contravariant);
    var Multi = class_(name: 'A', typeParameters: [T, U, V]);

    // Multi<String, num, num>
    // Multi<int, num, int>
    var multiStringNumNum =
        interfaceTypeStar(Multi, typeArguments: [stringStar, numStar, numStar]);
    var multiIntNumInt =
        interfaceTypeStar(Multi, typeArguments: [intStar, numStar, intStar]);

    // We expect Multi<Object, num, int>
    var multiObjectNumInt =
        interfaceTypeStar(Multi, typeArguments: [objectStar, numStar, intStar]);

    _checkLeastUpperBound(multiStringNumNum, multiIntNumInt, multiObjectNumInt);
  }

  void test_typeParameters_same() {
    // List<int>
    // List<int>
    var listOfIntType = listStar(intStar);
    _checkLeastUpperBound(listOfIntType, listOfIntType, listOfIntType);
  }

  /// Check least upper bound of two related classes with different
  /// type parameters.
  void test_typeParametersAndClass_different() {
    // class List<int>
    // class Iterable<double>
    var listOfIntType = listStar(intStar);
    var iterableOfDoubleType = iterableStar(doubleStar);
    // TODO(leafp): this should be iterableOfNumType
    _checkLeastUpperBound(listOfIntType, iterableOfDoubleType, objectStar);
  }

  void test_void() {
    var T = typeParameter('T');
    var A = class_(name: 'A');
    List<DartType> types = [
      neverStar,
      functionTypeStar(returnType: voidNone),
      interfaceTypeStar(A),
      typeParameterTypeStar(T),
    ];
    for (DartType type in types) {
      _checkLeastUpperBound(
        functionTypeStar(returnType: voidNone),
        functionTypeStar(returnType: type),
        functionTypeStar(returnType: voidNone),
      );
    }
  }
<<<<<<< HEAD
}

@reflectiveTest
class TypeSystemTest extends AbstractTypeSystemTest {
  InterfaceTypeImpl get functionClassTypeNone {
    return interfaceTypeNone(
      typeProvider.functionType.element,
    );
  }

  InterfaceTypeImpl get functionClassTypeQuestion {
    return interfaceTypeQuestion(
      typeProvider.functionType.element,
    );
  }

  InterfaceTypeImpl get functionClassTypeStar {
    return interfaceTypeStar(
      typeProvider.functionType.element,
    );
  }

  DartType get noneType => (typeProvider.stringType as TypeImpl)
      .withNullability(NullabilitySuffix.none);

  FunctionTypeImpl get nothingToVoidFunctionTypeNone {
    return functionTypeNone(
      returnType: voidNone,
    );
  }

  FunctionTypeImpl get nothingToVoidFunctionTypeQuestion {
    return functionTypeQuestion(
      returnType: voidNone,
    );
  }

  FunctionTypeImpl get nothingToVoidFunctionTypeStar {
    return functionTypeStar(
      returnType: voidNone,
    );
  }

  DartType get objectClassTypeNone => (typeProvider.objectType as TypeImpl)
      .withNullability(NullabilitySuffix.none);

  DartType get objectClassTypeQuestion => (typeProvider.objectType as TypeImpl)
      .withNullability(NullabilitySuffix.question);

  DartType get objectClassTypeStar => (typeProvider.objectType as TypeImpl)
      .withNullability(NullabilitySuffix.star);

  DartType get questionType => (typeProvider.stringType as TypeImpl)
      .withNullability(NullabilitySuffix.question);

  DartType get starType => (typeProvider.stringType as TypeImpl)
      .withNullability(NullabilitySuffix.star);

  InterfaceTypeImpl get stringClassTypeNone {
    return interfaceTypeNone(
      typeProvider.stringType.element,
    );
  }

  InterfaceTypeImpl get stringClassTypeQuestion {
    return interfaceTypeQuestion(
      typeProvider.stringType.element,
    );
  }

  InterfaceTypeImpl get stringClassTypeStar {
    return interfaceTypeStar(
      typeProvider.stringType.element,
    );
  }

  InterfaceTypeImpl futureOrTypeNone({@required DartType argument}) {
    return typeProvider.futureOrElement.instantiate(
      typeArguments: <DartType>[argument],
      nullabilitySuffix: NullabilitySuffix.none,
    );
  }

  InterfaceTypeImpl futureOrTypeQuestion({@required DartType argument}) {
    return typeProvider.futureOrElement.instantiate(
      typeArguments: <DartType>[argument],
      nullabilitySuffix: NullabilitySuffix.question,
    );
  }

  InterfaceTypeImpl futureOrTypeStar({@required DartType argument}) {
    return typeProvider.futureOrElement.instantiate(
      typeArguments: <DartType>[argument],
      nullabilitySuffix: NullabilitySuffix.star,
    );
  }

  InterfaceTypeImpl listClassTypeNone(DartType argument) {
    return typeProvider.listElement.instantiate(
      typeArguments: <DartType>[argument],
      nullabilitySuffix: NullabilitySuffix.none,
    );
  }

  InterfaceTypeImpl listClassTypeQuestion(DartType argument) {
    return typeProvider.listElement.instantiate(
      typeArguments: <DartType>[argument],
      nullabilitySuffix: NullabilitySuffix.question,
    );
  }

  InterfaceTypeImpl listClassTypeStar(DartType argument) {
    return typeProvider.listElement.instantiate(
      typeArguments: <DartType>[argument],
      nullabilitySuffix: NullabilitySuffix.star,
    );
  }

  test_isNonNullable_dynamic() {
    expect(typeSystem.isNonNullable(dynamicType), false);
  }

  test_isNonNullable_function_none() {
    expect(typeSystem.isNonNullable(nothingToVoidFunctionTypeNone), true);
  }

  test_isNonNullable_function_question() {
    expect(typeSystem.isNonNullable(nothingToVoidFunctionTypeQuestion), false);
  }

  test_isNonNullable_function_star() {
    expect(typeSystem.isNonNullable(nothingToVoidFunctionTypeStar), true);
  }

  test_isNonNullable_functionClass_none() {
    expect(typeSystem.isNonNullable(functionClassTypeNone), true);
  }

  test_isNonNullable_functionClass_question() {
    expect(typeSystem.isNonNullable(functionClassTypeQuestion), false);
  }

  test_isNonNullable_functionClass_star() {
    expect(typeSystem.isNonNullable(functionClassTypeStar), true);
  }

  test_isNonNullable_futureOr_noneArgument_none() {
    expect(
      typeSystem.isNonNullable(
        futureOrTypeNone(argument: noneType),
      ),
      true,
    );
  }

  test_isNonNullable_futureOr_noneArgument_question() {
    expect(
      typeSystem.isNonNullable(
        futureOrTypeQuestion(argument: noneType),
      ),
      false,
    );
  }

  test_isNonNullable_futureOr_noneArgument_star() {
    expect(
      typeSystem.isNonNullable(
        futureOrTypeStar(argument: noneType),
      ),
      true,
    );
  }

  test_isNonNullable_futureOr_questionArgument_none() {
    expect(
      typeSystem.isNonNullable(
        futureOrTypeNone(argument: questionType),
      ),
      false,
    );
  }

  test_isNonNullable_futureOr_questionArgument_question() {
    expect(
      typeSystem.isNonNullable(
        futureOrTypeQuestion(argument: questionType),
      ),
      false,
    );
  }

  test_isNonNullable_futureOr_questionArgument_star() {
    expect(
      typeSystem.isNonNullable(
        futureOrTypeStar(argument: questionType),
      ),
      false,
    );
  }

  test_isNonNullable_futureOr_starArgument_none() {
    expect(
      typeSystem.isNonNullable(
        futureOrTypeNone(argument: starType),
      ),
      true,
    );
  }

  test_isNonNullable_futureOr_starArgument_question() {
    expect(
      typeSystem.isNonNullable(
        futureOrTypeStar(argument: questionType),
      ),
      false,
    );
  }

  test_isNonNullable_futureOr_starArgument_star() {
    expect(
      typeSystem.isNonNullable(
        futureOrTypeStar(argument: starType),
      ),
      true,
    );
  }

  test_isNonNullable_interface_none() {
    expect(typeSystem.isNonNullable(noneType), true);
  }

  test_isNonNullable_interface_question() {
    expect(typeSystem.isNonNullable(questionType), false);
  }

  test_isNonNullable_interface_star() {
    expect(typeSystem.isNonNullable(starType), true);
  }

  test_isNonNullable_never() {
    expect(typeSystem.isNonNullable(neverNone), true);
  }

  test_isNonNullable_null() {
    expect(typeSystem.isNonNullable(nullStar), false);
  }

  test_isNonNullable_typeParameter_noneBound_none() {
    expect(
      typeSystem.isNonNullable(
        _typeParameterTypeNone(bound: noneType),
      ),
      true,
    );
  }

  test_isNonNullable_typeParameter_noneBound_question() {
    expect(
      typeSystem.isNonNullable(
        _typeParameterTypeQuestion(bound: noneType),
      ),
      false,
    );
  }

  test_isNonNullable_typeParameter_questionBound_none() {
    expect(
      typeSystem.isNonNullable(
        _typeParameterTypeNone(bound: questionType),
      ),
      false,
    );
  }

  test_isNonNullable_typeParameter_questionBound_question() {
    expect(
      typeSystem.isNonNullable(
        _typeParameterTypeQuestion(bound: questionType),
      ),
      false,
    );
  }

  test_isNonNullable_typeParameter_starBound_star() {
    expect(
      typeSystem.isNonNullable(
        _typeParameterTypeStar(bound: starType),
      ),
      true,
    );
  }

  test_isNonNullable_void() {
    expect(typeSystem.isNonNullable(voidNone), false);
  }

  test_isNullable_dynamic() {
    expect(typeSystem.isNullable(dynamicType), true);
  }

  test_isNullable_function_none() {
    expect(typeSystem.isNullable(nothingToVoidFunctionTypeNone), false);
  }

  test_isNullable_function_question() {
    expect(typeSystem.isNullable(nothingToVoidFunctionTypeQuestion), true);
  }

  test_isNullable_function_star() {
    expect(typeSystem.isNullable(nothingToVoidFunctionTypeStar), false);
  }

  test_isNullable_functionClass_none() {
    expect(typeSystem.isNullable(functionClassTypeNone), false);
  }

  test_isNullable_functionClass_question() {
    expect(typeSystem.isNullable(functionClassTypeQuestion), true);
  }

  test_isNullable_functionClass_star() {
    expect(typeSystem.isNullable(functionClassTypeStar), false);
  }

  test_isNullable_futureOr_noneArgument_none() {
    expect(
      typeSystem.isNullable(
        futureOrTypeNone(argument: noneType),
      ),
      false,
    );
  }

  test_isNullable_futureOr_noneArgument_question() {
    expect(
      typeSystem.isNullable(
        futureOrTypeQuestion(argument: noneType),
      ),
      true,
    );
  }

  test_isNullable_futureOr_noneArgument_star() {
    expect(
      typeSystem.isNullable(
        futureOrTypeStar(argument: noneType),
      ),
      false,
    );
  }

  test_isNullable_futureOr_questionArgument_none() {
    expect(
      typeSystem.isNullable(
        futureOrTypeNone(argument: questionType),
      ),
      true,
    );
  }

  test_isNullable_futureOr_questionArgument_question() {
    expect(
      typeSystem.isNullable(
        futureOrTypeQuestion(argument: questionType),
      ),
      true,
    );
  }

  test_isNullable_futureOr_questionArgument_star() {
    expect(
      typeSystem.isNullable(
        futureOrTypeStar(argument: questionType),
      ),
      true,
    );
  }

  test_isNullable_futureOr_starArgument_none() {
    expect(
      typeSystem.isNullable(
        futureOrTypeNone(argument: starType),
      ),
      false,
    );
  }

  test_isNullable_futureOr_starArgument_question() {
    expect(
      typeSystem.isNullable(
        futureOrTypeQuestion(argument: starType),
      ),
      true,
    );
  }

  test_isNullable_futureOr_starArgument_star() {
    expect(
      typeSystem.isNullable(
        futureOrTypeStar(argument: starType),
      ),
      false,
    );
  }

  test_isNullable_interface_none() {
    expect(typeSystem.isNullable(noneType), false);
  }

  test_isNullable_interface_question() {
    expect(typeSystem.isNullable(questionType), true);
  }

  test_isNullable_interface_star() {
    expect(typeSystem.isNullable(starType), false);
  }

  test_isNullable_Never() {
    expect(typeSystem.isNullable(neverNone), false);
  }

  test_isNullable_never() {
    expect(typeSystem.isNullable(neverNone), false);
  }

  test_isNullable_null() {
    expect(typeSystem.isNullable(nullStar), true);
  }

  test_isNullable_typeParameter_noneBound_none() {
    expect(
      typeSystem.isNullable(
        _typeParameterTypeNone(bound: noneType),
      ),
      false,
    );
  }

  test_isNullable_typeParameter_noneBound_question() {
    expect(
      typeSystem.isNullable(
        _typeParameterTypeQuestion(bound: noneType),
      ),
      true,
    );
  }

  test_isNullable_typeParameter_questionBound_none() {
    expect(
      typeSystem.isNullable(
        _typeParameterTypeNone(bound: questionType),
      ),
      false,
    );
  }

  test_isNullable_typeParameter_questionBound_question() {
    expect(
      typeSystem.isNullable(
        _typeParameterTypeQuestion(bound: questionType),
      ),
      true,
    );
  }

  test_isNullable_typeParameter_starBound_star() {
    expect(
      typeSystem.isNullable(
        _typeParameterTypeStar(bound: starType),
      ),
      false,
    );
  }

  test_isNullable_void() {
    expect(typeSystem.isNullable(voidNone), true);
  }

  test_isPotentiallyNonNullable_dynamic() {
    expect(typeSystem.isPotentiallyNonNullable(dynamicType), false);
  }

  test_isPotentiallyNonNullable_futureOr_noneArgument_none() {
    expect(
      typeSystem.isPotentiallyNonNullable(
        futureOrTypeNone(argument: noneType),
      ),
      true,
    );
  }

  test_isPotentiallyNonNullable_futureOr_questionArgument_none() {
    expect(
      typeSystem.isPotentiallyNonNullable(
        futureOrTypeNone(argument: questionType),
      ),
      false,
    );
  }

  test_isPotentiallyNonNullable_futureOr_starArgument_none() {
    expect(
      typeSystem.isPotentiallyNonNullable(
        futureOrTypeNone(argument: starType),
      ),
      true,
    );
  }

  test_isPotentiallyNonNullable_never() {
    expect(typeSystem.isPotentiallyNonNullable(neverNone), true);
  }

  test_isPotentiallyNonNullable_none() {
    expect(typeSystem.isPotentiallyNonNullable(noneType), true);
  }

  test_isPotentiallyNonNullable_null() {
    expect(typeSystem.isPotentiallyNonNullable(nullStar), false);
  }

  test_isPotentiallyNonNullable_question() {
    expect(typeSystem.isPotentiallyNonNullable(questionType), false);
  }

  test_isPotentiallyNonNullable_star() {
    expect(typeSystem.isPotentiallyNonNullable(starType), true);
  }

  test_isPotentiallyNonNullable_void() {
    expect(typeSystem.isPotentiallyNonNullable(voidNone), false);
  }

  test_isPotentiallyNullable_dynamic() {
    expect(typeSystem.isPotentiallyNullable(dynamicType), true);
  }

  test_isPotentiallyNullable_futureOr_noneArgument_none() {
    expect(
      typeSystem.isPotentiallyNullable(
        futureOrTypeNone(argument: noneType),
      ),
      false,
    );
  }

  test_isPotentiallyNullable_futureOr_questionArgument_none() {
    expect(
      typeSystem.isPotentiallyNullable(
        futureOrTypeNone(argument: questionType),
      ),
      true,
    );
  }

  test_isPotentiallyNullable_futureOr_starArgument_none() {
    expect(
      typeSystem.isPotentiallyNullable(
        futureOrTypeNone(argument: starType),
      ),
      false,
    );
  }

  test_isPotentiallyNullable_never() {
    expect(typeSystem.isPotentiallyNullable(neverNone), false);
  }

  test_isPotentiallyNullable_none() {
    expect(typeSystem.isPotentiallyNullable(noneType), false);
  }

  test_isPotentiallyNullable_null() {
    expect(typeSystem.isPotentiallyNullable(nullStar), true);
  }

  test_isPotentiallyNullable_question() {
    expect(typeSystem.isPotentiallyNullable(questionType), true);
  }

  test_isPotentiallyNullable_star() {
    expect(typeSystem.isPotentiallyNullable(starType), false);
  }

  test_isPotentiallyNullable_void() {
    expect(typeSystem.isPotentiallyNullable(voidNone), true);
  }

  test_promoteToNonNull_dynamic() {
    expect(
      typeSystem.promoteToNonNull(dynamicType),
      dynamicType,
    );
  }

  test_promoteToNonNull_functionType() {
    // NonNull(T0 Function(...)) = T0 Function(...)
    expect(
      typeSystem.promoteToNonNull(nothingToVoidFunctionTypeQuestion),
      nothingToVoidFunctionTypeNone,
    );
  }

  test_promoteToNonNull_futureOr_question() {
    // NonNull(FutureOr<T>) = FutureOr<T>
    expect(
      typeSystem.promoteToNonNull(
        futureOrTypeQuestion(argument: stringClassTypeQuestion),
      ),
      futureOrTypeNone(argument: stringClassTypeQuestion),
    );
  }

  test_promoteToNonNull_interfaceType_function_none() {
    expect(
      typeSystem.promoteToNonNull(functionClassTypeQuestion),
      functionClassTypeNone,
    );
  }

  test_promoteToNonNull_interfaceType_none() {
    expect(
      typeSystem.promoteToNonNull(stringClassTypeNone),
      stringClassTypeNone,
    );
  }

  test_promoteToNonNull_interfaceType_question() {
    expect(
      typeSystem.promoteToNonNull(stringClassTypeQuestion),
      stringClassTypeNone,
    );
  }

  test_promoteToNonNull_interfaceType_question_withTypeArguments() {
    // NonNull(C<T1, ... , Tn>) = C<T1, ... , Tn>
    // NonNull(List<String?>?) = List<String?>
    expect(
      typeSystem.promoteToNonNull(
        listClassTypeQuestion(stringClassTypeQuestion),
      ),
      listClassTypeNone(stringClassTypeQuestion),
    );
  }

  test_promoteToNonNull_interfaceType_star() {
    expect(
      typeSystem.promoteToNonNull(stringClassTypeStar),
      stringClassTypeNone,
    );
  }

  test_promoteToNonNull_never() {
    expect(typeSystem.promoteToNonNull(neverNone), neverNone);
  }

  test_promoteToNonNull_null() {
    expect(typeSystem.promoteToNonNull(nullStar), neverNone);
  }

  test_promoteToNonNull_typeParameter_noneBound_none() {
    var element = typeParameter('T', bound: noneType);
    var type = typeParameterTypeNone(element);
    expect(typeSystem.promoteToNonNull(type), same(type));
  }

  test_promoteToNonNull_typeParameter_noneBound_question() {
    var element = typeParameter('T', bound: stringClassTypeNone);
    var type = typeParameterTypeQuestion(element);
    _assertPromotedTypeParameterType(
      typeSystem.promoteToNonNull(type),
      baseElement: element,
      expectedNullabilitySuffix: NullabilitySuffix.none,
    );
  }

  test_promoteToNonNull_typeParameter_nullBound_none() {
    var element = typeParameter('T', bound: null);
    var type = typeParameterTypeNone(element);
    _assertPromotedTypeParameterType(
      typeSystem.promoteToNonNull(type),
      baseElement: element,
      expectedBound: objectClassTypeNone,
      expectedNullabilitySuffix: NullabilitySuffix.none,
    );
  }

  test_promoteToNonNull_typeParameter_questionBound_none() {
    var element = typeParameter('T', bound: stringClassTypeQuestion);
    var type = typeParameterTypeNone(element);
    _assertPromotedTypeParameterType(
      typeSystem.promoteToNonNull(type),
      baseElement: element,
      expectedBound: stringClassTypeNone,
      expectedNullabilitySuffix: NullabilitySuffix.none,
    );
  }

  test_promoteToNonNull_typeParameter_questionBound_question() {
    var element = typeParameter('T', bound: stringClassTypeQuestion);
    var type = typeParameterTypeQuestion(element);
    _assertPromotedTypeParameterType(
      typeSystem.promoteToNonNull(type),
      baseElement: element,
      expectedBound: stringClassTypeNone,
      expectedNullabilitySuffix: NullabilitySuffix.none,
    );
  }

  test_promoteToNonNull_typeParameter_questionBound_star() {
    var element = typeParameter('T', bound: stringClassTypeQuestion);
    var type = typeParameterTypeStar(element);
    _assertPromotedTypeParameterType(
      typeSystem.promoteToNonNull(type),
      baseElement: element,
      expectedBound: stringClassTypeNone,
      expectedNullabilitySuffix: NullabilitySuffix.none,
    );
  }

  test_promoteToNonNull_typeParameter_starBound_none() {
    var element = typeParameter('T', bound: stringClassTypeStar);
    var type = typeParameterTypeNone(element);
    _assertPromotedTypeParameterType(
      typeSystem.promoteToNonNull(type),
      baseElement: element,
      expectedBound: stringClassTypeNone,
      expectedNullabilitySuffix: NullabilitySuffix.none,
    );
  }

  test_promoteToNonNull_void() {
    expect(
      typeSystem.promoteToNonNull(voidNone),
      voidNone,
    );
  }

  /// If [expectedBound] is `null`, the element of [actual] must be the same
  /// as the [baseElement].  Otherwise the element of [actual] must be a
  /// [TypeParameterMember] with the [baseElement] and the [expectedBound].
  void _assertPromotedTypeParameterType(
    TypeParameterTypeImpl actual, {
    @required TypeParameterElement baseElement,
    TypeImpl expectedBound,
    @required NullabilitySuffix expectedNullabilitySuffix,
  }) {
    if (expectedBound != null) {
      var actualMember = actual.element as TypeParameterMember;
      expect(actualMember.declaration, same(baseElement));
      expect(actualMember.bound, expectedBound);
    } else {
      expect(actual.element, same(baseElement));
    }
    expect(actual.nullabilitySuffix, expectedNullabilitySuffix);
  }

  DartType _typeParameterTypeNone({@required DartType bound}) {
    var element = typeParameter('T', bound: bound);
    return typeParameterTypeNone(element);
  }

  DartType _typeParameterTypeQuestion({@required DartType bound}) {
    var element = typeParameter('T', bound: bound);
    return typeParameterTypeQuestion(element);
  }

  DartType _typeParameterTypeStar({@required DartType bound}) {
    var element = typeParameter('T', bound: bound);
    return typeParameterTypeStar(element);
  }
}

class _MockSource implements Source {
  @override
  final Uri uri;

  _MockSource(this.uri);

  @override
  String get encoding => '$uri';

  noSuchMethod(Invocation invocation) => super.noSuchMethod(invocation);
=======
>>>>>>> 52e0bcce
}<|MERGE_RESOLUTION|>--- conflicted
+++ resolved
@@ -10,23 +10,14 @@
 import 'package:analyzer/error/listener.dart';
 import 'package:analyzer/src/dart/analysis/session.dart';
 import 'package:analyzer/src/dart/ast/token.dart' show KeywordToken;
-<<<<<<< HEAD
 import 'package:analyzer/src/dart/element/element.dart';
-import 'package:analyzer/src/dart/element/member.dart';
-=======
->>>>>>> 52e0bcce
 import 'package:analyzer/src/dart/element/type.dart';
 import 'package:analyzer/src/dart/resolver/variance.dart';
 import 'package:analyzer/src/error/codes.dart';
 import 'package:analyzer/src/generated/engine.dart';
 import 'package:analyzer/src/generated/resolver.dart';
 import 'package:analyzer/src/generated/source.dart'
-<<<<<<< HEAD
     show NonExistingSource, Source, UriKind;
-import 'package:meta/meta.dart';
-=======
-    show NonExistingSource, UriKind;
->>>>>>> 52e0bcce
 import 'package:path/path.dart' show toUri;
 import 'package:test/test.dart';
 import 'package:test_reflective_loader/test_reflective_loader.dart';
@@ -3279,790 +3270,4 @@
       );
     }
   }
-<<<<<<< HEAD
-}
-
-@reflectiveTest
-class TypeSystemTest extends AbstractTypeSystemTest {
-  InterfaceTypeImpl get functionClassTypeNone {
-    return interfaceTypeNone(
-      typeProvider.functionType.element,
-    );
-  }
-
-  InterfaceTypeImpl get functionClassTypeQuestion {
-    return interfaceTypeQuestion(
-      typeProvider.functionType.element,
-    );
-  }
-
-  InterfaceTypeImpl get functionClassTypeStar {
-    return interfaceTypeStar(
-      typeProvider.functionType.element,
-    );
-  }
-
-  DartType get noneType => (typeProvider.stringType as TypeImpl)
-      .withNullability(NullabilitySuffix.none);
-
-  FunctionTypeImpl get nothingToVoidFunctionTypeNone {
-    return functionTypeNone(
-      returnType: voidNone,
-    );
-  }
-
-  FunctionTypeImpl get nothingToVoidFunctionTypeQuestion {
-    return functionTypeQuestion(
-      returnType: voidNone,
-    );
-  }
-
-  FunctionTypeImpl get nothingToVoidFunctionTypeStar {
-    return functionTypeStar(
-      returnType: voidNone,
-    );
-  }
-
-  DartType get objectClassTypeNone => (typeProvider.objectType as TypeImpl)
-      .withNullability(NullabilitySuffix.none);
-
-  DartType get objectClassTypeQuestion => (typeProvider.objectType as TypeImpl)
-      .withNullability(NullabilitySuffix.question);
-
-  DartType get objectClassTypeStar => (typeProvider.objectType as TypeImpl)
-      .withNullability(NullabilitySuffix.star);
-
-  DartType get questionType => (typeProvider.stringType as TypeImpl)
-      .withNullability(NullabilitySuffix.question);
-
-  DartType get starType => (typeProvider.stringType as TypeImpl)
-      .withNullability(NullabilitySuffix.star);
-
-  InterfaceTypeImpl get stringClassTypeNone {
-    return interfaceTypeNone(
-      typeProvider.stringType.element,
-    );
-  }
-
-  InterfaceTypeImpl get stringClassTypeQuestion {
-    return interfaceTypeQuestion(
-      typeProvider.stringType.element,
-    );
-  }
-
-  InterfaceTypeImpl get stringClassTypeStar {
-    return interfaceTypeStar(
-      typeProvider.stringType.element,
-    );
-  }
-
-  InterfaceTypeImpl futureOrTypeNone({@required DartType argument}) {
-    return typeProvider.futureOrElement.instantiate(
-      typeArguments: <DartType>[argument],
-      nullabilitySuffix: NullabilitySuffix.none,
-    );
-  }
-
-  InterfaceTypeImpl futureOrTypeQuestion({@required DartType argument}) {
-    return typeProvider.futureOrElement.instantiate(
-      typeArguments: <DartType>[argument],
-      nullabilitySuffix: NullabilitySuffix.question,
-    );
-  }
-
-  InterfaceTypeImpl futureOrTypeStar({@required DartType argument}) {
-    return typeProvider.futureOrElement.instantiate(
-      typeArguments: <DartType>[argument],
-      nullabilitySuffix: NullabilitySuffix.star,
-    );
-  }
-
-  InterfaceTypeImpl listClassTypeNone(DartType argument) {
-    return typeProvider.listElement.instantiate(
-      typeArguments: <DartType>[argument],
-      nullabilitySuffix: NullabilitySuffix.none,
-    );
-  }
-
-  InterfaceTypeImpl listClassTypeQuestion(DartType argument) {
-    return typeProvider.listElement.instantiate(
-      typeArguments: <DartType>[argument],
-      nullabilitySuffix: NullabilitySuffix.question,
-    );
-  }
-
-  InterfaceTypeImpl listClassTypeStar(DartType argument) {
-    return typeProvider.listElement.instantiate(
-      typeArguments: <DartType>[argument],
-      nullabilitySuffix: NullabilitySuffix.star,
-    );
-  }
-
-  test_isNonNullable_dynamic() {
-    expect(typeSystem.isNonNullable(dynamicType), false);
-  }
-
-  test_isNonNullable_function_none() {
-    expect(typeSystem.isNonNullable(nothingToVoidFunctionTypeNone), true);
-  }
-
-  test_isNonNullable_function_question() {
-    expect(typeSystem.isNonNullable(nothingToVoidFunctionTypeQuestion), false);
-  }
-
-  test_isNonNullable_function_star() {
-    expect(typeSystem.isNonNullable(nothingToVoidFunctionTypeStar), true);
-  }
-
-  test_isNonNullable_functionClass_none() {
-    expect(typeSystem.isNonNullable(functionClassTypeNone), true);
-  }
-
-  test_isNonNullable_functionClass_question() {
-    expect(typeSystem.isNonNullable(functionClassTypeQuestion), false);
-  }
-
-  test_isNonNullable_functionClass_star() {
-    expect(typeSystem.isNonNullable(functionClassTypeStar), true);
-  }
-
-  test_isNonNullable_futureOr_noneArgument_none() {
-    expect(
-      typeSystem.isNonNullable(
-        futureOrTypeNone(argument: noneType),
-      ),
-      true,
-    );
-  }
-
-  test_isNonNullable_futureOr_noneArgument_question() {
-    expect(
-      typeSystem.isNonNullable(
-        futureOrTypeQuestion(argument: noneType),
-      ),
-      false,
-    );
-  }
-
-  test_isNonNullable_futureOr_noneArgument_star() {
-    expect(
-      typeSystem.isNonNullable(
-        futureOrTypeStar(argument: noneType),
-      ),
-      true,
-    );
-  }
-
-  test_isNonNullable_futureOr_questionArgument_none() {
-    expect(
-      typeSystem.isNonNullable(
-        futureOrTypeNone(argument: questionType),
-      ),
-      false,
-    );
-  }
-
-  test_isNonNullable_futureOr_questionArgument_question() {
-    expect(
-      typeSystem.isNonNullable(
-        futureOrTypeQuestion(argument: questionType),
-      ),
-      false,
-    );
-  }
-
-  test_isNonNullable_futureOr_questionArgument_star() {
-    expect(
-      typeSystem.isNonNullable(
-        futureOrTypeStar(argument: questionType),
-      ),
-      false,
-    );
-  }
-
-  test_isNonNullable_futureOr_starArgument_none() {
-    expect(
-      typeSystem.isNonNullable(
-        futureOrTypeNone(argument: starType),
-      ),
-      true,
-    );
-  }
-
-  test_isNonNullable_futureOr_starArgument_question() {
-    expect(
-      typeSystem.isNonNullable(
-        futureOrTypeStar(argument: questionType),
-      ),
-      false,
-    );
-  }
-
-  test_isNonNullable_futureOr_starArgument_star() {
-    expect(
-      typeSystem.isNonNullable(
-        futureOrTypeStar(argument: starType),
-      ),
-      true,
-    );
-  }
-
-  test_isNonNullable_interface_none() {
-    expect(typeSystem.isNonNullable(noneType), true);
-  }
-
-  test_isNonNullable_interface_question() {
-    expect(typeSystem.isNonNullable(questionType), false);
-  }
-
-  test_isNonNullable_interface_star() {
-    expect(typeSystem.isNonNullable(starType), true);
-  }
-
-  test_isNonNullable_never() {
-    expect(typeSystem.isNonNullable(neverNone), true);
-  }
-
-  test_isNonNullable_null() {
-    expect(typeSystem.isNonNullable(nullStar), false);
-  }
-
-  test_isNonNullable_typeParameter_noneBound_none() {
-    expect(
-      typeSystem.isNonNullable(
-        _typeParameterTypeNone(bound: noneType),
-      ),
-      true,
-    );
-  }
-
-  test_isNonNullable_typeParameter_noneBound_question() {
-    expect(
-      typeSystem.isNonNullable(
-        _typeParameterTypeQuestion(bound: noneType),
-      ),
-      false,
-    );
-  }
-
-  test_isNonNullable_typeParameter_questionBound_none() {
-    expect(
-      typeSystem.isNonNullable(
-        _typeParameterTypeNone(bound: questionType),
-      ),
-      false,
-    );
-  }
-
-  test_isNonNullable_typeParameter_questionBound_question() {
-    expect(
-      typeSystem.isNonNullable(
-        _typeParameterTypeQuestion(bound: questionType),
-      ),
-      false,
-    );
-  }
-
-  test_isNonNullable_typeParameter_starBound_star() {
-    expect(
-      typeSystem.isNonNullable(
-        _typeParameterTypeStar(bound: starType),
-      ),
-      true,
-    );
-  }
-
-  test_isNonNullable_void() {
-    expect(typeSystem.isNonNullable(voidNone), false);
-  }
-
-  test_isNullable_dynamic() {
-    expect(typeSystem.isNullable(dynamicType), true);
-  }
-
-  test_isNullable_function_none() {
-    expect(typeSystem.isNullable(nothingToVoidFunctionTypeNone), false);
-  }
-
-  test_isNullable_function_question() {
-    expect(typeSystem.isNullable(nothingToVoidFunctionTypeQuestion), true);
-  }
-
-  test_isNullable_function_star() {
-    expect(typeSystem.isNullable(nothingToVoidFunctionTypeStar), false);
-  }
-
-  test_isNullable_functionClass_none() {
-    expect(typeSystem.isNullable(functionClassTypeNone), false);
-  }
-
-  test_isNullable_functionClass_question() {
-    expect(typeSystem.isNullable(functionClassTypeQuestion), true);
-  }
-
-  test_isNullable_functionClass_star() {
-    expect(typeSystem.isNullable(functionClassTypeStar), false);
-  }
-
-  test_isNullable_futureOr_noneArgument_none() {
-    expect(
-      typeSystem.isNullable(
-        futureOrTypeNone(argument: noneType),
-      ),
-      false,
-    );
-  }
-
-  test_isNullable_futureOr_noneArgument_question() {
-    expect(
-      typeSystem.isNullable(
-        futureOrTypeQuestion(argument: noneType),
-      ),
-      true,
-    );
-  }
-
-  test_isNullable_futureOr_noneArgument_star() {
-    expect(
-      typeSystem.isNullable(
-        futureOrTypeStar(argument: noneType),
-      ),
-      false,
-    );
-  }
-
-  test_isNullable_futureOr_questionArgument_none() {
-    expect(
-      typeSystem.isNullable(
-        futureOrTypeNone(argument: questionType),
-      ),
-      true,
-    );
-  }
-
-  test_isNullable_futureOr_questionArgument_question() {
-    expect(
-      typeSystem.isNullable(
-        futureOrTypeQuestion(argument: questionType),
-      ),
-      true,
-    );
-  }
-
-  test_isNullable_futureOr_questionArgument_star() {
-    expect(
-      typeSystem.isNullable(
-        futureOrTypeStar(argument: questionType),
-      ),
-      true,
-    );
-  }
-
-  test_isNullable_futureOr_starArgument_none() {
-    expect(
-      typeSystem.isNullable(
-        futureOrTypeNone(argument: starType),
-      ),
-      false,
-    );
-  }
-
-  test_isNullable_futureOr_starArgument_question() {
-    expect(
-      typeSystem.isNullable(
-        futureOrTypeQuestion(argument: starType),
-      ),
-      true,
-    );
-  }
-
-  test_isNullable_futureOr_starArgument_star() {
-    expect(
-      typeSystem.isNullable(
-        futureOrTypeStar(argument: starType),
-      ),
-      false,
-    );
-  }
-
-  test_isNullable_interface_none() {
-    expect(typeSystem.isNullable(noneType), false);
-  }
-
-  test_isNullable_interface_question() {
-    expect(typeSystem.isNullable(questionType), true);
-  }
-
-  test_isNullable_interface_star() {
-    expect(typeSystem.isNullable(starType), false);
-  }
-
-  test_isNullable_Never() {
-    expect(typeSystem.isNullable(neverNone), false);
-  }
-
-  test_isNullable_never() {
-    expect(typeSystem.isNullable(neverNone), false);
-  }
-
-  test_isNullable_null() {
-    expect(typeSystem.isNullable(nullStar), true);
-  }
-
-  test_isNullable_typeParameter_noneBound_none() {
-    expect(
-      typeSystem.isNullable(
-        _typeParameterTypeNone(bound: noneType),
-      ),
-      false,
-    );
-  }
-
-  test_isNullable_typeParameter_noneBound_question() {
-    expect(
-      typeSystem.isNullable(
-        _typeParameterTypeQuestion(bound: noneType),
-      ),
-      true,
-    );
-  }
-
-  test_isNullable_typeParameter_questionBound_none() {
-    expect(
-      typeSystem.isNullable(
-        _typeParameterTypeNone(bound: questionType),
-      ),
-      false,
-    );
-  }
-
-  test_isNullable_typeParameter_questionBound_question() {
-    expect(
-      typeSystem.isNullable(
-        _typeParameterTypeQuestion(bound: questionType),
-      ),
-      true,
-    );
-  }
-
-  test_isNullable_typeParameter_starBound_star() {
-    expect(
-      typeSystem.isNullable(
-        _typeParameterTypeStar(bound: starType),
-      ),
-      false,
-    );
-  }
-
-  test_isNullable_void() {
-    expect(typeSystem.isNullable(voidNone), true);
-  }
-
-  test_isPotentiallyNonNullable_dynamic() {
-    expect(typeSystem.isPotentiallyNonNullable(dynamicType), false);
-  }
-
-  test_isPotentiallyNonNullable_futureOr_noneArgument_none() {
-    expect(
-      typeSystem.isPotentiallyNonNullable(
-        futureOrTypeNone(argument: noneType),
-      ),
-      true,
-    );
-  }
-
-  test_isPotentiallyNonNullable_futureOr_questionArgument_none() {
-    expect(
-      typeSystem.isPotentiallyNonNullable(
-        futureOrTypeNone(argument: questionType),
-      ),
-      false,
-    );
-  }
-
-  test_isPotentiallyNonNullable_futureOr_starArgument_none() {
-    expect(
-      typeSystem.isPotentiallyNonNullable(
-        futureOrTypeNone(argument: starType),
-      ),
-      true,
-    );
-  }
-
-  test_isPotentiallyNonNullable_never() {
-    expect(typeSystem.isPotentiallyNonNullable(neverNone), true);
-  }
-
-  test_isPotentiallyNonNullable_none() {
-    expect(typeSystem.isPotentiallyNonNullable(noneType), true);
-  }
-
-  test_isPotentiallyNonNullable_null() {
-    expect(typeSystem.isPotentiallyNonNullable(nullStar), false);
-  }
-
-  test_isPotentiallyNonNullable_question() {
-    expect(typeSystem.isPotentiallyNonNullable(questionType), false);
-  }
-
-  test_isPotentiallyNonNullable_star() {
-    expect(typeSystem.isPotentiallyNonNullable(starType), true);
-  }
-
-  test_isPotentiallyNonNullable_void() {
-    expect(typeSystem.isPotentiallyNonNullable(voidNone), false);
-  }
-
-  test_isPotentiallyNullable_dynamic() {
-    expect(typeSystem.isPotentiallyNullable(dynamicType), true);
-  }
-
-  test_isPotentiallyNullable_futureOr_noneArgument_none() {
-    expect(
-      typeSystem.isPotentiallyNullable(
-        futureOrTypeNone(argument: noneType),
-      ),
-      false,
-    );
-  }
-
-  test_isPotentiallyNullable_futureOr_questionArgument_none() {
-    expect(
-      typeSystem.isPotentiallyNullable(
-        futureOrTypeNone(argument: questionType),
-      ),
-      true,
-    );
-  }
-
-  test_isPotentiallyNullable_futureOr_starArgument_none() {
-    expect(
-      typeSystem.isPotentiallyNullable(
-        futureOrTypeNone(argument: starType),
-      ),
-      false,
-    );
-  }
-
-  test_isPotentiallyNullable_never() {
-    expect(typeSystem.isPotentiallyNullable(neverNone), false);
-  }
-
-  test_isPotentiallyNullable_none() {
-    expect(typeSystem.isPotentiallyNullable(noneType), false);
-  }
-
-  test_isPotentiallyNullable_null() {
-    expect(typeSystem.isPotentiallyNullable(nullStar), true);
-  }
-
-  test_isPotentiallyNullable_question() {
-    expect(typeSystem.isPotentiallyNullable(questionType), true);
-  }
-
-  test_isPotentiallyNullable_star() {
-    expect(typeSystem.isPotentiallyNullable(starType), false);
-  }
-
-  test_isPotentiallyNullable_void() {
-    expect(typeSystem.isPotentiallyNullable(voidNone), true);
-  }
-
-  test_promoteToNonNull_dynamic() {
-    expect(
-      typeSystem.promoteToNonNull(dynamicType),
-      dynamicType,
-    );
-  }
-
-  test_promoteToNonNull_functionType() {
-    // NonNull(T0 Function(...)) = T0 Function(...)
-    expect(
-      typeSystem.promoteToNonNull(nothingToVoidFunctionTypeQuestion),
-      nothingToVoidFunctionTypeNone,
-    );
-  }
-
-  test_promoteToNonNull_futureOr_question() {
-    // NonNull(FutureOr<T>) = FutureOr<T>
-    expect(
-      typeSystem.promoteToNonNull(
-        futureOrTypeQuestion(argument: stringClassTypeQuestion),
-      ),
-      futureOrTypeNone(argument: stringClassTypeQuestion),
-    );
-  }
-
-  test_promoteToNonNull_interfaceType_function_none() {
-    expect(
-      typeSystem.promoteToNonNull(functionClassTypeQuestion),
-      functionClassTypeNone,
-    );
-  }
-
-  test_promoteToNonNull_interfaceType_none() {
-    expect(
-      typeSystem.promoteToNonNull(stringClassTypeNone),
-      stringClassTypeNone,
-    );
-  }
-
-  test_promoteToNonNull_interfaceType_question() {
-    expect(
-      typeSystem.promoteToNonNull(stringClassTypeQuestion),
-      stringClassTypeNone,
-    );
-  }
-
-  test_promoteToNonNull_interfaceType_question_withTypeArguments() {
-    // NonNull(C<T1, ... , Tn>) = C<T1, ... , Tn>
-    // NonNull(List<String?>?) = List<String?>
-    expect(
-      typeSystem.promoteToNonNull(
-        listClassTypeQuestion(stringClassTypeQuestion),
-      ),
-      listClassTypeNone(stringClassTypeQuestion),
-    );
-  }
-
-  test_promoteToNonNull_interfaceType_star() {
-    expect(
-      typeSystem.promoteToNonNull(stringClassTypeStar),
-      stringClassTypeNone,
-    );
-  }
-
-  test_promoteToNonNull_never() {
-    expect(typeSystem.promoteToNonNull(neverNone), neverNone);
-  }
-
-  test_promoteToNonNull_null() {
-    expect(typeSystem.promoteToNonNull(nullStar), neverNone);
-  }
-
-  test_promoteToNonNull_typeParameter_noneBound_none() {
-    var element = typeParameter('T', bound: noneType);
-    var type = typeParameterTypeNone(element);
-    expect(typeSystem.promoteToNonNull(type), same(type));
-  }
-
-  test_promoteToNonNull_typeParameter_noneBound_question() {
-    var element = typeParameter('T', bound: stringClassTypeNone);
-    var type = typeParameterTypeQuestion(element);
-    _assertPromotedTypeParameterType(
-      typeSystem.promoteToNonNull(type),
-      baseElement: element,
-      expectedNullabilitySuffix: NullabilitySuffix.none,
-    );
-  }
-
-  test_promoteToNonNull_typeParameter_nullBound_none() {
-    var element = typeParameter('T', bound: null);
-    var type = typeParameterTypeNone(element);
-    _assertPromotedTypeParameterType(
-      typeSystem.promoteToNonNull(type),
-      baseElement: element,
-      expectedBound: objectClassTypeNone,
-      expectedNullabilitySuffix: NullabilitySuffix.none,
-    );
-  }
-
-  test_promoteToNonNull_typeParameter_questionBound_none() {
-    var element = typeParameter('T', bound: stringClassTypeQuestion);
-    var type = typeParameterTypeNone(element);
-    _assertPromotedTypeParameterType(
-      typeSystem.promoteToNonNull(type),
-      baseElement: element,
-      expectedBound: stringClassTypeNone,
-      expectedNullabilitySuffix: NullabilitySuffix.none,
-    );
-  }
-
-  test_promoteToNonNull_typeParameter_questionBound_question() {
-    var element = typeParameter('T', bound: stringClassTypeQuestion);
-    var type = typeParameterTypeQuestion(element);
-    _assertPromotedTypeParameterType(
-      typeSystem.promoteToNonNull(type),
-      baseElement: element,
-      expectedBound: stringClassTypeNone,
-      expectedNullabilitySuffix: NullabilitySuffix.none,
-    );
-  }
-
-  test_promoteToNonNull_typeParameter_questionBound_star() {
-    var element = typeParameter('T', bound: stringClassTypeQuestion);
-    var type = typeParameterTypeStar(element);
-    _assertPromotedTypeParameterType(
-      typeSystem.promoteToNonNull(type),
-      baseElement: element,
-      expectedBound: stringClassTypeNone,
-      expectedNullabilitySuffix: NullabilitySuffix.none,
-    );
-  }
-
-  test_promoteToNonNull_typeParameter_starBound_none() {
-    var element = typeParameter('T', bound: stringClassTypeStar);
-    var type = typeParameterTypeNone(element);
-    _assertPromotedTypeParameterType(
-      typeSystem.promoteToNonNull(type),
-      baseElement: element,
-      expectedBound: stringClassTypeNone,
-      expectedNullabilitySuffix: NullabilitySuffix.none,
-    );
-  }
-
-  test_promoteToNonNull_void() {
-    expect(
-      typeSystem.promoteToNonNull(voidNone),
-      voidNone,
-    );
-  }
-
-  /// If [expectedBound] is `null`, the element of [actual] must be the same
-  /// as the [baseElement].  Otherwise the element of [actual] must be a
-  /// [TypeParameterMember] with the [baseElement] and the [expectedBound].
-  void _assertPromotedTypeParameterType(
-    TypeParameterTypeImpl actual, {
-    @required TypeParameterElement baseElement,
-    TypeImpl expectedBound,
-    @required NullabilitySuffix expectedNullabilitySuffix,
-  }) {
-    if (expectedBound != null) {
-      var actualMember = actual.element as TypeParameterMember;
-      expect(actualMember.declaration, same(baseElement));
-      expect(actualMember.bound, expectedBound);
-    } else {
-      expect(actual.element, same(baseElement));
-    }
-    expect(actual.nullabilitySuffix, expectedNullabilitySuffix);
-  }
-
-  DartType _typeParameterTypeNone({@required DartType bound}) {
-    var element = typeParameter('T', bound: bound);
-    return typeParameterTypeNone(element);
-  }
-
-  DartType _typeParameterTypeQuestion({@required DartType bound}) {
-    var element = typeParameter('T', bound: bound);
-    return typeParameterTypeQuestion(element);
-  }
-
-  DartType _typeParameterTypeStar({@required DartType bound}) {
-    var element = typeParameter('T', bound: bound);
-    return typeParameterTypeStar(element);
-  }
-}
-
-class _MockSource implements Source {
-  @override
-  final Uri uri;
-
-  _MockSource(this.uri);
-
-  @override
-  String get encoding => '$uri';
-
-  noSuchMethod(Invocation invocation) => super.noSuchMethod(invocation);
-=======
->>>>>>> 52e0bcce
 }