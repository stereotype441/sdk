// Copyright (c) 2015, the Dart project authors. Please see the AUTHORS file
// for details. All rights reserved. Use of this source code is governed by a
// BSD-style license that can be found in the LICENSE file.

// Tests related to the [TypeSystem] class.

import 'package:analyzer/dart/analysis/features.dart';
import 'package:analyzer/dart/ast/standard_ast_factory.dart' show astFactory;
import 'package:analyzer/dart/ast/token.dart' show Keyword;
import 'package:analyzer/dart/element/element.dart';
import 'package:analyzer/dart/element/nullability_suffix.dart';
import 'package:analyzer/dart/element/type.dart';
import 'package:analyzer/error/listener.dart';
import 'package:analyzer/src/dart/ast/token.dart' show KeywordToken;
import 'package:analyzer/src/dart/element/member.dart';
import 'package:analyzer/src/dart/element/type.dart';
import 'package:analyzer/src/dart/resolver/variance.dart';
import 'package:analyzer/src/error/codes.dart';
import 'package:analyzer/src/generated/engine.dart';
import 'package:analyzer/src/generated/resolver.dart';
import 'package:analyzer/src/generated/source.dart'
<<<<<<< HEAD
    show NonExistingSource, Source, UriKind;
import 'package:analyzer/src/generated/testing/element_factory.dart';
import 'package:analyzer/src/generated/utilities_dart.dart';
=======
    show NonExistingSource, UriKind;
>>>>>>> 42799b66
import 'package:meta/meta.dart';
import 'package:path/path.dart' show toUri;
import 'package:test/test.dart';
import 'package:test_reflective_loader/test_reflective_loader.dart';

import 'elements_types_mixin.dart';
import 'test_analysis_context.dart';

main() {
  defineReflectiveSuite(() {
    defineReflectiveTests(AssignabilityTest);
    defineReflectiveTests(ConstraintMatchingTest);
    defineReflectiveTests(GenericFunctionInferenceTest);
    defineReflectiveTests(GreatestLowerBoundTest);
    defineReflectiveTests(LeastUpperBoundFunctionsTest);
    defineReflectiveTests(LeastUpperBoundTest);
    defineReflectiveTests(TypeSystemTest);
  });
}

<<<<<<< HEAD
abstract class AbstractTypeSystemTest {
  TestAnalysisContext analysisContext;
=======
abstract class AbstractTypeSystemTest with ElementsTypesMixin {
  @override
>>>>>>> 42799b66
  TypeProvider typeProvider;

  TypeSystemImpl typeSystem;

  FeatureSet get testFeatureSet {
    return FeatureSet.forTesting();
  }

  void setUp() {
    analysisContext = TestAnalysisContext(
      featureSet: testFeatureSet,
    );
    typeProvider = analysisContext.typeProviderLegacy;
    typeSystem = analysisContext.typeSystemLegacy;
  }

  String _typeString(TypeImpl type) {
    return type.toString(withNullability: true);
  }
}

@reflectiveTest
class AssignabilityTest extends AbstractTypeSystemTest {
  void test_isAssignableTo_bottom_isBottom() {
    var A = class_(name: 'A');
    List<DartType> interassignable = <DartType>[
      dynamicType,
      objectStar,
      intStar,
      doubleStar,
      numStar,
      stringStar,
      interfaceTypeStar(A),
      neverStar,
    ];

    _checkGroups(neverStar, interassignable: interassignable);
  }

  void test_isAssignableTo_call_method() {
    var B = class_(
      name: 'B',
      methods: [
        method('call', objectStar, parameters: [
          requiredParameter(name: '_', type: intStar),
        ]),
      ],
    );

    var testLibrary = _testLibrary();
    B.enclosingElement = testLibrary.definingCompilationUnit;

    _checkIsStrictAssignableTo(
      interfaceTypeStar(B),
      functionTypeStar(
        parameters: [
          requiredParameter(type: intStar),
        ],
        returnType: objectStar,
      ),
    );
  }

  void test_isAssignableTo_classes() {
    var classTop = class_(name: 'A');
    var classLeft = class_(name: 'B', superType: interfaceTypeStar(classTop));
    var classRight = class_(name: 'C', superType: interfaceTypeStar(classTop));
    var classBottom = class_(
      name: 'D',
      superType: interfaceTypeStar(classLeft),
      interfaces: [interfaceTypeStar(classRight)],
    );
    var top = interfaceTypeStar(classTop);
    var left = interfaceTypeStar(classLeft);
    var right = interfaceTypeStar(classRight);
    var bottom = interfaceTypeStar(classBottom);

    _checkLattice(top, left, right, bottom);
  }

  void test_isAssignableTo_double() {
    var A = class_(name: 'A');
    List<DartType> interassignable = <DartType>[
      dynamicType,
      objectStar,
      doubleStar,
      numStar,
      neverStar,
    ];
    List<DartType> unrelated = <DartType>[
      intStar,
      stringStar,
      interfaceTypeStar(A),
    ];

    _checkGroups(doubleStar,
        interassignable: interassignable, unrelated: unrelated);
  }

  void test_isAssignableTo_dynamic_isTop() {
    var A = class_(name: 'A');
    List<DartType> interassignable = <DartType>[
      dynamicType,
      objectStar,
      intStar,
      doubleStar,
      numStar,
      stringStar,
      interfaceTypeStar(A),
      neverStar,
    ];
    _checkGroups(dynamicType, interassignable: interassignable);
  }

  void test_isAssignableTo_generics() {
    var LT = typeParameter('T');
    var L = class_(name: 'L', typeParameters: [LT]);

    var MT = typeParameter('T');
    var M = class_(
      name: 'M',
      typeParameters: [MT],
      interfaces: [
        interfaceTypeStar(
          L,
          typeArguments: [
            typeParameterTypeStar(MT),
          ],
        ),
      ],
    );

    var top = interfaceTypeStar(L, typeArguments: [dynamicType]);
    var left = interfaceTypeStar(M, typeArguments: [dynamicType]);
    var right = interfaceTypeStar(L, typeArguments: [intStar]);
    var bottom = interfaceTypeStar(M, typeArguments: [intStar]);

    _checkCrossLattice(top, left, right, bottom);
  }

  void test_isAssignableTo_int() {
    var A = class_(name: 'A');
    List<DartType> interassignable = <DartType>[
      dynamicType,
      objectStar,
      intStar,
      numStar,
      neverStar,
    ];
    List<DartType> unrelated = <DartType>[
      doubleStar,
      stringStar,
      interfaceTypeStar(A),
    ];

    _checkGroups(intStar,
        interassignable: interassignable, unrelated: unrelated);
  }

  void test_isAssignableTo_named_optional() {
    var r = functionTypeStar(
      parameters: [
        requiredParameter(type: intStar),
      ],
      returnType: intStar,
    );
    var o = functionTypeStar(
      parameters: [
        positionalParameter(type: intStar),
      ],
      returnType: intStar,
    );
    var n = functionTypeStar(
      parameters: [
        namedParameter(name: 'x', type: intStar),
      ],
      returnType: intStar,
    );

    var rr = functionTypeStar(
      parameters: [
        requiredParameter(type: intStar),
        requiredParameter(type: intStar),
      ],
      returnType: intStar,
    );
    var ro = functionTypeStar(
      parameters: [
        requiredParameter(type: intStar),
        positionalParameter(type: intStar),
      ],
      returnType: intStar,
    );
    var rn = functionTypeStar(
      parameters: [
        requiredParameter(type: intStar),
        namedParameter(name: 'x', type: intStar),
      ],
      returnType: intStar,
    );
    var oo = functionTypeStar(
      parameters: [
        positionalParameter(type: intStar),
        positionalParameter(type: intStar),
      ],
      returnType: intStar,
    );
    var nn = functionTypeStar(
      parameters: [
        namedParameter(name: 'x', type: intStar),
        namedParameter(name: 'y', type: intStar),
      ],
      returnType: intStar,
    );
    var nnn = functionTypeStar(
      parameters: [
        namedParameter(name: 'x', type: intStar),
        namedParameter(name: 'y', type: intStar),
        namedParameter(name: 'z', type: intStar),
      ],
      returnType: intStar,
    );

    _checkGroups(r,
        interassignable: [r, o, ro, rn, oo], unrelated: [n, rr, nn, nnn]);
    _checkGroups(o,
        interassignable: [o, oo], unrelated: [n, rr, ro, rn, nn, nnn]);
    _checkGroups(n,
        interassignable: [n, nn, nnn], unrelated: [r, o, rr, ro, rn, oo]);
    _checkGroups(rr,
        interassignable: [rr, ro, oo], unrelated: [r, o, n, rn, nn, nnn]);
    _checkGroups(ro, interassignable: [ro, oo], unrelated: [o, n, rn, nn, nnn]);
    _checkGroups(rn,
        interassignable: [rn], unrelated: [o, n, rr, ro, oo, nn, nnn]);
    _checkGroups(oo, interassignable: [oo], unrelated: [n, rn, nn, nnn]);
    _checkGroups(nn,
        interassignable: [nn, nnn], unrelated: [r, o, rr, ro, rn, oo]);
    _checkGroups(nnn,
        interassignable: [nnn], unrelated: [r, o, rr, ro, rn, oo]);
  }

  void test_isAssignableTo_num() {
    var A = class_(name: 'A');
    List<DartType> interassignable = <DartType>[
      dynamicType,
      objectStar,
      numStar,
      intStar,
      doubleStar,
      neverStar,
    ];
    List<DartType> unrelated = <DartType>[
      stringStar,
      interfaceTypeStar(A),
    ];

    _checkGroups(numStar,
        interassignable: interassignable, unrelated: unrelated);
  }

  void test_isAssignableTo_simple_function() {
    var top = functionTypeStar(
      parameters: [
        requiredParameter(type: intStar),
      ],
      returnType: objectStar,
    );

    var left = functionTypeStar(
      parameters: [
        requiredParameter(type: intStar),
      ],
      returnType: intStar,
    );

    var right = functionTypeStar(
      parameters: [
        requiredParameter(type: objectStar),
      ],
      returnType: objectStar,
    );

    var bottom = functionTypeStar(
      parameters: [
        requiredParameter(type: objectStar),
      ],
      returnType: intStar,
    );

    _checkCrossLattice(top, left, right, bottom);
  }

  void test_isAssignableTo_void_functions() {
    var top = functionTypeStar(
      parameters: [
        requiredParameter(type: intStar),
      ],
      returnType: voidNone,
    );

    var bottom = functionTypeStar(
      parameters: [
        requiredParameter(type: objectStar),
      ],
      returnType: intStar,
    );

    _checkEquivalent(bottom, top);
  }

  void _checkCrossLattice(
      DartType top, DartType left, DartType right, DartType bottom) {
    _checkGroups(top, interassignable: [top, left, right, bottom]);
    _checkGroups(left,
        interassignable: [top, left, bottom], unrelated: [right]);
    _checkGroups(right,
        interassignable: [top, right, bottom], unrelated: [left]);
    _checkGroups(bottom, interassignable: [top, left, right, bottom]);
  }

  void _checkEquivalent(DartType type1, DartType type2) {
    _checkIsAssignableTo(type1, type2);
    _checkIsAssignableTo(type2, type1);
  }

  void _checkGroups(DartType t1,
      {List<DartType> interassignable, List<DartType> unrelated}) {
    if (interassignable != null) {
      for (DartType t2 in interassignable) {
        _checkEquivalent(t1, t2);
      }
    }
    if (unrelated != null) {
      for (DartType t2 in unrelated) {
        _checkUnrelated(t1, t2);
      }
    }
  }

  void _checkIsAssignableTo(DartType type1, DartType type2) {
    expect(typeSystem.isAssignableTo(type1, type2), true);
  }

  void _checkIsNotAssignableTo(DartType type1, DartType type2) {
    expect(typeSystem.isAssignableTo(type1, type2), false);
  }

  void _checkIsStrictAssignableTo(DartType type1, DartType type2) {
    _checkIsAssignableTo(type1, type2);
    _checkIsNotAssignableTo(type2, type1);
  }

  void _checkLattice(
      DartType top, DartType left, DartType right, DartType bottom) {
    _checkGroups(top, interassignable: <DartType>[top, left, right, bottom]);
    _checkGroups(left,
        interassignable: <DartType>[top, left, bottom],
        unrelated: <DartType>[right]);
    _checkGroups(right,
        interassignable: <DartType>[top, right, bottom],
        unrelated: <DartType>[left]);
    _checkGroups(bottom, interassignable: <DartType>[top, left, right, bottom]);
  }

  void _checkUnrelated(DartType type1, DartType type2) {
    _checkIsNotAssignableTo(type1, type2);
    _checkIsNotAssignableTo(type2, type1);
  }

  /// Return a test library, in `/test.dart` file.
  LibraryElementImpl _testLibrary() {
    var source = _MockSource(toUri('/test.dart'));

    var definingUnit = CompilationUnitElementImpl();
    definingUnit.source = definingUnit.librarySource = source;

    var testLibrary =
        LibraryElementImpl(analysisContext, null, '', -1, 0, false);
    testLibrary.definingCompilationUnit = definingUnit;
    return testLibrary;
  }
}

/**
 * Base class for testing LUB and GLB in spec and strong mode.
 */
abstract class BoundTestBase extends AbstractTypeSystemTest {
  void _checkGreatestLowerBound(
      DartType type1, DartType type2, DartType expectedResult) {
    var glb = typeSystem.getGreatestLowerBound(type1, type2);
    expect(glb, expectedResult);

    // Check that the result is a lower bound.
    expect(typeSystem.isSubtypeOf(glb, type1), true);
    expect(typeSystem.isSubtypeOf(glb, type2), true);

    // Check for symmetry while we're at it.
    glb = typeSystem.getGreatestLowerBound(type2, type1);
    expect(glb, expectedResult);
  }

  void _checkLeastUpperBound(DartType T1, DartType T2, DartType expected) {
    var expectedStr = _typeString(expected);

    var result = typeSystem.getLeastUpperBound(T1, T2);
    var resultStr = _typeString(result);
    expect(result, expected, reason: '''
expected: $expectedStr
actual: $resultStr
''');

    // Check that the result is an upper bound.
    expect(typeSystem.isSubtypeOf(T1, result), true);
    expect(typeSystem.isSubtypeOf(T2, result), true);

    // Check for symmetry.
    result = typeSystem.getLeastUpperBound(T2, T1);
    resultStr = _typeString(result);
    expect(result, expected, reason: '''
expected: $expectedStr
actual: $resultStr
''');
  }
}

@reflectiveTest
class ConstraintMatchingTest extends AbstractTypeSystemTest {
  TypeParameterType T;

  void setUp() {
    super.setUp();
    T = typeParameterTypeStar(
      typeParameter('T'),
    );
  }

  void test_function_coreFunction() {
    _checkOrdinarySubtypeMatch(
      functionTypeStar(
        parameters: [
          requiredParameter(type: intStar),
        ],
        returnType: stringStar,
      ),
      typeProvider.functionType,
      [T],
      covariant: true,
    );
  }

  void test_function_parameter_types() {
    _checkIsSubtypeMatchOf(
      functionTypeStar(
        parameters: [
          requiredParameter(type: T),
        ],
        returnType: intStar,
      ),
      functionTypeStar(
        parameters: [
          requiredParameter(type: stringStar),
        ],
        returnType: intStar,
      ),
      [T],
      ['String <: T'],
      covariant: true,
    );
  }

  void test_function_return_types() {
    _checkIsSubtypeMatchOf(
      functionTypeStar(
        parameters: [
          requiredParameter(type: intStar),
        ],
        returnType: T,
      ),
      functionTypeStar(
        parameters: [
          requiredParameter(type: intStar),
        ],
        returnType: stringStar,
      ),
      [T],
      ['T <: String'],
      covariant: true,
    );
  }

  void test_futureOr_futureOr() {
    _checkIsSubtypeMatchOf(
        futureOrStar(T), futureOrStar(stringStar), [T], ['T <: String'],
        covariant: true);
  }

  void test_futureOr_x_fail_future_branch() {
    // FutureOr<List<T>> <: List<String> can't be satisfied because
    // Future<List<T>> <: List<String> can't be satisfied
    _checkIsNotSubtypeMatchOf(
        futureOrStar(listStar(T)), listStar(stringStar), [T],
        covariant: true);
  }

  void test_futureOr_x_fail_nonFuture_branch() {
    // FutureOr<List<T>> <: Future<List<String>> can't be satisfied because
    // List<T> <: Future<List<String>> can't be satisfied
    _checkIsNotSubtypeMatchOf(
        futureOrStar(listStar(T)), futureStar(listStar(stringStar)), [T],
        covariant: true);
  }

  void test_futureOr_x_success() {
    // FutureOr<T> <: Future<T> can be satisfied by T=Null.  At this point in
    // the type inference algorithm all we figure out is that T must be a
    // subtype of both String and Future<String>.
    _checkIsSubtypeMatchOf(futureOrStar(T), futureStar(stringStar), [T],
        ['T <: String', 'T <: Future<String>'],
        covariant: true);
  }

  void test_lhs_null() {
    // Null <: T is trivially satisfied by the constraint Null <: T.
    _checkIsSubtypeMatchOf(nullStar, T, [T], ['Null <: T'], covariant: false);
    // For any other type X, Null <: X is satisfied without the need for any
    // constraints.
    _checkOrdinarySubtypeMatch(nullStar, listStar(T), [T], covariant: false);
    _checkOrdinarySubtypeMatch(nullStar, stringStar, [T], covariant: false);
    _checkOrdinarySubtypeMatch(nullStar, voidNone, [T], covariant: false);
    _checkOrdinarySubtypeMatch(nullStar, dynamicType, [T], covariant: false);
    _checkOrdinarySubtypeMatch(nullStar, objectStar, [T], covariant: false);
    _checkOrdinarySubtypeMatch(nullStar, nullStar, [T], covariant: false);
    _checkOrdinarySubtypeMatch(
      nullStar,
      functionTypeStar(
        parameters: [
          requiredParameter(type: intStar),
        ],
        returnType: stringStar,
      ),
      [T],
      covariant: false,
    );
  }

  void test_param_on_lhs_contravariant_direct() {
    // When doing a contravariant match, the type parameters we're trying to
    // find types for are on the right hand side.  Is a type parameter also
    // appears on the left hand side, there is a condition in which the
    // constraint can be satisfied without consulting the bound of the LHS type
    // parameter: the condition where both parameters appear at corresponding
    // locations in the type tree.
    //
    // In other words, List<S> <: List<T> is satisfied provided that
    // S <: T.
    var S = typeParameterTypeStar(typeParameter('S'));
    _checkIsSubtypeMatchOf(listStar(S), listStar(T), [T], ['S <: T'],
        covariant: false);
  }

  void test_param_on_lhs_contravariant_via_bound() {
    // When doing a contravariant match, the type parameters we're trying to
    // find types for are on the right hand side.  Is a type parameter also
    // appears on the left hand side, we may have to constrain the RHS type
    // parameter using the bounds of the LHS type parameter.
    //
    // In other words, S <: List<T> is satisfied provided that
    // bound(S) <: List<T>.
    var S = typeParameterTypeStar(typeParameter(
      'S',
      bound: listStar(stringStar),
    ));
    _checkIsSubtypeMatchOf(S, listStar(T), [T], ['String <: T'],
        covariant: false);
  }

  void test_param_on_lhs_covariant() {
    // When doing a covariant match, the type parameters we're trying to find
    // types for are on the left hand side.
    _checkIsSubtypeMatchOf(T, stringStar, [T], ['T <: String'],
        covariant: true);
  }

  void test_param_on_rhs_contravariant() {
    // When doing a contravariant match, the type parameters we're trying to
    // find types for are on the right hand side.
    _checkIsSubtypeMatchOf(stringStar, T, [T], ['String <: T'],
        covariant: false);
  }

  void test_param_on_rhs_covariant_match() {
    // When doing a covariant match, the type parameters we're trying to find
    // types for are on the left hand side.  If a type parameter appears on the
    // right hand side, there is a condition in which the constraint can be
    // satisfied: where both parameters appear at corresponding locations in the
    // type tree.
    //
    // In other words, T <: S can be satisfied trivially by the constraint
    // T <: S.
    var S = typeParameterTypeStar(typeParameter('S'));
    _checkIsSubtypeMatchOf(T, S, [T], ['T <: S'], covariant: true);
  }

  void test_param_on_rhs_covariant_no_match() {
    // When doing a covariant match, the type parameters we're trying to find
    // types for are on the left hand side.  If a type parameter appears on the
    // right hand side, it's probable that the constraint can't be satisfied,
    // because there is no possible type for the LHS (other than bottom)
    // that's guaranteed to satisfy the relation for all possible assignments of
    // the RHS type parameter.
    //
    // In other words, no match can be found for List<T> <: S because regardless
    // of T, we can't guarantee that List<T> <: S for all S.
    var S = typeParameterTypeStar(typeParameter('S'));
    _checkIsNotSubtypeMatchOf(listStar(T), S, [T], covariant: true);
  }

  void test_related_interface_types_failure() {
    _checkIsNotSubtypeMatchOf(iterableStar(T), listStar(stringStar), [T],
        covariant: true);
  }

  void test_related_interface_types_success() {
    _checkIsSubtypeMatchOf(
        listStar(T), iterableStar(stringStar), [T], ['T <: String'],
        covariant: true);
  }

  void test_rhs_dynamic() {
    // T <: dynamic is trivially satisfied by the constraint T <: dynamic.
    _checkIsSubtypeMatchOf(T, dynamicType, [T], ['T <: dynamic'],
        covariant: true);
    // For any other type X, X <: dynamic is satisfied without the need for any
    // constraints.
    _checkOrdinarySubtypeMatch(listStar(T), dynamicType, [T], covariant: true);
    _checkOrdinarySubtypeMatch(stringStar, dynamicType, [T], covariant: true);
    _checkOrdinarySubtypeMatch(voidNone, dynamicType, [T], covariant: true);
    _checkOrdinarySubtypeMatch(dynamicType, dynamicType, [T], covariant: true);
    _checkOrdinarySubtypeMatch(objectStar, dynamicType, [T], covariant: true);
    _checkOrdinarySubtypeMatch(nullStar, dynamicType, [T], covariant: true);
    _checkOrdinarySubtypeMatch(
      functionTypeStar(
        parameters: [
          requiredParameter(type: intStar),
        ],
        returnType: stringStar,
      ),
      dynamicType,
      [T],
      covariant: true,
    );
  }

  void test_rhs_object() {
    // T <: Object is trivially satisfied by the constraint T <: Object.
    _checkIsSubtypeMatchOf(T, objectStar, [T], ['T <: Object'],
        covariant: true);
    // For any other type X, X <: Object is satisfied without the need for any
    // constraints.
    _checkOrdinarySubtypeMatch(listStar(T), objectStar, [T], covariant: true);
    _checkOrdinarySubtypeMatch(stringStar, objectStar, [T], covariant: true);
    _checkOrdinarySubtypeMatch(voidNone, objectStar, [T], covariant: true);
    _checkOrdinarySubtypeMatch(dynamicType, objectStar, [T], covariant: true);
    _checkOrdinarySubtypeMatch(objectStar, objectStar, [T], covariant: true);
    _checkOrdinarySubtypeMatch(nullStar, objectStar, [T], covariant: true);
    _checkOrdinarySubtypeMatch(
      functionTypeStar(
        parameters: [
          requiredParameter(type: intStar),
        ],
        returnType: stringStar,
      ),
      objectStar,
      [T],
      covariant: true,
    );
  }

  void test_rhs_void() {
    // T <: void is trivially satisfied by the constraint T <: void.
    _checkIsSubtypeMatchOf(T, voidNone, [T], ['T <: void'], covariant: true);
    // For any other type X, X <: void is satisfied without the need for any
    // constraints.
    _checkOrdinarySubtypeMatch(listStar(T), voidNone, [T], covariant: true);
    _checkOrdinarySubtypeMatch(stringStar, voidNone, [T], covariant: true);
    _checkOrdinarySubtypeMatch(voidNone, voidNone, [T], covariant: true);
    _checkOrdinarySubtypeMatch(dynamicType, voidNone, [T], covariant: true);
    _checkOrdinarySubtypeMatch(objectStar, voidNone, [T], covariant: true);
    _checkOrdinarySubtypeMatch(nullStar, voidNone, [T], covariant: true);
    _checkOrdinarySubtypeMatch(
      functionTypeStar(
        parameters: [
          requiredParameter(type: intStar),
        ],
        returnType: stringStar,
      ),
      voidNone,
      [T],
      covariant: true,
    );
  }

  void test_same_interface_types() {
    _checkIsSubtypeMatchOf(
        listStar(T), listStar(stringStar), [T], ['T <: String'],
        covariant: true);
  }

  void test_variance_contravariant() {
    // class A<in T>
    var tContravariant = typeParameter('T', variance: Variance.contravariant);
    var tType = typeParameterType(tContravariant);
    var A = class_(name: 'A', typeParameters: [tContravariant]);

    // A<num>
    // A<T>
    var aNum = interfaceType(A,
        typeArguments: [numStar], nullabilitySuffix: NullabilitySuffix.none);
    var aT = interfaceType(A,
        typeArguments: [tType], nullabilitySuffix: NullabilitySuffix.none);

    _checkIsSubtypeMatchOf(aT, aNum, [tType], ['num <: in T'], covariant: true);
  }

  void test_variance_covariant() {
    // class A<out T>
    var tCovariant = typeParameter('T', variance: Variance.covariant);
    var tType = typeParameterType(tCovariant);
    var A = class_(name: 'A', typeParameters: [tCovariant]);

    // A<num>
    // A<T>
    var aNum = interfaceType(A,
        typeArguments: [numStar], nullabilitySuffix: NullabilitySuffix.none);
    var aT = interfaceType(A,
        typeArguments: [tType], nullabilitySuffix: NullabilitySuffix.none);

    _checkIsSubtypeMatchOf(aT, aNum, [tType], ['out T <: num'],
        covariant: true);
  }

  void test_variance_invariant() {
    // class A<inout T>
    var tInvariant = typeParameter('T', variance: Variance.invariant);
    var tType = typeParameterType(tInvariant);
    var A = class_(name: 'A', typeParameters: [tInvariant]);

    // A<num>
    // A<T>
    var aNum = interfaceType(A,
        typeArguments: [numStar], nullabilitySuffix: NullabilitySuffix.none);
    var aT = interfaceType(A,
        typeArguments: [tType], nullabilitySuffix: NullabilitySuffix.none);

    _checkIsSubtypeMatchOf(
        aT, aNum, [tType], ['inout T <: num', 'num <: inout T'],
        covariant: true);
  }

  void test_x_futureOr_fail_both_branches() {
    // List<T> <: FutureOr<String> can't be satisfied because neither
    // List<T> <: Future<String> nor List<T> <: int can be satisfied
    _checkIsNotSubtypeMatchOf(listStar(T), futureOrStar(stringStar), [T],
        covariant: true);
  }

  void test_x_futureOr_pass_both_branches_constraints_from_both_branches() {
    // Future<String> <: FutureOr<T> can be satisfied because both
    // Future<String> <: Future<T> and Future<String> <: T can be satisfied.
    // Trying to match Future<String> <: Future<T> generates the constraint
    // String <: T, whereas trying to match Future<String> <: T generates the
    // constraint Future<String> <: T.  We keep the constraint based on trying
    // to match Future<String> <: Future<T>, so String <: T.
    _checkIsSubtypeMatchOf(
        futureStar(stringStar), futureOrStar(T), [T], ['String <: T'],
        covariant: false);
  }

  void test_x_futureOr_pass_both_branches_constraints_from_future_branch() {
    // Future<T> <: FutureOr<Object> can be satisfied because both
    // Future<T> <: Future<Object> and Future<T> <: Object can be satisfied.
    // Trying to match Future<T> <: Future<Object> generates the constraint
    // T <: Object, whereas trying to match Future<T> <: Object generates no
    // constraints, so we keep the constraint T <: Object.
    _checkIsSubtypeMatchOf(
        futureStar(T), futureOrStar(objectStar), [T], ['T <: Object'],
        covariant: true);
  }

  void test_x_futureOr_pass_both_branches_constraints_from_nonFuture_branch() {
    // Null <: FutureOr<T> can be satisfied because both
    // Null <: Future<T> and Null <: T can be satisfied.
    // Trying to match Null <: FutureOr<T> generates no constraints, whereas
    // trying to match Null <: T generates the constraint Null <: T,
    // so we keep the constraint Null <: T.
    _checkIsSubtypeMatchOf(nullStar, futureOrStar(T), [T], ['Null <: T'],
        covariant: false);
  }

  void test_x_futureOr_pass_both_branches_no_constraints() {
    // Future<String> <: FutureOr<Object> is satisfied because both
    // Future<String> <: Future<Object> and Future<String> <: Object.
    // No constraints are recorded.
    _checkIsSubtypeMatchOf(
        futureStar(stringStar), futureOrStar(objectStar), [T], [],
        covariant: true);
  }

  void test_x_futureOr_pass_future_branch() {
    // Future<T> <: FutureOr<String> can be satisfied because
    // Future<T> <: Future<String> can be satisfied
    _checkIsSubtypeMatchOf(
        futureStar(T), futureOrStar(stringStar), [T], ['T <: String'],
        covariant: true);
  }

  void test_x_futureOr_pass_nonFuture_branch() {
    // List<T> <: FutureOr<List<String>> can be satisfied because
    // List<T> <: List<String> can be satisfied
    _checkIsSubtypeMatchOf(
        listStar(T), futureOrStar(listStar(stringStar)), [T], ['T <: String'],
        covariant: true);
  }

  void _checkIsNotSubtypeMatchOf(
      DartType t1, DartType t2, Iterable<TypeParameterType> typeFormals,
      {bool covariant}) {
    var inferrer = GenericInferrer(
        typeProvider, typeSystem, typeFormals.map((t) => t.element));
    var success =
        inferrer.tryMatchSubtypeOf(t1, t2, null, covariant: covariant);
    expect(success, isFalse);
    inferrer.constraints.forEach((typeParameter, constraintsForTypeParameter) {
      expect(constraintsForTypeParameter, isEmpty);
    });
  }

  void _checkIsSubtypeMatchOf(
      DartType t1,
      DartType t2,
      Iterable<TypeParameterType> typeFormals,
      Iterable<String> expectedConstraints,
      {bool covariant}) {
    var inferrer = GenericInferrer(
        typeProvider, typeSystem, typeFormals.map((t) => t.element));
    var success =
        inferrer.tryMatchSubtypeOf(t1, t2, null, covariant: covariant);
    expect(success, isTrue);
    var formattedConstraints = <String>[];
    inferrer.constraints.forEach((typeParameter, constraintsForTypeParameter) {
      for (var constraint in constraintsForTypeParameter) {
        formattedConstraints.add(constraint.format(typeParameter.toString()));
      }
    });
    expect(formattedConstraints, unorderedEquals(expectedConstraints));
  }

  void _checkOrdinarySubtypeMatch(
      DartType t1, DartType t2, Iterable<TypeParameterType> typeFormals,
      {bool covariant}) {
    bool expectSuccess = typeSystem.isSubtypeOf(t1, t2);
    if (expectSuccess) {
      _checkIsSubtypeMatchOf(t1, t2, typeFormals, [], covariant: covariant);
    } else {
      _checkIsNotSubtypeMatchOf(t1, t2, typeFormals);
    }
  }
}

@reflectiveTest
class GenericFunctionInferenceTest extends AbstractTypeSystemTest {
  void test_boundedByAnotherTypeParameter() {
    // <TFrom, TTo extends Iterable<TFrom>>(TFrom) -> TTo
    var tFrom = typeParameter('TFrom');
    var tTo =
        typeParameter('TTo', bound: iterableStar(typeParameterTypeStar(tFrom)));
    var cast = functionTypeStar(
      typeFormals: [tFrom, tTo],
      parameters: [
        requiredParameter(
          type: typeParameterTypeStar(tFrom),
        ),
      ],
      returnType: typeParameterTypeStar(tTo),
    );
    expect(_inferCall(cast, [stringStar]),
        [stringStar, (iterableStar(stringStar))]);
  }

  void test_boundedByOuterClass() {
    // Regression test for https://github.com/dart-lang/sdk/issues/25740.

    // class A {}
    var A = class_(name: 'A', superType: objectStar);
    var typeA = interfaceTypeStar(A);

    // class B extends A {}
    var B = class_(name: 'B', superType: typeA);
    var typeB = interfaceTypeStar(B);

    // class C<T extends A> {
    var CT = typeParameter('T', bound: typeA);
    var C = class_(
      name: 'C',
      superType: objectStar,
      typeParameters: [CT],
    );
    //   S m<S extends T>(S);
    var S = typeParameter('S', bound: typeParameterTypeStar(CT));
    var m = method(
      'm',
      typeParameterTypeStar(S),
      typeFormals: [S],
      parameters: [
        requiredParameter(
          name: '_',
          type: typeParameterTypeStar(S),
        ),
      ],
    );
    C.methods = [m];
    // }

    // C<Object> cOfObject;
    var cOfObject = interfaceTypeStar(C, typeArguments: [objectStar]);
    // C<A> cOfA;
    var cOfA = interfaceTypeStar(C, typeArguments: [typeA]);
    // C<B> cOfB;
    var cOfB = interfaceTypeStar(C, typeArguments: [typeB]);
    // B b;
    // cOfB.m(b); // infer <B>
    expect(_inferCall2(cOfB.getMethod('m').type, [typeB]).toString(),
        'B Function(B)');
    // cOfA.m(b); // infer <B>
    expect(_inferCall2(cOfA.getMethod('m').type, [typeB]).toString(),
        'B Function(B)');
    // cOfObject.m(b); // infer <B>
    expect(_inferCall2(cOfObject.getMethod('m').type, [typeB]).toString(),
        'B Function(B)');
  }

  void test_boundedByOuterClassSubstituted() {
    // Regression test for https://github.com/dart-lang/sdk/issues/25740.

    // class A {}
    var A = class_(name: 'A', superType: objectStar);
    var typeA = interfaceTypeStar(A);

    // class B extends A {}
    var B = class_(name: 'B', superType: typeA);
    var typeB = interfaceTypeStar(B);

    // class C<T extends A> {
    var CT = typeParameter('T', bound: typeA);
    var C = class_(
      name: 'C',
      superType: objectStar,
      typeParameters: [CT],
    );
    //   S m<S extends Iterable<T>>(S);
    var iterableOfT = iterableStar(typeParameterTypeStar(CT));
    var S = typeParameter('S', bound: iterableOfT);
    var m = method(
      'm',
      typeParameterTypeStar(S),
      typeFormals: [S],
      parameters: [
        requiredParameter(
          name: '_',
          type: typeParameterTypeStar(S),
        ),
      ],
    );
    C.methods = [m];
    // }

    // C<Object> cOfObject;
    var cOfObject = interfaceTypeStar(C, typeArguments: [objectStar]);
    // C<A> cOfA;
    var cOfA = interfaceTypeStar(C, typeArguments: [typeA]);
    // C<B> cOfB;
    var cOfB = interfaceTypeStar(C, typeArguments: [typeB]);
    // List<B> b;
    var listOfB = listStar(typeB);
    // cOfB.m(b); // infer <B>
    expect(_inferCall2(cOfB.getMethod('m').type, [listOfB]).toString(),
        'List<B> Function(List<B>)');
    // cOfA.m(b); // infer <B>
    expect(_inferCall2(cOfA.getMethod('m').type, [listOfB]).toString(),
        'List<B> Function(List<B>)');
    // cOfObject.m(b); // infer <B>
    expect(_inferCall2(cOfObject.getMethod('m').type, [listOfB]).toString(),
        'List<B> Function(List<B>)');
  }

  void test_boundedRecursively() {
    // class A<T extends A<T>>
    var T = typeParameter('T');
    var A = class_(
      name: 'Cloneable',
      superType: objectStar,
      typeParameters: [T],
    );
    T.bound = interfaceTypeStar(
      A,
      typeArguments: [typeParameterTypeStar(T)],
    );

    // class B extends A<B> {}
    var B = class_(name: 'B', superType: null);
    B.supertype = interfaceTypeStar(A, typeArguments: [interfaceTypeStar(B)]);
    var typeB = interfaceTypeStar(B);

    // <S extends A<S>>
    var S = typeParameter('S');
    var typeS = typeParameterTypeStar(S);
    S.bound = interfaceTypeStar(A, typeArguments: [typeS]);

    // (S, S) -> S
    var clone = functionTypeStar(
      typeFormals: [S],
      parameters: [
        requiredParameter(type: typeS),
        requiredParameter(type: typeS),
      ],
      returnType: typeS,
    );
    expect(_inferCall(clone, [typeB, typeB]), [typeB]);

    // Something invalid...
    expect(
      _inferCall(clone, [stringStar, numStar], expectError: true),
      [objectStar],
    );
  }

  void test_genericCastFunction() {
    // <TFrom, TTo>(TFrom) -> TTo
    var tFrom = typeParameter('TFrom');
    var tTo = typeParameter('TTo');
    var cast = functionTypeStar(
      typeFormals: [tFrom, tTo],
      parameters: [
        requiredParameter(
          type: typeParameterTypeStar(tFrom),
        ),
      ],
      returnType: typeParameterTypeStar(tTo),
    );
    expect(_inferCall(cast, [intStar]), [intStar, dynamicType]);
  }

  void test_genericCastFunctionWithUpperBound() {
    // <TFrom, TTo extends TFrom>(TFrom) -> TTo
    var tFrom = typeParameter('TFrom');
    var tTo = typeParameter(
      'TTo',
      bound: typeParameterTypeStar(tFrom),
    );
    var cast = functionTypeStar(
      typeFormals: [tFrom, tTo],
      parameters: [
        requiredParameter(
          type: typeParameterTypeStar(tFrom),
        ),
      ],
      returnType: typeParameterTypeStar(tTo),
    );
    expect(_inferCall(cast, [intStar]), [intStar, intStar]);
  }

  void test_parameter_contravariantUseUpperBound() {
    // <T>(T x, void Function(T) y) -> T
    // Generates constraints int <: T <: num.
    // Since T is contravariant, choose num.
    var T = typeParameter('T', variance: Variance.contravariant);
    var tFunction = functionTypeStar(
        parameters: [requiredParameter(type: typeParameterTypeStar(T))],
        returnType: voidNone);
    var numFunction = functionTypeStar(
        parameters: [requiredParameter(type: numStar)], returnType: voidNone);
    var function = functionTypeStar(
      typeFormals: [T],
      parameters: [
        requiredParameter(type: typeParameterTypeStar(T)),
        requiredParameter(type: tFunction)
      ],
      returnType: typeParameterTypeStar(T),
    );

    expect(_inferCall(function, [intStar, numFunction]), [numStar]);
  }

  void test_parameter_covariantUseLowerBound() {
    // <T>(T x, void Function(T) y) -> T
    // Generates constraints int <: T <: num.
    // Since T is covariant, choose int.
    var T = typeParameter('T', variance: Variance.covariant);
    var tFunction = functionTypeStar(
        parameters: [requiredParameter(type: typeParameterTypeStar(T))],
        returnType: voidNone);
    var numFunction = functionTypeStar(
        parameters: [requiredParameter(type: numStar)], returnType: voidNone);
    var function = functionTypeStar(
      typeFormals: [T],
      parameters: [
        requiredParameter(type: typeParameterTypeStar(T)),
        requiredParameter(type: tFunction)
      ],
      returnType: typeParameterTypeStar(T),
    );

    expect(_inferCall(function, [intStar, numFunction]), [intStar]);
  }

  void test_parametersToFunctionParam() {
    // <T>(f(T t)) -> T
    var T = typeParameter('T');
    var cast = functionTypeStar(
      typeFormals: [T],
      parameters: [
        requiredParameter(
          type: functionTypeStar(
            parameters: [
              requiredParameter(
                type: typeParameterTypeStar(T),
              ),
            ],
            returnType: dynamicType,
          ),
        ),
      ],
      returnType: typeParameterTypeStar(T),
    );
    expect(
      _inferCall(cast, [
        functionTypeStar(
          parameters: [
            requiredParameter(type: numStar),
          ],
          returnType: dynamicType,
        )
      ]),
      [numStar],
    );
  }

  void test_parametersUseLeastUpperBound() {
    // <T>(T x, T y) -> T
    var T = typeParameter('T');
    var cast = functionTypeStar(
      typeFormals: [T],
      parameters: [
        requiredParameter(type: typeParameterTypeStar(T)),
        requiredParameter(type: typeParameterTypeStar(T)),
      ],
      returnType: typeParameterTypeStar(T),
    );
    expect(_inferCall(cast, [intStar, doubleStar]), [numStar]);
  }

  void test_parameterTypeUsesUpperBound() {
    // <T extends num>(T) -> dynamic
    var T = typeParameter('T', bound: numStar);
    var f = functionTypeStar(
      typeFormals: [T],
      parameters: [
        requiredParameter(type: typeParameterTypeStar(T)),
      ],
      returnType: dynamicType,
    );
    expect(_inferCall(f, [intStar]), [intStar]);
  }

  void test_returnFunctionWithGenericParameter() {
    // <T>(T -> T) -> (T -> void)
    var T = typeParameter('T');
    var f = functionTypeStar(
      typeFormals: [T],
      parameters: [
        requiredParameter(
          type: functionTypeStar(
            parameters: [
              requiredParameter(type: typeParameterTypeStar(T)),
            ],
            returnType: typeParameterTypeStar(T),
          ),
        ),
      ],
      returnType: functionTypeStar(
        parameters: [
          requiredParameter(type: typeParameterTypeStar(T)),
        ],
        returnType: voidNone,
      ),
    );
    expect(
      _inferCall(f, [
        functionTypeStar(
          parameters: [
            requiredParameter(type: numStar),
          ],
          returnType: intStar,
        ),
      ]),
      [intStar],
    );
  }

  void test_returnFunctionWithGenericParameterAndContext() {
    // <T>(T -> T) -> (T -> Null)
    var T = typeParameter('T');
    var f = functionTypeStar(
      typeFormals: [T],
      parameters: [
        requiredParameter(
          type: functionTypeStar(
            parameters: [
              requiredParameter(type: typeParameterTypeStar(T)),
            ],
            returnType: typeParameterTypeStar(T),
          ),
        ),
      ],
      returnType: functionTypeStar(
        parameters: [
          requiredParameter(type: typeParameterTypeStar(T)),
        ],
        returnType: nullStar,
      ),
    );
    expect(
      _inferCall(
        f,
        [],
        returnType: functionTypeStar(
          parameters: [
            requiredParameter(type: numStar),
          ],
          returnType: intStar,
        ),
      ),
      [numStar],
    );
  }

  void test_returnFunctionWithGenericParameterAndReturn() {
    // <T>(T -> T) -> (T -> T)
    var T = typeParameter('T');
    var f = functionTypeStar(
      typeFormals: [T],
      parameters: [
        requiredParameter(
          type: functionTypeStar(
            parameters: [
              requiredParameter(type: typeParameterTypeStar(T)),
            ],
            returnType: typeParameterTypeStar(T),
          ),
        ),
      ],
      returnType: functionTypeStar(
        parameters: [
          requiredParameter(type: typeParameterTypeStar(T)),
        ],
        returnType: typeParameterTypeStar(T),
      ),
    );
    expect(
      _inferCall(f, [
        functionTypeStar(
          parameters: [
            requiredParameter(type: numStar),
          ],
          returnType: intStar,
        )
      ]),
      [intStar],
    );
  }

  void test_returnFunctionWithGenericReturn() {
    // <T>(T -> T) -> (() -> T)
    var T = typeParameter('T');
    var f = functionTypeStar(
      typeFormals: [T],
      parameters: [
        requiredParameter(
          type: functionTypeStar(
            parameters: [
              requiredParameter(type: typeParameterTypeStar(T)),
            ],
            returnType: typeParameterTypeStar(T),
          ),
        ),
      ],
      returnType: functionTypeStar(
        returnType: typeParameterTypeStar(T),
      ),
    );
    expect(
      _inferCall(f, [
        functionTypeStar(
          parameters: [
            requiredParameter(type: numStar),
          ],
          returnType: intStar,
        )
      ]),
      [intStar],
    );
  }

  void test_returnTypeFromContext() {
    // <T>() -> T
    var T = typeParameter('T');
    var f = functionTypeStar(
      typeFormals: [T],
      returnType: typeParameterTypeStar(T),
    );
    expect(_inferCall(f, [], returnType: stringStar), [stringStar]);
  }

  void test_returnTypeWithBoundFromContext() {
    // <T extends num>() -> T
    var T = typeParameter('T', bound: numStar);
    var f = functionTypeStar(
      typeFormals: [T],
      returnType: typeParameterTypeStar(T),
    );
    expect(_inferCall(f, [], returnType: doubleStar), [doubleStar]);
  }

  void test_returnTypeWithBoundFromInvalidContext() {
    // <T extends num>() -> T
    var T = typeParameter('T', bound: numStar);
    var f = functionTypeStar(
      typeFormals: [T],
      returnType: typeParameterTypeStar(T),
    );
    expect(_inferCall(f, [], returnType: stringStar), [nullStar]);
  }

  void test_unifyParametersToFunctionParam() {
    // <T>(f(T t), g(T t)) -> T
    var T = typeParameter('T');
    var cast = functionTypeStar(
      typeFormals: [T],
      parameters: [
        requiredParameter(
          type: functionTypeStar(
            parameters: [
              requiredParameter(
                type: typeParameterTypeStar(T),
              ),
            ],
            returnType: dynamicType,
          ),
        ),
        requiredParameter(
          type: functionTypeStar(
            parameters: [
              requiredParameter(
                type: typeParameterTypeStar(T),
              ),
            ],
            returnType: dynamicType,
          ),
        ),
      ],
      returnType: typeParameterTypeStar(T),
    );
    expect(
      _inferCall(cast, [
        functionTypeStar(
          parameters: [
            requiredParameter(type: intStar),
          ],
          returnType: dynamicType,
        ),
        functionTypeStar(
          parameters: [
            requiredParameter(type: doubleStar),
          ],
          returnType: dynamicType,
        )
      ]),
      [nullStar],
    );
  }

  void test_unusedReturnTypeIsDynamic() {
    // <T>() -> T
    var T = typeParameter('T');
    var f = functionTypeStar(
      typeFormals: [T],
      returnType: typeParameterTypeStar(T),
    );
    expect(_inferCall(f, []), [dynamicType]);
  }

  void test_unusedReturnTypeWithUpperBound() {
    // <T extends num>() -> T
    var T = typeParameter('T', bound: numStar);
    var f = functionTypeStar(
      typeFormals: [T],
      returnType: typeParameterTypeStar(T),
    );
    expect(_inferCall(f, []), [numStar]);
  }

  List<DartType> _inferCall(FunctionTypeImpl ft, List<DartType> arguments,
      {DartType returnType, bool expectError = false}) {
    var listener = RecordingErrorListener();

    var reporter = ErrorReporter(listener,
        NonExistingSource('/test.dart', toUri('/test.dart'), UriKind.FILE_URI));

    var typeArguments = typeSystem.inferGenericFunctionOrType(
      typeParameters: ft.typeFormals,
      parameters: ft.parameters,
      declaredReturnType: ft.returnType,
      argumentTypes: arguments,
      contextReturnType: returnType,
      errorReporter: reporter,
      errorNode: astFactory.nullLiteral(KeywordToken(Keyword.NULL, 0)),
      isNonNullableByDefault: false,
    );

    if (expectError) {
      expect(listener.errors.map((e) => e.errorCode).toList(),
          [StrongModeCode.COULD_NOT_INFER],
          reason: 'expected exactly 1 could not infer error.');
    } else {
      expect(listener.errors, isEmpty, reason: 'did not expect any errors.');
    }
    return typeArguments;
  }

  FunctionType _inferCall2(FunctionTypeImpl ft, List<DartType> arguments,
      {DartType returnType, bool expectError = false}) {
    var typeArguments = _inferCall(
      ft,
      arguments,
      returnType: returnType,
      expectError: expectError,
    );
    return ft.instantiate(typeArguments);
  }
}

@reflectiveTest
class GreatestLowerBoundTest extends BoundTestBase {
  void test_bottom_function() {
    _checkGreatestLowerBound(
        neverStar, functionTypeStar(returnType: voidNone), neverStar);
  }

  void test_bottom_interface() {
    var A = class_(name: 'A');
    _checkGreatestLowerBound(neverStar, interfaceTypeStar(A), neverStar);
  }

  void test_bottom_typeParam() {
    var T = typeParameter('T');
    _checkGreatestLowerBound(neverStar, typeParameterTypeStar(T), neverStar);
  }

  void test_bounds_of_top_types_complete() {
    // Test every combination of a subset of Tops programatically.
    var futureOrDynamicType = futureOrStar(dynamicType);
    var futureOrObjectType = futureOrStar(objectStar);
    var futureOrVoidType = futureOrStar(voidNone);
    final futureOrFutureOrDynamicType = futureOrStar(futureOrDynamicType);
    final futureOrFutureOrObjectType = futureOrStar(futureOrObjectType);
    final futureOrFutureOrVoidType = futureOrStar(futureOrVoidType);

    var orderedTops = [
      // Lower index, so lower Top
      voidNone,
      dynamicType,
      objectStar,
      futureOrVoidType,
      futureOrDynamicType,
      futureOrObjectType,
      futureOrFutureOrVoidType,
      futureOrFutureOrDynamicType,
      futureOrFutureOrObjectType,
      // Higher index, higher Top
    ];

    // We could sort and check the sort result is correct in O(n log n), but a
    // good sorting algorithm would only run n tests here (that each value is
    // correct relative to its nearest neighbors). But O(n^2) for n=6 is stupid
    // fast, in this case, so just do the brute force check because we can.
    for (var i = 0; i < orderedTops.length; ++i) {
      for (var lower = 0; lower <= i; ++lower) {
        _checkGreatestLowerBound(
            orderedTops[i], orderedTops[lower], orderedTops[i]);
        _checkLeastUpperBound(
            orderedTops[i], orderedTops[lower], orderedTops[lower]);
      }
      for (var greater = i; greater < orderedTops.length; ++greater) {
        _checkGreatestLowerBound(
            orderedTops[i], orderedTops[greater], orderedTops[greater]);
        _checkLeastUpperBound(
            orderedTops[i], orderedTops[greater], orderedTops[i]);
      }
    }
  }

  void test_bounds_of_top_types_sanity() {
    var futureOrDynamicType = futureOrStar(dynamicType);
    final futureOrFutureOrDynamicType = futureOrStar(futureOrDynamicType);

    // Sanity check specific cases of top for GLB/LUB.
    _checkLeastUpperBound(objectStar, dynamicType, dynamicType);
    _checkGreatestLowerBound(objectStar, dynamicType, objectStar);
    _checkLeastUpperBound(objectStar, voidNone, voidNone);
    _checkLeastUpperBound(futureOrDynamicType, dynamicType, dynamicType);
    _checkGreatestLowerBound(
        futureOrDynamicType, objectStar, futureOrDynamicType);
    _checkGreatestLowerBound(futureOrDynamicType, futureOrFutureOrDynamicType,
        futureOrFutureOrDynamicType);
  }

  void test_classAndSuperclass() {
    // class A
    // class B extends A
    // class C extends B
    var A = class_(name: 'A');
    var B = class_(name: 'B', superType: interfaceTypeStar(A));
    var C = class_(name: 'C', superType: interfaceTypeStar(B));
    _checkGreatestLowerBound(
      interfaceTypeStar(A),
      interfaceTypeStar(C),
      interfaceTypeStar(C),
    );
  }

  void test_classAndSuperinterface() {
    // class A
    // class B implements A
    // class C implements B
    var A = class_(name: 'A');
    var B = class_(name: 'B', interfaces: [interfaceTypeStar(A)]);
    var C = class_(name: 'C', interfaces: [interfaceTypeStar(B)]);
    _checkGreatestLowerBound(
      interfaceTypeStar(A),
      interfaceTypeStar(C),
      interfaceTypeStar(C),
    );
  }

  void test_dynamic_bottom() {
    _checkGreatestLowerBound(dynamicType, neverStar, neverStar);
  }

  void test_dynamic_function() {
    _checkGreatestLowerBound(
        dynamicType,
        functionTypeStar(returnType: voidNone),
        functionTypeStar(returnType: voidNone));
  }

  void test_dynamic_interface() {
    var A = class_(name: 'A');
    var typeA = interfaceTypeStar(A);
    _checkGreatestLowerBound(dynamicType, typeA, typeA);
  }

  void test_dynamic_typeParam() {
    var T = typeParameter('T');
    var typeT = typeParameterTypeStar(T);
    _checkGreatestLowerBound(dynamicType, typeT, typeT);
  }

  void test_dynamic_void() {
    // Note: _checkGreatestLowerBound tests `GLB(x, y)` as well as `GLB(y, x)`
    _checkGreatestLowerBound(dynamicType, voidNone, dynamicType);
  }

  void test_functionsDifferentNamedTakeUnion() {
    var type1 = functionTypeStar(
      parameters: [
        namedParameter(name: 'a', type: intStar),
        namedParameter(name: 'b', type: intStar),
      ],
      returnType: voidNone,
    );
    var type2 = functionTypeStar(
      parameters: [
        namedParameter(name: 'b', type: doubleStar),
        namedParameter(name: 'c', type: stringStar),
      ],
      returnType: voidNone,
    );
    var expected = functionTypeStar(
      parameters: [
        namedParameter(name: 'a', type: intStar),
        namedParameter(name: 'b', type: numStar),
        namedParameter(name: 'c', type: stringStar),
      ],
      returnType: voidNone,
    );
    _checkGreatestLowerBound(type1, type2, expected);
  }

  void test_functionsDifferentOptionalArityTakeMax() {
    var type1 = functionTypeStar(
      parameters: [
        positionalParameter(type: intStar),
      ],
      returnType: voidNone,
    );
    var type2 = functionTypeStar(
      parameters: [
        positionalParameter(type: doubleStar),
        positionalParameter(type: stringStar),
        positionalParameter(type: objectStar),
      ],
      returnType: voidNone,
    );
    var expected = functionTypeStar(
      parameters: [
        positionalParameter(type: numStar),
        positionalParameter(type: stringStar),
        positionalParameter(type: objectStar),
      ],
      returnType: voidNone,
    );
    _checkGreatestLowerBound(type1, type2, expected);
  }

  void test_functionsDifferentRequiredArityBecomeOptional() {
    var type1 = functionTypeStar(
      parameters: [
        requiredParameter(type: intStar),
      ],
      returnType: voidNone,
    );
    var type2 = functionTypeStar(
      parameters: [
        requiredParameter(type: intStar),
        requiredParameter(type: intStar),
        requiredParameter(type: intStar),
      ],
      returnType: voidNone,
    );
    var expected = functionTypeStar(
      parameters: [
        requiredParameter(type: intStar),
        positionalParameter(type: intStar),
        positionalParameter(type: intStar),
      ],
      returnType: voidNone,
    );
    _checkGreatestLowerBound(type1, type2, expected);
  }

  void test_functionsFromDynamic() {
    var type1 = functionTypeStar(
      parameters: [
        requiredParameter(type: dynamicType),
      ],
      returnType: voidNone,
    );
    var type2 = functionTypeStar(
      parameters: [
        requiredParameter(type: intStar),
      ],
      returnType: voidNone,
    );
    var expected = functionTypeStar(
      parameters: [
        requiredParameter(type: dynamicType),
      ],
      returnType: voidNone,
    );
    _checkGreatestLowerBound(type1, type2, expected);
  }

  void test_functionsGlbReturnType() {
    var type1 = functionTypeStar(
      returnType: intStar,
    );
    var type2 = functionTypeStar(
      returnType: numStar,
    );
    var expected = functionTypeStar(
      returnType: intStar,
    );
    _checkGreatestLowerBound(type1, type2, expected);
  }

  void test_functionsLubNamedParams() {
    var type1 = functionTypeStar(
      parameters: [
        namedParameter(name: 'a', type: stringStar),
        namedParameter(name: 'b', type: intStar),
      ],
      returnType: voidNone,
    );
    var type2 = functionTypeStar(
      parameters: [
        namedParameter(name: 'a', type: intStar),
        namedParameter(name: 'b', type: numStar),
      ],
      returnType: voidNone,
    );
    var expected = functionTypeStar(
      parameters: [
        namedParameter(name: 'a', type: objectStar),
        namedParameter(name: 'b', type: numStar),
      ],
      returnType: voidNone,
    );
    _checkGreatestLowerBound(type1, type2, expected);
  }

  void test_functionsLubPositionalParams() {
    var type1 = functionTypeStar(
      parameters: [
        positionalParameter(type: stringStar),
        positionalParameter(type: intStar),
      ],
      returnType: voidNone,
    );
    var type2 = functionTypeStar(
      parameters: [
        positionalParameter(type: intStar),
        positionalParameter(type: numStar),
      ],
      returnType: voidNone,
    );
    var expected = functionTypeStar(
      parameters: [
        positionalParameter(type: objectStar),
        positionalParameter(type: numStar),
      ],
      returnType: voidNone,
    );
    _checkGreatestLowerBound(type1, type2, expected);
  }

  void test_functionsLubRequiredParams() {
    var type1 = functionTypeStar(
      parameters: [
        requiredParameter(type: stringStar),
        requiredParameter(type: intStar),
        requiredParameter(type: intStar),
      ],
      returnType: voidNone,
    );
    var type2 = functionTypeStar(
      parameters: [
        requiredParameter(type: intStar),
        requiredParameter(type: doubleStar),
        requiredParameter(type: numStar),
      ],
      returnType: voidNone,
    );
    var expected = functionTypeStar(
      parameters: [
        requiredParameter(type: objectStar),
        requiredParameter(type: numStar),
        requiredParameter(type: numStar),
      ],
      returnType: voidNone,
    );
    _checkGreatestLowerBound(type1, type2, expected);
  }

  void test_functionsMixedOptionalAndRequiredBecomeOptional() {
    var type1 = functionTypeStar(
      parameters: [
        requiredParameter(type: intStar),
        requiredParameter(type: intStar),
        positionalParameter(type: intStar),
        positionalParameter(type: intStar),
        positionalParameter(type: intStar),
      ],
      returnType: voidNone,
    );
    var type2 = functionTypeStar(
      parameters: [
        requiredParameter(type: intStar),
        positionalParameter(type: intStar),
        positionalParameter(type: intStar),
      ],
      returnType: voidNone,
    );
    var expected = functionTypeStar(
      parameters: [
        requiredParameter(type: intStar),
        positionalParameter(type: intStar),
        positionalParameter(type: intStar),
        positionalParameter(type: intStar),
        positionalParameter(type: intStar),
      ],
      returnType: voidNone,
    );
    _checkGreatestLowerBound(type1, type2, expected);
  }

  void test_functionsReturnBottomIfMixOptionalAndNamed() {
    // Dart doesn't allow a function to have both optional and named parameters,
    // so if we would have synthethized that, pick bottom instead.
    var type1 = functionTypeStar(
      parameters: [
        requiredParameter(type: intStar),
        namedParameter(name: 'a', type: intStar),
      ],
      returnType: voidNone,
    );
    var type2 = functionTypeStar(
      parameters: [
        namedParameter(name: 'a', type: intStar),
      ],
      returnType: voidNone,
    );
    _checkGreatestLowerBound(type1, type2, neverStar);
  }

  void test_functionsSameType_withNamed() {
    var type1 = functionTypeStar(
      parameters: [
        requiredParameter(type: stringStar),
        requiredParameter(type: intStar),
        requiredParameter(type: numStar),
        namedParameter(name: 'n', type: numStar),
      ],
      returnType: intStar,
    );

    var type2 = functionTypeStar(
      parameters: [
        requiredParameter(type: stringStar),
        requiredParameter(type: intStar),
        requiredParameter(type: numStar),
        namedParameter(name: 'n', type: numStar),
      ],
      returnType: intStar,
    );

    var expected = functionTypeStar(
      parameters: [
        requiredParameter(type: stringStar),
        requiredParameter(type: intStar),
        requiredParameter(type: numStar),
        namedParameter(name: 'n', type: numStar),
      ],
      returnType: intStar,
    );

    _checkGreatestLowerBound(type1, type2, expected);
  }

  void test_functionsSameType_withOptional() {
    var type1 = functionTypeStar(
      parameters: [
        requiredParameter(type: stringStar),
        requiredParameter(type: intStar),
        requiredParameter(type: numStar),
        positionalParameter(type: doubleStar),
      ],
      returnType: intStar,
    );

    var type2 = functionTypeStar(
      parameters: [
        requiredParameter(type: stringStar),
        requiredParameter(type: intStar),
        requiredParameter(type: numStar),
        positionalParameter(type: doubleStar),
      ],
      returnType: intStar,
    );

    var expected = functionTypeStar(
      parameters: [
        requiredParameter(type: stringStar),
        requiredParameter(type: intStar),
        requiredParameter(type: numStar),
        positionalParameter(type: doubleStar),
      ],
      returnType: intStar,
    );

    _checkGreatestLowerBound(type1, type2, expected);
  }

  void test_interface_function() {
    var A = class_(name: 'A');
    var typeA = interfaceTypeStar(A);
    _checkGreatestLowerBound(
      typeA,
      functionTypeStar(returnType: voidNone),
      neverStar,
    );
  }

  void test_mixin() {
    // class A
    // class B
    // class C
    // class D extends A with B, C
    var A = class_(name: 'A');
    var typeA = interfaceTypeStar(A);

    var B = class_(name: 'B');
    var typeB = interfaceTypeStar(B);

    var C = class_(name: 'C');
    var typeC = interfaceTypeStar(C);

    var D = class_(
      name: 'D',
      superType: interfaceTypeStar(A),
      mixins: [typeB, typeC],
    );
    var typeD = interfaceTypeStar(D);

    _checkGreatestLowerBound(typeA, typeD, typeD);
    _checkGreatestLowerBound(typeB, typeD, typeD);
    _checkGreatestLowerBound(typeC, typeD, typeD);
  }

  void test_self() {
    var T = typeParameter('T');
    var A = class_(name: 'A');

    List<DartType> types = [
      dynamicType,
      voidNone,
      neverStar,
      typeParameterTypeStar(T),
      interfaceTypeStar(A),
      functionTypeStar(returnType: voidNone),
    ];

    for (DartType type in types) {
      _checkGreatestLowerBound(type, type, type);
    }
  }

  void test_typeParam_function_noBound() {
    var T = typeParameter('T');
    _checkGreatestLowerBound(
      typeParameterTypeStar(T),
      functionTypeStar(returnType: voidNone),
      neverStar,
    );
  }

  void test_typeParam_interface_bounded() {
    var A = class_(name: 'A');
    var typeA = interfaceTypeStar(A);

    var B = class_(name: 'B', superType: typeA);
    var typeB = interfaceTypeStar(B);

    var C = class_(name: 'C', superType: typeB);
    var typeC = interfaceTypeStar(C);

    var T = typeParameter('T', bound: typeB);
    _checkGreatestLowerBound(typeParameterTypeStar(T), typeC, neverStar);
  }

  void test_typeParam_interface_noBound() {
    // GLB(T, A) = ⊥
    var T = typeParameter('T');
    var A = class_(name: 'A');
    _checkGreatestLowerBound(
      typeParameterTypeStar(T),
      interfaceTypeStar(A),
      neverStar,
    );
  }

  void test_typeParameters_different() {
    // GLB(List<int>, List<double>) = ⊥
    var listOfIntType = listStar(intStar);
    var listOfDoubleType = listStar(doubleStar);
    // TODO(rnystrom): Can we do something better here?
    _checkGreatestLowerBound(listOfIntType, listOfDoubleType, neverStar);
  }

  void test_typeParameters_same() {
    // GLB(List<int>, List<int>) = List<int>
    var listOfIntType = listStar(intStar);
    _checkGreatestLowerBound(listOfIntType, listOfIntType, listOfIntType);
  }

  void test_unrelatedClasses() {
    // class A
    // class B
    // class C
    var A = class_(name: 'A');
    var B = class_(name: 'B');
    _checkGreatestLowerBound(
        interfaceTypeStar(A), interfaceTypeStar(B), neverStar);
  }

  void test_void() {
    var A = class_(name: 'A');
    var T = typeParameter('T');
    List<DartType> types = [
      neverStar,
      functionTypeStar(returnType: voidNone),
      interfaceTypeStar(A),
      typeParameterTypeStar(T),
    ];
    for (DartType type in types) {
      _checkGreatestLowerBound(
        functionTypeStar(returnType: voidNone),
        functionTypeStar(returnType: type),
        functionTypeStar(returnType: type),
      );
    }
  }
}

@reflectiveTest
class LeastUpperBoundFunctionsTest extends BoundTestBase {
  void test_differentRequiredArity() {
    var type1 = functionTypeStar(
      parameters: [
        requiredParameter(type: intStar),
        requiredParameter(type: intStar),
      ],
      returnType: voidNone,
    );
    var type2 = functionTypeStar(
      parameters: [
        requiredParameter(type: intStar),
        requiredParameter(type: intStar),
        requiredParameter(type: intStar),
      ],
      returnType: voidNone,
    );
    _checkLeastUpperBound(type1, type2, typeProvider.functionType);
  }

  void test_fuzzyArrows() {
    var type1 = functionTypeStar(
      parameters: [
        requiredParameter(type: dynamicType),
      ],
      returnType: voidNone,
    );
    var type2 = functionTypeStar(
      parameters: [
        requiredParameter(type: intStar),
      ],
      returnType: voidNone,
    );
    var expected = functionTypeStar(
      parameters: [
        requiredParameter(type: intStar),
      ],
      returnType: voidNone,
    );
    _checkLeastUpperBound(type1, type2, expected);
  }

  void test_glbNamedParams() {
    var type1 = functionTypeStar(
      parameters: [
        namedParameter(name: 'a', type: stringStar),
        namedParameter(name: 'b', type: intStar),
      ],
      returnType: voidNone,
    );
    var type2 = functionTypeStar(
      parameters: [
        namedParameter(name: 'a', type: intStar),
        namedParameter(name: 'b', type: numStar),
      ],
      returnType: voidNone,
    );
    var expected = functionTypeStar(
      parameters: [
        namedParameter(name: 'a', type: neverStar),
        namedParameter(name: 'b', type: intStar),
      ],
      returnType: voidNone,
    );
    _checkLeastUpperBound(type1, type2, expected);
  }

  void test_glbPositionalParams() {
    var type1 = functionTypeStar(
      parameters: [
        positionalParameter(type: stringStar),
        positionalParameter(type: intStar),
      ],
      returnType: voidNone,
    );
    var type2 = functionTypeStar(
      parameters: [
        positionalParameter(type: intStar),
        positionalParameter(type: numStar),
      ],
      returnType: voidNone,
    );
    var expected = functionTypeStar(
      parameters: [
        positionalParameter(type: neverStar),
        positionalParameter(type: intStar),
      ],
      returnType: voidNone,
    );
    _checkLeastUpperBound(type1, type2, expected);
  }

  void test_glbRequiredParams() {
    var type1 = functionTypeStar(
      parameters: [
        requiredParameter(type: stringStar),
        requiredParameter(type: intStar),
        requiredParameter(type: intStar),
      ],
      returnType: voidNone,
    );
    var type2 = functionTypeStar(
      parameters: [
        requiredParameter(type: intStar),
        requiredParameter(type: doubleStar),
        requiredParameter(type: numStar),
      ],
      returnType: voidNone,
    );
    var expected = functionTypeStar(
      parameters: [
        requiredParameter(type: neverStar),
        requiredParameter(type: neverStar),
        requiredParameter(type: intStar),
      ],
      returnType: voidNone,
    );
    _checkLeastUpperBound(type1, type2, expected);
  }

  void test_ignoreExtraNamedParams() {
    var type1 = functionTypeStar(
      parameters: [
        namedParameter(name: 'a', type: intStar),
        namedParameter(name: 'b', type: intStar),
      ],
      returnType: voidNone,
    );
    var type2 = functionTypeStar(
      parameters: [
        namedParameter(name: 'a', type: intStar),
        namedParameter(name: 'c', type: intStar),
      ],
      returnType: voidNone,
    );
    var expected = functionTypeStar(
      parameters: [
        namedParameter(name: 'a', type: intStar),
      ],
      returnType: voidNone,
    );
    _checkLeastUpperBound(type1, type2, expected);
  }

  void test_ignoreExtraPositionalParams() {
    var type1 = functionTypeStar(
      parameters: [
        positionalParameter(type: intStar),
        positionalParameter(type: intStar),
        positionalParameter(type: stringStar),
      ],
      returnType: voidNone,
    );
    var type2 = functionTypeStar(
      parameters: [
        positionalParameter(type: intStar),
      ],
      returnType: voidNone,
    );
    var expected = functionTypeStar(
      parameters: [
        positionalParameter(type: intStar),
      ],
      returnType: voidNone,
    );
    _checkLeastUpperBound(type1, type2, expected);
  }

  void test_lubReturnType() {
    var type1 = functionTypeStar(returnType: intStar);
    var type2 = functionTypeStar(returnType: doubleStar);
    var expected = functionTypeStar(returnType: numStar);
    _checkLeastUpperBound(type1, type2, expected);
  }

  void test_sameType_withNamed() {
    var type1 = functionTypeStar(
      parameters: [
        requiredParameter(type: stringStar),
        requiredParameter(type: intStar),
        requiredParameter(type: numStar),
        namedParameter(name: 'n', type: numStar),
      ],
      returnType: intStar,
    );

    var type2 = functionTypeStar(
      parameters: [
        requiredParameter(type: stringStar),
        requiredParameter(type: intStar),
        requiredParameter(type: numStar),
        namedParameter(name: 'n', type: numStar),
      ],
      returnType: intStar,
    );

    var expected = functionTypeStar(
      parameters: [
        requiredParameter(type: stringStar),
        requiredParameter(type: intStar),
        requiredParameter(type: numStar),
        namedParameter(name: 'n', type: numStar),
      ],
      returnType: intStar,
    );

    _checkLeastUpperBound(type1, type2, expected);
  }

  void test_sameType_withOptional() {
    var type1 = functionTypeStar(
      parameters: [
        requiredParameter(type: stringStar),
        requiredParameter(type: intStar),
        requiredParameter(type: numStar),
        positionalParameter(type: doubleStar),
      ],
      returnType: intStar,
    );

    var type2 = functionTypeStar(
      parameters: [
        requiredParameter(type: stringStar),
        requiredParameter(type: intStar),
        requiredParameter(type: numStar),
        positionalParameter(type: doubleStar),
      ],
      returnType: intStar,
    );

    var expected = functionTypeStar(
      parameters: [
        requiredParameter(type: stringStar),
        requiredParameter(type: intStar),
        requiredParameter(type: numStar),
        positionalParameter(type: doubleStar),
      ],
      returnType: intStar,
    );

    _checkLeastUpperBound(type1, type2, expected);
  }

  void test_typeFormals_differentBounds() {
    var T1 = typeParameter('T1', bound: intStar);
    var type1 = functionTypeStar(
      typeFormals: [T1],
      returnType: typeParameterTypeStar(T1),
    );

    var T2 = typeParameter('T2', bound: doubleStar);
    var type2 = functionTypeStar(
      typeFormals: [T2],
      returnType: typeParameterTypeStar(T2),
    );

    _checkLeastUpperBound(type1, type2, typeProvider.functionType);
  }

  void test_typeFormals_differentNumber() {
    var T1 = typeParameter('T1', bound: numStar);
    var type1 = functionTypeStar(
      typeFormals: [T1],
      returnType: typeParameterTypeStar(T1),
    );

    var type2 = functionTypeStar(returnType: intStar);

    _checkLeastUpperBound(type1, type2, typeProvider.functionType);
  }

  void test_typeFormals_sameBounds() {
    var T1 = typeParameter('T1', bound: numStar);
    var type1 = functionTypeStar(
      typeFormals: [T1],
      returnType: typeParameterTypeStar(T1),
    );

    var T2 = typeParameter('T2', bound: numStar);
    var type2 = functionTypeStar(
      typeFormals: [T2],
      returnType: typeParameterTypeStar(T2),
    );

    var TE = typeParameter('T', bound: numStar);
    var expected = functionTypeStar(
      typeFormals: [TE],
      returnType: typeParameterTypeStar(TE),
    );

    _checkLeastUpperBound(type1, type2, expected);
  }
}

@reflectiveTest
class LeastUpperBoundTest extends BoundTestBase {
  void test_bottom_function() {
    _checkLeastUpperBound(neverStar, functionTypeStar(returnType: voidNone),
        functionTypeStar(returnType: voidNone));
  }

  void test_bottom_interface() {
    var A = class_(name: 'A');
    var typeA = interfaceTypeStar(A);
    _checkLeastUpperBound(neverStar, typeA, typeA);
  }

  void test_bottom_typeParam() {
    var T = typeParameter('T');
    var typeT = typeParameterTypeStar(T);
    _checkLeastUpperBound(neverStar, typeT, typeT);
  }

  void test_directInterfaceCase() {
    // class A
    // class B implements A
    // class C implements B

    var A = class_(name: 'A');
    var typeA = interfaceTypeStar(A);

    var B = class_(name: 'B', interfaces: [typeA]);
    var typeB = interfaceTypeStar(B);

    var C = class_(name: 'C', interfaces: [typeB]);
    var typeC = interfaceTypeStar(C);

    _checkLeastUpperBound(typeB, typeC, typeB);
  }

  void test_directSubclassCase() {
    // class A
    // class B extends A
    // class C extends B

    var A = class_(name: 'A');
    var typeA = interfaceTypeStar(A);

    var B = class_(name: 'B', superType: typeA);
    var typeB = interfaceTypeStar(B);

    var C = class_(name: 'C', superType: typeB);
    var typeC = interfaceTypeStar(C);

    _checkLeastUpperBound(typeB, typeC, typeB);
  }

  void test_directSuperclass_nullability() {
    var aElement = class_(name: 'A');
    var aQuestion = interfaceTypeQuestion(aElement);
    var aStar = interfaceTypeStar(aElement);
    var aNone = interfaceTypeNone(aElement);

    var bElementStar = class_(name: 'B', superType: aStar);
    var bElementNone = class_(name: 'B', superType: aNone);

    InterfaceTypeImpl _bTypeStarElement(NullabilitySuffix nullability) {
      return interfaceType(
        bElementStar,
        nullabilitySuffix: nullability,
      );
    }

    InterfaceTypeImpl _bTypeNoneElement(NullabilitySuffix nullability) {
      return interfaceType(
        bElementNone,
        nullabilitySuffix: nullability,
      );
    }

    var bStarQuestion = _bTypeStarElement(NullabilitySuffix.question);
    var bStarStar = _bTypeStarElement(NullabilitySuffix.star);
    var bStarNone = _bTypeStarElement(NullabilitySuffix.none);

    var bNoneQuestion = _bTypeNoneElement(NullabilitySuffix.question);
    var bNoneStar = _bTypeNoneElement(NullabilitySuffix.star);
    var bNoneNone = _bTypeNoneElement(NullabilitySuffix.none);

    void assertLUB(DartType type1, DartType type2, DartType expected) {
      expect(typeSystem.getLeastUpperBound(type1, type2), expected);
      expect(typeSystem.getLeastUpperBound(type2, type1), expected);
    }

    assertLUB(bStarQuestion, aQuestion, aQuestion);
    assertLUB(bStarQuestion, aStar, aQuestion);
    assertLUB(bStarQuestion, aNone, aQuestion);

    assertLUB(bStarStar, aQuestion, aQuestion);
    assertLUB(bStarStar, aStar, aStar);
    assertLUB(bStarStar, aNone, aStar);

    assertLUB(bStarNone, aQuestion, aQuestion);
    assertLUB(bStarNone, aStar, aStar);
    assertLUB(bStarNone, aNone, aNone);

    assertLUB(bNoneQuestion, aQuestion, aQuestion);
    assertLUB(bNoneQuestion, aStar, aQuestion);
    assertLUB(bNoneQuestion, aNone, aQuestion);

    assertLUB(bNoneStar, aQuestion, aQuestion);
    assertLUB(bNoneStar, aStar, aStar);
    assertLUB(bNoneStar, aNone, aStar);

    assertLUB(bNoneNone, aQuestion, aQuestion);
    assertLUB(bNoneNone, aStar, aStar);
    assertLUB(bNoneNone, aNone, aNone);
  }

  void test_dynamic_bottom() {
    _checkLeastUpperBound(dynamicType, neverStar, dynamicType);
  }

  void test_dynamic_function() {
    _checkLeastUpperBound(
        dynamicType, functionTypeStar(returnType: voidNone), dynamicType);
  }

  void test_dynamic_interface() {
    var A = class_(name: 'A');
    _checkLeastUpperBound(dynamicType, interfaceTypeStar(A), dynamicType);
  }

  void test_dynamic_typeParam() {
    var T = typeParameter('T');
    _checkLeastUpperBound(dynamicType, typeParameterTypeStar(T), dynamicType);
  }

  void test_dynamic_void() {
    // Note: _checkLeastUpperBound tests `LUB(x, y)` as well as `LUB(y, x)`
    _checkLeastUpperBound(dynamicType, voidNone, voidNone);
  }

  void test_interface_function() {
    var A = class_(name: 'A');
    _checkLeastUpperBound(interfaceTypeStar(A),
        functionTypeStar(returnType: voidNone), objectStar);
  }

  void test_interface_sameElement_nullability() {
    var aElement = class_(name: 'A');

    var aQuestion = interfaceTypeQuestion(aElement);
    var aStar = interfaceTypeStar(aElement);
    var aNone = interfaceTypeNone(aElement);

    void assertLUB(DartType type1, DartType type2, DartType expected) {
      expect(typeSystem.getLeastUpperBound(type1, type2), expected);
      expect(typeSystem.getLeastUpperBound(type2, type1), expected);
    }

    assertLUB(aQuestion, aQuestion, aQuestion);
    assertLUB(aQuestion, aStar, aQuestion);
    assertLUB(aQuestion, aNone, aQuestion);

    assertLUB(aStar, aQuestion, aQuestion);
    assertLUB(aStar, aStar, aStar);
    assertLUB(aStar, aNone, aStar);

    assertLUB(aNone, aQuestion, aQuestion);
    assertLUB(aNone, aStar, aStar);
    assertLUB(aNone, aNone, aNone);
  }

  void test_mixinAndClass_constraintAndInterface() {
    var classA = class_(name: 'A');
    var instA = InstantiatedClass(classA, []);

    var classB = class_(
      name: 'B',
      interfaces: [instA.withNullabilitySuffixNone],
    );

    var mixinM = mixin_(
      name: 'M',
      constraints: [instA.withNullabilitySuffixNone],
    );

    _checkLeastUpperBound(
      interfaceTypeStar(classB),
      interfaceTypeStar(mixinM),
      instA.withNullability(NullabilitySuffix.star),
    );
  }

  void test_mixinAndClass_object() {
    var classA = class_(name: 'A');
    var mixinM = mixin_(name: 'M');

    _checkLeastUpperBound(
      interfaceTypeStar(classA),
      interfaceTypeStar(mixinM),
      objectStar,
    );
  }

  void test_mixinAndClass_sharedInterface() {
    var classA = class_(name: 'A');
    var instA = InstantiatedClass(classA, []);

    var classB = class_(
      name: 'B',
      interfaces: [instA.withNullabilitySuffixNone],
    );

    var mixinM = mixin_(
      name: 'M',
      interfaces: [instA.withNullabilitySuffixNone],
    );

    _checkLeastUpperBound(
      interfaceTypeStar(classB),
      interfaceTypeStar(mixinM),
      instA.withNullability(NullabilitySuffix.star),
    );
  }

  void test_mixinCase() {
    // class A
    // class B extends A
    // class C extends A
    // class D extends B with M, N, O, P

    var A = class_(name: 'A');
    var typeA = interfaceTypeStar(A);

    var B = class_(name: 'B', superType: typeA);
    var typeB = interfaceTypeStar(B);

    var C = class_(name: 'C', superType: typeA);
    var typeC = interfaceTypeStar(C);

    var D = class_(
      name: 'D',
      superType: typeB,
      mixins: [
        interfaceTypeStar(class_(name: 'M')),
        interfaceTypeStar(class_(name: 'N')),
        interfaceTypeStar(class_(name: 'O')),
        interfaceTypeStar(class_(name: 'P')),
      ],
    );
    var typeD = interfaceTypeStar(D);

    _checkLeastUpperBound(typeD, typeC, typeA);
  }

  void test_nestedFunctionsLubInnerParamTypes() {
    var type1 = functionTypeStar(
      parameters: [
        requiredParameter(
          type: functionTypeStar(
            parameters: [
              requiredParameter(type: stringStar),
              requiredParameter(type: intStar),
              requiredParameter(type: intStar),
            ],
            returnType: voidNone,
          ),
        ),
      ],
      returnType: voidNone,
    );
    var type2 = functionTypeStar(
      parameters: [
        requiredParameter(
          type: functionTypeStar(
            parameters: [
              requiredParameter(type: intStar),
              requiredParameter(type: doubleStar),
              requiredParameter(type: numStar),
            ],
            returnType: voidNone,
          ),
        ),
      ],
      returnType: voidNone,
    );
    var expected = functionTypeStar(
      parameters: [
        requiredParameter(
          type: functionTypeStar(
            parameters: [
              requiredParameter(type: objectStar),
              requiredParameter(type: numStar),
              requiredParameter(type: numStar),
            ],
            returnType: voidNone,
          ),
        ),
      ],
      returnType: voidNone,
    );
    _checkLeastUpperBound(type1, type2, expected);
  }

  void test_nestedNestedFunctionsGlbInnermostParamTypes() {
    var type1 = functionTypeStar(
      parameters: [
        requiredParameter(
          type: functionTypeStar(
            parameters: [
              requiredParameter(
                type: functionTypeStar(
                  parameters: [
                    requiredParameter(type: stringStar),
                    requiredParameter(type: intStar),
                    requiredParameter(type: intStar)
                  ],
                  returnType: voidNone,
                ),
              ),
            ],
            returnType: voidNone,
          ),
        ),
      ],
      returnType: voidNone,
    );
    expect(
      type1.toString(withNullability: true),
      'void Function(void Function(void Function(String*, int*, int*)*)*)*',
    );

    var type2 = functionTypeStar(
      parameters: [
        requiredParameter(
          type: functionTypeStar(
            parameters: [
              requiredParameter(
                type: functionTypeStar(
                  parameters: [
                    requiredParameter(type: intStar),
                    requiredParameter(type: doubleStar),
                    requiredParameter(type: numStar)
                  ],
                  returnType: voidNone,
                ),
              ),
            ],
            returnType: voidNone,
          ),
        ),
      ],
      returnType: voidNone,
    );
    expect(
      type2.toString(withNullability: true),
      'void Function(void Function(void Function(int*, double*, num*)*)*)*',
    );
    var expected = functionTypeStar(
      parameters: [
        requiredParameter(
          type: functionTypeStar(
            parameters: [
              requiredParameter(
                type: functionTypeStar(
                  parameters: [
                    requiredParameter(type: neverStar),
                    requiredParameter(type: neverStar),
                    requiredParameter(type: intStar)
                  ],
                  returnType: voidNone,
                ),
              ),
            ],
            returnType: voidNone,
          ),
        ),
      ],
      returnType: voidNone,
    );
    expect(
      expected.toString(withNullability: true),
      'void Function(void Function(void Function(Never*, Never*, int*)*)*)*',
    );

    _checkLeastUpperBound(type1, type2, expected);
  }

  void test_object() {
    var A = class_(name: 'A');
    var B = class_(name: 'B');
    var typeA = interfaceTypeStar(A);
    var typeB = interfaceTypeStar(B);
    var typeObject = typeA.element.supertype;
    // assert that object does not have a super type
    expect(typeObject.element.supertype, isNull);
    // assert that both A and B have the same super type of Object
    expect(typeB.element.supertype, typeObject);
    // finally, assert that the only least upper bound of A and B is Object
    _checkLeastUpperBound(typeA, typeB, typeObject);
  }

  void test_self() {
    var T = typeParameter('T');
    var A = class_(name: 'A');

    List<DartType> types = [
      dynamicType,
      voidNone,
      neverStar,
      typeParameterTypeStar(T),
      interfaceTypeStar(A),
      functionTypeStar(returnType: voidNone)
    ];

    for (DartType type in types) {
      _checkLeastUpperBound(type, type, type);
    }
  }

  void test_sharedSuperclass1() {
    var A = class_(name: 'A');
    var typeA = interfaceTypeStar(A);

    var B = class_(name: 'B', superType: typeA);
    var typeB = interfaceTypeStar(B);

    var C = class_(name: 'C', superType: typeA);
    var typeC = interfaceTypeStar(C);

    _checkLeastUpperBound(typeB, typeC, typeA);
  }

  void test_sharedSuperclass1_nullability() {
    var aElement = class_(name: 'A');
    var aQuestion = interfaceTypeQuestion(aElement);
    var aStar = interfaceTypeStar(aElement);
    var aNone = interfaceTypeNone(aElement);

    var bElementNone = class_(name: 'B', superType: aNone);
    var bElementStar = class_(name: 'B', superType: aStar);

    var cElementNone = class_(name: 'C', superType: aNone);
    var cElementStar = class_(name: 'C', superType: aStar);

    InterfaceTypeImpl bTypeElementNone(NullabilitySuffix nullability) {
      return interfaceType(
        bElementNone,
        nullabilitySuffix: nullability,
      );
    }

    InterfaceTypeImpl bTypeElementStar(NullabilitySuffix nullability) {
      return interfaceType(
        bElementStar,
        nullabilitySuffix: nullability,
      );
    }

    var bNoneQuestion = bTypeElementNone(NullabilitySuffix.question);
    var bNoneStar = bTypeElementNone(NullabilitySuffix.star);
    var bNoneNone = bTypeElementNone(NullabilitySuffix.none);

    var bStarQuestion = bTypeElementStar(NullabilitySuffix.question);
    var bStarStar = bTypeElementStar(NullabilitySuffix.star);
    var bStarNone = bTypeElementStar(NullabilitySuffix.none);

    InterfaceTypeImpl cTypeElementNone(NullabilitySuffix nullability) {
      return interfaceType(
        cElementNone,
        nullabilitySuffix: nullability,
      );
    }

    InterfaceTypeImpl cTypeElementStar(NullabilitySuffix nullability) {
      return interfaceType(
        cElementStar,
        nullabilitySuffix: nullability,
      );
    }

    var cNoneQuestion = cTypeElementNone(NullabilitySuffix.question);
    var cNoneStar = cTypeElementNone(NullabilitySuffix.star);
    var cNoneNone = cTypeElementNone(NullabilitySuffix.none);

    var cStarQuestion = cTypeElementStar(NullabilitySuffix.question);
    var cStarStar = cTypeElementStar(NullabilitySuffix.star);
    var cStarNone = cTypeElementStar(NullabilitySuffix.none);

    void assertLUB(DartType type1, DartType type2, DartType expected) {
      expect(typeSystem.getLeastUpperBound(type1, type2), expected);
      expect(typeSystem.getLeastUpperBound(type2, type1), expected);
    }

    assertLUB(bNoneQuestion, cNoneQuestion, aQuestion);
    assertLUB(bNoneQuestion, cNoneStar, aQuestion);
    assertLUB(bNoneQuestion, cNoneNone, aQuestion);
    assertLUB(bNoneQuestion, cStarQuestion, aQuestion);
    assertLUB(bNoneQuestion, cStarStar, aQuestion);
    assertLUB(bNoneQuestion, cStarNone, aQuestion);

    assertLUB(bNoneStar, cNoneQuestion, aQuestion);
    assertLUB(bNoneStar, cNoneStar, aStar);
    assertLUB(bNoneStar, cNoneNone, aStar);
    assertLUB(bNoneStar, cStarQuestion, aQuestion);
    assertLUB(bNoneStar, cStarStar, aStar);
    assertLUB(bNoneStar, cStarNone, aStar);

    assertLUB(bNoneNone, cNoneQuestion, aQuestion);
    assertLUB(bNoneNone, cNoneStar, aStar);
    assertLUB(bNoneNone, cNoneNone, aNone);
    assertLUB(bNoneNone, cStarQuestion, aQuestion);
    assertLUB(bNoneNone, cStarStar, aStar);
    assertLUB(bNoneNone, cStarNone, aNone);

    assertLUB(bStarQuestion, cNoneQuestion, aQuestion);
    assertLUB(bStarQuestion, cNoneStar, aQuestion);
    assertLUB(bStarQuestion, cNoneNone, aQuestion);
    assertLUB(bStarQuestion, cStarQuestion, aQuestion);
    assertLUB(bStarQuestion, cStarStar, aQuestion);
    assertLUB(bStarQuestion, cStarNone, aQuestion);

    assertLUB(bStarStar, cNoneQuestion, aQuestion);
    assertLUB(bStarStar, cNoneStar, aStar);
    assertLUB(bStarStar, cNoneNone, aStar);
    assertLUB(bStarStar, cStarQuestion, aQuestion);
    assertLUB(bStarStar, cStarStar, aStar);
    assertLUB(bStarStar, cStarNone, aStar);

    assertLUB(bStarNone, cNoneQuestion, aQuestion);
    assertLUB(bStarNone, cNoneStar, aStar);
    assertLUB(bStarNone, cNoneNone, aNone);
    assertLUB(bStarNone, cStarQuestion, aQuestion);
    assertLUB(bStarNone, cStarStar, aStar);
    assertLUB(bStarNone, cStarNone, aNone);
  }

  void test_sharedSuperclass2() {
    var A = class_(name: 'A');
    var typeA = interfaceTypeStar(A);

    var B = class_(name: 'B', superType: typeA);
    var typeB = interfaceTypeStar(B);

    var C = class_(name: 'C', superType: typeA);
    var typeC = interfaceTypeStar(C);

    var D = class_(name: 'D', superType: typeC);
    var typeD = interfaceTypeStar(D);

    _checkLeastUpperBound(typeB, typeD, typeA);
  }

  void test_sharedSuperclass3() {
    var A = class_(name: 'A');
    var typeA = interfaceTypeStar(A);

    var B = class_(name: 'B', superType: typeA);
    var typeB = interfaceTypeStar(B);

    var C = class_(name: 'C', superType: typeB);
    var typeC = interfaceTypeStar(C);

    var D = class_(name: 'D', superType: typeB);
    var typeD = interfaceTypeStar(D);

    _checkLeastUpperBound(typeC, typeD, typeB);
  }

  void test_sharedSuperclass4() {
    var A = class_(name: 'A');
    var typeA = interfaceTypeStar(A);

    var A2 = class_(name: 'A2');
    var typeA2 = interfaceTypeStar(A2);

    var A3 = class_(name: 'A3');
    var typeA3 = interfaceTypeStar(A3);

    var B = class_(name: 'B', superType: typeA, interfaces: [typeA2]);
    var typeB = interfaceTypeStar(B);

    var C = class_(name: 'C', superType: typeA, interfaces: [typeA3]);
    var typeC = interfaceTypeStar(C);

    _checkLeastUpperBound(typeB, typeC, typeA);
  }

  void test_sharedSuperinterface1() {
    var A = class_(name: 'A');
    var typeA = interfaceTypeStar(A);

    var B = class_(name: 'B', interfaces: [typeA]);
    var typeB = interfaceTypeStar(B);

    var C = class_(name: 'C', interfaces: [typeA]);
    var typeC = interfaceTypeStar(C);

    _checkLeastUpperBound(typeB, typeC, typeA);
  }

  void test_sharedSuperinterface2() {
    var A = class_(name: 'A');
    var typeA = interfaceTypeStar(A);

    var B = class_(name: 'B', interfaces: [typeA]);
    var typeB = interfaceTypeStar(B);

    var C = class_(name: 'C', interfaces: [typeA]);
    var typeC = interfaceTypeStar(C);

    var D = class_(name: 'D', interfaces: [typeC]);
    var typeD = interfaceTypeStar(D);

    _checkLeastUpperBound(typeB, typeD, typeA);
  }

  void test_sharedSuperinterface3() {
    var A = class_(name: 'A');
    var typeA = interfaceTypeStar(A);

    var B = class_(name: 'B', interfaces: [typeA]);
    var typeB = interfaceTypeStar(B);

    var C = class_(name: 'C', interfaces: [typeB]);
    var typeC = interfaceTypeStar(C);

    var D = class_(name: 'D', interfaces: [typeB]);
    var typeD = interfaceTypeStar(D);

    _checkLeastUpperBound(typeC, typeD, typeB);
  }

  void test_sharedSuperinterface4() {
    var A = class_(name: 'A');
    var typeA = interfaceTypeStar(A);

    var A2 = class_(name: 'A2');
    var typeA2 = interfaceTypeStar(A2);

    var A3 = class_(name: 'A3');
    var typeA3 = interfaceTypeStar(A3);

    var B = class_(name: 'B', interfaces: [typeA, typeA2]);
    var typeB = interfaceTypeStar(B);

    var C = class_(name: 'C', interfaces: [typeA, typeA3]);
    var typeC = interfaceTypeStar(C);

    _checkLeastUpperBound(typeB, typeC, typeA);
  }

  void test_twoComparables() {
    _checkLeastUpperBound(stringStar, numStar, objectStar);
  }

  void test_typeParam_boundedByParam() {
    var S = typeParameter('S');
    var typeS = typeParameterTypeStar(S);

    var T = typeParameter('T', bound: typeS);
    var typeT = typeParameterTypeStar(T);

    _checkLeastUpperBound(typeT, typeS, typeS);
  }

  void test_typeParam_class_implements_Function_ignored() {
    var A = class_(name: 'A', superType: typeProvider.functionType);
    var T = typeParameter('T', bound: interfaceTypeStar(A));
    _checkLeastUpperBound(typeParameterTypeStar(T),
        functionTypeStar(returnType: voidNone), objectStar);
  }

  void test_typeParam_fBounded() {
    var T = typeParameter('Q');
    var A = class_(name: 'A', typeParameters: [T]);

    var S = typeParameter('S');
    var typeS = typeParameterTypeStar(S);
    S.bound = interfaceTypeStar(A, typeArguments: [typeS]);

    var U = typeParameter('U');
    var typeU = typeParameterTypeStar(U);
    U.bound = interfaceTypeStar(A, typeArguments: [typeU]);

    _checkLeastUpperBound(
      typeS,
      typeParameterTypeStar(U),
      interfaceTypeStar(A, typeArguments: [objectStar]),
    );
  }

  void test_typeParam_function_bounded() {
    var T = typeParameter('T', bound: typeProvider.functionType);
    _checkLeastUpperBound(
      typeParameterTypeStar(T),
      functionTypeStar(returnType: voidNone),
      typeProvider.functionType,
    );
  }

  void test_typeParam_function_noBound() {
    var T = typeParameter('T');
    _checkLeastUpperBound(
      typeParameterTypeStar(T),
      functionTypeStar(returnType: voidNone),
      objectStar,
    );
  }

  void test_typeParam_interface_bounded() {
    var A = class_(name: 'A');
    var typeA = interfaceTypeStar(A);

    var B = class_(name: 'B', superType: typeA);
    var typeB = interfaceTypeStar(B);

    var C = class_(name: 'C', superType: typeA);
    var typeC = interfaceTypeStar(C);

    var T = typeParameter('T', bound: typeB);
    var typeT = typeParameterTypeStar(T);

    _checkLeastUpperBound(typeT, typeC, typeA);
  }

  void test_typeParam_interface_noBound() {
    var T = typeParameter('T');
    var A = class_(name: 'A');
    _checkLeastUpperBound(
      typeParameterTypeStar(T),
      interfaceTypeStar(A),
      objectStar,
    );
  }

  void test_typeParameters_contravariant_different() {
    // class A<in T>
    var T = typeParameter('T', variance: Variance.contravariant);
    var A = class_(name: 'A', typeParameters: [T]);

    // A<num>
    // A<int>
    var aNum = interfaceTypeStar(A, typeArguments: [numStar]);
    var aInt = interfaceTypeStar(A, typeArguments: [intStar]);

    _checkLeastUpperBound(aInt, aNum, aInt);
  }

  void test_typeParameters_contravariant_same() {
    // class A<in T>
    var T = typeParameter('T', variance: Variance.contravariant);
    var A = class_(name: 'A', typeParameters: [T]);

    // A<num>
    var aNum = interfaceTypeStar(A, typeArguments: [numStar]);

    _checkLeastUpperBound(aNum, aNum, aNum);
  }

  void test_typeParameters_covariant_different() {
    // class A<out T>
    var T = typeParameter('T', variance: Variance.covariant);
    var A = class_(name: 'A', typeParameters: [T]);

    // A<num>
    // A<int>
    var aNum = interfaceTypeStar(A, typeArguments: [numStar]);
    var aInt = interfaceTypeStar(A, typeArguments: [intStar]);

    _checkLeastUpperBound(aInt, aNum, aNum);
  }

  void test_typeParameters_covariant_same() {
    // class A<out T>
    var T = typeParameter('T', variance: Variance.covariant);
    var A = class_(name: 'A', typeParameters: [T]);

    // A<num>
    var aNum = interfaceTypeStar(A, typeArguments: [numStar]);

    _checkLeastUpperBound(aNum, aNum, aNum);
  }

  /// Check least upper bound of the same class with different type parameters.
  void test_typeParameters_different() {
    // class List<int>
    // class List<double>
    var listOfIntType = listStar(intStar);
    var listOfDoubleType = listStar(doubleStar);
    var listOfNum = listStar(numStar);
    _checkLeastUpperBound(listOfIntType, listOfDoubleType, listOfNum);
  }

  void test_typeParameters_invariant_object() {
    // class A<inout T>
    var T = typeParameter('T', variance: Variance.invariant);
    var A = class_(name: 'A', typeParameters: [T]);

    // A<num>
    // A<int>
    var aNum = interfaceTypeStar(A, typeArguments: [numStar]);
    var aInt = interfaceTypeStar(A, typeArguments: [intStar]);

    _checkLeastUpperBound(aNum, aInt, objectStar);
  }

  void test_typeParameters_invariant_same() {
    // class A<inout T>
    var T = typeParameter('T', variance: Variance.invariant);
    var A = class_(name: 'A', typeParameters: [T]);

    // A<num>
    var aNum = interfaceTypeStar(A, typeArguments: [numStar]);

    _checkLeastUpperBound(aNum, aNum, aNum);
  }

  void test_typeParameters_multi_basic() {
    // class Multi<out T, inout U, in V>
    var T = typeParameter('T', variance: Variance.covariant);
    var U = typeParameter('T', variance: Variance.invariant);
    var V = typeParameter('T', variance: Variance.contravariant);
    var Multi = class_(name: 'A', typeParameters: [T, U, V]);

    // Multi<num, num, num>
    // Multi<int, num, int>
    var multiNumNumNum =
        interfaceTypeStar(Multi, typeArguments: [numStar, numStar, numStar]);
    var multiIntNumInt =
        interfaceTypeStar(Multi, typeArguments: [intStar, numStar, intStar]);

    // We expect Multi<num, num, int>
    var multiNumNumInt =
        interfaceTypeStar(Multi, typeArguments: [numStar, numStar, intStar]);

    _checkLeastUpperBound(multiNumNumNum, multiIntNumInt, multiNumNumInt);
  }

  void test_typeParameters_multi_objectInterface() {
    // class Multi<out T, inout U, in V>
    var T = typeParameter('T', variance: Variance.covariant);
    var U = typeParameter('T', variance: Variance.invariant);
    var V = typeParameter('T', variance: Variance.contravariant);
    var Multi = class_(name: 'A', typeParameters: [T, U, V]);

    // Multi<num, String, num>
    // Multi<int, num, int>
    var multiNumStringNum =
        interfaceTypeStar(Multi, typeArguments: [numStar, stringStar, numStar]);
    var multiIntNumInt =
        interfaceTypeStar(Multi, typeArguments: [intStar, numStar, intStar]);

    _checkLeastUpperBound(multiNumStringNum, multiIntNumInt, objectStar);
  }

  void test_typeParameters_multi_objectType() {
    // class Multi<out T, inout U, in V>
    var T = typeParameter('T', variance: Variance.covariant);
    var U = typeParameter('T', variance: Variance.invariant);
    var V = typeParameter('T', variance: Variance.contravariant);
    var Multi = class_(name: 'A', typeParameters: [T, U, V]);

    // Multi<String, num, num>
    // Multi<int, num, int>
    var multiStringNumNum =
        interfaceTypeStar(Multi, typeArguments: [stringStar, numStar, numStar]);
    var multiIntNumInt =
        interfaceTypeStar(Multi, typeArguments: [intStar, numStar, intStar]);

    // We expect Multi<Object, num, int>
    var multiObjectNumInt =
        interfaceTypeStar(Multi, typeArguments: [objectStar, numStar, intStar]);

    _checkLeastUpperBound(multiStringNumNum, multiIntNumInt, multiObjectNumInt);
  }

  void test_typeParameters_same() {
    // List<int>
    // List<int>
    var listOfIntType = listStar(intStar);
    _checkLeastUpperBound(listOfIntType, listOfIntType, listOfIntType);
  }

  /// Check least upper bound of two related classes with different
  /// type parameters.
  void test_typeParametersAndClass_different() {
    // class List<int>
    // class Iterable<double>
    var listOfIntType = listStar(intStar);
    var iterableOfDoubleType = iterableStar(doubleStar);
    // TODO(leafp): this should be iterableOfNumType
    _checkLeastUpperBound(listOfIntType, iterableOfDoubleType, objectStar);
  }

  void test_void() {
    var T = typeParameter('T');
    var A = class_(name: 'A');
    List<DartType> types = [
      neverStar,
      functionTypeStar(returnType: voidNone),
      interfaceTypeStar(A),
      typeParameterTypeStar(T),
    ];
    for (DartType type in types) {
      _checkLeastUpperBound(
        functionTypeStar(returnType: voidNone),
        functionTypeStar(returnType: type),
        functionTypeStar(returnType: voidNone),
      );
    }
  }
}

@reflectiveTest
class TypeSystemTest extends AbstractTypeSystemTest {
  InterfaceTypeImpl get functionClassTypeNone {
    return interfaceTypeNone(
      typeProvider.functionType.element,
    );
  }

  InterfaceTypeImpl get functionClassTypeQuestion {
    return interfaceTypeQuestion(
      typeProvider.functionType.element,
    );
  }

  InterfaceTypeImpl get functionClassTypeStar {
    return interfaceTypeStar(
      typeProvider.functionType.element,
    );
  }

  DartType get noneType => (typeProvider.stringType as TypeImpl)
      .withNullability(NullabilitySuffix.none);

  FunctionTypeImpl get nothingToVoidFunctionTypeNone {
    return functionTypeNone(
      returnType: voidNone,
    );
  }

  FunctionTypeImpl get nothingToVoidFunctionTypeQuestion {
    return functionTypeQuestion(
      returnType: voidNone,
    );
  }

  FunctionTypeImpl get nothingToVoidFunctionTypeStar {
    return functionTypeStar(
      returnType: voidNone,
    );
  }

  DartType get objectClassTypeNone => (typeProvider.objectType as TypeImpl)
      .withNullability(NullabilitySuffix.none);

  DartType get objectClassTypeQuestion => (typeProvider.objectType as TypeImpl)
      .withNullability(NullabilitySuffix.question);

  DartType get objectClassTypeStar => (typeProvider.objectType as TypeImpl)
      .withNullability(NullabilitySuffix.star);

  DartType get questionType => (typeProvider.stringType as TypeImpl)
      .withNullability(NullabilitySuffix.question);

  DartType get starType => (typeProvider.stringType as TypeImpl)
      .withNullability(NullabilitySuffix.star);

  InterfaceTypeImpl get stringClassTypeNone {
    return interfaceTypeNone(
      typeProvider.stringType.element,
    );
  }

  InterfaceTypeImpl get stringClassTypeQuestion {
    return interfaceTypeQuestion(
      typeProvider.stringType.element,
    );
  }

  InterfaceTypeImpl get stringClassTypeStar {
    return interfaceTypeStar(
      typeProvider.stringType.element,
    );
  }

  InterfaceTypeImpl futureOrTypeNone({@required DartType argument}) {
    return typeProvider.futureOrElement.instantiate(
      typeArguments: <DartType>[argument],
      nullabilitySuffix: NullabilitySuffix.none,
    );
  }

  InterfaceTypeImpl futureOrTypeQuestion({@required DartType argument}) {
    return typeProvider.futureOrElement.instantiate(
      typeArguments: <DartType>[argument],
      nullabilitySuffix: NullabilitySuffix.question,
    );
  }

  InterfaceTypeImpl futureOrTypeStar({@required DartType argument}) {
    return typeProvider.futureOrElement.instantiate(
      typeArguments: <DartType>[argument],
      nullabilitySuffix: NullabilitySuffix.star,
    );
  }

  InterfaceTypeImpl listClassTypeNone(DartType argument) {
    return typeProvider.listElement.instantiate(
      typeArguments: <DartType>[argument],
      nullabilitySuffix: NullabilitySuffix.none,
    );
  }

  InterfaceTypeImpl listClassTypeQuestion(DartType argument) {
    return typeProvider.listElement.instantiate(
      typeArguments: <DartType>[argument],
      nullabilitySuffix: NullabilitySuffix.question,
    );
  }

  InterfaceTypeImpl listClassTypeStar(DartType argument) {
    return typeProvider.listElement.instantiate(
      typeArguments: <DartType>[argument],
      nullabilitySuffix: NullabilitySuffix.star,
    );
  }

  test_isNonNullable_dynamic() {
    expect(typeSystem.isNonNullable(dynamicType), false);
  }

  test_isNonNullable_function_none() {
    expect(typeSystem.isNonNullable(nothingToVoidFunctionTypeNone), true);
  }

  test_isNonNullable_function_question() {
    expect(typeSystem.isNonNullable(nothingToVoidFunctionTypeQuestion), false);
  }

  test_isNonNullable_function_star() {
    expect(typeSystem.isNonNullable(nothingToVoidFunctionTypeStar), true);
  }

  test_isNonNullable_functionClass_none() {
    expect(typeSystem.isNonNullable(functionClassTypeNone), true);
  }

  test_isNonNullable_functionClass_question() {
    expect(typeSystem.isNonNullable(functionClassTypeQuestion), false);
  }

  test_isNonNullable_functionClass_star() {
    expect(typeSystem.isNonNullable(functionClassTypeStar), true);
  }

  test_isNonNullable_futureOr_noneArgument_none() {
    expect(
      typeSystem.isNonNullable(
        futureOrTypeNone(argument: noneType),
      ),
      true,
    );
  }

  test_isNonNullable_futureOr_noneArgument_question() {
    expect(
      typeSystem.isNonNullable(
        futureOrTypeQuestion(argument: noneType),
      ),
      false,
    );
  }

  test_isNonNullable_futureOr_noneArgument_star() {
    expect(
      typeSystem.isNonNullable(
        futureOrTypeStar(argument: noneType),
      ),
      true,
    );
  }

  test_isNonNullable_futureOr_questionArgument_none() {
    expect(
      typeSystem.isNonNullable(
        futureOrTypeNone(argument: questionType),
      ),
      false,
    );
  }

  test_isNonNullable_futureOr_questionArgument_question() {
    expect(
      typeSystem.isNonNullable(
        futureOrTypeQuestion(argument: questionType),
      ),
      false,
    );
  }

  test_isNonNullable_futureOr_questionArgument_star() {
    expect(
      typeSystem.isNonNullable(
        futureOrTypeStar(argument: questionType),
      ),
      false,
    );
  }

  test_isNonNullable_futureOr_starArgument_none() {
    expect(
      typeSystem.isNonNullable(
        futureOrTypeNone(argument: starType),
      ),
      true,
    );
  }

  test_isNonNullable_futureOr_starArgument_question() {
    expect(
      typeSystem.isNonNullable(
        futureOrTypeStar(argument: questionType),
      ),
      false,
    );
  }

  test_isNonNullable_futureOr_starArgument_star() {
    expect(
      typeSystem.isNonNullable(
        futureOrTypeStar(argument: starType),
      ),
      true,
    );
  }

  test_isNonNullable_interface_none() {
    expect(typeSystem.isNonNullable(noneType), true);
  }

  test_isNonNullable_interface_question() {
    expect(typeSystem.isNonNullable(questionType), false);
  }

  test_isNonNullable_interface_star() {
    expect(typeSystem.isNonNullable(starType), true);
  }

  test_isNonNullable_never() {
    expect(typeSystem.isNonNullable(neverNone), true);
  }

  test_isNonNullable_null() {
    expect(typeSystem.isNonNullable(nullStar), false);
  }

  test_isNonNullable_typeParameter_noneBound_none() {
    expect(
      typeSystem.isNonNullable(
        _typeParameterTypeNone(bound: noneType),
      ),
      true,
    );
  }

  test_isNonNullable_typeParameter_noneBound_question() {
    expect(
      typeSystem.isNonNullable(
        _typeParameterTypeQuestion(bound: noneType),
      ),
      false,
    );
  }

  test_isNonNullable_typeParameter_questionBound_none() {
    expect(
      typeSystem.isNonNullable(
        _typeParameterTypeNone(bound: questionType),
      ),
      false,
    );
  }

  test_isNonNullable_typeParameter_questionBound_question() {
    expect(
      typeSystem.isNonNullable(
        _typeParameterTypeQuestion(bound: questionType),
      ),
      false,
    );
  }

  test_isNonNullable_typeParameter_starBound_star() {
    expect(
      typeSystem.isNonNullable(
        _typeParameterTypeStar(bound: starType),
      ),
      true,
    );
  }

  test_isNonNullable_void() {
    expect(typeSystem.isNonNullable(voidNone), false);
  }

  test_isNullable_dynamic() {
    expect(typeSystem.isNullable(dynamicType), true);
  }

  test_isNullable_function_none() {
    expect(typeSystem.isNullable(nothingToVoidFunctionTypeNone), false);
  }

  test_isNullable_function_question() {
    expect(typeSystem.isNullable(nothingToVoidFunctionTypeQuestion), true);
  }

  test_isNullable_function_star() {
    expect(typeSystem.isNullable(nothingToVoidFunctionTypeStar), false);
  }

  test_isNullable_functionClass_none() {
    expect(typeSystem.isNullable(functionClassTypeNone), false);
  }

  test_isNullable_functionClass_question() {
    expect(typeSystem.isNullable(functionClassTypeQuestion), true);
  }

  test_isNullable_functionClass_star() {
    expect(typeSystem.isNullable(functionClassTypeStar), false);
  }

  test_isNullable_futureOr_noneArgument_none() {
    expect(
      typeSystem.isNullable(
        futureOrTypeNone(argument: noneType),
      ),
      false,
    );
  }

  test_isNullable_futureOr_noneArgument_question() {
    expect(
      typeSystem.isNullable(
        futureOrTypeQuestion(argument: noneType),
      ),
      true,
    );
  }

  test_isNullable_futureOr_noneArgument_star() {
    expect(
      typeSystem.isNullable(
        futureOrTypeStar(argument: noneType),
      ),
      false,
    );
  }

  test_isNullable_futureOr_questionArgument_none() {
    expect(
      typeSystem.isNullable(
        futureOrTypeNone(argument: questionType),
      ),
      true,
    );
  }

  test_isNullable_futureOr_questionArgument_question() {
    expect(
      typeSystem.isNullable(
        futureOrTypeQuestion(argument: questionType),
      ),
      true,
    );
  }

  test_isNullable_futureOr_questionArgument_star() {
    expect(
      typeSystem.isNullable(
        futureOrTypeStar(argument: questionType),
      ),
      true,
    );
  }

  test_isNullable_futureOr_starArgument_none() {
    expect(
      typeSystem.isNullable(
        futureOrTypeNone(argument: starType),
      ),
      false,
    );
  }

  test_isNullable_futureOr_starArgument_question() {
    expect(
      typeSystem.isNullable(
        futureOrTypeQuestion(argument: starType),
      ),
      true,
    );
  }

  test_isNullable_futureOr_starArgument_star() {
    expect(
      typeSystem.isNullable(
        futureOrTypeStar(argument: starType),
      ),
      false,
    );
  }

  test_isNullable_interface_none() {
    expect(typeSystem.isNullable(noneType), false);
  }

  test_isNullable_interface_question() {
    expect(typeSystem.isNullable(questionType), true);
  }

  test_isNullable_interface_star() {
    expect(typeSystem.isNullable(starType), false);
  }

  test_isNullable_Never() {
    expect(typeSystem.isNullable(neverNone), false);
  }

  test_isNullable_never() {
    expect(typeSystem.isNullable(neverNone), false);
  }

  test_isNullable_null() {
    expect(typeSystem.isNullable(nullStar), true);
  }

  test_isNullable_typeParameter_noneBound_none() {
    expect(
      typeSystem.isNullable(
        _typeParameterTypeNone(bound: noneType),
      ),
      false,
    );
  }

  test_isNullable_typeParameter_noneBound_question() {
    expect(
      typeSystem.isNullable(
        _typeParameterTypeQuestion(bound: noneType),
      ),
      true,
    );
  }

  test_isNullable_typeParameter_questionBound_none() {
    expect(
      typeSystem.isNullable(
        _typeParameterTypeNone(bound: questionType),
      ),
      false,
    );
  }

  test_isNullable_typeParameter_questionBound_question() {
    expect(
      typeSystem.isNullable(
        _typeParameterTypeQuestion(bound: questionType),
      ),
      true,
    );
  }

  test_isNullable_typeParameter_starBound_star() {
    expect(
      typeSystem.isNullable(
        _typeParameterTypeStar(bound: starType),
      ),
      false,
    );
  }

  test_isNullable_void() {
    expect(typeSystem.isNullable(voidNone), true);
  }

  test_isPotentiallyNonNullable_dynamic() {
    expect(typeSystem.isPotentiallyNonNullable(dynamicType), false);
  }

  test_isPotentiallyNonNullable_futureOr_noneArgument_none() {
    expect(
      typeSystem.isPotentiallyNonNullable(
        futureOrTypeNone(argument: noneType),
      ),
      true,
    );
  }

  test_isPotentiallyNonNullable_futureOr_questionArgument_none() {
    expect(
      typeSystem.isPotentiallyNonNullable(
        futureOrTypeNone(argument: questionType),
      ),
      false,
    );
  }

  test_isPotentiallyNonNullable_futureOr_starArgument_none() {
    expect(
      typeSystem.isPotentiallyNonNullable(
        futureOrTypeNone(argument: starType),
      ),
      true,
    );
  }

  test_isPotentiallyNonNullable_never() {
    expect(typeSystem.isPotentiallyNonNullable(neverNone), true);
  }

  test_isPotentiallyNonNullable_none() {
    expect(typeSystem.isPotentiallyNonNullable(noneType), true);
  }

  test_isPotentiallyNonNullable_null() {
    expect(typeSystem.isPotentiallyNonNullable(nullStar), false);
  }

  test_isPotentiallyNonNullable_question() {
    expect(typeSystem.isPotentiallyNonNullable(questionType), false);
  }

  test_isPotentiallyNonNullable_star() {
    expect(typeSystem.isPotentiallyNonNullable(starType), true);
  }

  test_isPotentiallyNonNullable_void() {
    expect(typeSystem.isPotentiallyNonNullable(voidNone), false);
  }

  test_isPotentiallyNullable_dynamic() {
    expect(typeSystem.isPotentiallyNullable(dynamicType), true);
  }

  test_isPotentiallyNullable_futureOr_noneArgument_none() {
    expect(
      typeSystem.isPotentiallyNullable(
        futureOrTypeNone(argument: noneType),
      ),
      false,
    );
  }

  test_isPotentiallyNullable_futureOr_questionArgument_none() {
    expect(
      typeSystem.isPotentiallyNullable(
        futureOrTypeNone(argument: questionType),
      ),
      true,
    );
  }

  test_isPotentiallyNullable_futureOr_starArgument_none() {
    expect(
      typeSystem.isPotentiallyNullable(
        futureOrTypeNone(argument: starType),
      ),
      false,
    );
  }

  test_isPotentiallyNullable_never() {
    expect(typeSystem.isPotentiallyNullable(neverNone), false);
  }

  test_isPotentiallyNullable_none() {
    expect(typeSystem.isPotentiallyNullable(noneType), false);
  }

  test_isPotentiallyNullable_null() {
    expect(typeSystem.isPotentiallyNullable(nullStar), true);
  }

  test_isPotentiallyNullable_question() {
    expect(typeSystem.isPotentiallyNullable(questionType), true);
  }

  test_isPotentiallyNullable_star() {
    expect(typeSystem.isPotentiallyNullable(starType), false);
  }

  test_isPotentiallyNullable_void() {
    expect(typeSystem.isPotentiallyNullable(voidNone), true);
  }

  test_promoteToNonNull_dynamic() {
    expect(
      typeSystem.promoteToNonNull(dynamicType),
      dynamicType,
    );
  }

  test_promoteToNonNull_functionType() {
    // NonNull(T0 Function(...)) = T0 Function(...)
    expect(
      typeSystem.promoteToNonNull(nothingToVoidFunctionTypeQuestion),
      nothingToVoidFunctionTypeNone,
    );
  }

  test_promoteToNonNull_futureOr_question() {
    // NonNull(FutureOr<T>) = FutureOr<T>
    expect(
      typeSystem.promoteToNonNull(
        futureOrTypeQuestion(argument: stringClassTypeQuestion),
      ),
      futureOrTypeNone(argument: stringClassTypeQuestion),
    );
  }

  test_promoteToNonNull_interfaceType_function_none() {
    expect(
      typeSystem.promoteToNonNull(functionClassTypeQuestion),
      functionClassTypeNone,
    );
  }

  test_promoteToNonNull_interfaceType_none() {
    expect(
      typeSystem.promoteToNonNull(stringClassTypeNone),
      stringClassTypeNone,
    );
  }

  test_promoteToNonNull_interfaceType_question() {
    expect(
      typeSystem.promoteToNonNull(stringClassTypeQuestion),
      stringClassTypeNone,
    );
  }

  test_promoteToNonNull_interfaceType_question_withTypeArguments() {
    // NonNull(C<T1, ... , Tn>) = C<T1, ... , Tn>
    // NonNull(List<String?>?) = List<String?>
    expect(
      typeSystem.promoteToNonNull(
        listClassTypeQuestion(stringClassTypeQuestion),
      ),
      listClassTypeNone(stringClassTypeQuestion),
    );
  }

  test_promoteToNonNull_interfaceType_star() {
    expect(
      typeSystem.promoteToNonNull(stringClassTypeStar),
      stringClassTypeNone,
    );
  }

  test_promoteToNonNull_never() {
    expect(typeSystem.promoteToNonNull(neverNone), neverNone);
  }

  test_promoteToNonNull_null() {
    expect(typeSystem.promoteToNonNull(nullStar), neverNone);
  }

  test_promoteToNonNull_typeParameter_noneBound_none() {
    var element = typeParameter('T', bound: noneType);
    var type = typeParameterTypeNone(element);
    expect(typeSystem.promoteToNonNull(type), same(type));
  }

  test_promoteToNonNull_typeParameter_noneBound_question() {
    var element = typeParameter('T', bound: stringClassTypeNone);
    var type = typeParameterTypeQuestion(element);
    _assertPromotedTypeParameterType(
      typeSystem.promoteToNonNull(type),
      baseElement: element,
      expectedNullabilitySuffix: NullabilitySuffix.none,
    );
  }

  test_promoteToNonNull_typeParameter_nullBound_none() {
    var element = typeParameter('T', bound: null);
    var type = typeParameterTypeNone(element);
    _assertPromotedTypeParameterType(
      typeSystem.promoteToNonNull(type),
      baseElement: element,
      expectedBound: objectClassTypeNone,
      expectedNullabilitySuffix: NullabilitySuffix.none,
    );
  }

  test_promoteToNonNull_typeParameter_questionBound_none() {
    var element = typeParameter('T', bound: stringClassTypeQuestion);
    var type = typeParameterTypeNone(element);
    _assertPromotedTypeParameterType(
      typeSystem.promoteToNonNull(type),
      baseElement: element,
      expectedBound: stringClassTypeNone,
      expectedNullabilitySuffix: NullabilitySuffix.none,
    );
  }

  test_promoteToNonNull_typeParameter_questionBound_question() {
    var element = typeParameter('T', bound: stringClassTypeQuestion);
    var type = typeParameterTypeQuestion(element);
    _assertPromotedTypeParameterType(
      typeSystem.promoteToNonNull(type),
      baseElement: element,
      expectedBound: stringClassTypeNone,
      expectedNullabilitySuffix: NullabilitySuffix.none,
    );
  }

  test_promoteToNonNull_typeParameter_questionBound_star() {
    var element = typeParameter('T', bound: stringClassTypeQuestion);
    var type = typeParameterTypeStar(element);
    _assertPromotedTypeParameterType(
      typeSystem.promoteToNonNull(type),
      baseElement: element,
      expectedBound: stringClassTypeNone,
      expectedNullabilitySuffix: NullabilitySuffix.none,
    );
  }

  test_promoteToNonNull_typeParameter_starBound_none() {
    var element = typeParameter('T', bound: stringClassTypeStar);
    var type = typeParameterTypeNone(element);
    _assertPromotedTypeParameterType(
      typeSystem.promoteToNonNull(type),
      baseElement: element,
      expectedBound: stringClassTypeNone,
      expectedNullabilitySuffix: NullabilitySuffix.none,
    );
  }

  test_promoteToNonNull_void() {
    expect(
      typeSystem.promoteToNonNull(voidNone),
      voidNone,
    );
  }

  /// If [expectedBound] is `null`, the element of [actual] must be the same
  /// as the [baseElement].  Otherwise the element of [actual] must be a
  /// [TypeParameterMember] with the [baseElement] and the [expectedBound].
  void _assertPromotedTypeParameterType(
    TypeParameterTypeImpl actual, {
    @required TypeParameterElement baseElement,
    TypeImpl expectedBound,
    @required NullabilitySuffix expectedNullabilitySuffix,
  }) {
    if (expectedBound != null) {
      var actualMember = actual.element as TypeParameterMember;
      expect(actualMember.declaration, same(baseElement));
      expect(actualMember.bound, expectedBound);
    } else {
      expect(actual.element, same(baseElement));
    }
    expect(actual.nullabilitySuffix, expectedNullabilitySuffix);
  }
<<<<<<< HEAD
}

class _MockSource implements Source {
  @override
  final Uri uri;

  _MockSource(this.uri);

  @override
  String get encoding => '$uri';

  noSuchMethod(Invocation invocation) => super.noSuchMethod(invocation);
=======

  DartType _typeParameterTypeNone({@required DartType bound}) {
    var element = typeParameter('T', bound: bound);
    return typeParameterTypeNone(element);
  }

  DartType _typeParameterTypeQuestion({@required DartType bound}) {
    var element = typeParameter('T', bound: bound);
    return typeParameterTypeQuestion(element);
  }

  DartType _typeParameterTypeStar({@required DartType bound}) {
    var element = typeParameter('T', bound: bound);
    return typeParameterTypeStar(element);
  }
>>>>>>> 42799b66
}<|MERGE_RESOLUTION|>--- conflicted
+++ resolved
@@ -19,13 +19,7 @@
 import 'package:analyzer/src/generated/engine.dart';
 import 'package:analyzer/src/generated/resolver.dart';
 import 'package:analyzer/src/generated/source.dart'
-<<<<<<< HEAD
     show NonExistingSource, Source, UriKind;
-import 'package:analyzer/src/generated/testing/element_factory.dart';
-import 'package:analyzer/src/generated/utilities_dart.dart';
-=======
-    show NonExistingSource, UriKind;
->>>>>>> 42799b66
 import 'package:meta/meta.dart';
 import 'package:path/path.dart' show toUri;
 import 'package:test/test.dart';
@@ -46,13 +40,10 @@
   });
 }
 
-<<<<<<< HEAD
-abstract class AbstractTypeSystemTest {
+abstract class AbstractTypeSystemTest with ElementsTypesMixin {
   TestAnalysisContext analysisContext;
-=======
-abstract class AbstractTypeSystemTest with ElementsTypesMixin {
+
   @override
->>>>>>> 42799b66
   TypeProvider typeProvider;
 
   TypeSystemImpl typeSystem;
@@ -4036,7 +4027,21 @@
     }
     expect(actual.nullabilitySuffix, expectedNullabilitySuffix);
   }
-<<<<<<< HEAD
+
+  DartType _typeParameterTypeNone({@required DartType bound}) {
+    var element = typeParameter('T', bound: bound);
+    return typeParameterTypeNone(element);
+  }
+
+  DartType _typeParameterTypeQuestion({@required DartType bound}) {
+    var element = typeParameter('T', bound: bound);
+    return typeParameterTypeQuestion(element);
+  }
+
+  DartType _typeParameterTypeStar({@required DartType bound}) {
+    var element = typeParameter('T', bound: bound);
+    return typeParameterTypeStar(element);
+  }
 }
 
 class _MockSource implements Source {
@@ -4049,21 +4054,4 @@
   String get encoding => '$uri';
 
   noSuchMethod(Invocation invocation) => super.noSuchMethod(invocation);
-=======
-
-  DartType _typeParameterTypeNone({@required DartType bound}) {
-    var element = typeParameter('T', bound: bound);
-    return typeParameterTypeNone(element);
-  }
-
-  DartType _typeParameterTypeQuestion({@required DartType bound}) {
-    var element = typeParameter('T', bound: bound);
-    return typeParameterTypeQuestion(element);
-  }
-
-  DartType _typeParameterTypeStar({@required DartType bound}) {
-    var element = typeParameter('T', bound: bound);
-    return typeParameterTypeStar(element);
-  }
->>>>>>> 42799b66
 }