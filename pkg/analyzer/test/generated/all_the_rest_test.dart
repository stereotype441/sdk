// Copyright (c) 2014, the Dart project authors.  Please see the AUTHORS file
// for details. All rights reserved. Use of this source code is governed by a
// BSD-style license that can be found in the LICENSE file.

library engine.all_the_rest_test;

import 'package:analyzer/file_system/physical_file_system.dart';
import 'package:analyzer/src/generated/ast.dart' hide ConstantEvaluator;
import 'package:analyzer/src/generated/constant.dart';
import 'package:analyzer/src/generated/element.dart';
import 'package:analyzer/src/generated/engine.dart';
import 'package:analyzer/src/generated/error.dart';
import 'package:analyzer/src/generated/html.dart' as ht;
import 'package:analyzer/src/generated/java_core.dart';
import 'package:analyzer/src/generated/java_engine.dart';
import 'package:analyzer/src/generated/java_engine_io.dart';
import 'package:analyzer/src/generated/java_io.dart';
import 'package:analyzer/src/generated/resolver.dart';
import 'package:analyzer/src/generated/scanner.dart';
import 'package:analyzer/src/generated/sdk.dart';
import 'package:analyzer/src/generated/sdk_io.dart';
import 'package:analyzer/src/generated/source.dart';
import 'package:analyzer/src/generated/source_io.dart';
import 'package:analyzer/src/generated/testing/ast_factory.dart';
import 'package:analyzer/src/generated/testing/element_factory.dart';
import 'package:analyzer/src/generated/testing/html_factory.dart';
import 'package:analyzer/src/generated/testing/test_type_provider.dart';
import 'package:analyzer/src/generated/testing/token_factory.dart';
import 'package:analyzer/src/generated/utilities_collection.dart';
import 'package:analyzer/src/generated/utilities_dart.dart';
import 'package:analyzer/src/task/dart.dart';
import 'package:path/path.dart';
import 'package:source_span/source_span.dart';
import 'package:unittest/unittest.dart';

import '../reflective_tests.dart';
import '../utils.dart';
import 'engine_test.dart';
import 'parser_test.dart';
import 'resolver_test.dart';
import 'test_support.dart';

main() {
  initializeTestEnvironment();
  runReflectiveTests(ConstantEvaluatorTest);
  runReflectiveTests(ConstantFinderTest);
  runReflectiveTests(ConstantValueComputerTest);
  runReflectiveTests(ConstantVisitorTest);
  runReflectiveTests(ContentCacheTest);
  runReflectiveTests(CustomUriResolverTest);
  runReflectiveTests(DartObjectImplTest);
  runReflectiveTests(DartUriResolverTest);
  runReflectiveTests(DeclaredVariablesTest);
  runReflectiveTests(DirectoryBasedDartSdkTest);
  runReflectiveTests(DirectoryBasedSourceContainerTest);
  runReflectiveTests(ElementBuilderTest);
  runReflectiveTests(ElementLocatorTest);
  runReflectiveTests(EnumMemberBuilderTest);
  runReflectiveTests(ErrorReporterTest);
  runReflectiveTests(ErrorSeverityTest);
  runReflectiveTests(ExitDetectorTest);
  runReflectiveTests(ExitDetectorTest2);
  runReflectiveTests(FileBasedSourceTest);
  runReflectiveTests(FileUriResolverTest);
  if (!AnalysisEngine.instance.useTaskModel) {
    runReflectiveTests(HtmlParserTest);
    runReflectiveTests(HtmlTagInfoBuilderTest);
    runReflectiveTests(HtmlUnitBuilderTest);
    runReflectiveTests(HtmlWarningCodeTest);
  }
  runReflectiveTests(ReferenceFinderTest);
  runReflectiveTests(SDKLibrariesReaderTest);
  runReflectiveTests(ToSourceVisitorTest);
  runReflectiveTests(UriKindTest);
  runReflectiveTests(StringScannerTest);
}

abstract class AbstractScannerTest {
  ht.AbstractScanner newScanner(String input);

  void test_tokenize_attribute() {
    _tokenize("<html bob=\"one two\">", <Object>[
      ht.TokenType.LT,
      "html",
      "bob",
      ht.TokenType.EQ,
      "\"one two\"",
      ht.TokenType.GT
    ]);
  }

  void test_tokenize_comment() {
    _tokenize("<!-- foo -->", <Object>["<!-- foo -->"]);
  }

  void test_tokenize_comment_incomplete() {
    _tokenize("<!-- foo", <Object>["<!-- foo"]);
  }

  void test_tokenize_comment_with_gt() {
    _tokenize("<!-- foo > -> -->", <Object>["<!-- foo > -> -->"]);
  }

  void test_tokenize_declaration() {
    _tokenize("<! foo ><html>",
        <Object>["<! foo >", ht.TokenType.LT, "html", ht.TokenType.GT]);
  }

  void test_tokenize_declaration_malformed() {
    _tokenize("<! foo /><html>",
        <Object>["<! foo />", ht.TokenType.LT, "html", ht.TokenType.GT]);
  }

  void test_tokenize_directive_incomplete() {
    _tokenize2("<? \nfoo", <Object>["<? \nfoo"], <int>[0, 4]);
  }

  void test_tokenize_directive_xml() {
    _tokenize("<?xml version=\"1.0\" encoding=\"UTF-8\" ?>",
        <Object>["<?xml version=\"1.0\" encoding=\"UTF-8\" ?>"]);
  }

  void test_tokenize_directives_incomplete_with_newline() {
    _tokenize2("<! \nfoo", <Object>["<! \nfoo"], <int>[0, 4]);
  }

  void test_tokenize_empty() {
    _tokenize("", <Object>[]);
  }

  void test_tokenize_lt() {
    _tokenize("<", <Object>[ht.TokenType.LT]);
  }

  void test_tokenize_script_embedded_tags() {
    _tokenize("<script> <p></p></script>", <Object>[
      ht.TokenType.LT,
      "script",
      ht.TokenType.GT,
      " <p></p>",
      ht.TokenType.LT_SLASH,
      "script",
      ht.TokenType.GT
    ]);
  }

  void test_tokenize_script_embedded_tags2() {
    _tokenize("<script> <p></p><</script>", <Object>[
      ht.TokenType.LT,
      "script",
      ht.TokenType.GT,
      " <p></p><",
      ht.TokenType.LT_SLASH,
      "script",
      ht.TokenType.GT
    ]);
  }

  void test_tokenize_script_embedded_tags3() {
    _tokenize("<script> <p></p></</script>", <Object>[
      ht.TokenType.LT,
      "script",
      ht.TokenType.GT,
      " <p></p></",
      ht.TokenType.LT_SLASH,
      "script",
      ht.TokenType.GT
    ]);
  }

  void test_tokenize_script_partial() {
    _tokenize("<script> <p> ",
        <Object>[ht.TokenType.LT, "script", ht.TokenType.GT, " <p> "]);
  }

  void test_tokenize_script_partial2() {
    _tokenize("<script> <p> <",
        <Object>[ht.TokenType.LT, "script", ht.TokenType.GT, " <p> <"]);
  }

  void test_tokenize_script_partial3() {
    _tokenize("<script> <p> </",
        <Object>[ht.TokenType.LT, "script", ht.TokenType.GT, " <p> </"]);
  }

  void test_tokenize_script_ref() {
    _tokenize("<script source='some.dart'/> <p>", <Object>[
      ht.TokenType.LT,
      "script",
      "source",
      ht.TokenType.EQ,
      "'some.dart'",
      ht.TokenType.SLASH_GT,
      " ",
      ht.TokenType.LT,
      "p",
      ht.TokenType.GT
    ]);
  }

  void test_tokenize_script_with_newline() {
    _tokenize2("<script> <p>\n </script>", <Object>[
      ht.TokenType.LT,
      "script",
      ht.TokenType.GT,
      " <p>\n ",
      ht.TokenType.LT_SLASH,
      "script",
      ht.TokenType.GT
    ], <int>[
      0,
      13
    ]);
  }

  void test_tokenize_spaces_and_newlines() {
    ht.Token token = _tokenize2(
        " < html \n bob = 'joe\n' >\n <\np > one \r\n two <!-- \rfoo --> </ p > </ html > ",
        <Object>[
      " ",
      ht.TokenType.LT,
      "html",
      "bob",
      ht.TokenType.EQ,
      "'joe\n'",
      ht.TokenType.GT,
      "\n ",
      ht.TokenType.LT,
      "p",
      ht.TokenType.GT,
      " one \r\n two ",
      "<!-- \rfoo -->",
      " ",
      ht.TokenType.LT_SLASH,
      "p",
      ht.TokenType.GT,
      " ",
      ht.TokenType.LT_SLASH,
      "html",
      ht.TokenType.GT,
      " "
    ],
        <int>[
      0,
      9,
      21,
      25,
      28,
      38,
      49
    ]);
    token = token.next;
    expect(token.offset, 1);
    token = token.next;
    expect(token.offset, 3);
    token = token.next;
    expect(token.offset, 10);
  }

  void test_tokenize_string() {
    _tokenize("<p bob=\"foo\">", <Object>[
      ht.TokenType.LT,
      "p",
      "bob",
      ht.TokenType.EQ,
      "\"foo\"",
      ht.TokenType.GT
    ]);
  }

  void test_tokenize_string_partial() {
    _tokenize("<p bob=\"foo",
        <Object>[ht.TokenType.LT, "p", "bob", ht.TokenType.EQ, "\"foo"]);
  }

  void test_tokenize_string_single_quote() {
    _tokenize("<p bob='foo'>", <Object>[
      ht.TokenType.LT,
      "p",
      "bob",
      ht.TokenType.EQ,
      "'foo'",
      ht.TokenType.GT
    ]);
  }

  void test_tokenize_string_single_quote_partial() {
    _tokenize("<p bob='foo",
        <Object>[ht.TokenType.LT, "p", "bob", ht.TokenType.EQ, "'foo"]);
  }

  void test_tokenize_tag_begin_end() {
    _tokenize("<html></html>", <Object>[
      ht.TokenType.LT,
      "html",
      ht.TokenType.GT,
      ht.TokenType.LT_SLASH,
      "html",
      ht.TokenType.GT
    ]);
  }

  void test_tokenize_tag_begin_only() {
    ht.Token token =
        _tokenize("<html>", <Object>[ht.TokenType.LT, "html", ht.TokenType.GT]);
    token = token.next;
    expect(token.offset, 1);
  }

  void test_tokenize_tag_incomplete_with_special_characters() {
    _tokenize("<br-a_b", <Object>[ht.TokenType.LT, "br-a_b"]);
  }

  void test_tokenize_tag_self_contained() {
    _tokenize("<br/>", <Object>[ht.TokenType.LT, "br", ht.TokenType.SLASH_GT]);
  }

  void test_tokenize_tags_wellformed() {
    _tokenize("<html><p>one two</p></html>", <Object>[
      ht.TokenType.LT,
      "html",
      ht.TokenType.GT,
      ht.TokenType.LT,
      "p",
      ht.TokenType.GT,
      "one two",
      ht.TokenType.LT_SLASH,
      "p",
      ht.TokenType.GT,
      ht.TokenType.LT_SLASH,
      "html",
      ht.TokenType.GT
    ]);
  }

  /**
   * Given an object representing an expected token, answer the expected token type.
   *
   * @param count the token count for error reporting
   * @param expected the object representing an expected token
   * @return the expected token type
   */
  ht.TokenType _getExpectedTokenType(int count, Object expected) {
    if (expected is ht.TokenType) {
      return expected;
    }
    if (expected is String) {
      String lexeme = expected;
      if (lexeme.startsWith("\"") || lexeme.startsWith("'")) {
        return ht.TokenType.STRING;
      }
      if (lexeme.startsWith("<!--")) {
        return ht.TokenType.COMMENT;
      }
      if (lexeme.startsWith("<!")) {
        return ht.TokenType.DECLARATION;
      }
      if (lexeme.startsWith("<?")) {
        return ht.TokenType.DIRECTIVE;
      }
      if (_isTag(lexeme)) {
        return ht.TokenType.TAG;
      }
      return ht.TokenType.TEXT;
    }
    fail(
        "Unknown expected token $count: ${expected != null ? expected.runtimeType : "null"}");
    return null;
  }

  bool _isTag(String lexeme) {
    if (lexeme.length == 0 || !Character.isLetter(lexeme.codeUnitAt(0))) {
      return false;
    }
    for (int index = 1; index < lexeme.length; index++) {
      int ch = lexeme.codeUnitAt(index);
      if (!Character.isLetterOrDigit(ch) && ch != 0x2D && ch != 0x5F) {
        return false;
      }
    }
    return true;
  }

  ht.Token _tokenize(String input, List<Object> expectedTokens) =>
      _tokenize2(input, expectedTokens, <int>[0]);
  ht.Token _tokenize2(
      String input, List<Object> expectedTokens, List<int> expectedLineStarts) {
    ht.AbstractScanner scanner = newScanner(input);
    scanner.passThroughElements = <String>["script"];
    int count = 0;
    ht.Token firstToken = scanner.tokenize();
    ht.Token token = firstToken;
    ht.Token previousToken = token.previous;
    expect(previousToken.type == ht.TokenType.EOF, isTrue);
    expect(previousToken.previous, same(previousToken));
    expect(previousToken.offset, -1);
    expect(previousToken.next, same(token));
    expect(token.offset, 0);
    while (token.type != ht.TokenType.EOF) {
      if (count == expectedTokens.length) {
        fail("too many parsed tokens");
      }
      Object expected = expectedTokens[count];
      ht.TokenType expectedTokenType = _getExpectedTokenType(count, expected);
      expect(token.type, same(expectedTokenType), reason: "token $count");
      if (expectedTokenType.lexeme != null) {
        expect(token.lexeme, expectedTokenType.lexeme, reason: "token $count");
      } else {
        expect(token.lexeme, expected, reason: "token $count");
      }
      count++;
      previousToken = token;
      token = token.next;
      expect(token.previous, same(previousToken));
    }
    expect(token.next, same(token));
    expect(token.offset, input.length);
    if (count != expectedTokens.length) {
      expect(false, isTrue, reason: "not enough parsed tokens");
    }
    List<int> lineStarts = scanner.lineStarts;
    bool success = expectedLineStarts.length == lineStarts.length;
    if (success) {
      for (int i = 0; i < lineStarts.length; i++) {
        if (expectedLineStarts[i] != lineStarts[i]) {
          success = false;
          break;
        }
      }
    }
    if (!success) {
      StringBuffer buffer = new StringBuffer();
      buffer.write("Expected line starts ");
      for (int start in expectedLineStarts) {
        buffer.write(start);
        buffer.write(", ");
      }
      buffer.write(" but found ");
      for (int start in lineStarts) {
        buffer.write(start);
        buffer.write(", ");
      }
      fail(buffer.toString());
    }
    return firstToken;
  }
}

/**
 * Implementation of [ConstantEvaluationValidator] used during unit tests;
 * verifies that any nodes referenced during constant evaluation are present in
 * the dependency graph.
 */
class ConstantEvaluationValidator_ForTest
    implements ConstantEvaluationValidator {
  ConstantValueComputer computer;

  ConstantEvaluationTarget _nodeBeingEvaluated;

  @override
  void beforeComputeValue(ConstantEvaluationTarget constant) {
    _nodeBeingEvaluated = constant;
  }

  @override
  void beforeGetConstantInitializers(ConstructorElement constructor) {
    // Make sure we properly recorded the dependency.
    expect(
        computer.referenceGraph.containsPath(_nodeBeingEvaluated, constructor),
        isTrue);
  }

  @override
  void beforeGetEvaluationResult(ConstantEvaluationTarget constant) {
    // Make sure we properly recorded the dependency.
    expect(computer.referenceGraph.containsPath(_nodeBeingEvaluated, constant),
        isTrue);
  }

  @override
  void beforeGetFieldEvaluationResult(FieldElementImpl field) {
    // Make sure we properly recorded the dependency.
    expect(computer.referenceGraph.containsPath(_nodeBeingEvaluated, field),
        isTrue);
  }

  @override
  void beforeGetParameterDefault(ParameterElement parameter) {
    // Make sure we properly recorded the dependency.
    expect(computer.referenceGraph.containsPath(_nodeBeingEvaluated, parameter),
        isTrue);
  }
}

@reflectiveTest
class ConstantEvaluatorTest extends ResolverTestCase {
  void fail_constructor() {
    EvaluationResult result = _getExpressionValue("?");
    expect(result.isValid, isTrue);
    DartObject value = result.value;
    expect(value, null);
  }

  void fail_identifier_class() {
    EvaluationResult result = _getExpressionValue("?");
    expect(result.isValid, isTrue);
    DartObject value = result.value;
    expect(value, null);
  }

  void fail_identifier_function() {
    EvaluationResult result = _getExpressionValue("?");
    expect(result.isValid, isTrue);
    DartObject value = result.value;
    expect(value, null);
  }

  void fail_identifier_static() {
    EvaluationResult result = _getExpressionValue("?");
    expect(result.isValid, isTrue);
    DartObject value = result.value;
    expect(value, null);
  }

  void fail_identifier_staticMethod() {
    EvaluationResult result = _getExpressionValue("?");
    expect(result.isValid, isTrue);
    DartObject value = result.value;
    expect(value, null);
  }

  void fail_identifier_topLevel() {
    EvaluationResult result = _getExpressionValue("?");
    expect(result.isValid, isTrue);
    DartObject value = result.value;
    expect(value, null);
  }

  void fail_identifier_typeParameter() {
    EvaluationResult result = _getExpressionValue("?");
    expect(result.isValid, isTrue);
    DartObject value = result.value;
    expect(value, null);
  }

  void fail_prefixedIdentifier_invalid() {
    EvaluationResult result = _getExpressionValue("?");
    expect(result.isValid, isTrue);
    DartObject value = result.value;
    expect(value, null);
  }

  void fail_prefixedIdentifier_valid() {
    EvaluationResult result = _getExpressionValue("?");
    expect(result.isValid, isTrue);
    DartObject value = result.value;
    expect(value, null);
  }

  void fail_propertyAccess_invalid() {
    EvaluationResult result = _getExpressionValue("?");
    expect(result.isValid, isTrue);
    DartObject value = result.value;
    expect(value, null);
  }

  void fail_propertyAccess_valid() {
    EvaluationResult result = _getExpressionValue("?");
    expect(result.isValid, isTrue);
    DartObject value = result.value;
    expect(value, null);
  }

  void fail_simpleIdentifier_invalid() {
    EvaluationResult result = _getExpressionValue("?");
    expect(result.isValid, isTrue);
    DartObject value = result.value;
    expect(value, null);
  }

  void fail_simpleIdentifier_valid() {
    EvaluationResult result = _getExpressionValue("?");
    expect(result.isValid, isTrue);
    DartObject value = result.value;
    expect(value, null);
  }

  void test_bitAnd_int_int() {
    _assertValue3(74 & 42, "74 & 42");
  }

  void test_bitNot() {
    _assertValue3(~42, "~42");
  }

  void test_bitOr_int_int() {
    _assertValue3(74 | 42, "74 | 42");
  }

  void test_bitXor_int_int() {
    _assertValue3(74 ^ 42, "74 ^ 42");
  }

  void test_divide_double_double() {
    _assertValue2(3.2 / 2.3, "3.2 / 2.3");
  }

  void test_divide_double_double_byZero() {
    EvaluationResult result = _getExpressionValue("3.2 / 0.0");
    expect(result.isValid, isTrue);
    DartObject value = result.value;
    expect(value.type.name, "double");
    expect(value.toDoubleValue().isInfinite, isTrue);
  }

  void test_divide_int_int() {
    _assertValue2(1.5, "3 / 2");
  }

  void test_divide_int_int_byZero() {
    EvaluationResult result = _getExpressionValue("3 / 0");
    expect(result.isValid, isTrue);
  }

  void test_equal_boolean_boolean() {
    _assertValue(false, "true == false");
  }

  void test_equal_int_int() {
    _assertValue(false, "2 == 3");
  }

  void test_equal_invalidLeft() {
    EvaluationResult result = _getExpressionValue("a == 3");
    expect(result.isValid, isFalse);
  }

  void test_equal_invalidRight() {
    EvaluationResult result = _getExpressionValue("2 == a");
    expect(result.isValid, isFalse);
  }

  void test_equal_string_string() {
    _assertValue(false, "'a' == 'b'");
  }

  void test_greaterThan_int_int() {
    _assertValue(false, "2 > 3");
  }

  void test_greaterThanOrEqual_int_int() {
    _assertValue(false, "2 >= 3");
  }

  void test_leftShift_int_int() {
    _assertValue3(64, "16 << 2");
  }

  void test_lessThan_int_int() {
    _assertValue(true, "2 < 3");
  }

  void test_lessThanOrEqual_int_int() {
    _assertValue(true, "2 <= 3");
  }

  void test_literal_boolean_false() {
    _assertValue(false, "false");
  }

  void test_literal_boolean_true() {
    _assertValue(true, "true");
  }

  void test_literal_list() {
    EvaluationResult result = _getExpressionValue("const ['a', 'b', 'c']");
    expect(result.isValid, isTrue);
  }

  void test_literal_map() {
    EvaluationResult result =
        _getExpressionValue("const {'a' : 'm', 'b' : 'n', 'c' : 'o'}");
    expect(result.isValid, isTrue);
  }

  void test_literal_null() {
    EvaluationResult result = _getExpressionValue("null");
    expect(result.isValid, isTrue);
    DartObject value = result.value;
    expect(value.isNull, isTrue);
  }

  void test_literal_number_double() {
    _assertValue2(3.45, "3.45");
  }

  void test_literal_number_integer() {
    _assertValue3(42, "42");
  }

  void test_literal_string_adjacent() {
    _assertValue4("abcdef", "'abc' 'def'");
  }

  void test_literal_string_interpolation_invalid() {
    EvaluationResult result = _getExpressionValue("'a\${f()}c'");
    expect(result.isValid, isFalse);
  }

  void test_literal_string_interpolation_valid() {
    _assertValue4("a3c", "'a\${3}c'");
  }

  void test_literal_string_simple() {
    _assertValue4("abc", "'abc'");
  }

  void test_logicalAnd() {
    _assertValue(false, "true && false");
  }

  void test_logicalNot() {
    _assertValue(false, "!true");
  }

  void test_logicalOr() {
    _assertValue(true, "true || false");
  }

  void test_minus_double_double() {
    _assertValue2(3.2 - 2.3, "3.2 - 2.3");
  }

  void test_minus_int_int() {
    _assertValue3(1, "3 - 2");
  }

  void test_negated_boolean() {
    EvaluationResult result = _getExpressionValue("-true");
    expect(result.isValid, isFalse);
  }

  void test_negated_double() {
    _assertValue2(-42.3, "-42.3");
  }

  void test_negated_integer() {
    _assertValue3(-42, "-42");
  }

  void test_notEqual_boolean_boolean() {
    _assertValue(true, "true != false");
  }

  void test_notEqual_int_int() {
    _assertValue(true, "2 != 3");
  }

  void test_notEqual_invalidLeft() {
    EvaluationResult result = _getExpressionValue("a != 3");
    expect(result.isValid, isFalse);
  }

  void test_notEqual_invalidRight() {
    EvaluationResult result = _getExpressionValue("2 != a");
    expect(result.isValid, isFalse);
  }

  void test_notEqual_string_string() {
    _assertValue(true, "'a' != 'b'");
  }

  void test_parenthesizedExpression() {
    _assertValue4("a", "('a')");
  }

  void test_plus_double_double() {
    _assertValue2(2.3 + 3.2, "2.3 + 3.2");
  }

  void test_plus_int_int() {
    _assertValue3(5, "2 + 3");
  }

  void test_plus_string_string() {
    _assertValue4("ab", "'a' + 'b'");
  }

  void test_remainder_double_double() {
    _assertValue2(3.2 % 2.3, "3.2 % 2.3");
  }

  void test_remainder_int_int() {
    _assertValue3(2, "8 % 3");
  }

  void test_rightShift() {
    _assertValue3(16, "64 >> 2");
  }

  void test_stringLength_complex() {
    _assertValue3(6, "('qwe' + 'rty').length");
  }

  void test_stringLength_simple() {
    _assertValue3(6, "'Dvorak'.length");
  }

  void test_times_double_double() {
    _assertValue2(2.3 * 3.2, "2.3 * 3.2");
  }

  void test_times_int_int() {
    _assertValue3(6, "2 * 3");
  }

  void test_truncatingDivide_double_double() {
    _assertValue3(1, "3.2 ~/ 2.3");
  }

  void test_truncatingDivide_int_int() {
    _assertValue3(3, "10 ~/ 3");
  }

  void _assertValue(bool expectedValue, String contents) {
    EvaluationResult result = _getExpressionValue(contents);
    DartObject value = result.value;
    expect(value.type.name, "bool");
    expect(value.toBoolValue(), expectedValue);
  }

  void _assertValue2(double expectedValue, String contents) {
    EvaluationResult result = _getExpressionValue(contents);
    expect(result.isValid, isTrue);
    DartObject value = result.value;
    expect(value.type.name, "double");
    expect(value.toDoubleValue(), expectedValue);
  }

  void _assertValue3(int expectedValue, String contents) {
    EvaluationResult result = _getExpressionValue(contents);
    expect(result.isValid, isTrue);
    DartObject value = result.value;
    expect(value.type.name, "int");
    expect(value.toIntValue(), expectedValue);
  }

  void _assertValue4(String expectedValue, String contents) {
    EvaluationResult result = _getExpressionValue(contents);
    DartObject value = result.value;
    expect(value, isNotNull);
    ParameterizedType type = value.type;
    expect(type, isNotNull);
    expect(type.name, "String");
    expect(value.toStringValue(), expectedValue);
  }

  EvaluationResult _getExpressionValue(String contents) {
    Source source = addSource("var x = $contents;");
    LibraryElement library = resolve2(source);
    CompilationUnit unit =
        analysisContext.resolveCompilationUnit(source, library);
    expect(unit, isNotNull);
    NodeList<CompilationUnitMember> declarations = unit.declarations;
    expect(declarations, hasLength(1));
    CompilationUnitMember declaration = declarations[0];
    EngineTestCase.assertInstanceOf((obj) => obj is TopLevelVariableDeclaration,
        TopLevelVariableDeclaration, declaration);
    NodeList<VariableDeclaration> variables =
        (declaration as TopLevelVariableDeclaration).variables.variables;
    expect(variables, hasLength(1));
    ConstantEvaluator evaluator = new ConstantEvaluator(
        source, analysisContext.typeProvider,
        typeSystem: analysisContext.typeSystem);
    return evaluator.evaluate(variables[0].initializer);
  }
}

@reflectiveTest
class ConstantFinderTest extends EngineTestCase {
  AstNode _node;
  TypeProvider _typeProvider;
  AnalysisContext _context;
  Source _source;

  void setUp() {
    super.setUp();
    _typeProvider = new TestTypeProvider();
    _context = new TestAnalysisContext_ConstantFinderTest();
    _source = new TestSource();
  }

  /**
   * Test an annotation that consists solely of an identifier (and hence
   * represents a reference to a compile-time constant variable).
   */
  void test_visitAnnotation_constantVariable() {
    _node = AstFactory.annotation(AstFactory.identifier3('x'));
    expect(_findAnnotations(), contains(_node));
  }

  /**
   * Test an annotation that represents the invocation of a constant
   * constructor.
   */
  void test_visitAnnotation_invocation() {
    _node = AstFactory.annotation2(
        AstFactory.identifier3('A'), null, AstFactory.argumentList());
    expect(_findAnnotations(), contains(_node));
  }

  void test_visitConstructorDeclaration_const() {
    ConstructorElement element = _setupConstructorDeclaration("A", true);
    expect(_findConstants(), contains(element));
  }

  void test_visitConstructorDeclaration_nonConst() {
    _setupConstructorDeclaration("A", false);
    expect(_findConstants(), isEmpty);
  }

  void test_visitVariableDeclaration_const() {
    VariableElement element = _setupVariableDeclaration("v", true, true);
    expect(_findConstants(), contains(element));
  }

  void test_visitVariableDeclaration_final_inClass() {
    _setupFieldDeclaration('C', 'f', Keyword.FINAL);
    expect(_findConstants(), isEmpty);
  }

  void test_visitVariableDeclaration_final_inClassWithConstConstructor() {
    VariableDeclaration field = _setupFieldDeclaration('C', 'f', Keyword.FINAL,
        hasConstConstructor: true);
    expect(_findConstants(), contains(field.element));
  }

  void test_visitVariableDeclaration_final_outsideClass() {
    _setupVariableDeclaration('v', false, true, isFinal: true);
    expect(_findConstants(), isEmpty);
  }

  void test_visitVariableDeclaration_noInitializer() {
    _setupVariableDeclaration("v", true, false);
    expect(_findConstants(), isEmpty);
  }

  void test_visitVariableDeclaration_nonConst() {
    _setupVariableDeclaration("v", false, true);
    expect(_findConstants(), isEmpty);
  }

  void test_visitVariableDeclaration_static_const_inClass() {
    VariableDeclaration field =
        _setupFieldDeclaration('C', 'f', Keyword.CONST, isStatic: true);
    expect(_findConstants(), contains(field.element));
  }

  void test_visitVariableDeclaration_static_const_inClassWithConstConstructor() {
    VariableDeclaration field = _setupFieldDeclaration('C', 'f', Keyword.CONST,
        isStatic: true, hasConstConstructor: true);
    expect(_findConstants(), contains(field.element));
  }

  void test_visitVariableDeclaration_static_final_inClassWithConstConstructor() {
    VariableDeclaration field = _setupFieldDeclaration('C', 'f', Keyword.FINAL,
        isStatic: true, hasConstConstructor: true);
    expect(_findConstants(), isNot(contains(field.element)));
  }

  void test_visitVariableDeclaration_uninitialized_final_inClassWithConstConstructor() {
    VariableDeclaration field = _setupFieldDeclaration('C', 'f', Keyword.FINAL,
        isInitialized: false, hasConstConstructor: true);
    expect(_findConstants(), isNot(contains(field.element)));
  }

  void test_visitVariableDeclaration_uninitialized_static_const_inClass() {
    _setupFieldDeclaration('C', 'f', Keyword.CONST,
        isStatic: true, isInitialized: false);
    expect(_findConstants(), isEmpty);
  }

  List<Annotation> _findAnnotations() {
    Set<Annotation> annotations = new Set<Annotation>();
    for (ConstantEvaluationTarget target in _findConstants()) {
      if (target is ConstantEvaluationTarget_Annotation) {
        expect(target.context, same(_context));
        expect(target.source, same(_source));
        annotations.add(target.annotation);
      }
    }
    return new List<Annotation>.from(annotations);
  }

  Set<ConstantEvaluationTarget> _findConstants() {
    ConstantFinder finder = new ConstantFinder(_context, _source, _source);
    _node.accept(finder);
    Set<ConstantEvaluationTarget> constants = finder.constantsToCompute;
    expect(constants, isNotNull);
    return constants;
  }

  ConstructorElement _setupConstructorDeclaration(String name, bool isConst) {
    Keyword constKeyword = isConst ? Keyword.CONST : null;
    ConstructorDeclaration constructorDeclaration = AstFactory
        .constructorDeclaration2(
            constKeyword,
            null,
            null,
            name,
            AstFactory.formalParameterList(),
            null,
            AstFactory.blockFunctionBody2());
    ClassElement classElement = ElementFactory.classElement2(name);
    ConstructorElement element =
        ElementFactory.constructorElement(classElement, name, isConst);
    constructorDeclaration.element = element;
    _node = constructorDeclaration;
    return element;
  }

  VariableDeclaration _setupFieldDeclaration(
      String className, String fieldName, Keyword keyword,
      {bool isInitialized: true,
      bool isStatic: false,
      bool hasConstConstructor: false}) {
    VariableDeclaration variableDeclaration = isInitialized
        ? AstFactory.variableDeclaration2(fieldName, AstFactory.integer(0))
        : AstFactory.variableDeclaration(fieldName);
    VariableElement fieldElement = ElementFactory.fieldElement(
        fieldName,
        isStatic,
        keyword == Keyword.FINAL,
        keyword == Keyword.CONST,
        _typeProvider.intType);
    variableDeclaration.name.staticElement = fieldElement;
    FieldDeclaration fieldDeclaration = AstFactory.fieldDeclaration2(
        isStatic, keyword, <VariableDeclaration>[variableDeclaration]);
    ClassDeclaration classDeclaration =
        AstFactory.classDeclaration(null, className, null, null, null, null);
    classDeclaration.members.add(fieldDeclaration);
    _node = classDeclaration;
    ClassElementImpl classElement = ElementFactory.classElement2(className);
    classElement.fields = <FieldElement>[fieldElement];
    classDeclaration.name.staticElement = classElement;
    if (hasConstConstructor) {
      ConstructorDeclaration constructorDeclaration = AstFactory
          .constructorDeclaration2(
              Keyword.CONST,
              null,
              AstFactory.identifier3(className),
              null,
              AstFactory.formalParameterList(),
              null,
              AstFactory.blockFunctionBody2());
      classDeclaration.members.add(constructorDeclaration);
      ConstructorElement constructorElement =
          ElementFactory.constructorElement(classElement, '', true);
      constructorDeclaration.element = constructorElement;
      classElement.constructors = <ConstructorElement>[constructorElement];
    } else {
      classElement.constructors = ConstructorElement.EMPTY_LIST;
    }
    return variableDeclaration;
  }

  VariableElement _setupVariableDeclaration(
      String name, bool isConst, bool isInitialized,
      {isFinal: false}) {
    VariableDeclaration variableDeclaration = isInitialized
        ? AstFactory.variableDeclaration2(name, AstFactory.integer(0))
        : AstFactory.variableDeclaration(name);
    SimpleIdentifier identifier = variableDeclaration.name;
    VariableElement element = ElementFactory.localVariableElement(identifier);
    identifier.staticElement = element;
    Keyword keyword = isConst ? Keyword.CONST : isFinal ? Keyword.FINAL : null;
    AstFactory.variableDeclarationList2(keyword, [variableDeclaration]);
    _node = variableDeclaration;
    return element;
  }
}

@reflectiveTest
class ConstantValueComputerTest extends ResolverTestCase {
  void test_annotation_constConstructor() {
    CompilationUnit compilationUnit = resolveSource(r'''
class A {
  final int i;
  const A(this.i);
}

class C {
  @A(5)
  f() {}
}
''');
    EvaluationResultImpl result =
        _evaluateAnnotation(compilationUnit, "C", "f");
    Map<String, DartObjectImpl> annotationFields = _assertType(result, 'A');
    _assertIntField(annotationFields, 'i', 5);
  }

  void test_annotation_constConstructor_named() {
    CompilationUnit compilationUnit = resolveSource(r'''
class A {
  final int i;
  const A.named(this.i);
}

class C {
  @A.named(5)
  f() {}
}
''');
    EvaluationResultImpl result =
        _evaluateAnnotation(compilationUnit, "C", "f");
    Map<String, DartObjectImpl> annotationFields = _assertType(result, 'A');
    _assertIntField(annotationFields, 'i', 5);
  }

  void test_annotation_constConstructor_noArgs() {
    // Failing to pass arguments to an annotation which is a constant
    // constructor is illegal, but shouldn't crash analysis.
    CompilationUnit compilationUnit = resolveSource(r'''
class A {
  final int i;
  const A(this.i);
}

class C {
  @A
  f() {}
}
''');
    _evaluateAnnotation(compilationUnit, "C", "f");
  }

  void test_annotation_constConstructor_noArgs_named() {
    // Failing to pass arguments to an annotation which is a constant
    // constructor is illegal, but shouldn't crash analysis.
    CompilationUnit compilationUnit = resolveSource(r'''
class A {
  final int i;
  const A.named(this.i);
}

class C {
  @A.named
  f() {}
}
''');
    _evaluateAnnotation(compilationUnit, "C", "f");
  }

  void test_annotation_nonConstConstructor() {
    // Calling a non-const constructor from an annotation that is illegal, but
    // shouldn't crash analysis.
    CompilationUnit compilationUnit = resolveSource(r'''
class A {
  final int i;
  A(this.i);
}

class C {
  @A(5)
  f() {}
}
''');
    _evaluateAnnotation(compilationUnit, "C", "f");
  }

  void test_annotation_staticConst() {
    CompilationUnit compilationUnit = resolveSource(r'''
class C {
  static const int i = 5;

  @i
  f() {}
}
''');
    EvaluationResultImpl result =
        _evaluateAnnotation(compilationUnit, "C", "f");
    expect(_assertValidInt(result), 5);
  }

  void test_annotation_staticConst_args() {
    // Applying arguments to an annotation that is a static const is
    // illegal, but shouldn't crash analysis.
    CompilationUnit compilationUnit = resolveSource(r'''
class C {
  static const int i = 5;

  @i(1)
  f() {}
}
''');
    _evaluateAnnotation(compilationUnit, "C", "f");
  }

  void test_annotation_staticConst_otherClass() {
    CompilationUnit compilationUnit = resolveSource(r'''
class A {
  static const int i = 5;
}

class C {
  @A.i
  f() {}
}
''');
    EvaluationResultImpl result =
        _evaluateAnnotation(compilationUnit, "C", "f");
    expect(_assertValidInt(result), 5);
  }

  void test_annotation_staticConst_otherClass_args() {
    // Applying arguments to an annotation that is a static const is
    // illegal, but shouldn't crash analysis.
    CompilationUnit compilationUnit = resolveSource(r'''
class A {
  static const int i = 5;
}

class C {
  @A.i(1)
  f() {}
}
''');
    _evaluateAnnotation(compilationUnit, "C", "f");
  }

  void test_annotation_toplevelVariable() {
    CompilationUnit compilationUnit = resolveSource(r'''
const int i = 5;
class C {
  @i
  f() {}
}
''');
    EvaluationResultImpl result =
        _evaluateAnnotation(compilationUnit, "C", "f");
    expect(_assertValidInt(result), 5);
  }

  void test_annotation_toplevelVariable_args() {
    // Applying arguments to an annotation that is a toplevel variable is
    // illegal, but shouldn't crash analysis.
    CompilationUnit compilationUnit = resolveSource(r'''
const int i = 5;
class C {
  @i(1)
  f() {}
}
''');
    _evaluateAnnotation(compilationUnit, "C", "f");
  }

  void test_computeValues_cycle() {
    TestLogger logger = new TestLogger();
    AnalysisEngine.instance.logger = logger;
    Source librarySource = addSource(r'''
const int a = c;
const int b = a;
const int c = b;''');
    LibraryElement libraryElement = resolve2(librarySource);
    CompilationUnit unit =
        analysisContext.resolveCompilationUnit(librarySource, libraryElement);
    analysisContext.computeErrors(librarySource);
    expect(unit, isNotNull);
    ConstantValueComputer computer = _makeConstantValueComputer();
    computer.add(unit, librarySource, librarySource);
    computer.computeValues();
    NodeList<CompilationUnitMember> members = unit.declarations;
    expect(members, hasLength(3));
    _validate(false, (members[0] as TopLevelVariableDeclaration).variables);
    _validate(false, (members[1] as TopLevelVariableDeclaration).variables);
    _validate(false, (members[2] as TopLevelVariableDeclaration).variables);
  }

  void test_computeValues_dependentVariables() {
    Source librarySource = addSource(r'''
const int b = a;
const int a = 0;''');
    LibraryElement libraryElement = resolve2(librarySource);
    CompilationUnit unit =
        analysisContext.resolveCompilationUnit(librarySource, libraryElement);
    expect(unit, isNotNull);
    ConstantValueComputer computer = _makeConstantValueComputer();
    computer.add(unit, librarySource, librarySource);
    computer.computeValues();
    NodeList<CompilationUnitMember> members = unit.declarations;
    expect(members, hasLength(2));
    _validate(true, (members[0] as TopLevelVariableDeclaration).variables);
    _validate(true, (members[1] as TopLevelVariableDeclaration).variables);
  }

  void test_computeValues_empty() {
    ConstantValueComputer computer = _makeConstantValueComputer();
    computer.computeValues();
  }

  void test_computeValues_multipleSources() {
    Source librarySource = addNamedSource(
        "/lib.dart",
        r'''
library lib;
part 'part.dart';
const int c = b;
const int a = 0;''');
    Source partSource = addNamedSource(
        "/part.dart",
        r'''
part of lib;
const int b = a;
const int d = c;''');
    LibraryElement libraryElement = resolve2(librarySource);
    CompilationUnit libraryUnit =
        analysisContext.resolveCompilationUnit(librarySource, libraryElement);
    expect(libraryUnit, isNotNull);
    CompilationUnit partUnit =
        analysisContext.resolveCompilationUnit(partSource, libraryElement);
    expect(partUnit, isNotNull);
    ConstantValueComputer computer = _makeConstantValueComputer();
    computer.add(libraryUnit, librarySource, librarySource);
    computer.add(partUnit, partSource, librarySource);
    computer.computeValues();
    NodeList<CompilationUnitMember> libraryMembers = libraryUnit.declarations;
    expect(libraryMembers, hasLength(2));
    _validate(
        true, (libraryMembers[0] as TopLevelVariableDeclaration).variables);
    _validate(
        true, (libraryMembers[1] as TopLevelVariableDeclaration).variables);
    NodeList<CompilationUnitMember> partMembers = libraryUnit.declarations;
    expect(partMembers, hasLength(2));
    _validate(true, (partMembers[0] as TopLevelVariableDeclaration).variables);
    _validate(true, (partMembers[1] as TopLevelVariableDeclaration).variables);
  }

  void test_computeValues_singleVariable() {
    Source librarySource = addSource("const int a = 0;");
    LibraryElement libraryElement = resolve2(librarySource);
    CompilationUnit unit =
        analysisContext.resolveCompilationUnit(librarySource, libraryElement);
    expect(unit, isNotNull);
    ConstantValueComputer computer = _makeConstantValueComputer();
    computer.add(unit, librarySource, librarySource);
    computer.computeValues();
    NodeList<CompilationUnitMember> members = unit.declarations;
    expect(members, hasLength(1));
    _validate(true, (members[0] as TopLevelVariableDeclaration).variables);
  }

  void test_computeValues_value_depends_on_enum() {
    Source librarySource = addSource('''
enum E { id0, id1 }
const E e = E.id0;
''');
    LibraryElement libraryElement = resolve2(librarySource);
    CompilationUnit unit =
        analysisContext.resolveCompilationUnit(librarySource, libraryElement);
    expect(unit, isNotNull);
    ConstantValueComputer computer = _makeConstantValueComputer();
    computer.add(unit, librarySource, librarySource);
    computer.computeValues();
    TopLevelVariableDeclaration declaration = unit.declarations
        .firstWhere((member) => member is TopLevelVariableDeclaration);
    _validate(true, declaration.variables);
  }

  void test_dependencyOnConstructor() {
    // x depends on "const A()"
    _assertProperDependencies(r'''
class A {
  const A();
}
const x = const A();''');
  }

  void test_dependencyOnConstructorArgument() {
    // "const A(x)" depends on x
    _assertProperDependencies(r'''
class A {
  const A(this.next);
  final A next;
}
const A x = const A(null);
const A y = const A(x);''');
  }

  void test_dependencyOnConstructorArgument_unresolvedConstructor() {
    // "const A.a(x)" depends on x even if the constructor A.a can't be found.
    _assertProperDependencies(
        r'''
class A {
}
const int x = 1;
const A y = const A.a(x);''',
        [CompileTimeErrorCode.CONST_WITH_UNDEFINED_CONSTRUCTOR]);
  }

  void test_dependencyOnConstructorInitializer() {
    // "const A()" depends on x
    _assertProperDependencies(r'''
const int x = 1;
class A {
  const A() : v = x;
  final int v;
}''');
  }

  void test_dependencyOnExplicitSuperConstructor() {
    // b depends on B() depends on A()
    _assertProperDependencies(r'''
class A {
  const A(this.x);
  final int x;
}
class B extends A {
  const B() : super(5);
}
const B b = const B();''');
  }

  void test_dependencyOnExplicitSuperConstructorParameters() {
    // b depends on B() depends on i
    _assertProperDependencies(r'''
class A {
  const A(this.x);
  final int x;
}
class B extends A {
  const B() : super(i);
}
const B b = const B();
const int i = 5;''');
  }

  void test_dependencyOnFactoryRedirect() {
    // a depends on A.foo() depends on A.bar()
    _assertProperDependencies(r'''
const A a = const A.foo();
class A {
  factory const A.foo() = A.bar;
  const A.bar();
}''');
  }

  void test_dependencyOnFactoryRedirectWithTypeParams() {
    _assertProperDependencies(r'''
class A {
  const factory A(var a) = B<int>;
}

class B<T> implements A {
  final T x;
  const B(this.x);
}

const A a = const A(10);''');
  }

  void test_dependencyOnImplicitSuperConstructor() {
    // b depends on B() depends on A()
    _assertProperDependencies(r'''
class A {
  const A() : x = 5;
  final int x;
}
class B extends A {
  const B();
}
const B b = const B();''');
  }

  void test_dependencyOnInitializedFinal() {
    // a depends on A() depends on A.x
    _assertProperDependencies('''
class A {
  const A();
  final int x = 1;
}
const A a = const A();
''');
  }

  void test_dependencyOnInitializedNonStaticConst() {
    // Even though non-static consts are not allowed by the language, we need
    // to handle them for error recovery purposes.
    // a depends on A() depends on A.x
    _assertProperDependencies(
        '''
class A {
  const A();
  const int x = 1;
}
const A a = const A();
''',
        [CompileTimeErrorCode.CONST_INSTANCE_FIELD]);
  }

  void test_dependencyOnNonFactoryRedirect() {
    // a depends on A.foo() depends on A.bar()
    _assertProperDependencies(r'''
const A a = const A.foo();
class A {
  const A.foo() : this.bar();
  const A.bar();
}''');
  }

  void test_dependencyOnNonFactoryRedirect_arg() {
    // a depends on A.foo() depends on b
    _assertProperDependencies(r'''
const A a = const A.foo();
const int b = 1;
class A {
  const A.foo() : this.bar(b);
  const A.bar(x) : y = x;
  final int y;
}''');
  }

  void test_dependencyOnNonFactoryRedirect_defaultValue() {
    // a depends on A.foo() depends on A.bar() depends on b
    _assertProperDependencies(r'''
const A a = const A.foo();
const int b = 1;
class A {
  const A.foo() : this.bar();
  const A.bar([x = b]) : y = x;
  final int y;
}''');
  }

  void test_dependencyOnNonFactoryRedirect_toMissing() {
    // a depends on A.foo() which depends on nothing, since A.bar() is
    // missing.
    _assertProperDependencies(
        r'''
const A a = const A.foo();
class A {
  const A.foo() : this.bar();
}''',
        [CompileTimeErrorCode.REDIRECT_GENERATIVE_TO_MISSING_CONSTRUCTOR]);
  }

  void test_dependencyOnNonFactoryRedirect_toNonConst() {
    // a depends on A.foo() which depends on nothing, since A.bar() is
    // non-const.
    _assertProperDependencies(r'''
const A a = const A.foo();
class A {
  const A.foo() : this.bar();
  A.bar();
}''');
  }

  void test_dependencyOnNonFactoryRedirect_unnamed() {
    // a depends on A.foo() depends on A()
    _assertProperDependencies(r'''
const A a = const A.foo();
class A {
  const A.foo() : this();
  const A();
}''');
  }

  void test_dependencyOnOptionalParameterDefault() {
    // a depends on A() depends on B()
    _assertProperDependencies(r'''
class A {
  const A([x = const B()]) : b = x;
  final B b;
}
class B {
  const B();
}
const A a = const A();''');
  }

  void test_dependencyOnVariable() {
    // x depends on y
    _assertProperDependencies(r'''
const x = y + 1;
const y = 2;''');
  }

  void test_final_initialized_at_declaration() {
    CompilationUnit compilationUnit = resolveSource('''
class A {
  final int i = 123;
  const A();
}

const A a = const A();
''');
    EvaluationResultImpl result =
        _evaluateTopLevelVariable(compilationUnit, 'a');
    Map<String, DartObjectImpl> fields = _assertType(result, "A");
    expect(fields, hasLength(1));
    _assertIntField(fields, "i", 123);
  }

  void test_fromEnvironment_bool_default_false() {
    expect(_assertValidBool(_check_fromEnvironment_bool(null, "false")), false);
  }

  void test_fromEnvironment_bool_default_overridden() {
    expect(
        _assertValidBool(_check_fromEnvironment_bool("false", "true")), false);
  }

  void test_fromEnvironment_bool_default_parseError() {
    expect(_assertValidBool(_check_fromEnvironment_bool("parseError", "true")),
        true);
  }

  void test_fromEnvironment_bool_default_true() {
    expect(_assertValidBool(_check_fromEnvironment_bool(null, "true")), true);
  }

  void test_fromEnvironment_bool_false() {
    expect(_assertValidBool(_check_fromEnvironment_bool("false", null)), false);
  }

  void test_fromEnvironment_bool_parseError() {
    expect(_assertValidBool(_check_fromEnvironment_bool("parseError", null)),
        false);
  }

  void test_fromEnvironment_bool_true() {
    expect(_assertValidBool(_check_fromEnvironment_bool("true", null)), true);
  }

  void test_fromEnvironment_bool_undeclared() {
    _assertValidUnknown(_check_fromEnvironment_bool(null, null));
  }

  void test_fromEnvironment_int_default_overridden() {
    expect(_assertValidInt(_check_fromEnvironment_int("234", "123")), 234);
  }

  void test_fromEnvironment_int_default_parseError() {
    expect(
        _assertValidInt(_check_fromEnvironment_int("parseError", "123")), 123);
  }

  void test_fromEnvironment_int_default_undeclared() {
    expect(_assertValidInt(_check_fromEnvironment_int(null, "123")), 123);
  }

  void test_fromEnvironment_int_ok() {
    expect(_assertValidInt(_check_fromEnvironment_int("234", null)), 234);
  }

  void test_fromEnvironment_int_parseError() {
    _assertValidNull(_check_fromEnvironment_int("parseError", null));
  }

  void test_fromEnvironment_int_parseError_nullDefault() {
    _assertValidNull(_check_fromEnvironment_int("parseError", "null"));
  }

  void test_fromEnvironment_int_undeclared() {
    _assertValidUnknown(_check_fromEnvironment_int(null, null));
  }

  void test_fromEnvironment_int_undeclared_nullDefault() {
    _assertValidNull(_check_fromEnvironment_int(null, "null"));
  }

  void test_fromEnvironment_string_default_overridden() {
    expect(_assertValidString(_check_fromEnvironment_string("abc", "'def'")),
        "abc");
  }

  void test_fromEnvironment_string_default_undeclared() {
    expect(_assertValidString(_check_fromEnvironment_string(null, "'def'")),
        "def");
  }

  void test_fromEnvironment_string_empty() {
    expect(_assertValidString(_check_fromEnvironment_string("", null)), "");
  }

  void test_fromEnvironment_string_ok() {
    expect(
        _assertValidString(_check_fromEnvironment_string("abc", null)), "abc");
  }

  void test_fromEnvironment_string_undeclared() {
    _assertValidUnknown(_check_fromEnvironment_string(null, null));
  }

  void test_fromEnvironment_string_undeclared_nullDefault() {
    _assertValidNull(_check_fromEnvironment_string(null, "null"));
  }

  void test_instanceCreationExpression_computedField() {
    CompilationUnit compilationUnit = resolveSource(r'''
const foo = const A(4, 5);
class A {
  const A(int i, int j) : k = 2 * i + j;
  final int k;
}''');
    EvaluationResultImpl result =
        _evaluateTopLevelVariable(compilationUnit, "foo");
    Map<String, DartObjectImpl> fields = _assertType(result, "A");
    expect(fields, hasLength(1));
    _assertIntField(fields, "k", 13);
  }

  void test_instanceCreationExpression_computedField_namedOptionalWithDefault() {
    _checkInstanceCreationOptionalParams(false, true, true);
  }

  void test_instanceCreationExpression_computedField_namedOptionalWithoutDefault() {
    _checkInstanceCreationOptionalParams(false, true, false);
  }

  void test_instanceCreationExpression_computedField_unnamedOptionalWithDefault() {
    _checkInstanceCreationOptionalParams(false, false, true);
  }

  void test_instanceCreationExpression_computedField_unnamedOptionalWithoutDefault() {
    _checkInstanceCreationOptionalParams(false, false, false);
  }

  void test_instanceCreationExpression_computedField_usesConstConstructor() {
    CompilationUnit compilationUnit = resolveSource(r'''
const foo = const A(3);
class A {
  const A(int i) : b = const B(4);
  final int b;
}
class B {
  const B(this.k);
  final int k;
}''');
    EvaluationResultImpl result =
        _evaluateTopLevelVariable(compilationUnit, "foo");
    Map<String, DartObjectImpl> fieldsOfA = _assertType(result, "A");
    expect(fieldsOfA, hasLength(1));
    Map<String, DartObjectImpl> fieldsOfB =
        _assertFieldType(fieldsOfA, "b", "B");
    expect(fieldsOfB, hasLength(1));
    _assertIntField(fieldsOfB, "k", 4);
  }

  void test_instanceCreationExpression_computedField_usesStaticConst() {
    CompilationUnit compilationUnit = resolveSource(r'''
const foo = const A(3);
class A {
  const A(int i) : k = i + B.bar;
  final int k;
}
class B {
  static const bar = 4;
}''');
    EvaluationResultImpl result =
        _evaluateTopLevelVariable(compilationUnit, "foo");
    Map<String, DartObjectImpl> fields = _assertType(result, "A");
    expect(fields, hasLength(1));
    _assertIntField(fields, "k", 7);
  }

  void test_instanceCreationExpression_computedField_usesToplevelConst() {
    CompilationUnit compilationUnit = resolveSource(r'''
const foo = const A(3);
const bar = 4;
class A {
  const A(int i) : k = i + bar;
  final int k;
}''');
    EvaluationResultImpl result =
        _evaluateTopLevelVariable(compilationUnit, "foo");
    Map<String, DartObjectImpl> fields = _assertType(result, "A");
    expect(fields, hasLength(1));
    _assertIntField(fields, "k", 7);
  }

  void test_instanceCreationExpression_explicitSuper() {
    CompilationUnit compilationUnit = resolveSource(r'''
const foo = const B(4, 5);
class A {
  const A(this.x);
  final int x;
}
class B extends A {
  const B(int x, this.y) : super(x * 2);
  final int y;
}''');
    EvaluationResultImpl result =
        _evaluateTopLevelVariable(compilationUnit, "foo");
    Map<String, DartObjectImpl> fields = _assertType(result, "B");
    expect(fields, hasLength(2));
    _assertIntField(fields, "y", 5);
    Map<String, DartObjectImpl> superclassFields =
        _assertFieldType(fields, GenericState.SUPERCLASS_FIELD, "A");
    expect(superclassFields, hasLength(1));
    _assertIntField(superclassFields, "x", 8);
  }

  void test_instanceCreationExpression_fieldFormalParameter() {
    CompilationUnit compilationUnit = resolveSource(r'''
const foo = const A(42);
class A {
  int x;
  const A(this.x)
}''');
    EvaluationResultImpl result =
        _evaluateTopLevelVariable(compilationUnit, "foo");
    Map<String, DartObjectImpl> fields = _assertType(result, "A");
    expect(fields, hasLength(1));
    _assertIntField(fields, "x", 42);
  }

  void test_instanceCreationExpression_fieldFormalParameter_namedOptionalWithDefault() {
    _checkInstanceCreationOptionalParams(true, true, true);
  }

  void test_instanceCreationExpression_fieldFormalParameter_namedOptionalWithoutDefault() {
    _checkInstanceCreationOptionalParams(true, true, false);
  }

  void test_instanceCreationExpression_fieldFormalParameter_unnamedOptionalWithDefault() {
    _checkInstanceCreationOptionalParams(true, false, true);
  }

  void test_instanceCreationExpression_fieldFormalParameter_unnamedOptionalWithoutDefault() {
    _checkInstanceCreationOptionalParams(true, false, false);
  }

  void test_instanceCreationExpression_implicitSuper() {
    CompilationUnit compilationUnit = resolveSource(r'''
const foo = const B(4);
class A {
  const A() : x = 3;
  final int x;
}
class B extends A {
  const B(this.y);
  final int y;
}''');
    EvaluationResultImpl result =
        _evaluateTopLevelVariable(compilationUnit, "foo");
    Map<String, DartObjectImpl> fields = _assertType(result, "B");
    expect(fields, hasLength(2));
    _assertIntField(fields, "y", 4);
    Map<String, DartObjectImpl> superclassFields =
        _assertFieldType(fields, GenericState.SUPERCLASS_FIELD, "A");
    expect(superclassFields, hasLength(1));
    _assertIntField(superclassFields, "x", 3);
  }

  void test_instanceCreationExpression_nonFactoryRedirect() {
    CompilationUnit compilationUnit = resolveSource(r'''
const foo = const A.a1();
class A {
  const A.a1() : this.a2();
  const A.a2() : x = 5;
  final int x;
}''');
    Map<String, DartObjectImpl> aFields =
        _assertType(_evaluateTopLevelVariable(compilationUnit, "foo"), "A");
    _assertIntField(aFields, 'x', 5);
  }

  void test_instanceCreationExpression_nonFactoryRedirect_arg() {
    CompilationUnit compilationUnit = resolveSource(r'''
const foo = const A.a1(1);
class A {
  const A.a1(x) : this.a2(x + 100);
  const A.a2(x) : y = x + 10;
  final int y;
}''');
    Map<String, DartObjectImpl> aFields =
        _assertType(_evaluateTopLevelVariable(compilationUnit, "foo"), "A");
    _assertIntField(aFields, 'y', 111);
  }

  void test_instanceCreationExpression_nonFactoryRedirect_cycle() {
    // It is an error to have a cycle in non-factory redirects; however, we
    // need to make sure that even if the error occurs, attempting to evaluate
    // the constant will terminate.
    CompilationUnit compilationUnit = resolveSource(r'''
const foo = const A();
class A {
  const A() : this.b();
  const A.b() : this();
}''');
    _assertValidUnknown(_evaluateTopLevelVariable(compilationUnit, "foo"));
  }

  void test_instanceCreationExpression_nonFactoryRedirect_defaultArg() {
    CompilationUnit compilationUnit = resolveSource(r'''
const foo = const A.a1();
class A {
  const A.a1() : this.a2();
  const A.a2([x = 100]) : y = x + 10;
  final int y;
}''');
    Map<String, DartObjectImpl> aFields =
        _assertType(_evaluateTopLevelVariable(compilationUnit, "foo"), "A");
    _assertIntField(aFields, 'y', 110);
  }

  void test_instanceCreationExpression_nonFactoryRedirect_toMissing() {
    CompilationUnit compilationUnit = resolveSource(r'''
const foo = const A.a1();
class A {
  const A.a1() : this.a2();
}''');
    // We don't care what value foo evaluates to (since there is a compile
    // error), but we shouldn't crash, and we should figure
    // out that it evaluates to an instance of class A.
    _assertType(_evaluateTopLevelVariable(compilationUnit, "foo"), "A");
  }

  void test_instanceCreationExpression_nonFactoryRedirect_toNonConst() {
    CompilationUnit compilationUnit = resolveSource(r'''
const foo = const A.a1();
class A {
  const A.a1() : this.a2();
  A.a2();
}''');
    // We don't care what value foo evaluates to (since there is a compile
    // error), but we shouldn't crash, and we should figure
    // out that it evaluates to an instance of class A.
    _assertType(_evaluateTopLevelVariable(compilationUnit, "foo"), "A");
  }

  void test_instanceCreationExpression_nonFactoryRedirect_unnamed() {
    CompilationUnit compilationUnit = resolveSource(r'''
const foo = const A.a1();
class A {
  const A.a1() : this();
  const A() : x = 5;
  final int x;
}''');
    Map<String, DartObjectImpl> aFields =
        _assertType(_evaluateTopLevelVariable(compilationUnit, "foo"), "A");
    _assertIntField(aFields, 'x', 5);
  }

  void test_instanceCreationExpression_redirect() {
    CompilationUnit compilationUnit = resolveSource(r'''
const foo = const A();
class A {
  const factory A() = B;
}
class B implements A {
  const B();
}''');
    _assertType(_evaluateTopLevelVariable(compilationUnit, "foo"), "B");
  }

  void test_instanceCreationExpression_redirect_cycle() {
    // It is an error to have a cycle in factory redirects; however, we need
    // to make sure that even if the error occurs, attempting to evaluate the
    // constant will terminate.
    CompilationUnit compilationUnit = resolveSource(r'''
const foo = const A();
class A {
  const factory A() = A.b;
  const factory A.b() = A;
}''');
    _assertValidUnknown(_evaluateTopLevelVariable(compilationUnit, "foo"));
  }

  void test_instanceCreationExpression_redirect_extern() {
    CompilationUnit compilationUnit = resolveSource(r'''
const foo = const A();
class A {
  external const factory A();
}''');
    _assertValidUnknown(_evaluateTopLevelVariable(compilationUnit, "foo"));
  }

  void test_instanceCreationExpression_redirect_nonConst() {
    // It is an error for a const factory constructor redirect to a non-const
    // constructor; however, we need to make sure that even if the error
    // attempting to evaluate the constant won't cause a crash.
    CompilationUnit compilationUnit = resolveSource(r'''
const foo = const A();
class A {
  const factory A() = A.b;
  A.b();
}''');
    _assertValidUnknown(_evaluateTopLevelVariable(compilationUnit, "foo"));
  }

  void test_instanceCreationExpression_redirectWithTypeParams() {
    CompilationUnit compilationUnit = resolveSource(r'''
class A {
  const factory A(var a) = B<int>;
}

class B<T> implements A {
  final T x;
  const B(this.x);
}

const A a = const A(10);''');
    EvaluationResultImpl result =
        _evaluateTopLevelVariable(compilationUnit, "a");
    Map<String, DartObjectImpl> fields = _assertType(result, "B<int>");
    expect(fields, hasLength(1));
    _assertIntField(fields, "x", 10);
  }

  void test_instanceCreationExpression_redirectWithTypeSubstitution() {
    // To evaluate the redirection of A<int>,
    // A's template argument (T=int) must be substituted
    // into B's template argument (B<U> where U=T) to get B<int>.
    CompilationUnit compilationUnit = resolveSource(r'''
class A<T> {
  const factory A(var a) = B<T>;
}

class B<U> implements A {
  final U x;
  const B(this.x);
}

const A<int> a = const A<int>(10);''');
    EvaluationResultImpl result =
        _evaluateTopLevelVariable(compilationUnit, "a");
    Map<String, DartObjectImpl> fields = _assertType(result, "B<int>");
    expect(fields, hasLength(1));
    _assertIntField(fields, "x", 10);
  }

  void test_instanceCreationExpression_symbol() {
    CompilationUnit compilationUnit =
        resolveSource("const foo = const Symbol('a');");
    EvaluationResultImpl evaluationResult =
        _evaluateTopLevelVariable(compilationUnit, "foo");
    expect(evaluationResult.value, isNotNull);
    DartObjectImpl value = evaluationResult.value;
    expect(value.type, typeProvider.symbolType);
    expect(value.value, "a");
  }

  void test_instanceCreationExpression_withSupertypeParams_explicit() {
    _checkInstanceCreation_withSupertypeParams(true);
  }

  void test_instanceCreationExpression_withSupertypeParams_implicit() {
    _checkInstanceCreation_withSupertypeParams(false);
  }

  void test_instanceCreationExpression_withTypeParams() {
    CompilationUnit compilationUnit = resolveSource(r'''
class C<E> {
  const C();
}
const c_int = const C<int>();
const c_num = const C<num>();''');
    EvaluationResultImpl c_int =
        _evaluateTopLevelVariable(compilationUnit, "c_int");
    _assertType(c_int, "C<int>");
    DartObjectImpl c_int_value = c_int.value;
    EvaluationResultImpl c_num =
        _evaluateTopLevelVariable(compilationUnit, "c_num");
    _assertType(c_num, "C<num>");
    DartObjectImpl c_num_value = c_num.value;
    expect(c_int_value == c_num_value, isFalse);
  }

  void test_isValidSymbol() {
    expect(ConstantEvaluationEngine.isValidPublicSymbol(""), isTrue);
    expect(ConstantEvaluationEngine.isValidPublicSymbol("foo"), isTrue);
    expect(ConstantEvaluationEngine.isValidPublicSymbol("foo.bar"), isTrue);
    expect(ConstantEvaluationEngine.isValidPublicSymbol("foo\$"), isTrue);
    expect(ConstantEvaluationEngine.isValidPublicSymbol("foo\$bar"), isTrue);
    expect(ConstantEvaluationEngine.isValidPublicSymbol("iff"), isTrue);
    expect(ConstantEvaluationEngine.isValidPublicSymbol("gif"), isTrue);
    expect(ConstantEvaluationEngine.isValidPublicSymbol("if\$"), isTrue);
    expect(ConstantEvaluationEngine.isValidPublicSymbol("\$if"), isTrue);
    expect(ConstantEvaluationEngine.isValidPublicSymbol("foo="), isTrue);
    expect(ConstantEvaluationEngine.isValidPublicSymbol("foo.bar="), isTrue);
    expect(ConstantEvaluationEngine.isValidPublicSymbol("foo.+"), isTrue);
    expect(ConstantEvaluationEngine.isValidPublicSymbol("void"), isTrue);
    expect(ConstantEvaluationEngine.isValidPublicSymbol("_foo"), isFalse);
    expect(ConstantEvaluationEngine.isValidPublicSymbol("_foo.bar"), isFalse);
    expect(ConstantEvaluationEngine.isValidPublicSymbol("foo._bar"), isFalse);
    expect(ConstantEvaluationEngine.isValidPublicSymbol("if"), isFalse);
    expect(ConstantEvaluationEngine.isValidPublicSymbol("if.foo"), isFalse);
    expect(ConstantEvaluationEngine.isValidPublicSymbol("foo.if"), isFalse);
    expect(ConstantEvaluationEngine.isValidPublicSymbol("foo=.bar"), isFalse);
    expect(ConstantEvaluationEngine.isValidPublicSymbol("foo."), isFalse);
    expect(ConstantEvaluationEngine.isValidPublicSymbol("+.foo"), isFalse);
    expect(ConstantEvaluationEngine.isValidPublicSymbol("void.foo"), isFalse);
    expect(ConstantEvaluationEngine.isValidPublicSymbol("foo.void"), isFalse);
  }

  void test_length_of_improperly_typed_string_expression() {
    // Since type annotations are ignored in unchecked mode, the improper
    // types on s1 and s2 shouldn't prevent us from evaluating i to
    // 'alpha'.length.
    CompilationUnit compilationUnit = resolveSource('''
const int s1 = 'alpha';
const int s2 = 'beta';
const int i = (true ? s1 : s2).length;
''');
    ConstTopLevelVariableElementImpl element =
        findTopLevelDeclaration(compilationUnit, 'i').element;
    EvaluationResultImpl result = element.evaluationResult;
    expect(_assertValidInt(result), 5);
  }

  void test_length_of_improperly_typed_string_identifier() {
    // Since type annotations are ignored in unchecked mode, the improper type
    // on s shouldn't prevent us from evaluating i to 'alpha'.length.
    CompilationUnit compilationUnit = resolveSource('''
const int s = 'alpha';
const int i = s.length;
''');
    ConstTopLevelVariableElementImpl element =
        findTopLevelDeclaration(compilationUnit, 'i').element;
    EvaluationResultImpl result = element.evaluationResult;
    expect(_assertValidInt(result), 5);
  }

  void test_non_static_const_initialized_at_declaration() {
    // Even though non-static consts are not allowed by the language, we need
    // to handle them for error recovery purposes.
    CompilationUnit compilationUnit = resolveSource('''
class A {
  const int i = 123;
  const A();
}

const A a = const A();
''');
    EvaluationResultImpl result =
        _evaluateTopLevelVariable(compilationUnit, 'a');
    Map<String, DartObjectImpl> fields = _assertType(result, "A");
    expect(fields, hasLength(1));
    _assertIntField(fields, "i", 123);
  }

  void test_symbolLiteral_void() {
    CompilationUnit compilationUnit =
        resolveSource("const voidSymbol = #void;");
    VariableDeclaration voidSymbol =
        findTopLevelDeclaration(compilationUnit, "voidSymbol");
    EvaluationResultImpl voidSymbolResult =
        (voidSymbol.element as VariableElementImpl).evaluationResult;
    DartObjectImpl value = voidSymbolResult.value;
    expect(value.type, typeProvider.symbolType);
    expect(value.value, "void");
  }

  Map<String, DartObjectImpl> _assertFieldType(
      Map<String, DartObjectImpl> fields,
      String fieldName,
      String expectedType) {
    DartObjectImpl field = fields[fieldName];
    expect(field.type.displayName, expectedType);
    return field.fields;
  }

  void _assertIntField(
      Map<String, DartObjectImpl> fields, String fieldName, int expectedValue) {
    DartObjectImpl field = fields[fieldName];
    expect(field.type.name, "int");
    expect(field.toIntValue(), expectedValue);
  }

  void _assertNullField(Map<String, DartObjectImpl> fields, String fieldName) {
    DartObjectImpl field = fields[fieldName];
    expect(field.isNull, isTrue);
  }

  void _assertProperDependencies(String sourceText,
      [List<ErrorCode> expectedErrorCodes = ErrorCode.EMPTY_LIST]) {
    Source source = addSource(sourceText);
    LibraryElement element = resolve2(source);
    CompilationUnit unit =
        analysisContext.resolveCompilationUnit(source, element);
    expect(unit, isNotNull);
    ConstantValueComputer computer = _makeConstantValueComputer();
    computer.add(unit, source, source);
    computer.computeValues();
    assertErrors(source, expectedErrorCodes);
  }

  Map<String, DartObjectImpl> _assertType(
      EvaluationResultImpl result, String typeName) {
    expect(result.value, isNotNull);
    DartObjectImpl value = result.value;
    expect(value.type.displayName, typeName);
    return value.fields;
  }

  bool _assertValidBool(EvaluationResultImpl result) {
    expect(result.value, isNotNull);
    DartObjectImpl value = result.value;
    expect(value.type, typeProvider.boolType);
    bool boolValue = value.toBoolValue();
    expect(boolValue, isNotNull);
    return boolValue;
  }

  int _assertValidInt(EvaluationResultImpl result) {
    expect(result.value, isNotNull);
    DartObjectImpl value = result.value;
    expect(value.type, typeProvider.intType);
    return value.toIntValue();
  }

  void _assertValidNull(EvaluationResultImpl result) {
    expect(result.value, isNotNull);
    DartObjectImpl value = result.value;
    expect(value.type, typeProvider.nullType);
  }

  String _assertValidString(EvaluationResultImpl result) {
    expect(result.value, isNotNull);
    DartObjectImpl value = result.value;
    expect(value.type, typeProvider.stringType);
    return value.stringValue;
  }

  void _assertValidUnknown(EvaluationResultImpl result) {
    expect(result.value, isNotNull);
    DartObjectImpl value = result.value;
    expect(value.isUnknown, isTrue);
  }

  EvaluationResultImpl _check_fromEnvironment_bool(
      String valueInEnvironment, String defaultExpr) {
    String envVarName = "x";
    String varName = "foo";
    if (valueInEnvironment != null) {
      analysisContext2.declaredVariables.define(envVarName, valueInEnvironment);
    }
    String defaultArg =
        defaultExpr == null ? "" : ", defaultValue: $defaultExpr";
    CompilationUnit compilationUnit = resolveSource(
        "const $varName = const bool.fromEnvironment('$envVarName'$defaultArg);");
    return _evaluateTopLevelVariable(compilationUnit, varName);
  }

  EvaluationResultImpl _check_fromEnvironment_int(
      String valueInEnvironment, String defaultExpr) {
    String envVarName = "x";
    String varName = "foo";
    if (valueInEnvironment != null) {
      analysisContext2.declaredVariables.define(envVarName, valueInEnvironment);
    }
    String defaultArg =
        defaultExpr == null ? "" : ", defaultValue: $defaultExpr";
    CompilationUnit compilationUnit = resolveSource(
        "const $varName = const int.fromEnvironment('$envVarName'$defaultArg);");
    return _evaluateTopLevelVariable(compilationUnit, varName);
  }

  EvaluationResultImpl _check_fromEnvironment_string(
      String valueInEnvironment, String defaultExpr) {
    String envVarName = "x";
    String varName = "foo";
    if (valueInEnvironment != null) {
      analysisContext2.declaredVariables.define(envVarName, valueInEnvironment);
    }
    String defaultArg =
        defaultExpr == null ? "" : ", defaultValue: $defaultExpr";
    CompilationUnit compilationUnit = resolveSource(
        "const $varName = const String.fromEnvironment('$envVarName'$defaultArg);");
    return _evaluateTopLevelVariable(compilationUnit, varName);
  }

  void _checkInstanceCreation_withSupertypeParams(bool isExplicit) {
    String superCall = isExplicit ? " : super()" : "";
    CompilationUnit compilationUnit = resolveSource("""
class A<T> {
  const A();
}
class B<T, U> extends A<T> {
  const B()$superCall;
}
class C<T, U> extends A<U> {
  const C()$superCall;
}
const b_int_num = const B<int, num>();
const c_int_num = const C<int, num>();""");
    EvaluationResultImpl b_int_num =
        _evaluateTopLevelVariable(compilationUnit, "b_int_num");
    Map<String, DartObjectImpl> b_int_num_fields =
        _assertType(b_int_num, "B<int, num>");
    _assertFieldType(b_int_num_fields, GenericState.SUPERCLASS_FIELD, "A<int>");
    EvaluationResultImpl c_int_num =
        _evaluateTopLevelVariable(compilationUnit, "c_int_num");
    Map<String, DartObjectImpl> c_int_num_fields =
        _assertType(c_int_num, "C<int, num>");
    _assertFieldType(c_int_num_fields, GenericState.SUPERCLASS_FIELD, "A<num>");
  }

  void _checkInstanceCreationOptionalParams(
      bool isFieldFormal, bool isNamed, bool hasDefault) {
    String fieldName = "j";
    String paramName = isFieldFormal ? fieldName : "i";
    String formalParam =
        "${isFieldFormal ? "this." : "int "}$paramName${hasDefault ? " = 3" : ""}";
    CompilationUnit compilationUnit = resolveSource("""
const x = const A();
const y = const A(${isNamed ? '$paramName: ' : ''}10);
class A {
  const A(${isNamed ? "{$formalParam}" : "[$formalParam]"})${isFieldFormal ? "" : " : $fieldName = $paramName"};
  final int $fieldName;
}""");
    EvaluationResultImpl x = _evaluateTopLevelVariable(compilationUnit, "x");
    Map<String, DartObjectImpl> fieldsOfX = _assertType(x, "A");
    expect(fieldsOfX, hasLength(1));
    if (hasDefault) {
      _assertIntField(fieldsOfX, fieldName, 3);
    } else {
      _assertNullField(fieldsOfX, fieldName);
    }
    EvaluationResultImpl y = _evaluateTopLevelVariable(compilationUnit, "y");
    Map<String, DartObjectImpl> fieldsOfY = _assertType(y, "A");
    expect(fieldsOfY, hasLength(1));
    _assertIntField(fieldsOfY, fieldName, 10);
  }

  /**
   * Search [compilationUnit] for a class named [className], containing a
   * method [methodName], with exactly one annotation.  Return the constant
   * value of the annotation.
   */
  EvaluationResultImpl _evaluateAnnotation(
      CompilationUnit compilationUnit, String className, String memberName) {
    for (CompilationUnitMember member in compilationUnit.declarations) {
      if (member is ClassDeclaration && member.name.name == className) {
        for (ClassMember classMember in member.members) {
          if (classMember is MethodDeclaration &&
              classMember.name.name == memberName) {
            expect(classMember.metadata, hasLength(1));
            ElementAnnotationImpl elementAnnotation =
                classMember.metadata[0].elementAnnotation;
            return elementAnnotation.evaluationResult;
          }
        }
      }
    }
    fail('Class member not found');
    return null;
  }

  EvaluationResultImpl _evaluateTopLevelVariable(
      CompilationUnit compilationUnit, String name) {
    VariableDeclaration varDecl =
        findTopLevelDeclaration(compilationUnit, name);
    ConstTopLevelVariableElementImpl varElement = varDecl.element;
    return varElement.evaluationResult;
  }

  ConstantValueComputer _makeConstantValueComputer() {
    ConstantEvaluationValidator_ForTest validator =
        new ConstantEvaluationValidator_ForTest();
    validator.computer = new ConstantValueComputer(
        analysisContext2,
        analysisContext2.typeProvider,
        analysisContext2.declaredVariables,
        validator,
        analysisContext2.typeSystem);
    return validator.computer;
  }

  void _validate(bool shouldBeValid, VariableDeclarationList declarationList) {
    for (VariableDeclaration declaration in declarationList.variables) {
      VariableElementImpl element = declaration.element as VariableElementImpl;
      expect(element, isNotNull);
      EvaluationResultImpl result = element.evaluationResult;
      if (shouldBeValid) {
        expect(result.value, isNotNull);
      } else {
        expect(result.value, isNull);
      }
    }
  }
}

@reflectiveTest
class ConstantVisitorTest extends ResolverTestCase {
  void test_visitConditionalExpression_false() {
    Expression thenExpression = AstFactory.integer(1);
    Expression elseExpression = AstFactory.integer(0);
    ConditionalExpression expression = AstFactory.conditionalExpression(
        AstFactory.booleanLiteral(false), thenExpression, elseExpression);
    GatheringErrorListener errorListener = new GatheringErrorListener();
    ErrorReporter errorReporter =
        new ErrorReporter(errorListener, _dummySource());
    _assertValue(
        0,
        expression.accept(new ConstantVisitor(
            new ConstantEvaluationEngine(
                new TestTypeProvider(), new DeclaredVariables(),
                typeSystem: new TypeSystemImpl()),
            errorReporter)));
    errorListener.assertNoErrors();
  }

  void test_visitConditionalExpression_nonBooleanCondition() {
    Expression thenExpression = AstFactory.integer(1);
    Expression elseExpression = AstFactory.integer(0);
    NullLiteral conditionExpression = AstFactory.nullLiteral();
    ConditionalExpression expression = AstFactory.conditionalExpression(
        conditionExpression, thenExpression, elseExpression);
    GatheringErrorListener errorListener = new GatheringErrorListener();
    ErrorReporter errorReporter =
        new ErrorReporter(errorListener, _dummySource());
    DartObjectImpl result = expression.accept(new ConstantVisitor(
        new ConstantEvaluationEngine(
            new TestTypeProvider(), new DeclaredVariables(),
            typeSystem: new TypeSystemImpl()),
        errorReporter));
    expect(result, isNull);
    errorListener
        .assertErrorsWithCodes([CompileTimeErrorCode.CONST_EVAL_TYPE_BOOL]);
  }

  void test_visitConditionalExpression_nonConstantElse() {
    Expression thenExpression = AstFactory.integer(1);
    Expression elseExpression = AstFactory.identifier3("x");
    ConditionalExpression expression = AstFactory.conditionalExpression(
        AstFactory.booleanLiteral(true), thenExpression, elseExpression);
    GatheringErrorListener errorListener = new GatheringErrorListener();
    ErrorReporter errorReporter =
        new ErrorReporter(errorListener, _dummySource());
    DartObjectImpl result = expression.accept(new ConstantVisitor(
        new ConstantEvaluationEngine(
            new TestTypeProvider(), new DeclaredVariables(),
            typeSystem: new TypeSystemImpl()),
        errorReporter));
    expect(result, isNull);
    errorListener
        .assertErrorsWithCodes([CompileTimeErrorCode.INVALID_CONSTANT]);
  }

  void test_visitConditionalExpression_nonConstantThen() {
    Expression thenExpression = AstFactory.identifier3("x");
    Expression elseExpression = AstFactory.integer(0);
    ConditionalExpression expression = AstFactory.conditionalExpression(
        AstFactory.booleanLiteral(true), thenExpression, elseExpression);
    GatheringErrorListener errorListener = new GatheringErrorListener();
    ErrorReporter errorReporter =
        new ErrorReporter(errorListener, _dummySource());
    DartObjectImpl result = expression.accept(new ConstantVisitor(
        new ConstantEvaluationEngine(
            new TestTypeProvider(), new DeclaredVariables(),
            typeSystem: new TypeSystemImpl()),
        errorReporter));
    expect(result, isNull);
    errorListener
        .assertErrorsWithCodes([CompileTimeErrorCode.INVALID_CONSTANT]);
  }

  void test_visitConditionalExpression_true() {
    Expression thenExpression = AstFactory.integer(1);
    Expression elseExpression = AstFactory.integer(0);
    ConditionalExpression expression = AstFactory.conditionalExpression(
        AstFactory.booleanLiteral(true), thenExpression, elseExpression);
    GatheringErrorListener errorListener = new GatheringErrorListener();
    ErrorReporter errorReporter =
        new ErrorReporter(errorListener, _dummySource());
    _assertValue(
        1,
        expression.accept(new ConstantVisitor(
            new ConstantEvaluationEngine(
                new TestTypeProvider(), new DeclaredVariables(),
                typeSystem: new TypeSystemImpl()),
            errorReporter)));
    errorListener.assertNoErrors();
  }

  void test_visitSimpleIdentifier_className() {
    CompilationUnit compilationUnit = resolveSource('''
const a = C;
class C {}
''');
    DartObjectImpl result = _evaluateConstant(compilationUnit, 'a', null);
    expect(result.type, typeProvider.typeType);
    ClassElement element = result.value;
    expect(element.name, 'C');
  }

  void test_visitSimpleIdentifier_dynamic() {
    CompilationUnit compilationUnit = resolveSource('''
const a = dynamic;
''');
    DartObjectImpl result = _evaluateConstant(compilationUnit, 'a', null);
    expect(result.type, typeProvider.typeType);
    expect(result.value, typeProvider.dynamicType.element);
  }

  void test_visitSimpleIdentifier_inEnvironment() {
    CompilationUnit compilationUnit = resolveSource(r'''
const a = b;
const b = 3;''');
    Map<String, DartObjectImpl> environment = new Map<String, DartObjectImpl>();
    DartObjectImpl six =
        new DartObjectImpl(typeProvider.intType, new IntState(6));
    environment["b"] = six;
    _assertValue(6, _evaluateConstant(compilationUnit, "a", environment));
  }

  void test_visitSimpleIdentifier_notInEnvironment() {
    CompilationUnit compilationUnit = resolveSource(r'''
const a = b;
const b = 3;''');
    Map<String, DartObjectImpl> environment = new Map<String, DartObjectImpl>();
    DartObjectImpl six =
        new DartObjectImpl(typeProvider.intType, new IntState(6));
    environment["c"] = six;
    _assertValue(3, _evaluateConstant(compilationUnit, "a", environment));
  }

  void test_visitSimpleIdentifier_withoutEnvironment() {
    CompilationUnit compilationUnit = resolveSource(r'''
const a = b;
const b = 3;''');
    _assertValue(3, _evaluateConstant(compilationUnit, "a", null));
  }

  void _assertValue(int expectedValue, DartObjectImpl result) {
    expect(result, isNotNull);
    expect(result.type.name, "int");
    expect(result.toIntValue(), expectedValue);
  }

  NonExistingSource _dummySource() {
    String path = '/test.dart';
    return new NonExistingSource(path, toUri(path), UriKind.FILE_URI);
  }

  DartObjectImpl _evaluateConstant(CompilationUnit compilationUnit, String name,
      Map<String, DartObjectImpl> lexicalEnvironment) {
    Source source = compilationUnit.element.source;
    Expression expression =
        findTopLevelConstantExpression(compilationUnit, name);
    GatheringErrorListener errorListener = new GatheringErrorListener();
    ErrorReporter errorReporter = new ErrorReporter(errorListener, source);
    DartObjectImpl result = expression.accept(new ConstantVisitor(
        new ConstantEvaluationEngine(typeProvider, new DeclaredVariables(),
            typeSystem: typeSystem),
        errorReporter,
        lexicalEnvironment: lexicalEnvironment));
    errorListener.assertNoErrors();
    return result;
  }
}

@reflectiveTest
class ContentCacheTest {
  void test_setContents() {
    Source source = new TestSource();
    ContentCache cache = new ContentCache();
    expect(cache.getContents(source), isNull);
    expect(cache.getModificationStamp(source), isNull);
    String contents = "library lib;";
    expect(cache.setContents(source, contents), isNull);
    expect(cache.getContents(source), contents);
    expect(cache.getModificationStamp(source), isNotNull);
    expect(cache.setContents(source, contents), contents);
    expect(cache.setContents(source, null), contents);
    expect(cache.getContents(source), isNull);
    expect(cache.getModificationStamp(source), isNull);
    expect(cache.setContents(source, null), isNull);
  }
}

@reflectiveTest
class CustomUriResolverTest {
  void test_creation() {
    expect(new CustomUriResolver({}), isNotNull);
  }

  void test_resolve_unknown_uri() {
    UriResolver resolver =
        new CustomUriResolver({'custom:library': '/path/to/library.dart',});
    Source result =
        resolver.resolveAbsolute(parseUriWithException("custom:non_library"));
    expect(result, isNull);
  }

  void test_resolve_uri() {
    String path =
        FileUtilities2.createFile("/path/to/library.dart").getAbsolutePath();
    UriResolver resolver = new CustomUriResolver({'custom:library': path,});
    Source result =
        resolver.resolveAbsolute(parseUriWithException("custom:library"));
    expect(result, isNotNull);
    expect(result.fullName, path);
  }
}

@reflectiveTest
class DartObjectImplTest extends EngineTestCase {
  TypeProvider _typeProvider = new TestTypeProvider();

  void test_add_knownDouble_knownDouble() {
    _assertAdd(_doubleValue(3.0), _doubleValue(1.0), _doubleValue(2.0));
  }

  void test_add_knownDouble_knownInt() {
    _assertAdd(_doubleValue(3.0), _doubleValue(1.0), _intValue(2));
  }

  void test_add_knownDouble_unknownDouble() {
    _assertAdd(_doubleValue(null), _doubleValue(1.0), _doubleValue(null));
  }

  void test_add_knownDouble_unknownInt() {
    _assertAdd(_doubleValue(null), _doubleValue(1.0), _intValue(null));
  }

  void test_add_knownInt_knownInt() {
    _assertAdd(_intValue(3), _intValue(1), _intValue(2));
  }

  void test_add_knownInt_knownString() {
    _assertAdd(null, _intValue(1), _stringValue("2"));
  }

  void test_add_knownInt_unknownDouble() {
    _assertAdd(_doubleValue(null), _intValue(1), _doubleValue(null));
  }

  void test_add_knownInt_unknownInt() {
    _assertAdd(_intValue(null), _intValue(1), _intValue(null));
  }

  void test_add_knownString_knownInt() {
    _assertAdd(null, _stringValue("1"), _intValue(2));
  }

  void test_add_knownString_knownString() {
    _assertAdd(_stringValue("ab"), _stringValue("a"), _stringValue("b"));
  }

  void test_add_knownString_unknownString() {
    _assertAdd(_stringValue(null), _stringValue("a"), _stringValue(null));
  }

  void test_add_unknownDouble_knownDouble() {
    _assertAdd(_doubleValue(null), _doubleValue(null), _doubleValue(2.0));
  }

  void test_add_unknownDouble_knownInt() {
    _assertAdd(_doubleValue(null), _doubleValue(null), _intValue(2));
  }

  void test_add_unknownInt_knownDouble() {
    _assertAdd(_doubleValue(null), _intValue(null), _doubleValue(2.0));
  }

  void test_add_unknownInt_knownInt() {
    _assertAdd(_intValue(null), _intValue(null), _intValue(2));
  }

  void test_add_unknownString_knownString() {
    _assertAdd(_stringValue(null), _stringValue(null), _stringValue("b"));
  }

  void test_add_unknownString_unknownString() {
    _assertAdd(_stringValue(null), _stringValue(null), _stringValue(null));
  }

  void test_bitAnd_knownInt_knownInt() {
    _assertBitAnd(_intValue(2), _intValue(6), _intValue(3));
  }

  void test_bitAnd_knownInt_knownString() {
    _assertBitAnd(null, _intValue(6), _stringValue("3"));
  }

  void test_bitAnd_knownInt_unknownInt() {
    _assertBitAnd(_intValue(null), _intValue(6), _intValue(null));
  }

  void test_bitAnd_knownString_knownInt() {
    _assertBitAnd(null, _stringValue("6"), _intValue(3));
  }

  void test_bitAnd_unknownInt_knownInt() {
    _assertBitAnd(_intValue(null), _intValue(null), _intValue(3));
  }

  void test_bitAnd_unknownInt_unknownInt() {
    _assertBitAnd(_intValue(null), _intValue(null), _intValue(null));
  }

  void test_bitNot_knownInt() {
    _assertBitNot(_intValue(-4), _intValue(3));
  }

  void test_bitNot_knownString() {
    _assertBitNot(null, _stringValue("6"));
  }

  void test_bitNot_unknownInt() {
    _assertBitNot(_intValue(null), _intValue(null));
  }

  void test_bitOr_knownInt_knownInt() {
    _assertBitOr(_intValue(7), _intValue(6), _intValue(3));
  }

  void test_bitOr_knownInt_knownString() {
    _assertBitOr(null, _intValue(6), _stringValue("3"));
  }

  void test_bitOr_knownInt_unknownInt() {
    _assertBitOr(_intValue(null), _intValue(6), _intValue(null));
  }

  void test_bitOr_knownString_knownInt() {
    _assertBitOr(null, _stringValue("6"), _intValue(3));
  }

  void test_bitOr_unknownInt_knownInt() {
    _assertBitOr(_intValue(null), _intValue(null), _intValue(3));
  }

  void test_bitOr_unknownInt_unknownInt() {
    _assertBitOr(_intValue(null), _intValue(null), _intValue(null));
  }

  void test_bitXor_knownInt_knownInt() {
    _assertBitXor(_intValue(5), _intValue(6), _intValue(3));
  }

  void test_bitXor_knownInt_knownString() {
    _assertBitXor(null, _intValue(6), _stringValue("3"));
  }

  void test_bitXor_knownInt_unknownInt() {
    _assertBitXor(_intValue(null), _intValue(6), _intValue(null));
  }

  void test_bitXor_knownString_knownInt() {
    _assertBitXor(null, _stringValue("6"), _intValue(3));
  }

  void test_bitXor_unknownInt_knownInt() {
    _assertBitXor(_intValue(null), _intValue(null), _intValue(3));
  }

  void test_bitXor_unknownInt_unknownInt() {
    _assertBitXor(_intValue(null), _intValue(null), _intValue(null));
  }

  void test_concatenate_knownInt_knownString() {
    _assertConcatenate(null, _intValue(2), _stringValue("def"));
  }

  void test_concatenate_knownString_knownInt() {
    _assertConcatenate(null, _stringValue("abc"), _intValue(3));
  }

  void test_concatenate_knownString_knownString() {
    _assertConcatenate(
        _stringValue("abcdef"), _stringValue("abc"), _stringValue("def"));
  }

  void test_concatenate_knownString_unknownString() {
    _assertConcatenate(
        _stringValue(null), _stringValue("abc"), _stringValue(null));
  }

  void test_concatenate_unknownString_knownString() {
    _assertConcatenate(
        _stringValue(null), _stringValue(null), _stringValue("def"));
  }

  void test_divide_knownDouble_knownDouble() {
    _assertDivide(_doubleValue(3.0), _doubleValue(6.0), _doubleValue(2.0));
  }

  void test_divide_knownDouble_knownInt() {
    _assertDivide(_doubleValue(3.0), _doubleValue(6.0), _intValue(2));
  }

  void test_divide_knownDouble_unknownDouble() {
    _assertDivide(_doubleValue(null), _doubleValue(6.0), _doubleValue(null));
  }

  void test_divide_knownDouble_unknownInt() {
    _assertDivide(_doubleValue(null), _doubleValue(6.0), _intValue(null));
  }

  void test_divide_knownInt_knownInt() {
    _assertDivide(_doubleValue(3.0), _intValue(6), _intValue(2));
  }

  void test_divide_knownInt_knownString() {
    _assertDivide(null, _intValue(6), _stringValue("2"));
  }

  void test_divide_knownInt_unknownDouble() {
    _assertDivide(_doubleValue(null), _intValue(6), _doubleValue(null));
  }

  void test_divide_knownInt_unknownInt() {
    _assertDivide(_doubleValue(null), _intValue(6), _intValue(null));
  }

  void test_divide_knownString_knownInt() {
    _assertDivide(null, _stringValue("6"), _intValue(2));
  }

  void test_divide_unknownDouble_knownDouble() {
    _assertDivide(_doubleValue(null), _doubleValue(null), _doubleValue(2.0));
  }

  void test_divide_unknownDouble_knownInt() {
    _assertDivide(_doubleValue(null), _doubleValue(null), _intValue(2));
  }

  void test_divide_unknownInt_knownDouble() {
    _assertDivide(_doubleValue(null), _intValue(null), _doubleValue(2.0));
  }

  void test_divide_unknownInt_knownInt() {
    _assertDivide(_doubleValue(null), _intValue(null), _intValue(2));
  }

  void test_equalEqual_bool_false() {
    _assertEqualEqual(_boolValue(false), _boolValue(false), _boolValue(true));
  }

  void test_equalEqual_bool_true() {
    _assertEqualEqual(_boolValue(true), _boolValue(true), _boolValue(true));
  }

  void test_equalEqual_bool_unknown() {
    _assertEqualEqual(_boolValue(null), _boolValue(null), _boolValue(false));
  }

  void test_equalEqual_double_false() {
    _assertEqualEqual(_boolValue(false), _doubleValue(2.0), _doubleValue(4.0));
  }

  void test_equalEqual_double_true() {
    _assertEqualEqual(_boolValue(true), _doubleValue(2.0), _doubleValue(2.0));
  }

  void test_equalEqual_double_unknown() {
    _assertEqualEqual(_boolValue(null), _doubleValue(1.0), _doubleValue(null));
  }

  void test_equalEqual_int_false() {
    _assertEqualEqual(_boolValue(false), _intValue(-5), _intValue(5));
  }

  void test_equalEqual_int_true() {
    _assertEqualEqual(_boolValue(true), _intValue(5), _intValue(5));
  }

  void test_equalEqual_int_unknown() {
    _assertEqualEqual(_boolValue(null), _intValue(null), _intValue(3));
  }

  void test_equalEqual_list_empty() {
    _assertEqualEqual(null, _listValue(), _listValue());
  }

  void test_equalEqual_list_false() {
    _assertEqualEqual(null, _listValue(), _listValue());
  }

  void test_equalEqual_map_empty() {
    _assertEqualEqual(null, _mapValue(), _mapValue());
  }

  void test_equalEqual_map_false() {
    _assertEqualEqual(null, _mapValue(), _mapValue());
  }

  void test_equalEqual_null() {
    _assertEqualEqual(_boolValue(true), _nullValue(), _nullValue());
  }

  void test_equalEqual_string_false() {
    _assertEqualEqual(
        _boolValue(false), _stringValue("abc"), _stringValue("def"));
  }

  void test_equalEqual_string_true() {
    _assertEqualEqual(
        _boolValue(true), _stringValue("abc"), _stringValue("abc"));
  }

  void test_equalEqual_string_unknown() {
    _assertEqualEqual(
        _boolValue(null), _stringValue(null), _stringValue("def"));
  }

  void test_equals_list_false_differentSizes() {
    expect(
        _listValue([_boolValue(true)]) ==
            _listValue([_boolValue(true), _boolValue(false)]),
        isFalse);
  }

  void test_equals_list_false_sameSize() {
    expect(_listValue([_boolValue(true)]) == _listValue([_boolValue(false)]),
        isFalse);
  }

  void test_equals_list_true_empty() {
    expect(_listValue(), _listValue());
  }

  void test_equals_list_true_nonEmpty() {
    expect(_listValue([_boolValue(true)]), _listValue([_boolValue(true)]));
  }

  void test_equals_map_true_empty() {
    expect(_mapValue(), _mapValue());
  }

  void test_equals_symbol_false() {
    expect(_symbolValue("a") == _symbolValue("b"), isFalse);
  }

  void test_equals_symbol_true() {
    expect(_symbolValue("a"), _symbolValue("a"));
  }

  void test_getValue_bool_false() {
    expect(_boolValue(false).value, false);
  }

  void test_getValue_bool_true() {
    expect(_boolValue(true).value, true);
  }

  void test_getValue_bool_unknown() {
    expect(_boolValue(null).value, isNull);
  }

  void test_getValue_double_known() {
    double value = 2.3;
    expect(_doubleValue(value).value, value);
  }

  void test_getValue_double_unknown() {
    expect(_doubleValue(null).value, isNull);
  }

  void test_getValue_int_known() {
    int value = 23;
    expect(_intValue(value).value, value);
  }

  void test_getValue_int_unknown() {
    expect(_intValue(null).value, isNull);
  }

  void test_getValue_list_empty() {
    Object result = _listValue().value;
    _assertInstanceOfObjectArray(result);
    List<Object> array = result as List<Object>;
    expect(array, hasLength(0));
  }

  void test_getValue_list_valid() {
    Object result = _listValue([_intValue(23)]).value;
    _assertInstanceOfObjectArray(result);
    List<Object> array = result as List<Object>;
    expect(array, hasLength(1));
  }

  void test_getValue_map_empty() {
    Object result = _mapValue().value;
    EngineTestCase.assertInstanceOf((obj) => obj is Map, Map, result);
    Map map = result as Map;
    expect(map, hasLength(0));
  }

  void test_getValue_map_valid() {
    Object result =
        _mapValue([_stringValue("key"), _stringValue("value")]).value;
    EngineTestCase.assertInstanceOf((obj) => obj is Map, Map, result);
    Map map = result as Map;
    expect(map, hasLength(1));
  }

  void test_getValue_null() {
    expect(_nullValue().value, isNull);
  }

  void test_getValue_string_known() {
    String value = "twenty-three";
    expect(_stringValue(value).value, value);
  }

  void test_getValue_string_unknown() {
    expect(_stringValue(null).value, isNull);
  }

  void test_greaterThan_knownDouble_knownDouble_false() {
    _assertGreaterThan(_boolValue(false), _doubleValue(1.0), _doubleValue(2.0));
  }

  void test_greaterThan_knownDouble_knownDouble_true() {
    _assertGreaterThan(_boolValue(true), _doubleValue(2.0), _doubleValue(1.0));
  }

  void test_greaterThan_knownDouble_knownInt_false() {
    _assertGreaterThan(_boolValue(false), _doubleValue(1.0), _intValue(2));
  }

  void test_greaterThan_knownDouble_knownInt_true() {
    _assertGreaterThan(_boolValue(true), _doubleValue(2.0), _intValue(1));
  }

  void test_greaterThan_knownDouble_unknownDouble() {
    _assertGreaterThan(_boolValue(null), _doubleValue(1.0), _doubleValue(null));
  }

  void test_greaterThan_knownDouble_unknownInt() {
    _assertGreaterThan(_boolValue(null), _doubleValue(1.0), _intValue(null));
  }

  void test_greaterThan_knownInt_knownInt_false() {
    _assertGreaterThan(_boolValue(false), _intValue(1), _intValue(2));
  }

  void test_greaterThan_knownInt_knownInt_true() {
    _assertGreaterThan(_boolValue(true), _intValue(2), _intValue(1));
  }

  void test_greaterThan_knownInt_knownString() {
    _assertGreaterThan(null, _intValue(1), _stringValue("2"));
  }

  void test_greaterThan_knownInt_unknownDouble() {
    _assertGreaterThan(_boolValue(null), _intValue(1), _doubleValue(null));
  }

  void test_greaterThan_knownInt_unknownInt() {
    _assertGreaterThan(_boolValue(null), _intValue(1), _intValue(null));
  }

  void test_greaterThan_knownString_knownInt() {
    _assertGreaterThan(null, _stringValue("1"), _intValue(2));
  }

  void test_greaterThan_unknownDouble_knownDouble() {
    _assertGreaterThan(_boolValue(null), _doubleValue(null), _doubleValue(2.0));
  }

  void test_greaterThan_unknownDouble_knownInt() {
    _assertGreaterThan(_boolValue(null), _doubleValue(null), _intValue(2));
  }

  void test_greaterThan_unknownInt_knownDouble() {
    _assertGreaterThan(_boolValue(null), _intValue(null), _doubleValue(2.0));
  }

  void test_greaterThan_unknownInt_knownInt() {
    _assertGreaterThan(_boolValue(null), _intValue(null), _intValue(2));
  }

  void test_greaterThanOrEqual_knownDouble_knownDouble_false() {
    _assertGreaterThanOrEqual(
        _boolValue(false), _doubleValue(1.0), _doubleValue(2.0));
  }

  void test_greaterThanOrEqual_knownDouble_knownDouble_true() {
    _assertGreaterThanOrEqual(
        _boolValue(true), _doubleValue(2.0), _doubleValue(1.0));
  }

  void test_greaterThanOrEqual_knownDouble_knownInt_false() {
    _assertGreaterThanOrEqual(
        _boolValue(false), _doubleValue(1.0), _intValue(2));
  }

  void test_greaterThanOrEqual_knownDouble_knownInt_true() {
    _assertGreaterThanOrEqual(
        _boolValue(true), _doubleValue(2.0), _intValue(1));
  }

  void test_greaterThanOrEqual_knownDouble_unknownDouble() {
    _assertGreaterThanOrEqual(
        _boolValue(null), _doubleValue(1.0), _doubleValue(null));
  }

  void test_greaterThanOrEqual_knownDouble_unknownInt() {
    _assertGreaterThanOrEqual(
        _boolValue(null), _doubleValue(1.0), _intValue(null));
  }

  void test_greaterThanOrEqual_knownInt_knownInt_false() {
    _assertGreaterThanOrEqual(_boolValue(false), _intValue(1), _intValue(2));
  }

  void test_greaterThanOrEqual_knownInt_knownInt_true() {
    _assertGreaterThanOrEqual(_boolValue(true), _intValue(2), _intValue(2));
  }

  void test_greaterThanOrEqual_knownInt_knownString() {
    _assertGreaterThanOrEqual(null, _intValue(1), _stringValue("2"));
  }

  void test_greaterThanOrEqual_knownInt_unknownDouble() {
    _assertGreaterThanOrEqual(
        _boolValue(null), _intValue(1), _doubleValue(null));
  }

  void test_greaterThanOrEqual_knownInt_unknownInt() {
    _assertGreaterThanOrEqual(_boolValue(null), _intValue(1), _intValue(null));
  }

  void test_greaterThanOrEqual_knownString_knownInt() {
    _assertGreaterThanOrEqual(null, _stringValue("1"), _intValue(2));
  }

  void test_greaterThanOrEqual_unknownDouble_knownDouble() {
    _assertGreaterThanOrEqual(
        _boolValue(null), _doubleValue(null), _doubleValue(2.0));
  }

  void test_greaterThanOrEqual_unknownDouble_knownInt() {
    _assertGreaterThanOrEqual(
        _boolValue(null), _doubleValue(null), _intValue(2));
  }

  void test_greaterThanOrEqual_unknownInt_knownDouble() {
    _assertGreaterThanOrEqual(
        _boolValue(null), _intValue(null), _doubleValue(2.0));
  }

  void test_greaterThanOrEqual_unknownInt_knownInt() {
    _assertGreaterThanOrEqual(_boolValue(null), _intValue(null), _intValue(2));
  }

  void test_hasKnownValue_bool_false() {
    expect(_boolValue(false).hasKnownValue, isTrue);
  }

  void test_hasKnownValue_bool_true() {
    expect(_boolValue(true).hasKnownValue, isTrue);
  }

  void test_hasKnownValue_bool_unknown() {
    expect(_boolValue(null).hasKnownValue, isFalse);
  }

  void test_hasKnownValue_double_known() {
    expect(_doubleValue(2.3).hasKnownValue, isTrue);
  }

  void test_hasKnownValue_double_unknown() {
    expect(_doubleValue(null).hasKnownValue, isFalse);
  }

  void test_hasKnownValue_dynamic() {
    expect(_dynamicValue().hasKnownValue, isTrue);
  }

  void test_hasKnownValue_int_known() {
    expect(_intValue(23).hasKnownValue, isTrue);
  }

  void test_hasKnownValue_int_unknown() {
    expect(_intValue(null).hasKnownValue, isFalse);
  }

  void test_hasKnownValue_list_empty() {
    expect(_listValue().hasKnownValue, isTrue);
  }

  void test_hasKnownValue_list_invalidElement() {
    expect(_listValue([_dynamicValue]).hasKnownValue, isTrue);
  }

  void test_hasKnownValue_list_valid() {
    expect(_listValue([_intValue(23)]).hasKnownValue, isTrue);
  }

  void test_hasKnownValue_map_empty() {
    expect(_mapValue().hasKnownValue, isTrue);
  }

  void test_hasKnownValue_map_invalidKey() {
    expect(_mapValue([_dynamicValue(), _stringValue("value")]).hasKnownValue,
        isTrue);
  }

  void test_hasKnownValue_map_invalidValue() {
    expect(_mapValue([_stringValue("key"), _dynamicValue()]).hasKnownValue,
        isTrue);
  }

  void test_hasKnownValue_map_valid() {
    expect(
        _mapValue([_stringValue("key"), _stringValue("value")]).hasKnownValue,
        isTrue);
  }

  void test_hasKnownValue_null() {
    expect(_nullValue().hasKnownValue, isTrue);
  }

  void test_hasKnownValue_num() {
    expect(_numValue().hasKnownValue, isFalse);
  }

  void test_hasKnownValue_string_known() {
    expect(_stringValue("twenty-three").hasKnownValue, isTrue);
  }

  void test_hasKnownValue_string_unknown() {
    expect(_stringValue(null).hasKnownValue, isFalse);
  }

  void test_identical_bool_false() {
    _assertIdentical(_boolValue(false), _boolValue(false), _boolValue(true));
  }

  void test_identical_bool_true() {
    _assertIdentical(_boolValue(true), _boolValue(true), _boolValue(true));
  }

  void test_identical_bool_unknown() {
    _assertIdentical(_boolValue(null), _boolValue(null), _boolValue(false));
  }

  void test_identical_double_false() {
    _assertIdentical(_boolValue(false), _doubleValue(2.0), _doubleValue(4.0));
  }

  void test_identical_double_true() {
    _assertIdentical(_boolValue(true), _doubleValue(2.0), _doubleValue(2.0));
  }

  void test_identical_double_unknown() {
    _assertIdentical(_boolValue(null), _doubleValue(1.0), _doubleValue(null));
  }

  void test_identical_int_false() {
    _assertIdentical(_boolValue(false), _intValue(-5), _intValue(5));
  }

  void test_identical_int_true() {
    _assertIdentical(_boolValue(true), _intValue(5), _intValue(5));
  }

  void test_identical_int_unknown() {
    _assertIdentical(_boolValue(null), _intValue(null), _intValue(3));
  }

  void test_identical_list_empty() {
    _assertIdentical(_boolValue(true), _listValue(), _listValue());
  }

  void test_identical_list_false() {
    _assertIdentical(
        _boolValue(false), _listValue(), _listValue([_intValue(3)]));
  }

  void test_identical_map_empty() {
    _assertIdentical(_boolValue(true), _mapValue(), _mapValue());
  }

  void test_identical_map_false() {
    _assertIdentical(_boolValue(false), _mapValue(),
        _mapValue([_intValue(1), _intValue(2)]));
  }

  void test_identical_null() {
    _assertIdentical(_boolValue(true), _nullValue(), _nullValue());
  }

  void test_identical_string_false() {
    _assertIdentical(
        _boolValue(false), _stringValue("abc"), _stringValue("def"));
  }

  void test_identical_string_true() {
    _assertIdentical(
        _boolValue(true), _stringValue("abc"), _stringValue("abc"));
  }

  void test_identical_string_unknown() {
    _assertIdentical(_boolValue(null), _stringValue(null), _stringValue("def"));
  }

  void test_integerDivide_knownDouble_knownDouble() {
    _assertIntegerDivide(_intValue(3), _doubleValue(6.0), _doubleValue(2.0));
  }

  void test_integerDivide_knownDouble_knownInt() {
    _assertIntegerDivide(_intValue(3), _doubleValue(6.0), _intValue(2));
  }

  void test_integerDivide_knownDouble_unknownDouble() {
    _assertIntegerDivide(
        _intValue(null), _doubleValue(6.0), _doubleValue(null));
  }

  void test_integerDivide_knownDouble_unknownInt() {
    _assertIntegerDivide(_intValue(null), _doubleValue(6.0), _intValue(null));
  }

  void test_integerDivide_knownInt_knownInt() {
    _assertIntegerDivide(_intValue(3), _intValue(6), _intValue(2));
  }

  void test_integerDivide_knownInt_knownString() {
    _assertIntegerDivide(null, _intValue(6), _stringValue("2"));
  }

  void test_integerDivide_knownInt_unknownDouble() {
    _assertIntegerDivide(_intValue(null), _intValue(6), _doubleValue(null));
  }

  void test_integerDivide_knownInt_unknownInt() {
    _assertIntegerDivide(_intValue(null), _intValue(6), _intValue(null));
  }

  void test_integerDivide_knownString_knownInt() {
    _assertIntegerDivide(null, _stringValue("6"), _intValue(2));
  }

  void test_integerDivide_unknownDouble_knownDouble() {
    _assertIntegerDivide(
        _intValue(null), _doubleValue(null), _doubleValue(2.0));
  }

  void test_integerDivide_unknownDouble_knownInt() {
    _assertIntegerDivide(_intValue(null), _doubleValue(null), _intValue(2));
  }

  void test_integerDivide_unknownInt_knownDouble() {
    _assertIntegerDivide(_intValue(null), _intValue(null), _doubleValue(2.0));
  }

  void test_integerDivide_unknownInt_knownInt() {
    _assertIntegerDivide(_intValue(null), _intValue(null), _intValue(2));
  }

  void test_isBoolNumStringOrNull_bool_false() {
    expect(_boolValue(false).isBoolNumStringOrNull, isTrue);
  }

  void test_isBoolNumStringOrNull_bool_true() {
    expect(_boolValue(true).isBoolNumStringOrNull, isTrue);
  }

  void test_isBoolNumStringOrNull_bool_unknown() {
    expect(_boolValue(null).isBoolNumStringOrNull, isTrue);
  }

  void test_isBoolNumStringOrNull_double_known() {
    expect(_doubleValue(2.3).isBoolNumStringOrNull, isTrue);
  }

  void test_isBoolNumStringOrNull_double_unknown() {
    expect(_doubleValue(null).isBoolNumStringOrNull, isTrue);
  }

  void test_isBoolNumStringOrNull_dynamic() {
    expect(_dynamicValue().isBoolNumStringOrNull, isTrue);
  }

  void test_isBoolNumStringOrNull_int_known() {
    expect(_intValue(23).isBoolNumStringOrNull, isTrue);
  }

  void test_isBoolNumStringOrNull_int_unknown() {
    expect(_intValue(null).isBoolNumStringOrNull, isTrue);
  }

  void test_isBoolNumStringOrNull_list() {
    expect(_listValue().isBoolNumStringOrNull, isFalse);
  }

  void test_isBoolNumStringOrNull_null() {
    expect(_nullValue().isBoolNumStringOrNull, isTrue);
  }

  void test_isBoolNumStringOrNull_num() {
    expect(_numValue().isBoolNumStringOrNull, isTrue);
  }

  void test_isBoolNumStringOrNull_string_known() {
    expect(_stringValue("twenty-three").isBoolNumStringOrNull, isTrue);
  }

  void test_isBoolNumStringOrNull_string_unknown() {
    expect(_stringValue(null).isBoolNumStringOrNull, isTrue);
  }

  void test_lessThan_knownDouble_knownDouble_false() {
    _assertLessThan(_boolValue(false), _doubleValue(2.0), _doubleValue(1.0));
  }

  void test_lessThan_knownDouble_knownDouble_true() {
    _assertLessThan(_boolValue(true), _doubleValue(1.0), _doubleValue(2.0));
  }

  void test_lessThan_knownDouble_knownInt_false() {
    _assertLessThan(_boolValue(false), _doubleValue(2.0), _intValue(1));
  }

  void test_lessThan_knownDouble_knownInt_true() {
    _assertLessThan(_boolValue(true), _doubleValue(1.0), _intValue(2));
  }

  void test_lessThan_knownDouble_unknownDouble() {
    _assertLessThan(_boolValue(null), _doubleValue(1.0), _doubleValue(null));
  }

  void test_lessThan_knownDouble_unknownInt() {
    _assertLessThan(_boolValue(null), _doubleValue(1.0), _intValue(null));
  }

  void test_lessThan_knownInt_knownInt_false() {
    _assertLessThan(_boolValue(false), _intValue(2), _intValue(1));
  }

  void test_lessThan_knownInt_knownInt_true() {
    _assertLessThan(_boolValue(true), _intValue(1), _intValue(2));
  }

  void test_lessThan_knownInt_knownString() {
    _assertLessThan(null, _intValue(1), _stringValue("2"));
  }

  void test_lessThan_knownInt_unknownDouble() {
    _assertLessThan(_boolValue(null), _intValue(1), _doubleValue(null));
  }

  void test_lessThan_knownInt_unknownInt() {
    _assertLessThan(_boolValue(null), _intValue(1), _intValue(null));
  }

  void test_lessThan_knownString_knownInt() {
    _assertLessThan(null, _stringValue("1"), _intValue(2));
  }

  void test_lessThan_unknownDouble_knownDouble() {
    _assertLessThan(_boolValue(null), _doubleValue(null), _doubleValue(2.0));
  }

  void test_lessThan_unknownDouble_knownInt() {
    _assertLessThan(_boolValue(null), _doubleValue(null), _intValue(2));
  }

  void test_lessThan_unknownInt_knownDouble() {
    _assertLessThan(_boolValue(null), _intValue(null), _doubleValue(2.0));
  }

  void test_lessThan_unknownInt_knownInt() {
    _assertLessThan(_boolValue(null), _intValue(null), _intValue(2));
  }

  void test_lessThanOrEqual_knownDouble_knownDouble_false() {
    _assertLessThanOrEqual(
        _boolValue(false), _doubleValue(2.0), _doubleValue(1.0));
  }

  void test_lessThanOrEqual_knownDouble_knownDouble_true() {
    _assertLessThanOrEqual(
        _boolValue(true), _doubleValue(1.0), _doubleValue(2.0));
  }

  void test_lessThanOrEqual_knownDouble_knownInt_false() {
    _assertLessThanOrEqual(_boolValue(false), _doubleValue(2.0), _intValue(1));
  }

  void test_lessThanOrEqual_knownDouble_knownInt_true() {
    _assertLessThanOrEqual(_boolValue(true), _doubleValue(1.0), _intValue(2));
  }

  void test_lessThanOrEqual_knownDouble_unknownDouble() {
    _assertLessThanOrEqual(
        _boolValue(null), _doubleValue(1.0), _doubleValue(null));
  }

  void test_lessThanOrEqual_knownDouble_unknownInt() {
    _assertLessThanOrEqual(
        _boolValue(null), _doubleValue(1.0), _intValue(null));
  }

  void test_lessThanOrEqual_knownInt_knownInt_false() {
    _assertLessThanOrEqual(_boolValue(false), _intValue(2), _intValue(1));
  }

  void test_lessThanOrEqual_knownInt_knownInt_true() {
    _assertLessThanOrEqual(_boolValue(true), _intValue(1), _intValue(2));
  }

  void test_lessThanOrEqual_knownInt_knownString() {
    _assertLessThanOrEqual(null, _intValue(1), _stringValue("2"));
  }

  void test_lessThanOrEqual_knownInt_unknownDouble() {
    _assertLessThanOrEqual(_boolValue(null), _intValue(1), _doubleValue(null));
  }

  void test_lessThanOrEqual_knownInt_unknownInt() {
    _assertLessThanOrEqual(_boolValue(null), _intValue(1), _intValue(null));
  }

  void test_lessThanOrEqual_knownString_knownInt() {
    _assertLessThanOrEqual(null, _stringValue("1"), _intValue(2));
  }

  void test_lessThanOrEqual_unknownDouble_knownDouble() {
    _assertLessThanOrEqual(
        _boolValue(null), _doubleValue(null), _doubleValue(2.0));
  }

  void test_lessThanOrEqual_unknownDouble_knownInt() {
    _assertLessThanOrEqual(_boolValue(null), _doubleValue(null), _intValue(2));
  }

  void test_lessThanOrEqual_unknownInt_knownDouble() {
    _assertLessThanOrEqual(
        _boolValue(null), _intValue(null), _doubleValue(2.0));
  }

  void test_lessThanOrEqual_unknownInt_knownInt() {
    _assertLessThanOrEqual(_boolValue(null), _intValue(null), _intValue(2));
  }

  void test_logicalAnd_false_false() {
    _assertLogicalAnd(_boolValue(false), _boolValue(false), _boolValue(false));
  }

  void test_logicalAnd_false_null() {
    try {
      _assertLogicalAnd(_boolValue(false), _boolValue(false), _nullValue());
      fail("Expected EvaluationException");
    } on EvaluationException {}
  }

  void test_logicalAnd_false_string() {
    try {
      _assertLogicalAnd(
          _boolValue(false), _boolValue(false), _stringValue("false"));
      fail("Expected EvaluationException");
    } on EvaluationException {}
  }

  void test_logicalAnd_false_true() {
    _assertLogicalAnd(_boolValue(false), _boolValue(false), _boolValue(true));
  }

  void test_logicalAnd_null_false() {
    try {
      _assertLogicalAnd(_boolValue(false), _nullValue(), _boolValue(false));
      fail("Expected EvaluationException");
    } on EvaluationException {}
  }

  void test_logicalAnd_null_true() {
    try {
      _assertLogicalAnd(_boolValue(false), _nullValue(), _boolValue(true));
      fail("Expected EvaluationException");
    } on EvaluationException {}
  }

  void test_logicalAnd_string_false() {
    try {
      _assertLogicalAnd(
          _boolValue(false), _stringValue("true"), _boolValue(false));
      fail("Expected EvaluationException");
    } on EvaluationException {}
  }

  void test_logicalAnd_string_true() {
    try {
      _assertLogicalAnd(
          _boolValue(false), _stringValue("false"), _boolValue(true));
      fail("Expected EvaluationException");
    } on EvaluationException {}
  }

  void test_logicalAnd_true_false() {
    _assertLogicalAnd(_boolValue(false), _boolValue(true), _boolValue(false));
  }

  void test_logicalAnd_true_null() {
    _assertLogicalAnd(null, _boolValue(true), _nullValue());
  }

  void test_logicalAnd_true_string() {
    try {
      _assertLogicalAnd(
          _boolValue(false), _boolValue(true), _stringValue("true"));
      fail("Expected EvaluationException");
    } on EvaluationException {}
  }

  void test_logicalAnd_true_true() {
    _assertLogicalAnd(_boolValue(true), _boolValue(true), _boolValue(true));
  }

  void test_logicalNot_false() {
    _assertLogicalNot(_boolValue(true), _boolValue(false));
  }

  void test_logicalNot_null() {
    _assertLogicalNot(null, _nullValue());
  }

  void test_logicalNot_string() {
    try {
      _assertLogicalNot(_boolValue(true), _stringValue(null));
      fail("Expected EvaluationException");
    } on EvaluationException {}
  }

  void test_logicalNot_true() {
    _assertLogicalNot(_boolValue(false), _boolValue(true));
  }

  void test_logicalNot_unknown() {
    _assertLogicalNot(_boolValue(null), _boolValue(null));
  }

  void test_logicalOr_false_false() {
    _assertLogicalOr(_boolValue(false), _boolValue(false), _boolValue(false));
  }

  void test_logicalOr_false_null() {
    _assertLogicalOr(null, _boolValue(false), _nullValue());
  }

  void test_logicalOr_false_string() {
    try {
      _assertLogicalOr(
          _boolValue(false), _boolValue(false), _stringValue("false"));
      fail("Expected EvaluationException");
    } on EvaluationException {}
  }

  void test_logicalOr_false_true() {
    _assertLogicalOr(_boolValue(true), _boolValue(false), _boolValue(true));
  }

  void test_logicalOr_null_false() {
    try {
      _assertLogicalOr(_boolValue(false), _nullValue(), _boolValue(false));
      fail("Expected EvaluationException");
    } on EvaluationException {}
  }

  void test_logicalOr_null_true() {
    try {
      _assertLogicalOr(_boolValue(true), _nullValue(), _boolValue(true));
      fail("Expected EvaluationException");
    } on EvaluationException {}
  }

  void test_logicalOr_string_false() {
    try {
      _assertLogicalOr(
          _boolValue(false), _stringValue("true"), _boolValue(false));
      fail("Expected EvaluationException");
    } on EvaluationException {}
  }

  void test_logicalOr_string_true() {
    try {
      _assertLogicalOr(
          _boolValue(true), _stringValue("false"), _boolValue(true));
      fail("Expected EvaluationException");
    } on EvaluationException {}
  }

  void test_logicalOr_true_false() {
    _assertLogicalOr(_boolValue(true), _boolValue(true), _boolValue(false));
  }

  void test_logicalOr_true_null() {
    try {
      _assertLogicalOr(_boolValue(true), _boolValue(true), _nullValue());
      fail("Expected EvaluationException");
    } on EvaluationException {}
  }

  void test_logicalOr_true_string() {
    try {
      _assertLogicalOr(
          _boolValue(true), _boolValue(true), _stringValue("true"));
      fail("Expected EvaluationException");
    } on EvaluationException {}
  }

  void test_logicalOr_true_true() {
    _assertLogicalOr(_boolValue(true), _boolValue(true), _boolValue(true));
  }

  void test_minus_knownDouble_knownDouble() {
    _assertMinus(_doubleValue(1.0), _doubleValue(4.0), _doubleValue(3.0));
  }

  void test_minus_knownDouble_knownInt() {
    _assertMinus(_doubleValue(1.0), _doubleValue(4.0), _intValue(3));
  }

  void test_minus_knownDouble_unknownDouble() {
    _assertMinus(_doubleValue(null), _doubleValue(4.0), _doubleValue(null));
  }

  void test_minus_knownDouble_unknownInt() {
    _assertMinus(_doubleValue(null), _doubleValue(4.0), _intValue(null));
  }

  void test_minus_knownInt_knownInt() {
    _assertMinus(_intValue(1), _intValue(4), _intValue(3));
  }

  void test_minus_knownInt_knownString() {
    _assertMinus(null, _intValue(4), _stringValue("3"));
  }

  void test_minus_knownInt_unknownDouble() {
    _assertMinus(_doubleValue(null), _intValue(4), _doubleValue(null));
  }

  void test_minus_knownInt_unknownInt() {
    _assertMinus(_intValue(null), _intValue(4), _intValue(null));
  }

  void test_minus_knownString_knownInt() {
    _assertMinus(null, _stringValue("4"), _intValue(3));
  }

  void test_minus_unknownDouble_knownDouble() {
    _assertMinus(_doubleValue(null), _doubleValue(null), _doubleValue(3.0));
  }

  void test_minus_unknownDouble_knownInt() {
    _assertMinus(_doubleValue(null), _doubleValue(null), _intValue(3));
  }

  void test_minus_unknownInt_knownDouble() {
    _assertMinus(_doubleValue(null), _intValue(null), _doubleValue(3.0));
  }

  void test_minus_unknownInt_knownInt() {
    _assertMinus(_intValue(null), _intValue(null), _intValue(3));
  }

  void test_negated_double_known() {
    _assertNegated(_doubleValue(2.0), _doubleValue(-2.0));
  }

  void test_negated_double_unknown() {
    _assertNegated(_doubleValue(null), _doubleValue(null));
  }

  void test_negated_int_known() {
    _assertNegated(_intValue(-3), _intValue(3));
  }

  void test_negated_int_unknown() {
    _assertNegated(_intValue(null), _intValue(null));
  }

  void test_negated_string() {
    _assertNegated(null, _stringValue(null));
  }

  void test_notEqual_bool_false() {
    _assertNotEqual(_boolValue(false), _boolValue(true), _boolValue(true));
  }

  void test_notEqual_bool_true() {
    _assertNotEqual(_boolValue(true), _boolValue(false), _boolValue(true));
  }

  void test_notEqual_bool_unknown() {
    _assertNotEqual(_boolValue(null), _boolValue(null), _boolValue(false));
  }

  void test_notEqual_double_false() {
    _assertNotEqual(_boolValue(false), _doubleValue(2.0), _doubleValue(2.0));
  }

  void test_notEqual_double_true() {
    _assertNotEqual(_boolValue(true), _doubleValue(2.0), _doubleValue(4.0));
  }

  void test_notEqual_double_unknown() {
    _assertNotEqual(_boolValue(null), _doubleValue(1.0), _doubleValue(null));
  }

  void test_notEqual_int_false() {
    _assertNotEqual(_boolValue(false), _intValue(5), _intValue(5));
  }

  void test_notEqual_int_true() {
    _assertNotEqual(_boolValue(true), _intValue(-5), _intValue(5));
  }

  void test_notEqual_int_unknown() {
    _assertNotEqual(_boolValue(null), _intValue(null), _intValue(3));
  }

  void test_notEqual_null() {
    _assertNotEqual(_boolValue(false), _nullValue(), _nullValue());
  }

  void test_notEqual_string_false() {
    _assertNotEqual(
        _boolValue(false), _stringValue("abc"), _stringValue("abc"));
  }

  void test_notEqual_string_true() {
    _assertNotEqual(_boolValue(true), _stringValue("abc"), _stringValue("def"));
  }

  void test_notEqual_string_unknown() {
    _assertNotEqual(_boolValue(null), _stringValue(null), _stringValue("def"));
  }

  void test_performToString_bool_false() {
    _assertPerformToString(_stringValue("false"), _boolValue(false));
  }

  void test_performToString_bool_true() {
    _assertPerformToString(_stringValue("true"), _boolValue(true));
  }

  void test_performToString_bool_unknown() {
    _assertPerformToString(_stringValue(null), _boolValue(null));
  }

  void test_performToString_double_known() {
    _assertPerformToString(_stringValue("2.0"), _doubleValue(2.0));
  }

  void test_performToString_double_unknown() {
    _assertPerformToString(_stringValue(null), _doubleValue(null));
  }

  void test_performToString_int_known() {
    _assertPerformToString(_stringValue("5"), _intValue(5));
  }

  void test_performToString_int_unknown() {
    _assertPerformToString(_stringValue(null), _intValue(null));
  }

  void test_performToString_null() {
    _assertPerformToString(_stringValue("null"), _nullValue());
  }

  void test_performToString_string_known() {
    _assertPerformToString(_stringValue("abc"), _stringValue("abc"));
  }

  void test_performToString_string_unknown() {
    _assertPerformToString(_stringValue(null), _stringValue(null));
  }

  void test_remainder_knownDouble_knownDouble() {
    _assertRemainder(_doubleValue(1.0), _doubleValue(7.0), _doubleValue(2.0));
  }

  void test_remainder_knownDouble_knownInt() {
    _assertRemainder(_doubleValue(1.0), _doubleValue(7.0), _intValue(2));
  }

  void test_remainder_knownDouble_unknownDouble() {
    _assertRemainder(_doubleValue(null), _doubleValue(7.0), _doubleValue(null));
  }

  void test_remainder_knownDouble_unknownInt() {
    _assertRemainder(_doubleValue(null), _doubleValue(6.0), _intValue(null));
  }

  void test_remainder_knownInt_knownInt() {
    _assertRemainder(_intValue(1), _intValue(7), _intValue(2));
  }

  void test_remainder_knownInt_knownString() {
    _assertRemainder(null, _intValue(7), _stringValue("2"));
  }

  void test_remainder_knownInt_unknownDouble() {
    _assertRemainder(_doubleValue(null), _intValue(7), _doubleValue(null));
  }

  void test_remainder_knownInt_unknownInt() {
    _assertRemainder(_intValue(null), _intValue(7), _intValue(null));
  }

  void test_remainder_knownString_knownInt() {
    _assertRemainder(null, _stringValue("7"), _intValue(2));
  }

  void test_remainder_unknownDouble_knownDouble() {
    _assertRemainder(_doubleValue(null), _doubleValue(null), _doubleValue(2.0));
  }

  void test_remainder_unknownDouble_knownInt() {
    _assertRemainder(_doubleValue(null), _doubleValue(null), _intValue(2));
  }

  void test_remainder_unknownInt_knownDouble() {
    _assertRemainder(_doubleValue(null), _intValue(null), _doubleValue(2.0));
  }

  void test_remainder_unknownInt_knownInt() {
    _assertRemainder(_intValue(null), _intValue(null), _intValue(2));
  }

  void test_shiftLeft_knownInt_knownInt() {
    _assertShiftLeft(_intValue(48), _intValue(6), _intValue(3));
  }

  void test_shiftLeft_knownInt_knownString() {
    _assertShiftLeft(null, _intValue(6), _stringValue(null));
  }

  void test_shiftLeft_knownInt_tooLarge() {
    _assertShiftLeft(
        _intValue(null),
        _intValue(6),
        new DartObjectImpl(
            _typeProvider.intType, new IntState(LONG_MAX_VALUE)));
  }

  void test_shiftLeft_knownInt_unknownInt() {
    _assertShiftLeft(_intValue(null), _intValue(6), _intValue(null));
  }

  void test_shiftLeft_knownString_knownInt() {
    _assertShiftLeft(null, _stringValue(null), _intValue(3));
  }

  void test_shiftLeft_unknownInt_knownInt() {
    _assertShiftLeft(_intValue(null), _intValue(null), _intValue(3));
  }

  void test_shiftLeft_unknownInt_unknownInt() {
    _assertShiftLeft(_intValue(null), _intValue(null), _intValue(null));
  }

  void test_shiftRight_knownInt_knownInt() {
    _assertShiftRight(_intValue(6), _intValue(48), _intValue(3));
  }

  void test_shiftRight_knownInt_knownString() {
    _assertShiftRight(null, _intValue(48), _stringValue(null));
  }

  void test_shiftRight_knownInt_tooLarge() {
    _assertShiftRight(
        _intValue(null),
        _intValue(48),
        new DartObjectImpl(
            _typeProvider.intType, new IntState(LONG_MAX_VALUE)));
  }

  void test_shiftRight_knownInt_unknownInt() {
    _assertShiftRight(_intValue(null), _intValue(48), _intValue(null));
  }

  void test_shiftRight_knownString_knownInt() {
    _assertShiftRight(null, _stringValue(null), _intValue(3));
  }

  void test_shiftRight_unknownInt_knownInt() {
    _assertShiftRight(_intValue(null), _intValue(null), _intValue(3));
  }

  void test_shiftRight_unknownInt_unknownInt() {
    _assertShiftRight(_intValue(null), _intValue(null), _intValue(null));
  }

  void test_stringLength_int() {
    try {
      _assertStringLength(_intValue(null), _intValue(0));
      fail("Expected EvaluationException");
    } on EvaluationException {}
  }

  void test_stringLength_knownString() {
    _assertStringLength(_intValue(3), _stringValue("abc"));
  }

  void test_stringLength_unknownString() {
    _assertStringLength(_intValue(null), _stringValue(null));
  }

  void test_times_knownDouble_knownDouble() {
    _assertTimes(_doubleValue(6.0), _doubleValue(2.0), _doubleValue(3.0));
  }

  void test_times_knownDouble_knownInt() {
    _assertTimes(_doubleValue(6.0), _doubleValue(2.0), _intValue(3));
  }

  void test_times_knownDouble_unknownDouble() {
    _assertTimes(_doubleValue(null), _doubleValue(2.0), _doubleValue(null));
  }

  void test_times_knownDouble_unknownInt() {
    _assertTimes(_doubleValue(null), _doubleValue(2.0), _intValue(null));
  }

  void test_times_knownInt_knownInt() {
    _assertTimes(_intValue(6), _intValue(2), _intValue(3));
  }

  void test_times_knownInt_knownString() {
    _assertTimes(null, _intValue(2), _stringValue("3"));
  }

  void test_times_knownInt_unknownDouble() {
    _assertTimes(_doubleValue(null), _intValue(2), _doubleValue(null));
  }

  void test_times_knownInt_unknownInt() {
    _assertTimes(_intValue(null), _intValue(2), _intValue(null));
  }

  void test_times_knownString_knownInt() {
    _assertTimes(null, _stringValue("2"), _intValue(3));
  }

  void test_times_unknownDouble_knownDouble() {
    _assertTimes(_doubleValue(null), _doubleValue(null), _doubleValue(3.0));
  }

  void test_times_unknownDouble_knownInt() {
    _assertTimes(_doubleValue(null), _doubleValue(null), _intValue(3));
  }

  void test_times_unknownInt_knownDouble() {
    _assertTimes(_doubleValue(null), _intValue(null), _doubleValue(3.0));
  }

  void test_times_unknownInt_knownInt() {
    _assertTimes(_intValue(null), _intValue(null), _intValue(3));
  }

  /**
   * Assert that the result of adding the left and right operands is the expected value, or that the
   * operation throws an exception if the expected value is `null`.
   *
   * @param expected the expected result of the operation
   * @param leftOperand the left operand to the operation
   * @param rightOperand the left operand to the operation
   * @throws EvaluationException if the result is an exception when it should not be
   */
  void _assertAdd(DartObjectImpl expected, DartObjectImpl leftOperand,
      DartObjectImpl rightOperand) {
    if (expected == null) {
      try {
        leftOperand.add(_typeProvider, rightOperand);
        fail("Expected an EvaluationException");
      } on EvaluationException {}
    } else {
      DartObjectImpl result = leftOperand.add(_typeProvider, rightOperand);
      expect(result, isNotNull);
      expect(result, expected);
    }
  }

  /**
   * Assert that the result of bit-anding the left and right operands is the expected value, or that
   * the operation throws an exception if the expected value is `null`.
   *
   * @param expected the expected result of the operation
   * @param leftOperand the left operand to the operation
   * @param rightOperand the left operand to the operation
   * @throws EvaluationException if the result is an exception when it should not be
   */
  void _assertBitAnd(DartObjectImpl expected, DartObjectImpl leftOperand,
      DartObjectImpl rightOperand) {
    if (expected == null) {
      try {
        leftOperand.bitAnd(_typeProvider, rightOperand);
        fail("Expected an EvaluationException");
      } on EvaluationException {}
    } else {
      DartObjectImpl result = leftOperand.bitAnd(_typeProvider, rightOperand);
      expect(result, isNotNull);
      expect(result, expected);
    }
  }

  /**
   * Assert that the bit-not of the operand is the expected value, or that the operation throws an
   * exception if the expected value is `null`.
   *
   * @param expected the expected result of the operation
   * @param operand the operand to the operation
   * @throws EvaluationException if the result is an exception when it should not be
   */
  void _assertBitNot(DartObjectImpl expected, DartObjectImpl operand) {
    if (expected == null) {
      try {
        operand.bitNot(_typeProvider);
        fail("Expected an EvaluationException");
      } on EvaluationException {}
    } else {
      DartObjectImpl result = operand.bitNot(_typeProvider);
      expect(result, isNotNull);
      expect(result, expected);
    }
  }

  /**
   * Assert that the result of bit-oring the left and right operands is the expected value, or that
   * the operation throws an exception if the expected value is `null`.
   *
   * @param expected the expected result of the operation
   * @param leftOperand the left operand to the operation
   * @param rightOperand the left operand to the operation
   * @throws EvaluationException if the result is an exception when it should not be
   */
  void _assertBitOr(DartObjectImpl expected, DartObjectImpl leftOperand,
      DartObjectImpl rightOperand) {
    if (expected == null) {
      try {
        leftOperand.bitOr(_typeProvider, rightOperand);
        fail("Expected an EvaluationException");
      } on EvaluationException {}
    } else {
      DartObjectImpl result = leftOperand.bitOr(_typeProvider, rightOperand);
      expect(result, isNotNull);
      expect(result, expected);
    }
  }

  /**
   * Assert that the result of bit-xoring the left and right operands is the expected value, or that
   * the operation throws an exception if the expected value is `null`.
   *
   * @param expected the expected result of the operation
   * @param leftOperand the left operand to the operation
   * @param rightOperand the left operand to the operation
   * @throws EvaluationException if the result is an exception when it should not be
   */
  void _assertBitXor(DartObjectImpl expected, DartObjectImpl leftOperand,
      DartObjectImpl rightOperand) {
    if (expected == null) {
      try {
        leftOperand.bitXor(_typeProvider, rightOperand);
        fail("Expected an EvaluationException");
      } on EvaluationException {}
    } else {
      DartObjectImpl result = leftOperand.bitXor(_typeProvider, rightOperand);
      expect(result, isNotNull);
      expect(result, expected);
    }
  }

  /**
   * Assert that the result of concatenating the left and right operands is the expected value, or
   * that the operation throws an exception if the expected value is `null`.
   *
   * @param expected the expected result of the operation
   * @param leftOperand the left operand to the operation
   * @param rightOperand the left operand to the operation
   * @throws EvaluationException if the result is an exception when it should not be
   */
  void _assertConcatenate(DartObjectImpl expected, DartObjectImpl leftOperand,
      DartObjectImpl rightOperand) {
    if (expected == null) {
      try {
        leftOperand.concatenate(_typeProvider, rightOperand);
        fail("Expected an EvaluationException");
      } on EvaluationException {}
    } else {
      DartObjectImpl result =
          leftOperand.concatenate(_typeProvider, rightOperand);
      expect(result, isNotNull);
      expect(result, expected);
    }
  }

  /**
   * Assert that the result of dividing the left and right operands is the expected value, or that
   * the operation throws an exception if the expected value is `null`.
   *
   * @param expected the expected result of the operation
   * @param leftOperand the left operand to the operation
   * @param rightOperand the left operand to the operation
   * @throws EvaluationException if the result is an exception when it should not be
   */
  void _assertDivide(DartObjectImpl expected, DartObjectImpl leftOperand,
      DartObjectImpl rightOperand) {
    if (expected == null) {
      try {
        leftOperand.divide(_typeProvider, rightOperand);
        fail("Expected an EvaluationException");
      } on EvaluationException {}
    } else {
      DartObjectImpl result = leftOperand.divide(_typeProvider, rightOperand);
      expect(result, isNotNull);
      expect(result, expected);
    }
  }

  /**
   * Assert that the result of comparing the left and right operands for equality is the expected
   * value, or that the operation throws an exception if the expected value is `null`.
   *
   * @param expected the expected result of the operation
   * @param leftOperand the left operand to the operation
   * @param rightOperand the left operand to the operation
   * @throws EvaluationException if the result is an exception when it should not be
   */
  void _assertEqualEqual(DartObjectImpl expected, DartObjectImpl leftOperand,
      DartObjectImpl rightOperand) {
    if (expected == null) {
      try {
        leftOperand.equalEqual(_typeProvider, rightOperand);
        fail("Expected an EvaluationException");
      } on EvaluationException {}
    } else {
      DartObjectImpl result =
          leftOperand.equalEqual(_typeProvider, rightOperand);
      expect(result, isNotNull);
      expect(result, expected);
    }
  }

  /**
   * Assert that the result of comparing the left and right operands is the expected value, or that
   * the operation throws an exception if the expected value is `null`.
   *
   * @param expected the expected result of the operation
   * @param leftOperand the left operand to the operation
   * @param rightOperand the left operand to the operation
   * @throws EvaluationException if the result is an exception when it should not be
   */
  void _assertGreaterThan(DartObjectImpl expected, DartObjectImpl leftOperand,
      DartObjectImpl rightOperand) {
    if (expected == null) {
      try {
        leftOperand.greaterThan(_typeProvider, rightOperand);
        fail("Expected an EvaluationException");
      } on EvaluationException {}
    } else {
      DartObjectImpl result =
          leftOperand.greaterThan(_typeProvider, rightOperand);
      expect(result, isNotNull);
      expect(result, expected);
    }
  }

  /**
   * Assert that the result of comparing the left and right operands is the expected value, or that
   * the operation throws an exception if the expected value is `null`.
   *
   * @param expected the expected result of the operation
   * @param leftOperand the left operand to the operation
   * @param rightOperand the left operand to the operation
   * @throws EvaluationException if the result is an exception when it should not be
   */
  void _assertGreaterThanOrEqual(DartObjectImpl expected,
      DartObjectImpl leftOperand, DartObjectImpl rightOperand) {
    if (expected == null) {
      try {
        leftOperand.greaterThanOrEqual(_typeProvider, rightOperand);
        fail("Expected an EvaluationException");
      } on EvaluationException {}
    } else {
      DartObjectImpl result =
          leftOperand.greaterThanOrEqual(_typeProvider, rightOperand);
      expect(result, isNotNull);
      expect(result, expected);
    }
  }

  /**
   * Assert that the result of comparing the left and right operands using
   * identical() is the expected value.
   *
   * @param expected the expected result of the operation
   * @param leftOperand the left operand to the operation
   * @param rightOperand the left operand to the operation
   */
  void _assertIdentical(DartObjectImpl expected, DartObjectImpl leftOperand,
      DartObjectImpl rightOperand) {
    DartObjectImpl result =
        leftOperand.isIdentical(_typeProvider, rightOperand);
    expect(result, isNotNull);
    expect(result, expected);
  }

  void _assertInstanceOfObjectArray(Object result) {
    // TODO(scheglov) implement
  }

  /**
   * Assert that the result of dividing the left and right operands as integers is the expected
   * value, or that the operation throws an exception if the expected value is `null`.
   *
   * @param expected the expected result of the operation
   * @param leftOperand the left operand to the operation
   * @param rightOperand the left operand to the operation
   * @throws EvaluationException if the result is an exception when it should not be
   */
  void _assertIntegerDivide(DartObjectImpl expected, DartObjectImpl leftOperand,
      DartObjectImpl rightOperand) {
    if (expected == null) {
      try {
        leftOperand.integerDivide(_typeProvider, rightOperand);
        fail("Expected an EvaluationException");
      } on EvaluationException {}
    } else {
      DartObjectImpl result =
          leftOperand.integerDivide(_typeProvider, rightOperand);
      expect(result, isNotNull);
      expect(result, expected);
    }
  }

  /**
   * Assert that the result of comparing the left and right operands is the expected value, or that
   * the operation throws an exception if the expected value is `null`.
   *
   * @param expected the expected result of the operation
   * @param leftOperand the left operand to the operation
   * @param rightOperand the left operand to the operation
   * @throws EvaluationException if the result is an exception when it should not be
   */
  void _assertLessThan(DartObjectImpl expected, DartObjectImpl leftOperand,
      DartObjectImpl rightOperand) {
    if (expected == null) {
      try {
        leftOperand.lessThan(_typeProvider, rightOperand);
        fail("Expected an EvaluationException");
      } on EvaluationException {}
    } else {
      DartObjectImpl result = leftOperand.lessThan(_typeProvider, rightOperand);
      expect(result, isNotNull);
      expect(result, expected);
    }
  }

  /**
   * Assert that the result of comparing the left and right operands is the expected value, or that
   * the operation throws an exception if the expected value is `null`.
   *
   * @param expected the expected result of the operation
   * @param leftOperand the left operand to the operation
   * @param rightOperand the left operand to the operation
   * @throws EvaluationException if the result is an exception when it should not be
   */
  void _assertLessThanOrEqual(DartObjectImpl expected,
      DartObjectImpl leftOperand, DartObjectImpl rightOperand) {
    if (expected == null) {
      try {
        leftOperand.lessThanOrEqual(_typeProvider, rightOperand);
        fail("Expected an EvaluationException");
      } on EvaluationException {}
    } else {
      DartObjectImpl result =
          leftOperand.lessThanOrEqual(_typeProvider, rightOperand);
      expect(result, isNotNull);
      expect(result, expected);
    }
  }

  /**
   * Assert that the result of logical-anding the left and right operands is the expected value, or
   * that the operation throws an exception if the expected value is `null`.
   *
   * @param expected the expected result of the operation
   * @param leftOperand the left operand to the operation
   * @param rightOperand the left operand to the operation
   * @throws EvaluationException if the result is an exception when it should not be
   */
  void _assertLogicalAnd(DartObjectImpl expected, DartObjectImpl leftOperand,
      DartObjectImpl rightOperand) {
    if (expected == null) {
      try {
        leftOperand.logicalAnd(_typeProvider, rightOperand);
        fail("Expected an EvaluationException");
      } on EvaluationException {}
    } else {
      DartObjectImpl result =
          leftOperand.logicalAnd(_typeProvider, rightOperand);
      expect(result, isNotNull);
      expect(result, expected);
    }
  }

  /**
   * Assert that the logical-not of the operand is the expected value, or that the operation throws
   * an exception if the expected value is `null`.
   *
   * @param expected the expected result of the operation
   * @param operand the operand to the operation
   * @throws EvaluationException if the result is an exception when it should not be
   */
  void _assertLogicalNot(DartObjectImpl expected, DartObjectImpl operand) {
    if (expected == null) {
      try {
        operand.logicalNot(_typeProvider);
        fail("Expected an EvaluationException");
      } on EvaluationException {}
    } else {
      DartObjectImpl result = operand.logicalNot(_typeProvider);
      expect(result, isNotNull);
      expect(result, expected);
    }
  }

  /**
   * Assert that the result of logical-oring the left and right operands is the expected value, or
   * that the operation throws an exception if the expected value is `null`.
   *
   * @param expected the expected result of the operation
   * @param leftOperand the left operand to the operation
   * @param rightOperand the left operand to the operation
   * @throws EvaluationException if the result is an exception when it should not be
   */
  void _assertLogicalOr(DartObjectImpl expected, DartObjectImpl leftOperand,
      DartObjectImpl rightOperand) {
    if (expected == null) {
      try {
        leftOperand.logicalOr(_typeProvider, rightOperand);
        fail("Expected an EvaluationException");
      } on EvaluationException {}
    } else {
      DartObjectImpl result =
          leftOperand.logicalOr(_typeProvider, rightOperand);
      expect(result, isNotNull);
      expect(result, expected);
    }
  }

  /**
   * Assert that the result of subtracting the left and right operands is the expected value, or
   * that the operation throws an exception if the expected value is `null`.
   *
   * @param expected the expected result of the operation
   * @param leftOperand the left operand to the operation
   * @param rightOperand the left operand to the operation
   * @throws EvaluationException if the result is an exception when it should not be
   */
  void _assertMinus(DartObjectImpl expected, DartObjectImpl leftOperand,
      DartObjectImpl rightOperand) {
    if (expected == null) {
      try {
        leftOperand.minus(_typeProvider, rightOperand);
        fail("Expected an EvaluationException");
      } on EvaluationException {}
    } else {
      DartObjectImpl result = leftOperand.minus(_typeProvider, rightOperand);
      expect(result, isNotNull);
      expect(result, expected);
    }
  }

  /**
   * Assert that the negation of the operand is the expected value, or that the operation throws an
   * exception if the expected value is `null`.
   *
   * @param expected the expected result of the operation
   * @param operand the operand to the operation
   * @throws EvaluationException if the result is an exception when it should not be
   */
  void _assertNegated(DartObjectImpl expected, DartObjectImpl operand) {
    if (expected == null) {
      try {
        operand.negated(_typeProvider);
        fail("Expected an EvaluationException");
      } on EvaluationException {}
    } else {
      DartObjectImpl result = operand.negated(_typeProvider);
      expect(result, isNotNull);
      expect(result, expected);
    }
  }

  /**
   * Assert that the result of comparing the left and right operands for inequality is the expected
   * value, or that the operation throws an exception if the expected value is `null`.
   *
   * @param expected the expected result of the operation
   * @param leftOperand the left operand to the operation
   * @param rightOperand the left operand to the operation
   * @throws EvaluationException if the result is an exception when it should not be
   */
  void _assertNotEqual(DartObjectImpl expected, DartObjectImpl leftOperand,
      DartObjectImpl rightOperand) {
    if (expected == null) {
      try {
        leftOperand.notEqual(_typeProvider, rightOperand);
        fail("Expected an EvaluationException");
      } on EvaluationException {}
    } else {
      DartObjectImpl result = leftOperand.notEqual(_typeProvider, rightOperand);
      expect(result, isNotNull);
      expect(result, expected);
    }
  }

  /**
   * Assert that converting the operand to a string is the expected value, or that the operation
   * throws an exception if the expected value is `null`.
   *
   * @param expected the expected result of the operation
   * @param operand the operand to the operation
   * @throws EvaluationException if the result is an exception when it should not be
   */
  void _assertPerformToString(DartObjectImpl expected, DartObjectImpl operand) {
    if (expected == null) {
      try {
        operand.performToString(_typeProvider);
        fail("Expected an EvaluationException");
      } on EvaluationException {}
    } else {
      DartObjectImpl result = operand.performToString(_typeProvider);
      expect(result, isNotNull);
      expect(result, expected);
    }
  }

  /**
   * Assert that the result of taking the remainder of the left and right operands is the expected
   * value, or that the operation throws an exception if the expected value is `null`.
   *
   * @param expected the expected result of the operation
   * @param leftOperand the left operand to the operation
   * @param rightOperand the left operand to the operation
   * @throws EvaluationException if the result is an exception when it should not be
   */
  void _assertRemainder(DartObjectImpl expected, DartObjectImpl leftOperand,
      DartObjectImpl rightOperand) {
    if (expected == null) {
      try {
        leftOperand.remainder(_typeProvider, rightOperand);
        fail("Expected an EvaluationException");
      } on EvaluationException {}
    } else {
      DartObjectImpl result =
          leftOperand.remainder(_typeProvider, rightOperand);
      expect(result, isNotNull);
      expect(result, expected);
    }
  }

  /**
   * Assert that the result of multiplying the left and right operands is the expected value, or
   * that the operation throws an exception if the expected value is `null`.
   *
   * @param expected the expected result of the operation
   * @param leftOperand the left operand to the operation
   * @param rightOperand the left operand to the operation
   * @throws EvaluationException if the result is an exception when it should not be
   */
  void _assertShiftLeft(DartObjectImpl expected, DartObjectImpl leftOperand,
      DartObjectImpl rightOperand) {
    if (expected == null) {
      try {
        leftOperand.shiftLeft(_typeProvider, rightOperand);
        fail("Expected an EvaluationException");
      } on EvaluationException {}
    } else {
      DartObjectImpl result =
          leftOperand.shiftLeft(_typeProvider, rightOperand);
      expect(result, isNotNull);
      expect(result, expected);
    }
  }

  /**
   * Assert that the result of multiplying the left and right operands is the expected value, or
   * that the operation throws an exception if the expected value is `null`.
   *
   * @param expected the expected result of the operation
   * @param leftOperand the left operand to the operation
   * @param rightOperand the left operand to the operation
   * @throws EvaluationException if the result is an exception when it should not be
   */
  void _assertShiftRight(DartObjectImpl expected, DartObjectImpl leftOperand,
      DartObjectImpl rightOperand) {
    if (expected == null) {
      try {
        leftOperand.shiftRight(_typeProvider, rightOperand);
        fail("Expected an EvaluationException");
      } on EvaluationException {}
    } else {
      DartObjectImpl result =
          leftOperand.shiftRight(_typeProvider, rightOperand);
      expect(result, isNotNull);
      expect(result, expected);
    }
  }

  /**
   * Assert that the length of the operand is the expected value, or that the operation throws an
   * exception if the expected value is `null`.
   *
   * @param expected the expected result of the operation
   * @param operand the operand to the operation
   * @throws EvaluationException if the result is an exception when it should not be
   */
  void _assertStringLength(DartObjectImpl expected, DartObjectImpl operand) {
    if (expected == null) {
      try {
        operand.stringLength(_typeProvider);
        fail("Expected an EvaluationException");
      } on EvaluationException {}
    } else {
      DartObjectImpl result = operand.stringLength(_typeProvider);
      expect(result, isNotNull);
      expect(result, expected);
    }
  }

  /**
   * Assert that the result of multiplying the left and right operands is the expected value, or
   * that the operation throws an exception if the expected value is `null`.
   *
   * @param expected the expected result of the operation
   * @param leftOperand the left operand to the operation
   * @param rightOperand the left operand to the operation
   * @throws EvaluationException if the result is an exception when it should not be
   */
  void _assertTimes(DartObjectImpl expected, DartObjectImpl leftOperand,
      DartObjectImpl rightOperand) {
    if (expected == null) {
      try {
        leftOperand.times(_typeProvider, rightOperand);
        fail("Expected an EvaluationException");
      } on EvaluationException {}
    } else {
      DartObjectImpl result = leftOperand.times(_typeProvider, rightOperand);
      expect(result, isNotNull);
      expect(result, expected);
    }
  }

  DartObjectImpl _boolValue(bool value) {
    if (value == null) {
      return new DartObjectImpl(
          _typeProvider.boolType, BoolState.UNKNOWN_VALUE);
    } else if (identical(value, false)) {
      return new DartObjectImpl(_typeProvider.boolType, BoolState.FALSE_STATE);
    } else if (identical(value, true)) {
      return new DartObjectImpl(_typeProvider.boolType, BoolState.TRUE_STATE);
    }
    fail("Invalid boolean value used in test");
    return null;
  }

  DartObjectImpl _doubleValue(double value) {
    if (value == null) {
      return new DartObjectImpl(
          _typeProvider.doubleType, DoubleState.UNKNOWN_VALUE);
    } else {
      return new DartObjectImpl(
          _typeProvider.doubleType, new DoubleState(value));
    }
  }

  DartObjectImpl _dynamicValue() {
    return new DartObjectImpl(
        _typeProvider.nullType, DynamicState.DYNAMIC_STATE);
  }

  DartObjectImpl _intValue(int value) {
    if (value == null) {
      return new DartObjectImpl(_typeProvider.intType, IntState.UNKNOWN_VALUE);
    } else {
      return new DartObjectImpl(_typeProvider.intType, new IntState(value));
    }
  }

  DartObjectImpl _listValue(
      [List<DartObjectImpl> elements = DartObjectImpl.EMPTY_LIST]) {
    return new DartObjectImpl(_typeProvider.listType, new ListState(elements));
  }

  DartObjectImpl _mapValue(
      [List<DartObjectImpl> keyElementPairs = DartObjectImpl.EMPTY_LIST]) {
    Map<DartObjectImpl, DartObjectImpl> map =
        new Map<DartObjectImpl, DartObjectImpl>();
    int count = keyElementPairs.length;
    for (int i = 0; i < count;) {
      map[keyElementPairs[i++]] = keyElementPairs[i++];
    }
    return new DartObjectImpl(_typeProvider.mapType, new MapState(map));
  }

  DartObjectImpl _nullValue() {
    return new DartObjectImpl(_typeProvider.nullType, NullState.NULL_STATE);
  }

  DartObjectImpl _numValue() {
    return new DartObjectImpl(_typeProvider.nullType, NumState.UNKNOWN_VALUE);
  }

  DartObjectImpl _stringValue(String value) {
    if (value == null) {
      return new DartObjectImpl(
          _typeProvider.stringType, StringState.UNKNOWN_VALUE);
    } else {
      return new DartObjectImpl(
          _typeProvider.stringType, new StringState(value));
    }
  }

  DartObjectImpl _symbolValue(String value) {
    return new DartObjectImpl(_typeProvider.symbolType, new SymbolState(value));
  }
}

@reflectiveTest
class DartUriResolverTest {
  void test_creation() {
    JavaFile sdkDirectory = DirectoryBasedDartSdk.defaultSdkDirectory;
    expect(sdkDirectory, isNotNull);
    DartSdk sdk = new DirectoryBasedDartSdk(sdkDirectory);
    expect(new DartUriResolver(sdk), isNotNull);
  }

  void test_isDartUri_null_scheme() {
    Uri uri = parseUriWithException("foo.dart");
    expect('', uri.scheme);
    expect(DartUriResolver.isDartUri(uri), isFalse);
  }

  void test_resolve_dart() {
    JavaFile sdkDirectory = DirectoryBasedDartSdk.defaultSdkDirectory;
    expect(sdkDirectory, isNotNull);
    DartSdk sdk = new DirectoryBasedDartSdk(sdkDirectory);
    UriResolver resolver = new DartUriResolver(sdk);
    Source result =
        resolver.resolveAbsolute(parseUriWithException("dart:core"));
    expect(result, isNotNull);
  }

  void test_resolve_dart_nonExistingLibrary() {
    JavaFile sdkDirectory = DirectoryBasedDartSdk.defaultSdkDirectory;
    expect(sdkDirectory, isNotNull);
    DartSdk sdk = new DirectoryBasedDartSdk(sdkDirectory);
    UriResolver resolver = new DartUriResolver(sdk);
    Source result = resolver.resolveAbsolute(parseUriWithException("dart:cor"));
    expect(result, isNull);
  }

  void test_resolve_nonDart() {
    JavaFile sdkDirectory = DirectoryBasedDartSdk.defaultSdkDirectory;
    expect(sdkDirectory, isNotNull);
    DartSdk sdk = new DirectoryBasedDartSdk(sdkDirectory);
    UriResolver resolver = new DartUriResolver(sdk);
    Source result = resolver
        .resolveAbsolute(parseUriWithException("package:some/file.dart"));
    expect(result, isNull);
  }
}

@reflectiveTest
class DeclaredVariablesTest extends EngineTestCase {
  void test_getBool_false() {
    TestTypeProvider typeProvider = new TestTypeProvider();
    String variableName = "var";
    DeclaredVariables variables = new DeclaredVariables();
    variables.define(variableName, "false");
    DartObject object = variables.getBool(typeProvider, variableName);
    expect(object, isNotNull);
    expect(object.toBoolValue(), false);
  }

  void test_getBool_invalid() {
    TestTypeProvider typeProvider = new TestTypeProvider();
    String variableName = "var";
    DeclaredVariables variables = new DeclaredVariables();
    variables.define(variableName, "not true");
    _assertNullDartObject(
        typeProvider, variables.getBool(typeProvider, variableName));
  }

  void test_getBool_true() {
    TestTypeProvider typeProvider = new TestTypeProvider();
    String variableName = "var";
    DeclaredVariables variables = new DeclaredVariables();
    variables.define(variableName, "true");
    DartObject object = variables.getBool(typeProvider, variableName);
    expect(object, isNotNull);
    expect(object.toBoolValue(), true);
  }

  void test_getBool_undefined() {
    TestTypeProvider typeProvider = new TestTypeProvider();
    String variableName = "var";
    DeclaredVariables variables = new DeclaredVariables();
    _assertUnknownDartObject(
        typeProvider.boolType, variables.getBool(typeProvider, variableName));
  }

  void test_getInt_invalid() {
    TestTypeProvider typeProvider = new TestTypeProvider();
    String variableName = "var";
    DeclaredVariables variables = new DeclaredVariables();
    variables.define(variableName, "four score and seven years");
    _assertNullDartObject(
        typeProvider, variables.getInt(typeProvider, variableName));
  }

  void test_getInt_undefined() {
    TestTypeProvider typeProvider = new TestTypeProvider();
    String variableName = "var";
    DeclaredVariables variables = new DeclaredVariables();
    _assertUnknownDartObject(
        typeProvider.intType, variables.getInt(typeProvider, variableName));
  }

  void test_getInt_valid() {
    TestTypeProvider typeProvider = new TestTypeProvider();
    String variableName = "var";
    DeclaredVariables variables = new DeclaredVariables();
    variables.define(variableName, "23");
    DartObject object = variables.getInt(typeProvider, variableName);
    expect(object, isNotNull);
    expect(object.toIntValue(), 23);
  }

  void test_getString_defined() {
    TestTypeProvider typeProvider = new TestTypeProvider();
    String variableName = "var";
    String value = "value";
    DeclaredVariables variables = new DeclaredVariables();
    variables.define(variableName, value);
    DartObject object = variables.getString(typeProvider, variableName);
    expect(object, isNotNull);
    expect(object.toStringValue(), value);
  }

  void test_getString_undefined() {
    TestTypeProvider typeProvider = new TestTypeProvider();
    String variableName = "var";
    DeclaredVariables variables = new DeclaredVariables();
    _assertUnknownDartObject(typeProvider.stringType,
        variables.getString(typeProvider, variableName));
  }

  void _assertNullDartObject(TestTypeProvider typeProvider, DartObject result) {
    expect(result.type, typeProvider.nullType);
  }

  void _assertUnknownDartObject(
      ParameterizedType expectedType, DartObject result) {
    expect((result as DartObjectImpl).isUnknown, isTrue);
    expect(result.type, expectedType);
  }
}

@reflectiveTest
class DirectoryBasedDartSdkTest {
  void fail_getDocFileFor() {
    DirectoryBasedDartSdk sdk = _createDartSdk();
    JavaFile docFile = sdk.getDocFileFor("html");
    expect(docFile, isNotNull);
  }

  void test_creation() {
    DirectoryBasedDartSdk sdk = _createDartSdk();
    expect(sdk, isNotNull);
  }

  void test_fromFile_invalid() {
    DirectoryBasedDartSdk sdk = _createDartSdk();
    expect(
        sdk.fromFileUri(new JavaFile("/not/in/the/sdk.dart").toURI()), isNull);
  }

  void test_fromFile_library() {
    DirectoryBasedDartSdk sdk = _createDartSdk();
    Source source = sdk.fromFileUri(new JavaFile.relative(
            new JavaFile.relative(sdk.libraryDirectory, "core"), "core.dart")
        .toURI());
    expect(source, isNotNull);
    expect(source.isInSystemLibrary, isTrue);
    expect(source.uri.toString(), "dart:core");
  }

  void test_fromFile_part() {
    DirectoryBasedDartSdk sdk = _createDartSdk();
    Source source = sdk.fromFileUri(new JavaFile.relative(
            new JavaFile.relative(sdk.libraryDirectory, "core"), "num.dart")
        .toURI());
    expect(source, isNotNull);
    expect(source.isInSystemLibrary, isTrue);
    expect(source.uri.toString(), "dart:core/num.dart");
  }

  void test_getDart2JsExecutable() {
    DirectoryBasedDartSdk sdk = _createDartSdk();
    JavaFile executable = sdk.dart2JsExecutable;
    expect(executable, isNotNull);
    expect(executable.exists(), isTrue);
    expect(executable.isExecutable(), isTrue);
  }

  void test_getDirectory() {
    DirectoryBasedDartSdk sdk = _createDartSdk();
    JavaFile directory = sdk.directory;
    expect(directory, isNotNull);
    expect(directory.exists(), isTrue);
  }

  void test_getDocDirectory() {
    DirectoryBasedDartSdk sdk = _createDartSdk();
    JavaFile directory = sdk.docDirectory;
    expect(directory, isNotNull);
  }

  void test_getLibraryDirectory() {
    DirectoryBasedDartSdk sdk = _createDartSdk();
    JavaFile directory = sdk.libraryDirectory;
    expect(directory, isNotNull);
    expect(directory.exists(), isTrue);
  }

  void test_getPubExecutable() {
    DirectoryBasedDartSdk sdk = _createDartSdk();
    JavaFile executable = sdk.pubExecutable;
    expect(executable, isNotNull);
    expect(executable.exists(), isTrue);
    expect(executable.isExecutable(), isTrue);
  }

  void test_getSdkVersion() {
    DirectoryBasedDartSdk sdk = _createDartSdk();
    String version = sdk.sdkVersion;
    expect(version, isNotNull);
    expect(version.length > 0, isTrue);
  }

  void test_getVmExecutable() {
    DirectoryBasedDartSdk sdk = _createDartSdk();
    JavaFile executable = sdk.vmExecutable;
    expect(executable, isNotNull);
    expect(executable.exists(), isTrue);
    expect(executable.isExecutable(), isTrue);
  }

  DirectoryBasedDartSdk _createDartSdk() {
    JavaFile sdkDirectory = DirectoryBasedDartSdk.defaultSdkDirectory;
    expect(sdkDirectory, isNotNull,
        reason:
            "No SDK configured; set the property 'com.google.dart.sdk' on the command line");
    return new DirectoryBasedDartSdk(sdkDirectory);
  }
}

@reflectiveTest
class DirectoryBasedSourceContainerTest {
  void test_contains() {
    JavaFile dir = FileUtilities2.createFile("/does/not/exist");
    JavaFile file1 = FileUtilities2.createFile("/does/not/exist/some.dart");
    JavaFile file2 =
        FileUtilities2.createFile("/does/not/exist/folder/some2.dart");
    JavaFile file3 = FileUtilities2.createFile("/does/not/exist3/some3.dart");
    FileBasedSource source1 = new FileBasedSource(file1);
    FileBasedSource source2 = new FileBasedSource(file2);
    FileBasedSource source3 = new FileBasedSource(file3);
    DirectoryBasedSourceContainer container =
        new DirectoryBasedSourceContainer.con1(dir);
    expect(container.contains(source1), isTrue);
    expect(container.contains(source2), isTrue);
    expect(container.contains(source3), isFalse);
  }
}

@reflectiveTest
class ElementBuilderTest extends EngineTestCase {
  void test_visitCatchClause() {
    // } catch (e, s) {
    ElementHolder holder = new ElementHolder();
    ElementBuilder builder = new ElementBuilder(holder);
    String exceptionParameterName = "e";
    String stackParameterName = "s";
    CatchClause clause =
        AstFactory.catchClause2(exceptionParameterName, stackParameterName);
    clause.accept(builder);

    List<LocalVariableElement> variables = holder.localVariables;
    expect(variables, hasLength(2));
    VariableElement exceptionVariable = variables[0];
    expect(exceptionVariable, isNotNull);
    expect(exceptionVariable.name, exceptionParameterName);
    expect(exceptionVariable.hasImplicitType, isTrue);
    expect(exceptionVariable.isSynthetic, isFalse);
    expect(exceptionVariable.isConst, isFalse);
    expect(exceptionVariable.isFinal, isFalse);
    expect(exceptionVariable.initializer, isNull);
    VariableElement stackVariable = variables[1];
    expect(stackVariable, isNotNull);
    expect(stackVariable.name, stackParameterName);
    expect(stackVariable.isSynthetic, isFalse);
    expect(stackVariable.isConst, isFalse);
    expect(stackVariable.isFinal, isFalse);
    expect(stackVariable.initializer, isNull);
  }

  void test_visitCatchClause_withType() {
    // } on E catch (e) {
    ElementHolder holder = new ElementHolder();
    ElementBuilder builder = new ElementBuilder(holder);
    String exceptionParameterName = "e";
    CatchClause clause = AstFactory.catchClause4(
        AstFactory.typeName4('E'), exceptionParameterName);
    clause.accept(builder);

    List<LocalVariableElement> variables = holder.localVariables;
    expect(variables, hasLength(1));
    VariableElement exceptionVariable = variables[0];
    expect(exceptionVariable, isNotNull);
    expect(exceptionVariable.name, exceptionParameterName);
    expect(exceptionVariable.hasImplicitType, isFalse);
  }

  void test_visitClassDeclaration_abstract() {
    ElementHolder holder = new ElementHolder();
    ElementBuilder builder = new ElementBuilder(holder);
    String className = "C";
    ClassDeclaration classDeclaration = AstFactory.classDeclaration(
        Keyword.ABSTRACT, className, null, null, null, null);
    classDeclaration.accept(builder);
    List<ClassElement> types = holder.types;
    expect(types, hasLength(1));
    ClassElement type = types[0];
    expect(type, isNotNull);
    expect(type.name, className);
    List<TypeParameterElement> typeParameters = type.typeParameters;
    expect(typeParameters, hasLength(0));
    expect(type.isAbstract, isTrue);
    expect(type.isMixinApplication, isFalse);
    expect(type.isSynthetic, isFalse);
  }

  void test_visitClassDeclaration_minimal() {
    ElementHolder holder = new ElementHolder();
    ElementBuilder builder = new ElementBuilder(holder);
    String className = "C";
    ClassDeclaration classDeclaration =
        AstFactory.classDeclaration(null, className, null, null, null, null);
    classDeclaration.documentationComment = AstFactory.documentationComment(
        [TokenFactory.tokenFromString('/// aaa')..offset = 50], []);
    classDeclaration.accept(builder);
    List<ClassElement> types = holder.types;
    expect(types, hasLength(1));
    ClassElement type = types[0];
    expect(type, isNotNull);
    expect(type.name, className);
    List<TypeParameterElement> typeParameters = type.typeParameters;
    expect(typeParameters, hasLength(0));
    expect(type.isAbstract, isFalse);
    expect(type.isMixinApplication, isFalse);
    expect(type.isSynthetic, isFalse);
    _assertHasDocRange(type, 50, 7);
  }

  void test_visitClassDeclaration_parameterized() {
    ElementHolder holder = new ElementHolder();
    ElementBuilder builder = new ElementBuilder(holder);
    String className = "C";
    String firstVariableName = "E";
    String secondVariableName = "F";
    ClassDeclaration classDeclaration = AstFactory.classDeclaration(
        null,
        className,
        AstFactory.typeParameterList([firstVariableName, secondVariableName]),
        null,
        null,
        null);
    classDeclaration.accept(builder);
    List<ClassElement> types = holder.types;
    expect(types, hasLength(1));
    ClassElement type = types[0];
    expect(type, isNotNull);
    expect(type.name, className);
    List<TypeParameterElement> typeParameters = type.typeParameters;
    expect(typeParameters, hasLength(2));
    expect(typeParameters[0].name, firstVariableName);
    expect(typeParameters[1].name, secondVariableName);
    expect(type.isAbstract, isFalse);
    expect(type.isMixinApplication, isFalse);
    expect(type.isSynthetic, isFalse);
  }

  void test_visitClassDeclaration_withMembers() {
    ElementHolder holder = new ElementHolder();
    ElementBuilder builder = new ElementBuilder(holder);
    String className = "C";
    String typeParameterName = "E";
    String fieldName = "f";
    String methodName = "m";
    ClassDeclaration classDeclaration = AstFactory.classDeclaration(
        null,
        className,
        AstFactory.typeParameterList([typeParameterName]),
        null,
        null,
        null, [
      AstFactory.fieldDeclaration2(
          false, null, [AstFactory.variableDeclaration(fieldName)]),
      AstFactory.methodDeclaration2(
          null,
          null,
          null,
          null,
          AstFactory.identifier3(methodName),
          AstFactory.formalParameterList(),
          AstFactory.blockFunctionBody2())
    ]);
    classDeclaration.accept(builder);
    List<ClassElement> types = holder.types;
    expect(types, hasLength(1));
    ClassElement type = types[0];
    expect(type, isNotNull);
    expect(type.name, className);
    expect(type.isAbstract, isFalse);
    expect(type.isMixinApplication, isFalse);
    expect(type.isSynthetic, isFalse);
    List<TypeParameterElement> typeParameters = type.typeParameters;
    expect(typeParameters, hasLength(1));
    TypeParameterElement typeParameter = typeParameters[0];
    expect(typeParameter, isNotNull);
    expect(typeParameter.name, typeParameterName);
    List<FieldElement> fields = type.fields;
    expect(fields, hasLength(1));
    FieldElement field = fields[0];
    expect(field, isNotNull);
    expect(field.name, fieldName);
    List<MethodElement> methods = type.methods;
    expect(methods, hasLength(1));
    MethodElement method = methods[0];
    expect(method, isNotNull);
    expect(method.name, methodName);
  }

  void test_visitClassTypeAlias() {
    // class B {}
    // class M {}
    // class C = B with M
    ElementHolder holder = new ElementHolder();
    ElementBuilder builder = new ElementBuilder(holder);
    ClassElementImpl classB = ElementFactory.classElement2('B', []);
    ConstructorElementImpl constructorB =
        ElementFactory.constructorElement2(classB, '', []);
    constructorB.setModifier(Modifier.SYNTHETIC, true);
    classB.constructors = [constructorB];
    ClassElement classM = ElementFactory.classElement2('M', []);
    WithClause withClause =
        AstFactory.withClause([AstFactory.typeName(classM, [])]);
    ClassTypeAlias alias = AstFactory.classTypeAlias(
        'C', null, null, AstFactory.typeName(classB, []), withClause, null);
    alias.accept(builder);
    List<ClassElement> types = holder.types;
    expect(types, hasLength(1));
    ClassElement type = types[0];
    expect(alias.element, same(type));
    expect(type.name, equals('C'));
    expect(type.isAbstract, isFalse);
    expect(type.isMixinApplication, isTrue);
    expect(type.isSynthetic, isFalse);
    expect(type.typeParameters, isEmpty);
    expect(type.fields, isEmpty);
    expect(type.methods, isEmpty);
  }

  void test_visitClassTypeAlias_abstract() {
    // class B {}
    // class M {}
    // abstract class C = B with M
    ElementHolder holder = new ElementHolder();
    ElementBuilder builder = new ElementBuilder(holder);
    ClassElementImpl classB = ElementFactory.classElement2('B', []);
    ConstructorElementImpl constructorB =
        ElementFactory.constructorElement2(classB, '', []);
    constructorB.setModifier(Modifier.SYNTHETIC, true);
    classB.constructors = [constructorB];
    ClassElement classM = ElementFactory.classElement2('M', []);
    WithClause withClause =
        AstFactory.withClause([AstFactory.typeName(classM, [])]);
    ClassTypeAlias classCAst = AstFactory.classTypeAlias('C', null,
        Keyword.ABSTRACT, AstFactory.typeName(classB, []), withClause, null);
    classCAst.accept(builder);
    List<ClassElement> types = holder.types;
    expect(types, hasLength(1));
    ClassElement type = types[0];
    expect(type.isAbstract, isTrue);
    expect(type.isMixinApplication, isTrue);
  }

  void test_visitClassTypeAlias_typeParams() {
    // class B {}
    // class M {}
    // class C<T> = B with M
    ElementHolder holder = new ElementHolder();
    ElementBuilder builder = new ElementBuilder(holder);
    ClassElementImpl classB = ElementFactory.classElement2('B', []);
    ConstructorElementImpl constructorB =
        ElementFactory.constructorElement2(classB, '', []);
    constructorB.setModifier(Modifier.SYNTHETIC, true);
    classB.constructors = [constructorB];
    ClassElementImpl classM = ElementFactory.classElement2('M', []);
    WithClause withClause =
        AstFactory.withClause([AstFactory.typeName(classM, [])]);
    ClassTypeAlias classCAst = AstFactory.classTypeAlias(
        'C',
        AstFactory.typeParameterList(['T']),
        null,
        AstFactory.typeName(classB, []),
        withClause,
        null);
    classCAst.accept(builder);
    List<ClassElement> types = holder.types;
    expect(types, hasLength(1));
    ClassElement type = types[0];
    expect(type.typeParameters, hasLength(1));
    expect(type.typeParameters[0].name, equals('T'));
  }

  void test_visitConstructorDeclaration_external() {
    ElementHolder holder = new ElementHolder();
    ElementBuilder builder = new ElementBuilder(holder);
    String className = "A";
    ConstructorDeclaration constructorDeclaration = AstFactory
        .constructorDeclaration2(
            null,
            null,
            AstFactory.identifier3(className),
            null,
            AstFactory.formalParameterList(),
            null,
            AstFactory.blockFunctionBody2());
    constructorDeclaration.externalKeyword =
        TokenFactory.tokenFromKeyword(Keyword.EXTERNAL);
    constructorDeclaration.accept(builder);
    List<ConstructorElement> constructors = holder.constructors;
    expect(constructors, hasLength(1));
    ConstructorElement constructor = constructors[0];
    expect(constructor, isNotNull);
    expect(constructor.isExternal, isTrue);
    expect(constructor.isFactory, isFalse);
    expect(constructor.name, "");
    expect(constructor.functions, hasLength(0));
    expect(constructor.labels, hasLength(0));
    expect(constructor.localVariables, hasLength(0));
    expect(constructor.parameters, hasLength(0));
  }

  void test_visitConstructorDeclaration_factory() {
    ElementHolder holder = new ElementHolder();
    ElementBuilder builder = new ElementBuilder(holder);
    String className = "A";
    ConstructorDeclaration constructorDeclaration = AstFactory
        .constructorDeclaration2(
            null,
            Keyword.FACTORY,
            AstFactory.identifier3(className),
            null,
            AstFactory.formalParameterList(),
            null,
            AstFactory.blockFunctionBody2());
    constructorDeclaration.accept(builder);
    List<ConstructorElement> constructors = holder.constructors;
    expect(constructors, hasLength(1));
    ConstructorElement constructor = constructors[0];
    expect(constructor, isNotNull);
    expect(constructor.isExternal, isFalse);
    expect(constructor.isFactory, isTrue);
    expect(constructor.name, "");
    expect(constructor.functions, hasLength(0));
    expect(constructor.labels, hasLength(0));
    expect(constructor.localVariables, hasLength(0));
    expect(constructor.parameters, hasLength(0));
  }

  void test_visitConstructorDeclaration_minimal() {
    ElementHolder holder = new ElementHolder();
    ElementBuilder builder = new ElementBuilder(holder);
    String className = "A";
    ConstructorDeclaration constructorDeclaration = AstFactory
        .constructorDeclaration2(
            null,
            null,
            AstFactory.identifier3(className),
            null,
            AstFactory.formalParameterList(),
            null,
            AstFactory.blockFunctionBody2());
    constructorDeclaration.documentationComment = AstFactory
        .documentationComment(
            [TokenFactory.tokenFromString('/// aaa')..offset = 50], []);
    constructorDeclaration.accept(builder);

    List<ConstructorElement> constructors = holder.constructors;
    expect(constructors, hasLength(1));
    ConstructorElement constructor = constructors[0];
    expect(constructor, isNotNull);
    _assertHasDocRange(constructor, 50, 7);
    expect(constructor.isExternal, isFalse);
    expect(constructor.isFactory, isFalse);
    expect(constructor.name, "");
    expect(constructor.functions, hasLength(0));
    expect(constructor.labels, hasLength(0));
    expect(constructor.localVariables, hasLength(0));
    expect(constructor.parameters, hasLength(0));
  }

  void test_visitConstructorDeclaration_named() {
    ElementHolder holder = new ElementHolder();
    ElementBuilder builder = new ElementBuilder(holder);
    String className = "A";
    String constructorName = "c";
    ConstructorDeclaration constructorDeclaration = AstFactory
        .constructorDeclaration2(
            null,
            null,
            AstFactory.identifier3(className),
            constructorName,
            AstFactory.formalParameterList(),
            null,
            AstFactory.blockFunctionBody2());
    constructorDeclaration.accept(builder);
    List<ConstructorElement> constructors = holder.constructors;
    expect(constructors, hasLength(1));
    ConstructorElement constructor = constructors[0];
    expect(constructor, isNotNull);
    expect(constructor.isExternal, isFalse);
    expect(constructor.isFactory, isFalse);
    expect(constructor.name, constructorName);
    expect(constructor.functions, hasLength(0));
    expect(constructor.labels, hasLength(0));
    expect(constructor.localVariables, hasLength(0));
    expect(constructor.parameters, hasLength(0));
    expect(constructorDeclaration.name.staticElement, same(constructor));
    expect(constructorDeclaration.element, same(constructor));
  }

  void test_visitConstructorDeclaration_unnamed() {
    ElementHolder holder = new ElementHolder();
    ElementBuilder builder = new ElementBuilder(holder);
    String className = "A";
    ConstructorDeclaration constructorDeclaration = AstFactory
        .constructorDeclaration2(
            null,
            null,
            AstFactory.identifier3(className),
            null,
            AstFactory.formalParameterList(),
            null,
            AstFactory.blockFunctionBody2());
    constructorDeclaration.accept(builder);
    List<ConstructorElement> constructors = holder.constructors;
    expect(constructors, hasLength(1));
    ConstructorElement constructor = constructors[0];
    expect(constructor, isNotNull);
    expect(constructor.isExternal, isFalse);
    expect(constructor.isFactory, isFalse);
    expect(constructor.name, "");
    expect(constructor.functions, hasLength(0));
    expect(constructor.labels, hasLength(0));
    expect(constructor.localVariables, hasLength(0));
    expect(constructor.parameters, hasLength(0));
    expect(constructorDeclaration.element, same(constructor));
  }

  void test_visitDeclaredIdentifier_noType() {
    // var i
    ElementHolder holder = new ElementHolder();
    ElementBuilder builder = new ElementBuilder(holder);
    var variableName = 'i';
    DeclaredIdentifier identifier =
        AstFactory.declaredIdentifier3(variableName);
    AstFactory.forEachStatement(
        identifier, AstFactory.nullLiteral(), AstFactory.emptyStatement());
    identifier.accept(builder);

    List<LocalVariableElement> variables = holder.localVariables;
    expect(variables, hasLength(1));
    LocalVariableElement variable = variables[0];
    expect(variable, isNotNull);
    expect(variable.hasImplicitType, isTrue);
    expect(variable.isConst, isFalse);
    expect(variable.isDeprecated, isFalse);
    expect(variable.isFinal, isFalse);
    expect(variable.isOverride, isFalse);
    expect(variable.isPrivate, isFalse);
    expect(variable.isPublic, isTrue);
    expect(variable.isSynthetic, isFalse);
    expect(variable.name, variableName);
  }

  void test_visitDeclaredIdentifier_type() {
    // E i
    ElementHolder holder = new ElementHolder();
    ElementBuilder builder = new ElementBuilder(holder);
    var variableName = 'i';
    DeclaredIdentifier identifier =
        AstFactory.declaredIdentifier4(AstFactory.typeName4('E'), variableName);
    AstFactory.forEachStatement(
        identifier, AstFactory.nullLiteral(), AstFactory.emptyStatement());
    identifier.accept(builder);

    List<LocalVariableElement> variables = holder.localVariables;
    expect(variables, hasLength(1));
    LocalVariableElement variable = variables[0];
    expect(variable, isNotNull);
    expect(variable.hasImplicitType, isFalse);
    expect(variable.isConst, isFalse);
    expect(variable.isDeprecated, isFalse);
    expect(variable.isFinal, isFalse);
    expect(variable.isOverride, isFalse);
    expect(variable.isPrivate, isFalse);
    expect(variable.isPublic, isTrue);
    expect(variable.isSynthetic, isFalse);
    expect(variable.name, variableName);
  }

  void test_visitDefaultFormalParameter_noType() {
    // p = 0
    ElementHolder holder = new ElementHolder();
    ElementBuilder builder = new ElementBuilder(holder);
    String parameterName = 'p';
    DefaultFormalParameter formalParameter = AstFactory
        .positionalFormalParameter(
            AstFactory.simpleFormalParameter3(parameterName),
            AstFactory.integer(0));
    formalParameter.accept(builder);

    List<ParameterElement> parameters = holder.parameters;
    expect(parameters, hasLength(1));
    ParameterElement parameter = parameters[0];
    expect(parameter.hasImplicitType, isTrue);
    expect(parameter.isConst, isFalse);
    expect(parameter.isDeprecated, isFalse);
    expect(parameter.isFinal, isFalse);
    expect(parameter.isInitializingFormal, isFalse);
    expect(parameter.isOverride, isFalse);
    expect(parameter.isPrivate, isFalse);
    expect(parameter.isPublic, isTrue);
    expect(parameter.isSynthetic, isFalse);
    expect(parameter.name, parameterName);
  }

  void test_visitDefaultFormalParameter_type() {
    // E p = 0
    ElementHolder holder = new ElementHolder();
    ElementBuilder builder = new ElementBuilder(holder);
    String parameterName = 'p';
    DefaultFormalParameter formalParameter = AstFactory.namedFormalParameter(
        AstFactory.simpleFormalParameter4(
            AstFactory.typeName4('E'), parameterName),
        AstFactory.integer(0));
    formalParameter.accept(builder);

    List<ParameterElement> parameters = holder.parameters;
    expect(parameters, hasLength(1));
    ParameterElement parameter = parameters[0];
    expect(parameter.hasImplicitType, isFalse);
    expect(parameter.isConst, isFalse);
    expect(parameter.isDeprecated, isFalse);
    expect(parameter.isFinal, isFalse);
    expect(parameter.isInitializingFormal, isFalse);
    expect(parameter.isOverride, isFalse);
    expect(parameter.isPrivate, isFalse);
    expect(parameter.isPublic, isTrue);
    expect(parameter.isSynthetic, isFalse);
    expect(parameter.name, parameterName);
  }

  void test_visitEnumDeclaration() {
    ElementHolder holder = new ElementHolder();
    ElementBuilder builder = new ElementBuilder(holder);
    String enumName = "E";
    EnumDeclaration enumDeclaration =
        AstFactory.enumDeclaration2(enumName, ["ONE"]);
    enumDeclaration.documentationComment = AstFactory.documentationComment(
        [TokenFactory.tokenFromString('/// aaa')..offset = 50], []);
    enumDeclaration.accept(builder);
    List<ClassElement> enums = holder.enums;
    expect(enums, hasLength(1));
    ClassElement enumElement = enums[0];
    expect(enumElement, isNotNull);
    _assertHasDocRange(enumElement, 50, 7);
    expect(enumElement.name, enumName);
  }

  void test_visitFieldDeclaration() {
    ElementHolder holder = new ElementHolder();
    ElementBuilder builder = new ElementBuilder(holder);
    String firstFieldName = "x";
    String secondFieldName = "y";
    FieldDeclaration fieldDeclaration =
        AstFactory.fieldDeclaration2(false, null, [
      AstFactory.variableDeclaration(firstFieldName),
      AstFactory.variableDeclaration(secondFieldName)
    ]);
    fieldDeclaration.documentationComment = AstFactory.documentationComment(
        [TokenFactory.tokenFromString('/// aaa')..offset = 50], []);
    fieldDeclaration.accept(builder);

    List<FieldElement> fields = holder.fields;
    expect(fields, hasLength(2));

    FieldElement firstField = fields[0];
    expect(firstField, isNotNull);
    _assertHasDocRange(firstField, 50, 7);
    expect(firstField.name, firstFieldName);
    expect(firstField.initializer, isNull);
    expect(firstField.isConst, isFalse);
    expect(firstField.isFinal, isFalse);
    expect(firstField.isSynthetic, isFalse);

    FieldElement secondField = fields[1];
    expect(secondField, isNotNull);
    _assertHasDocRange(secondField, 50, 7);
    expect(secondField.name, secondFieldName);
    expect(secondField.initializer, isNull);
    expect(secondField.isConst, isFalse);
    expect(secondField.isFinal, isFalse);
    expect(secondField.isSynthetic, isFalse);
  }

  void test_visitFieldFormalParameter() {
    ElementHolder holder = new ElementHolder();
    ElementBuilder builder = new ElementBuilder(holder);
    String parameterName = "p";
    FieldFormalParameter formalParameter =
        AstFactory.fieldFormalParameter(null, null, parameterName);
    formalParameter.accept(builder);
    List<ParameterElement> parameters = holder.parameters;
    expect(parameters, hasLength(1));
    ParameterElement parameter = parameters[0];
    expect(parameter, isNotNull);
    expect(parameter.name, parameterName);
    expect(parameter.initializer, isNull);
    expect(parameter.isConst, isFalse);
    expect(parameter.isFinal, isFalse);
    expect(parameter.isSynthetic, isFalse);
    expect(parameter.parameterKind, ParameterKind.REQUIRED);
    expect(parameter.parameters, hasLength(0));
  }

  void test_visitFieldFormalParameter_funtionTyped() {
    ElementHolder holder = new ElementHolder();
    ElementBuilder builder = new ElementBuilder(holder);
    String parameterName = "p";
    FieldFormalParameter formalParameter = AstFactory.fieldFormalParameter(
        null,
        null,
        parameterName,
        AstFactory
            .formalParameterList([AstFactory.simpleFormalParameter3("a")]));
    formalParameter.accept(builder);
    List<ParameterElement> parameters = holder.parameters;
    expect(parameters, hasLength(1));
    ParameterElement parameter = parameters[0];
    expect(parameter, isNotNull);
    expect(parameter.name, parameterName);
    expect(parameter.initializer, isNull);
    expect(parameter.isConst, isFalse);
    expect(parameter.isFinal, isFalse);
    expect(parameter.isSynthetic, isFalse);
    expect(parameter.parameterKind, ParameterKind.REQUIRED);
    expect(parameter.parameters, hasLength(1));
  }

  void test_visitFormalParameterList() {
    ElementHolder holder = new ElementHolder();
    ElementBuilder builder = new ElementBuilder(holder);
    String firstParameterName = "a";
    String secondParameterName = "b";
    FormalParameterList parameterList = AstFactory.formalParameterList([
      AstFactory.simpleFormalParameter3(firstParameterName),
      AstFactory.simpleFormalParameter3(secondParameterName)
    ]);
    parameterList.accept(builder);
    List<ParameterElement> parameters = holder.parameters;
    expect(parameters, hasLength(2));
    expect(parameters[0].name, firstParameterName);
    expect(parameters[1].name, secondParameterName);
  }

  void test_visitFunctionDeclaration_external() {
    // external f();
    ElementHolder holder = new ElementHolder();
    ElementBuilder builder = new ElementBuilder(holder);
    String functionName = "f";
    FunctionDeclaration declaration = AstFactory.functionDeclaration(
        null,
        null,
        functionName,
        AstFactory.functionExpression2(
            AstFactory.formalParameterList(), AstFactory.emptyFunctionBody()));
    declaration.externalKeyword =
        TokenFactory.tokenFromKeyword(Keyword.EXTERNAL);
    declaration.accept(builder);

    List<FunctionElement> functions = holder.functions;
    expect(functions, hasLength(1));
    FunctionElement function = functions[0];
    expect(function, isNotNull);
    expect(function.name, functionName);
    expect(declaration.element, same(function));
    expect(declaration.functionExpression.element, same(function));
    expect(function.hasImplicitReturnType, isTrue);
    expect(function.isExternal, isTrue);
    expect(function.isSynthetic, isFalse);
    expect(function.typeParameters, hasLength(0));
  }

  void test_visitFunctionDeclaration_getter() {
    // get f() {}
    ElementHolder holder = new ElementHolder();
    ElementBuilder builder = new ElementBuilder(holder);
    String functionName = "f";
    FunctionDeclaration declaration = AstFactory.functionDeclaration(
        null,
        Keyword.GET,
        functionName,
        AstFactory.functionExpression2(
            AstFactory.formalParameterList(), AstFactory.blockFunctionBody2()));
    declaration.documentationComment = AstFactory.documentationComment(
        [TokenFactory.tokenFromString('/// aaa')..offset = 50], []);
    declaration.accept(builder);

    List<PropertyAccessorElement> accessors = holder.accessors;
    expect(accessors, hasLength(1));
    PropertyAccessorElement accessor = accessors[0];
    expect(accessor, isNotNull);
    _assertHasDocRange(accessor, 50, 7);
    expect(accessor.name, functionName);
    expect(declaration.element, same(accessor));
    expect(declaration.functionExpression.element, same(accessor));
    expect(accessor.hasImplicitReturnType, isTrue);
    expect(accessor.isGetter, isTrue);
    expect(accessor.isExternal, isFalse);
    expect(accessor.isSetter, isFalse);
    expect(accessor.isSynthetic, isFalse);
    expect(accessor.typeParameters, hasLength(0));
    PropertyInducingElement variable = accessor.variable;
    EngineTestCase.assertInstanceOf((obj) => obj is TopLevelVariableElement,
        TopLevelVariableElement, variable);
    expect(variable.isSynthetic, isTrue);
  }

  void test_visitFunctionDeclaration_plain() {
    // T f() {}
    ElementHolder holder = new ElementHolder();
    ElementBuilder builder = new ElementBuilder(holder);
    String functionName = "f";
    FunctionDeclaration declaration = AstFactory.functionDeclaration(
        AstFactory.typeName4('T'),
        null,
        functionName,
        AstFactory.functionExpression2(
            AstFactory.formalParameterList(), AstFactory.blockFunctionBody2()));
    declaration.documentationComment = AstFactory.documentationComment(
        [TokenFactory.tokenFromString('/// aaa')..offset = 50], []);
    declaration.accept(builder);

    List<FunctionElement> functions = holder.functions;
    expect(functions, hasLength(1));
    FunctionElement function = functions[0];
    expect(function, isNotNull);
    _assertHasDocRange(function, 50, 7);
    expect(function.hasImplicitReturnType, isFalse);
    expect(function.name, functionName);
    expect(declaration.element, same(function));
    expect(declaration.functionExpression.element, same(function));
    expect(function.isExternal, isFalse);
    expect(function.isSynthetic, isFalse);
    expect(function.typeParameters, hasLength(0));
  }

  void test_visitFunctionDeclaration_setter() {
    // set f() {}
    ElementHolder holder = new ElementHolder();
    ElementBuilder builder = new ElementBuilder(holder);
    String functionName = "f";
    FunctionDeclaration declaration = AstFactory.functionDeclaration(
        null,
        Keyword.SET,
        functionName,
        AstFactory.functionExpression2(
            AstFactory.formalParameterList(), AstFactory.blockFunctionBody2()));
    declaration.documentationComment = AstFactory.documentationComment(
        [TokenFactory.tokenFromString('/// aaa')..offset = 50], []);
    declaration.accept(builder);

    List<PropertyAccessorElement> accessors = holder.accessors;
    expect(accessors, hasLength(1));
    PropertyAccessorElement accessor = accessors[0];
    expect(accessor, isNotNull);
    _assertHasDocRange(accessor, 50, 7);
    expect(accessor.hasImplicitReturnType, isFalse);
    expect(accessor.name, "$functionName=");
    expect(declaration.element, same(accessor));
    expect(declaration.functionExpression.element, same(accessor));
    expect(accessor.isGetter, isFalse);
    expect(accessor.isExternal, isFalse);
    expect(accessor.isSetter, isTrue);
    expect(accessor.isSynthetic, isFalse);
    expect(accessor.typeParameters, hasLength(0));
    PropertyInducingElement variable = accessor.variable;
    EngineTestCase.assertInstanceOf((obj) => obj is TopLevelVariableElement,
        TopLevelVariableElement, variable);
    expect(variable.isSynthetic, isTrue);
  }

  void test_visitFunctionDeclaration_typeParameters() {
    // f<E>() {}
    ElementHolder holder = new ElementHolder();
    ElementBuilder builder = new ElementBuilder(holder);
    String functionName = 'f';
    String typeParameterName = 'E';
    FunctionExpression expression = AstFactory.functionExpression3(
        AstFactory.typeParameterList([typeParameterName]),
        AstFactory.formalParameterList(),
        AstFactory.blockFunctionBody2());
    FunctionDeclaration declaration =
        AstFactory.functionDeclaration(null, null, functionName, expression);
    declaration.accept(builder);

    List<FunctionElement> functions = holder.functions;
    expect(functions, hasLength(1));
    FunctionElement function = functions[0];
    expect(function, isNotNull);
    expect(function.hasImplicitReturnType, isTrue);
    expect(function.name, functionName);
    expect(function.isExternal, isFalse);
    expect(function.isSynthetic, isFalse);
    expect(declaration.element, same(function));
    expect(expression.element, same(function));
    List<TypeParameterElement> typeParameters = function.typeParameters;
    expect(typeParameters, hasLength(1));
    TypeParameterElement typeParameter = typeParameters[0];
    expect(typeParameter, isNotNull);
    expect(typeParameter.name, typeParameterName);
  }

  void test_visitFunctionExpression() {
    ElementHolder holder = new ElementHolder();
    ElementBuilder builder = new ElementBuilder(holder);
    FunctionExpression expression = AstFactory.functionExpression2(
        AstFactory.formalParameterList(), AstFactory.blockFunctionBody2());
    expression.accept(builder);
    List<FunctionElement> functions = holder.functions;
    expect(functions, hasLength(1));
    FunctionElement function = functions[0];
    expect(function, isNotNull);
    expect(expression.element, same(function));
    expect(function.hasImplicitReturnType, isTrue);
    expect(function.isSynthetic, isFalse);
    expect(function.typeParameters, hasLength(0));
  }

  void test_visitFunctionTypeAlias() {
    ElementHolder holder = new ElementHolder();
    ElementBuilder builder = new ElementBuilder(holder);
    String aliasName = "F";
    String parameterName = "E";
    FunctionTypeAlias aliasNode = AstFactory.typeAlias(
        null, aliasName, AstFactory.typeParameterList([parameterName]), null);
    aliasNode.documentationComment = AstFactory.documentationComment(
        [TokenFactory.tokenFromString('/// aaa')..offset = 50], []);
    aliasNode.accept(builder);

    List<FunctionTypeAliasElement> aliases = holder.typeAliases;
    expect(aliases, hasLength(1));
    FunctionTypeAliasElement alias = aliases[0];
    expect(alias, isNotNull);
    _assertHasDocRange(alias, 50, 7);
    expect(alias.name, aliasName);
    expect(alias.parameters, hasLength(0));
    List<TypeParameterElement> typeParameters = alias.typeParameters;
    expect(typeParameters, hasLength(1));
    TypeParameterElement typeParameter = typeParameters[0];
    expect(typeParameter, isNotNull);
    expect(typeParameter.name, parameterName);
  }

  void test_visitFunctionTypedFormalParameter() {
    ElementHolder holder = new ElementHolder();
    ElementBuilder builder = new ElementBuilder(holder);
    String parameterName = "p";
    FunctionTypedFormalParameter formalParameter =
        AstFactory.functionTypedFormalParameter(null, parameterName);
    _useParameterInMethod(formalParameter, 100, 110);
    formalParameter.accept(builder);
    List<ParameterElement> parameters = holder.parameters;
    expect(parameters, hasLength(1));
    ParameterElement parameter = parameters[0];
    expect(parameter, isNotNull);
    expect(parameter.name, parameterName);
    expect(parameter.initializer, isNull);
    expect(parameter.isConst, isFalse);
    expect(parameter.isFinal, isFalse);
    expect(parameter.isSynthetic, isFalse);
    expect(parameter.parameterKind, ParameterKind.REQUIRED);
    SourceRange visibleRange = parameter.visibleRange;
    expect(100, visibleRange.offset);
    expect(110, visibleRange.end);
  }

  void test_visitFunctionTypedFormalParameter_withTypeParameters() {
    ElementHolder holder = new ElementHolder();
    ElementBuilder builder = new ElementBuilder(holder);
    String parameterName = "p";
    FunctionTypedFormalParameter formalParameter =
        AstFactory.functionTypedFormalParameter(null, parameterName);
    formalParameter.typeParameters = AstFactory.typeParameterList(['F']);
    _useParameterInMethod(formalParameter, 100, 110);
    formalParameter.accept(builder);
    List<ParameterElement> parameters = holder.parameters;
    expect(parameters, hasLength(1));
    ParameterElement parameter = parameters[0];
    expect(parameter, isNotNull);
    expect(parameter.name, parameterName);
    expect(parameter.initializer, isNull);
    expect(parameter.isConst, isFalse);
    expect(parameter.isFinal, isFalse);
    expect(parameter.isSynthetic, isFalse);
    expect(parameter.parameterKind, ParameterKind.REQUIRED);
    expect(parameter.typeParameters, hasLength(1));
    SourceRange visibleRange = parameter.visibleRange;
    expect(100, visibleRange.offset);
    expect(110, visibleRange.end);
  }

  void test_visitLabeledStatement() {
    ElementHolder holder = new ElementHolder();
    ElementBuilder builder = new ElementBuilder(holder);
    String labelName = "l";
    LabeledStatement statement = AstFactory.labeledStatement(
        [AstFactory.label2(labelName)], AstFactory.breakStatement());
    statement.accept(builder);
    List<LabelElement> labels = holder.labels;
    expect(labels, hasLength(1));
    LabelElement label = labels[0];
    expect(label, isNotNull);
    expect(label.name, labelName);
    expect(label.isSynthetic, isFalse);
  }

  void test_visitMethodDeclaration_abstract() {
    // m();
    ElementHolder holder = new ElementHolder();
    ElementBuilder builder = new ElementBuilder(holder);
    String methodName = "m";
    MethodDeclaration methodDeclaration = AstFactory.methodDeclaration2(
        null,
        null,
        null,
        null,
        AstFactory.identifier3(methodName),
        AstFactory.formalParameterList(),
        AstFactory.emptyFunctionBody());
    methodDeclaration.accept(builder);

    List<MethodElement> methods = holder.methods;
    expect(methods, hasLength(1));
    MethodElement method = methods[0];
    expect(method, isNotNull);
    expect(method.hasImplicitReturnType, isTrue);
    expect(method.name, methodName);
    expect(method.functions, hasLength(0));
    expect(method.labels, hasLength(0));
    expect(method.localVariables, hasLength(0));
    expect(method.parameters, hasLength(0));
    expect(method.typeParameters, hasLength(0));
    expect(method.isAbstract, isTrue);
    expect(method.isExternal, isFalse);
    expect(method.isStatic, isFalse);
    expect(method.isSynthetic, isFalse);
  }

  void test_visitMethodDeclaration_external() {
    // external m();
    ElementHolder holder = new ElementHolder();
    ElementBuilder builder = new ElementBuilder(holder);
    String methodName = "m";
    MethodDeclaration methodDeclaration = AstFactory.methodDeclaration2(
        null,
        null,
        null,
        null,
        AstFactory.identifier3(methodName),
        AstFactory.formalParameterList(),
        AstFactory.emptyFunctionBody());
    methodDeclaration.externalKeyword =
        TokenFactory.tokenFromKeyword(Keyword.EXTERNAL);
    methodDeclaration.accept(builder);

    List<MethodElement> methods = holder.methods;
    expect(methods, hasLength(1));
    MethodElement method = methods[0];
    expect(method, isNotNull);
    expect(method.hasImplicitReturnType, isTrue);
    expect(method.name, methodName);
    expect(method.functions, hasLength(0));
    expect(method.labels, hasLength(0));
    expect(method.localVariables, hasLength(0));
    expect(method.parameters, hasLength(0));
    expect(method.typeParameters, hasLength(0));
    expect(method.isAbstract, isFalse);
    expect(method.isExternal, isTrue);
    expect(method.isStatic, isFalse);
    expect(method.isSynthetic, isFalse);
  }

  void test_visitMethodDeclaration_getter() {
    // get m() {}
    ElementHolder holder = new ElementHolder();
    ElementBuilder builder = new ElementBuilder(holder);
    String methodName = "m";
    MethodDeclaration methodDeclaration = AstFactory.methodDeclaration2(
        null,
        null,
        Keyword.GET,
        null,
        AstFactory.identifier3(methodName),
        AstFactory.formalParameterList(),
        AstFactory.blockFunctionBody2());
    methodDeclaration.documentationComment = AstFactory.documentationComment(
        [TokenFactory.tokenFromString('/// aaa')..offset = 50], []);
    methodDeclaration.accept(builder);

    List<FieldElement> fields = holder.fields;
    expect(fields, hasLength(1));
    FieldElement field = fields[0];
    expect(field, isNotNull);
    expect(field.name, methodName);
    expect(field.isSynthetic, isTrue);
    expect(field.setter, isNull);
    PropertyAccessorElement getter = field.getter;
    expect(getter, isNotNull);
    _assertHasDocRange(getter, 50, 7);
    expect(getter.hasImplicitReturnType, isTrue);
    expect(getter.isAbstract, isFalse);
    expect(getter.isExternal, isFalse);
    expect(getter.isGetter, isTrue);
    expect(getter.isSynthetic, isFalse);
    expect(getter.name, methodName);
    expect(getter.variable, field);
    expect(getter.functions, hasLength(0));
    expect(getter.labels, hasLength(0));
    expect(getter.localVariables, hasLength(0));
    expect(getter.parameters, hasLength(0));
  }

  void test_visitMethodDeclaration_getter_abstract() {
    // get m();
    ElementHolder holder = new ElementHolder();
    ElementBuilder builder = new ElementBuilder(holder);
    String methodName = "m";
    MethodDeclaration methodDeclaration = AstFactory.methodDeclaration2(
        null,
        null,
        Keyword.GET,
        null,
        AstFactory.identifier3(methodName),
        AstFactory.formalParameterList(),
        AstFactory.emptyFunctionBody());
    methodDeclaration.accept(builder);

    List<FieldElement> fields = holder.fields;
    expect(fields, hasLength(1));
    FieldElement field = fields[0];
    expect(field, isNotNull);
    expect(field.name, methodName);
    expect(field.isSynthetic, isTrue);
    expect(field.setter, isNull);
    PropertyAccessorElement getter = field.getter;
    expect(getter, isNotNull);
    expect(getter.hasImplicitReturnType, isTrue);
    expect(getter.isAbstract, isTrue);
    expect(getter.isExternal, isFalse);
    expect(getter.isGetter, isTrue);
    expect(getter.isSynthetic, isFalse);
    expect(getter.name, methodName);
    expect(getter.variable, field);
    expect(getter.functions, hasLength(0));
    expect(getter.labels, hasLength(0));
    expect(getter.localVariables, hasLength(0));
    expect(getter.parameters, hasLength(0));
  }

  void test_visitMethodDeclaration_getter_external() {
    // external get m();
    ElementHolder holder = new ElementHolder();
    ElementBuilder builder = new ElementBuilder(holder);
    String methodName = "m";
    MethodDeclaration methodDeclaration = AstFactory.methodDeclaration(
        null,
        null,
        Keyword.GET,
        null,
        AstFactory.identifier3(methodName),
        AstFactory.formalParameterList());
    methodDeclaration.externalKeyword =
        TokenFactory.tokenFromKeyword(Keyword.EXTERNAL);
    methodDeclaration.accept(builder);

    List<FieldElement> fields = holder.fields;
    expect(fields, hasLength(1));
    FieldElement field = fields[0];
    expect(field, isNotNull);
    expect(field.name, methodName);
    expect(field.isSynthetic, isTrue);
    expect(field.setter, isNull);
    PropertyAccessorElement getter = field.getter;
    expect(getter, isNotNull);
    expect(getter.hasImplicitReturnType, isTrue);
    expect(getter.isAbstract, isFalse);
    expect(getter.isExternal, isTrue);
    expect(getter.isGetter, isTrue);
    expect(getter.isSynthetic, isFalse);
    expect(getter.name, methodName);
    expect(getter.variable, field);
    expect(getter.functions, hasLength(0));
    expect(getter.labels, hasLength(0));
    expect(getter.localVariables, hasLength(0));
    expect(getter.parameters, hasLength(0));
  }

  void test_visitMethodDeclaration_minimal() {
    // T m() {}
    ElementHolder holder = new ElementHolder();
    ElementBuilder builder = new ElementBuilder(holder);
    String methodName = "m";
    MethodDeclaration methodDeclaration = AstFactory.methodDeclaration2(
        null,
        AstFactory.typeName4('T'),
        null,
        null,
        AstFactory.identifier3(methodName),
        AstFactory.formalParameterList(),
        AstFactory.blockFunctionBody2());
    methodDeclaration.documentationComment = AstFactory.documentationComment(
        [TokenFactory.tokenFromString('/// aaa')..offset = 50], []);
    methodDeclaration.accept(builder);

    List<MethodElement> methods = holder.methods;
    expect(methods, hasLength(1));
    MethodElement method = methods[0];
    expect(method, isNotNull);
    _assertHasDocRange(method, 50, 7);
    expect(method.hasImplicitReturnType, isFalse);
    expect(method.name, methodName);
    expect(method.functions, hasLength(0));
    expect(method.labels, hasLength(0));
    expect(method.localVariables, hasLength(0));
    expect(method.parameters, hasLength(0));
    expect(method.typeParameters, hasLength(0));
    expect(method.isAbstract, isFalse);
    expect(method.isExternal, isFalse);
    expect(method.isStatic, isFalse);
    expect(method.isSynthetic, isFalse);
  }

  void test_visitMethodDeclaration_operator() {
    // operator +(addend) {}
    ElementHolder holder = new ElementHolder();
    ElementBuilder builder = new ElementBuilder(holder);
    String methodName = "+";
    MethodDeclaration methodDeclaration = AstFactory.methodDeclaration2(
        null,
        null,
        null,
        Keyword.OPERATOR,
        AstFactory.identifier3(methodName),
        AstFactory
            .formalParameterList([AstFactory.simpleFormalParameter3("addend")]),
        AstFactory.blockFunctionBody2());
    methodDeclaration.accept(builder);

    List<MethodElement> methods = holder.methods;
    expect(methods, hasLength(1));
    MethodElement method = methods[0];
    expect(method, isNotNull);
    expect(method.hasImplicitReturnType, isTrue);
    expect(method.name, methodName);
    expect(method.functions, hasLength(0));
    expect(method.labels, hasLength(0));
    expect(method.localVariables, hasLength(0));
    expect(method.parameters, hasLength(1));
    expect(method.typeParameters, hasLength(0));
    expect(method.isAbstract, isFalse);
    expect(method.isExternal, isFalse);
    expect(method.isStatic, isFalse);
    expect(method.isSynthetic, isFalse);
  }

  void test_visitMethodDeclaration_setter() {
    // set m() {}
    ElementHolder holder = new ElementHolder();
    ElementBuilder builder = new ElementBuilder(holder);
    String methodName = "m";
    MethodDeclaration methodDeclaration = AstFactory.methodDeclaration2(
        null,
        null,
        Keyword.SET,
        null,
        AstFactory.identifier3(methodName),
        AstFactory.formalParameterList(),
        AstFactory.blockFunctionBody2());
    methodDeclaration.documentationComment = AstFactory.documentationComment(
        [TokenFactory.tokenFromString('/// aaa')..offset = 50], []);
    methodDeclaration.accept(builder);

    List<FieldElement> fields = holder.fields;
    expect(fields, hasLength(1));
    FieldElement field = fields[0];
    expect(field, isNotNull);
    expect(field.name, methodName);
    expect(field.isSynthetic, isTrue);
    expect(field.getter, isNull);

    PropertyAccessorElement setter = field.setter;
    expect(setter, isNotNull);
    _assertHasDocRange(setter, 50, 7);
    expect(setter.hasImplicitReturnType, isFalse);
    expect(setter.isAbstract, isFalse);
    expect(setter.isExternal, isFalse);
    expect(setter.isSetter, isTrue);
    expect(setter.isSynthetic, isFalse);
    expect(setter.name, "$methodName=");
    expect(setter.displayName, methodName);
    expect(setter.variable, field);
    expect(setter.functions, hasLength(0));
    expect(setter.labels, hasLength(0));
    expect(setter.localVariables, hasLength(0));
    expect(setter.parameters, hasLength(0));
  }

  void test_visitMethodDeclaration_setter_abstract() {
    // set m();
    ElementHolder holder = new ElementHolder();
    ElementBuilder builder = new ElementBuilder(holder);
    String methodName = "m";
    MethodDeclaration methodDeclaration = AstFactory.methodDeclaration2(
        null,
        null,
        Keyword.SET,
        null,
        AstFactory.identifier3(methodName),
        AstFactory.formalParameterList(),
        AstFactory.emptyFunctionBody());
    methodDeclaration.accept(builder);

    List<FieldElement> fields = holder.fields;
    expect(fields, hasLength(1));
    FieldElement field = fields[0];
    expect(field, isNotNull);
    expect(field.name, methodName);
    expect(field.isSynthetic, isTrue);
    expect(field.getter, isNull);
    PropertyAccessorElement setter = field.setter;
    expect(setter, isNotNull);
    expect(setter.hasImplicitReturnType, isFalse);
    expect(setter.isAbstract, isTrue);
    expect(setter.isExternal, isFalse);
    expect(setter.isSetter, isTrue);
    expect(setter.isSynthetic, isFalse);
    expect(setter.name, "$methodName=");
    expect(setter.displayName, methodName);
    expect(setter.variable, field);
    expect(setter.functions, hasLength(0));
    expect(setter.labels, hasLength(0));
    expect(setter.localVariables, hasLength(0));
    expect(setter.parameters, hasLength(0));
  }

  void test_visitMethodDeclaration_setter_external() {
    // external m();
    ElementHolder holder = new ElementHolder();
    ElementBuilder builder = new ElementBuilder(holder);
    String methodName = "m";
    MethodDeclaration methodDeclaration = AstFactory.methodDeclaration(
        null,
        null,
        Keyword.SET,
        null,
        AstFactory.identifier3(methodName),
        AstFactory.formalParameterList());
    methodDeclaration.externalKeyword =
        TokenFactory.tokenFromKeyword(Keyword.EXTERNAL);
    methodDeclaration.accept(builder);

    List<FieldElement> fields = holder.fields;
    expect(fields, hasLength(1));
    FieldElement field = fields[0];
    expect(field, isNotNull);
    expect(field.name, methodName);
    expect(field.isSynthetic, isTrue);
    expect(field.getter, isNull);
    PropertyAccessorElement setter = field.setter;
    expect(setter, isNotNull);
    expect(setter.hasImplicitReturnType, isFalse);
    expect(setter.isAbstract, isFalse);
    expect(setter.isExternal, isTrue);
    expect(setter.isSetter, isTrue);
    expect(setter.isSynthetic, isFalse);
    expect(setter.name, "$methodName=");
    expect(setter.displayName, methodName);
    expect(setter.variable, field);
    expect(setter.functions, hasLength(0));
    expect(setter.labels, hasLength(0));
    expect(setter.localVariables, hasLength(0));
    expect(setter.parameters, hasLength(0));
  }

  void test_visitMethodDeclaration_static() {
    // static m() {}
    ElementHolder holder = new ElementHolder();
    ElementBuilder builder = new ElementBuilder(holder);
    String methodName = "m";
    MethodDeclaration methodDeclaration = AstFactory.methodDeclaration2(
        Keyword.STATIC,
        null,
        null,
        null,
        AstFactory.identifier3(methodName),
        AstFactory.formalParameterList(),
        AstFactory.blockFunctionBody2());
    methodDeclaration.accept(builder);
    List<MethodElement> methods = holder.methods;
    expect(methods, hasLength(1));
    MethodElement method = methods[0];
    expect(method, isNotNull);
    expect(method.hasImplicitReturnType, isTrue);
    expect(method.name, methodName);
    expect(method.functions, hasLength(0));
    expect(method.labels, hasLength(0));
    expect(method.localVariables, hasLength(0));
    expect(method.parameters, hasLength(0));
    expect(method.typeParameters, hasLength(0));
    expect(method.isAbstract, isFalse);
    expect(method.isExternal, isFalse);
    expect(method.isStatic, isTrue);
    expect(method.isSynthetic, isFalse);
  }

  void test_visitMethodDeclaration_typeParameters() {
    // m<E>() {}
    ElementHolder holder = new ElementHolder();
    ElementBuilder builder = new ElementBuilder(holder);
    String methodName = "m";
    MethodDeclaration methodDeclaration = AstFactory.methodDeclaration2(
        null,
        null,
        null,
        null,
        AstFactory.identifier3(methodName),
        AstFactory.formalParameterList(),
        AstFactory.blockFunctionBody2());
    methodDeclaration.typeParameters = AstFactory.typeParameterList(['E']);
    methodDeclaration.accept(builder);

    List<MethodElement> methods = holder.methods;
    expect(methods, hasLength(1));
    MethodElement method = methods[0];
    expect(method, isNotNull);
    expect(method.hasImplicitReturnType, isTrue);
    expect(method.name, methodName);
    expect(method.functions, hasLength(0));
    expect(method.labels, hasLength(0));
    expect(method.localVariables, hasLength(0));
    expect(method.parameters, hasLength(0));
    expect(method.typeParameters, hasLength(1));
    expect(method.isAbstract, isFalse);
    expect(method.isExternal, isFalse);
    expect(method.isStatic, isFalse);
    expect(method.isSynthetic, isFalse);
  }

  void test_visitMethodDeclaration_withMembers() {
    // m(p) { var v; try { l: return; } catch (e) {} }
    ElementHolder holder = new ElementHolder();
    ElementBuilder builder = new ElementBuilder(holder);
    String methodName = "m";
    String parameterName = "p";
    String localVariableName = "v";
    String labelName = "l";
    String exceptionParameterName = "e";
    MethodDeclaration methodDeclaration = AstFactory.methodDeclaration2(
        null,
        null,
        null,
        null,
        AstFactory.identifier3(methodName),
        AstFactory.formalParameterList(
            [AstFactory.simpleFormalParameter3(parameterName)]),
        AstFactory.blockFunctionBody2([
          AstFactory.variableDeclarationStatement2(
              Keyword.VAR, [AstFactory.variableDeclaration(localVariableName)]),
          AstFactory.tryStatement2(
              AstFactory.block([
                AstFactory.labeledStatement([AstFactory.label2(labelName)],
                    AstFactory.returnStatement())
              ]),
              [AstFactory.catchClause(exceptionParameterName)])
        ]));
    methodDeclaration.accept(builder);

    List<MethodElement> methods = holder.methods;
    expect(methods, hasLength(1));
    MethodElement method = methods[0];
    expect(method, isNotNull);
    expect(method.hasImplicitReturnType, isTrue);
    expect(method.name, methodName);
    expect(method.typeParameters, hasLength(0));
    expect(method.isAbstract, isFalse);
    expect(method.isExternal, isFalse);
    expect(method.isStatic, isFalse);
    expect(method.isSynthetic, isFalse);
    List<VariableElement> parameters = method.parameters;
    expect(parameters, hasLength(1));
    VariableElement parameter = parameters[0];
    expect(parameter, isNotNull);
    expect(parameter.name, parameterName);
    List<VariableElement> localVariables = method.localVariables;
    expect(localVariables, hasLength(2));
    VariableElement firstVariable = localVariables[0];
    VariableElement secondVariable = localVariables[1];
    expect(firstVariable, isNotNull);
    expect(secondVariable, isNotNull);
    expect(
        (firstVariable.name == localVariableName &&
                secondVariable.name == exceptionParameterName) ||
            (firstVariable.name == exceptionParameterName &&
                secondVariable.name == localVariableName),
        isTrue);
    List<LabelElement> labels = method.labels;
    expect(labels, hasLength(1));
    LabelElement label = labels[0];
    expect(label, isNotNull);
    expect(label.name, labelName);
  }

  void test_visitNamedFormalParameter() {
    ElementHolder holder = new ElementHolder();
    ElementBuilder builder = new ElementBuilder(holder);
    String parameterName = "p";
    DefaultFormalParameter formalParameter = AstFactory.namedFormalParameter(
        AstFactory.simpleFormalParameter3(parameterName),
        AstFactory.identifier3("42"));
    _useParameterInMethod(formalParameter, 100, 110);
    formalParameter.accept(builder);
    List<ParameterElement> parameters = holder.parameters;
    expect(parameters, hasLength(1));
    ParameterElement parameter = parameters[0];
    expect(parameter, isNotNull);
    expect(parameter.name, parameterName);
    expect(parameter.isConst, isFalse);
    expect(parameter.isFinal, isFalse);
    expect(parameter.isSynthetic, isFalse);
    expect(parameter.parameterKind, ParameterKind.NAMED);
    {
      SourceRange visibleRange = parameter.visibleRange;
      expect(100, visibleRange.offset);
      expect(110, visibleRange.end);
    }
    expect(parameter.defaultValueCode, "42");
    FunctionElement initializer = parameter.initializer;
    expect(initializer, isNotNull);
    expect(initializer.isSynthetic, isTrue);
  }

  void test_visitSimpleFormalParameter_noType() {
    // p
    ElementHolder holder = new ElementHolder();
    ElementBuilder builder = new ElementBuilder(holder);
    String parameterName = "p";
    SimpleFormalParameter formalParameter =
        AstFactory.simpleFormalParameter3(parameterName);
    _useParameterInMethod(formalParameter, 100, 110);
    formalParameter.accept(builder);
    List<ParameterElement> parameters = holder.parameters;
    expect(parameters, hasLength(1));
    ParameterElement parameter = parameters[0];
    expect(parameter, isNotNull);
    expect(parameter.hasImplicitType, isTrue);
    expect(parameter.initializer, isNull);
    expect(parameter.isConst, isFalse);
    expect(parameter.isFinal, isFalse);
    expect(parameter.isSynthetic, isFalse);
    expect(parameter.name, parameterName);
    expect(parameter.parameterKind, ParameterKind.REQUIRED);
    {
      SourceRange visibleRange = parameter.visibleRange;
      expect(100, visibleRange.offset);
      expect(110, visibleRange.end);
    }
  }

  void test_visitSimpleFormalParameter_type() {
    // T p
    ElementHolder holder = new ElementHolder();
    ElementBuilder builder = new ElementBuilder(holder);
    String parameterName = "p";
    SimpleFormalParameter formalParameter = AstFactory.simpleFormalParameter4(
        AstFactory.typeName4('T'), parameterName);
    _useParameterInMethod(formalParameter, 100, 110);
    formalParameter.accept(builder);
    List<ParameterElement> parameters = holder.parameters;
    expect(parameters, hasLength(1));
    ParameterElement parameter = parameters[0];
    expect(parameter, isNotNull);
    expect(parameter.hasImplicitType, isFalse);
    expect(parameter.initializer, isNull);
    expect(parameter.isConst, isFalse);
    expect(parameter.isFinal, isFalse);
    expect(parameter.isSynthetic, isFalse);
    expect(parameter.name, parameterName);
    expect(parameter.parameterKind, ParameterKind.REQUIRED);
    {
      SourceRange visibleRange = parameter.visibleRange;
      expect(100, visibleRange.offset);
      expect(110, visibleRange.end);
    }
  }

  void test_visitTypeAlias_minimal() {
    ElementHolder holder = new ElementHolder();
    ElementBuilder builder = new ElementBuilder(holder);
    String aliasName = "F";
    TypeAlias typeAlias = AstFactory.typeAlias(null, aliasName, null, null);
    typeAlias.accept(builder);
    List<FunctionTypeAliasElement> aliases = holder.typeAliases;
    expect(aliases, hasLength(1));
    FunctionTypeAliasElement alias = aliases[0];
    expect(alias, isNotNull);
    expect(alias.name, aliasName);
    expect(alias.type, isNotNull);
    expect(alias.isSynthetic, isFalse);
  }

  void test_visitTypeAlias_withFormalParameters() {
    ElementHolder holder = new ElementHolder();
    ElementBuilder builder = new ElementBuilder(holder);
    String aliasName = "F";
    String firstParameterName = "x";
    String secondParameterName = "y";
    TypeAlias typeAlias = AstFactory.typeAlias(
        null,
        aliasName,
        AstFactory.typeParameterList(),
        AstFactory.formalParameterList([
          AstFactory.simpleFormalParameter3(firstParameterName),
          AstFactory.simpleFormalParameter3(secondParameterName)
        ]));
    typeAlias.accept(builder);
    List<FunctionTypeAliasElement> aliases = holder.typeAliases;
    expect(aliases, hasLength(1));
    FunctionTypeAliasElement alias = aliases[0];
    expect(alias, isNotNull);
    expect(alias.name, aliasName);
    expect(alias.type, isNotNull);
    expect(alias.isSynthetic, isFalse);
    List<VariableElement> parameters = alias.parameters;
    expect(parameters, hasLength(2));
    expect(parameters[0].name, firstParameterName);
    expect(parameters[1].name, secondParameterName);
    List<TypeParameterElement> typeParameters = alias.typeParameters;
    expect(typeParameters, isNotNull);
    expect(typeParameters, hasLength(0));
  }

  void test_visitTypeAlias_withTypeParameters() {
    ElementHolder holder = new ElementHolder();
    ElementBuilder builder = new ElementBuilder(holder);
    String aliasName = "F";
    String firstTypeParameterName = "A";
    String secondTypeParameterName = "B";
    TypeAlias typeAlias = AstFactory.typeAlias(
        null,
        aliasName,
        AstFactory.typeParameterList(
            [firstTypeParameterName, secondTypeParameterName]),
        AstFactory.formalParameterList());
    typeAlias.accept(builder);
    List<FunctionTypeAliasElement> aliases = holder.typeAliases;
    expect(aliases, hasLength(1));
    FunctionTypeAliasElement alias = aliases[0];
    expect(alias, isNotNull);
    expect(alias.name, aliasName);
    expect(alias.type, isNotNull);
    expect(alias.isSynthetic, isFalse);
    List<VariableElement> parameters = alias.parameters;
    expect(parameters, isNotNull);
    expect(parameters, hasLength(0));
    List<TypeParameterElement> typeParameters = alias.typeParameters;
    expect(typeParameters, hasLength(2));
    expect(typeParameters[0].name, firstTypeParameterName);
    expect(typeParameters[1].name, secondTypeParameterName);
  }

  void test_visitTypeParameter() {
    ElementHolder holder = new ElementHolder();
    ElementBuilder builder = new ElementBuilder(holder);
    String parameterName = "E";
    TypeParameter typeParameter = AstFactory.typeParameter(parameterName);
    typeParameter.accept(builder);
    List<TypeParameterElement> typeParameters = holder.typeParameters;
    expect(typeParameters, hasLength(1));
    TypeParameterElement typeParameterElement = typeParameters[0];
    expect(typeParameterElement, isNotNull);
    expect(typeParameterElement.name, parameterName);
    expect(typeParameterElement.bound, isNull);
    expect(typeParameterElement.isSynthetic, isFalse);
  }

  void test_visitVariableDeclaration_inConstructor() {
    ElementHolder holder = new ElementHolder();
    ElementBuilder builder = new ElementBuilder(holder);
    //
    // C() {var v;}
    //
    String variableName = "v";
    VariableDeclaration variable =
        AstFactory.variableDeclaration2(variableName, null);
    Statement statement =
        AstFactory.variableDeclarationStatement2(null, [variable]);
    ConstructorDeclaration constructor = AstFactory.constructorDeclaration2(
        null,
        null,
        AstFactory.identifier3("C"),
        "C",
        AstFactory.formalParameterList(),
        null,
        AstFactory.blockFunctionBody2([statement]));
    constructor.accept(builder);

    List<ConstructorElement> constructors = holder.constructors;
    expect(constructors, hasLength(1));
    List<LocalVariableElement> variableElements =
        constructors[0].localVariables;
    expect(variableElements, hasLength(1));
    LocalVariableElement variableElement = variableElements[0];
    expect(variableElement.hasImplicitType, isTrue);
    expect(variableElement.name, variableName);
  }

  void test_visitVariableDeclaration_inMethod() {
    ElementHolder holder = new ElementHolder();
    ElementBuilder builder = new ElementBuilder(holder);
    //
    // m() {T v;}
    //
    String variableName = "v";
    VariableDeclaration variable =
        AstFactory.variableDeclaration2(variableName, null);
    Statement statement = AstFactory.variableDeclarationStatement(
        null, AstFactory.typeName4('T'), [variable]);
    MethodDeclaration method = AstFactory.methodDeclaration2(
        null,
        null,
        null,
        null,
        AstFactory.identifier3("m"),
        AstFactory.formalParameterList(),
        AstFactory.blockFunctionBody2([statement]));
    method.accept(builder);

    List<MethodElement> methods = holder.methods;
    expect(methods, hasLength(1));
    List<LocalVariableElement> variableElements = methods[0].localVariables;
    expect(variableElements, hasLength(1));
    LocalVariableElement variableElement = variableElements[0];
    expect(variableElement.hasImplicitType, isFalse);
    expect(variableElement.name, variableName);
  }

  void test_visitVariableDeclaration_localNestedInFunction() {
    ElementHolder holder = new ElementHolder();
    ElementBuilder builder = new ElementBuilder(holder);
    //
    // var f = () {var v;};
    //
    String variableName = "v";
    VariableDeclaration variable =
        AstFactory.variableDeclaration2(variableName, null);
    Statement statement =
        AstFactory.variableDeclarationStatement2(null, [variable]);
    Expression initializer = AstFactory.functionExpression2(
        AstFactory.formalParameterList(),
        AstFactory.blockFunctionBody2([statement]));
    String fieldName = "f";
    VariableDeclaration field =
        AstFactory.variableDeclaration2(fieldName, initializer);
    FieldDeclaration fieldDeclaration =
        AstFactory.fieldDeclaration2(false, null, [field]);
    fieldDeclaration.accept(builder);

    List<FieldElement> variables = holder.fields;
    expect(variables, hasLength(1));
    FieldElement fieldElement = variables[0];
    expect(fieldElement, isNotNull);
    FunctionElement initializerElement = fieldElement.initializer;
    expect(initializerElement, isNotNull);
    List<FunctionElement> functionElements = initializerElement.functions;
    expect(functionElements, hasLength(1));
    List<LocalVariableElement> variableElements =
        functionElements[0].localVariables;
    expect(variableElements, hasLength(1));
    LocalVariableElement variableElement = variableElements[0];
    expect(variableElement.hasImplicitType, isTrue);
    expect(variableElement.isConst, isFalse);
    expect(variableElement.isFinal, isFalse);
    expect(variableElement.isSynthetic, isFalse);
    expect(variableElement.name, variableName);
  }

  void test_visitVariableDeclaration_noInitializer() {
    // var v;
    ElementHolder holder = new ElementHolder();
    ElementBuilder builder = new ElementBuilder(holder);
    String variableName = "v";
    VariableDeclaration variableDeclaration =
        AstFactory.variableDeclaration2(variableName, null);
    AstFactory.variableDeclarationList2(null, [variableDeclaration]);
    variableDeclaration.accept(builder);

    List<TopLevelVariableElement> variables = holder.topLevelVariables;
    expect(variables, hasLength(1));
    TopLevelVariableElement variable = variables[0];
    expect(variable, isNotNull);
    expect(variable.hasImplicitType, isTrue);
    expect(variable.initializer, isNull);
    expect(variable.name, variableName);
    expect(variable.isConst, isFalse);
    expect(variable.isFinal, isFalse);
    expect(variable.isSynthetic, isFalse);
    expect(variable.getter, isNotNull);
    expect(variable.setter, isNotNull);
  }

  void test_visitVariableDeclaration_top_const_hasInitializer() {
    // const v = 42;
    ElementHolder holder = new ElementHolder();
    ElementBuilder builder = new ElementBuilder(holder);
    String variableName = "v";
    VariableDeclaration variableDeclaration =
        AstFactory.variableDeclaration2(variableName, AstFactory.integer(42));
    AstFactory.variableDeclarationList2(Keyword.CONST, [variableDeclaration]);
    variableDeclaration.accept(builder);

    List<TopLevelVariableElement> variables = holder.topLevelVariables;
    expect(variables, hasLength(1));
    TopLevelVariableElement variable = variables[0];
    expect(variable, new isInstanceOf<ConstTopLevelVariableElementImpl>());
    expect(variable.initializer, isNotNull);
    expect(variable.name, variableName);
    expect(variable.hasImplicitType, isTrue);
    expect(variable.isConst, isTrue);
    expect(variable.isFinal, isFalse);
    expect(variable.isSynthetic, isFalse);
    expect(variable.getter, isNotNull);
    expect(variable.setter, isNull);
  }

  void test_visitVariableDeclaration_top_docRange() {
    // final a, b;
    ElementHolder holder = new ElementHolder();
    ElementBuilder builder = new ElementBuilder(holder);
    VariableDeclaration variableDeclaration1 =
        AstFactory.variableDeclaration('a');
    VariableDeclaration variableDeclaration2 =
        AstFactory.variableDeclaration('b');
    TopLevelVariableDeclaration topLevelVariableDeclaration = AstFactory
        .topLevelVariableDeclaration(
            Keyword.FINAL, null, [variableDeclaration1, variableDeclaration2]);
    topLevelVariableDeclaration.documentationComment = AstFactory
        .documentationComment(
            [TokenFactory.tokenFromString('/// aaa')..offset = 50], []);

    topLevelVariableDeclaration.accept(builder);
    List<TopLevelVariableElement> variables = holder.topLevelVariables;
    expect(variables, hasLength(2));

    TopLevelVariableElement variable1 = variables[0];
    expect(variable1, isNotNull);
    _assertHasDocRange(variable1, 50, 7);

    TopLevelVariableElement variable2 = variables[1];
    expect(variable2, isNotNull);
    _assertHasDocRange(variable2, 50, 7);
  }

  void test_visitVariableDeclaration_top_final() {
    // final v;
    ElementHolder holder = new ElementHolder();
    ElementBuilder builder = new ElementBuilder(holder);
    String variableName = "v";
    VariableDeclaration variableDeclaration =
        AstFactory.variableDeclaration2(variableName, null);
    AstFactory.variableDeclarationList2(Keyword.FINAL, [variableDeclaration]);
    variableDeclaration.accept(builder);
    List<TopLevelVariableElement> variables = holder.topLevelVariables;
    expect(variables, hasLength(1));
    TopLevelVariableElement variable = variables[0];
    expect(variable, isNotNull);
    expect(variable.hasImplicitType, isTrue);
    expect(variable.initializer, isNull);
    expect(variable.name, variableName);
    expect(variable.isConst, isFalse);
    expect(variable.isFinal, isTrue);
    expect(variable.isSynthetic, isFalse);
    expect(variable.getter, isNotNull);
    expect(variable.setter, isNull);
  }

  void _assertHasDocRange(
      Element element, int expectedOffset, int expectedLength) {
    SourceRange docRange = element.docRange;
    expect(docRange, isNotNull);
    expect(docRange.offset, expectedOffset);
    expect(docRange.length, expectedLength);
  }

  void _useParameterInMethod(
      FormalParameter formalParameter, int blockOffset, int blockEnd) {
    Block block = AstFactory.block();
    block.leftBracket.offset = blockOffset;
    block.rightBracket.offset = blockEnd - 1;
    BlockFunctionBody body = AstFactory.blockFunctionBody(block);
    AstFactory.methodDeclaration2(
        null,
        null,
        null,
        null,
        AstFactory.identifier3("main"),
        AstFactory.formalParameterList([formalParameter]),
        body);
  }
}

@reflectiveTest
class ElementLocatorTest extends ResolverTestCase {
  void fail_locate_ExportDirective() {
    AstNode id = _findNodeIn("export", "export 'dart:core';");
    Element element = ElementLocator.locate(id);
    EngineTestCase.assertInstanceOf(
        (obj) => obj is ImportElement, ImportElement, element);
  }

  void fail_locate_Identifier_libraryDirective() {
    AstNode id = _findNodeIn("foo", "library foo.bar;");
    Element element = ElementLocator.locate(id);
    EngineTestCase.assertInstanceOf(
        (obj) => obj is LibraryElement, LibraryElement, element);
  }

  void fail_locate_Identifier_partOfDirective() {
    // Can't resolve the library element without the library declaration.
    //    AstNode id = findNodeIn("foo", "part of foo.bar;");
    //    Element element = ElementLocator.locate(id);
    //    assertInstanceOf(LibraryElement.class, element);
    fail("Test this case");
  }

  @override
  void reset() {
    AnalysisOptionsImpl analysisOptions = new AnalysisOptionsImpl();
    analysisOptions.hint = false;
    resetWithOptions(analysisOptions);
  }

  void test_locate_AssignmentExpression() {
    AstNode id = _findNodeIn(
        "+=",
        r'''
int x = 0;
void main() {
  x += 1;
}''');
    Element element = ElementLocator.locate(id);
    EngineTestCase.assertInstanceOf(
        (obj) => obj is MethodElement, MethodElement, element);
  }

  void test_locate_BinaryExpression() {
    AstNode id = _findNodeIn("+", "var x = 3 + 4;");
    Element element = ElementLocator.locate(id);
    EngineTestCase.assertInstanceOf(
        (obj) => obj is MethodElement, MethodElement, element);
  }

  void test_locate_ClassDeclaration() {
    AstNode id = _findNodeIn("class", "class A { }");
    Element element = ElementLocator.locate(id);
    EngineTestCase.assertInstanceOf(
        (obj) => obj is ClassElement, ClassElement, element);
  }

  void test_locate_CompilationUnit() {
    CompilationUnit cu = _resolveContents("// only comment");
    expect(cu.element, isNotNull);
    Element element = ElementLocator.locate(cu);
    expect(element, same(cu.element));
  }

  void test_locate_ConstructorDeclaration() {
    AstNode id = _findNodeIndexedIn(
        "bar",
        0,
        r'''
class A {
  A.bar() {}
}''');
    ConstructorDeclaration declaration =
        id.getAncestor((node) => node is ConstructorDeclaration);
    Element element = ElementLocator.locate(declaration);
    EngineTestCase.assertInstanceOf(
        (obj) => obj is ConstructorElement, ConstructorElement, element);
  }

  void test_locate_FunctionDeclaration() {
    AstNode id = _findNodeIn("f", "int f() => 3;");
    FunctionDeclaration declaration =
        id.getAncestor((node) => node is FunctionDeclaration);
    Element element = ElementLocator.locate(declaration);
    EngineTestCase.assertInstanceOf(
        (obj) => obj is FunctionElement, FunctionElement, element);
  }

  void test_locate_Identifier_annotationClass_namedConstructor_forSimpleFormalParameter() {
    AstNode id = _findNodeIndexedIn(
        "Class",
        2,
        r'''
class Class {
  const Class.name();
}
void main(@Class.name() parameter) {
}''');
    Element element = ElementLocator.locate(id);
    EngineTestCase.assertInstanceOf(
        (obj) => obj is ClassElement, ClassElement, element);
  }

  void test_locate_Identifier_annotationClass_unnamedConstructor_forSimpleFormalParameter() {
    AstNode id = _findNodeIndexedIn(
        "Class",
        2,
        r'''
class Class {
  const Class();
}
void main(@Class() parameter) {
}''');
    Element element = ElementLocator.locate(id);
    EngineTestCase.assertInstanceOf(
        (obj) => obj is ConstructorElement, ConstructorElement, element);
  }

  void test_locate_Identifier_className() {
    AstNode id = _findNodeIn("A", "class A { }");
    Element element = ElementLocator.locate(id);
    EngineTestCase.assertInstanceOf(
        (obj) => obj is ClassElement, ClassElement, element);
  }

  void test_locate_Identifier_constructor_named() {
    AstNode id = _findNodeIndexedIn(
        "bar",
        0,
        r'''
class A {
  A.bar() {}
}''');
    Element element = ElementLocator.locate(id);
    EngineTestCase.assertInstanceOf(
        (obj) => obj is ConstructorElement, ConstructorElement, element);
  }

  void test_locate_Identifier_constructor_unnamed() {
    AstNode id = _findNodeIndexedIn(
        "A",
        1,
        r'''
class A {
  A() {}
}''');
    Element element = ElementLocator.locate(id);
    EngineTestCase.assertInstanceOf(
        (obj) => obj is ConstructorElement, ConstructorElement, element);
  }

  void test_locate_Identifier_fieldName() {
    AstNode id = _findNodeIn("x", "class A { var x; }");
    Element element = ElementLocator.locate(id);
    EngineTestCase.assertInstanceOf(
        (obj) => obj is FieldElement, FieldElement, element);
  }

  void test_locate_Identifier_propertAccess() {
    AstNode id = _findNodeIn(
        "length",
        r'''
void main() {
 int x = 'foo'.length;
}''');
    Element element = ElementLocator.locate(id);
    EngineTestCase.assertInstanceOf((obj) => obj is PropertyAccessorElement,
        PropertyAccessorElement, element);
  }

  void test_locate_ImportDirective() {
    AstNode id = _findNodeIn("import", "import 'dart:core';");
    Element element = ElementLocator.locate(id);
    EngineTestCase.assertInstanceOf(
        (obj) => obj is ImportElement, ImportElement, element);
  }

  void test_locate_IndexExpression() {
    AstNode id = _findNodeIndexedIn(
        "\\[",
        1,
        r'''
void main() {
  List x = [1, 2];
  var y = x[0];
}''');
    Element element = ElementLocator.locate(id);
    EngineTestCase.assertInstanceOf(
        (obj) => obj is MethodElement, MethodElement, element);
  }

  void test_locate_InstanceCreationExpression() {
    AstNode node = _findNodeIndexedIn(
        "A(",
        0,
        r'''
class A {}
void main() {
 new A();
}''');
    Element element = ElementLocator.locate(node);
    EngineTestCase.assertInstanceOf(
        (obj) => obj is ConstructorElement, ConstructorElement, element);
  }

  void test_locate_InstanceCreationExpression_type_prefixedIdentifier() {
    // prepare: new pref.A()
    SimpleIdentifier identifier = AstFactory.identifier3("A");
    PrefixedIdentifier prefixedIdentifier =
        AstFactory.identifier4("pref", identifier);
    InstanceCreationExpression creation = AstFactory
        .instanceCreationExpression2(
            Keyword.NEW, AstFactory.typeName3(prefixedIdentifier));
    // set ClassElement
    ClassElement classElement = ElementFactory.classElement2("A");
    identifier.staticElement = classElement;
    // set ConstructorElement
    ConstructorElement constructorElement =
        ElementFactory.constructorElement2(classElement, null);
    creation.constructorName.staticElement = constructorElement;
    // verify that "A" is resolved to ConstructorElement
    Element element = ElementLocator.locate(identifier);
    expect(element, same(classElement));
  }

  void test_locate_InstanceCreationExpression_type_simpleIdentifier() {
    // prepare: new A()
    SimpleIdentifier identifier = AstFactory.identifier3("A");
    InstanceCreationExpression creation = AstFactory
        .instanceCreationExpression2(
            Keyword.NEW, AstFactory.typeName3(identifier));
    // set ClassElement
    ClassElement classElement = ElementFactory.classElement2("A");
    identifier.staticElement = classElement;
    // set ConstructorElement
    ConstructorElement constructorElement =
        ElementFactory.constructorElement2(classElement, null);
    creation.constructorName.staticElement = constructorElement;
    // verify that "A" is resolved to ConstructorElement
    Element element = ElementLocator.locate(identifier);
    expect(element, same(classElement));
  }

  void test_locate_LibraryDirective() {
    AstNode id = _findNodeIn("library", "library foo;");
    Element element = ElementLocator.locate(id);
    EngineTestCase.assertInstanceOf(
        (obj) => obj is LibraryElement, LibraryElement, element);
  }

  void test_locate_MethodDeclaration() {
    AstNode id = _findNodeIn(
        "m",
        r'''
class A {
  void m() {}
}''');
    MethodDeclaration declaration =
        id.getAncestor((node) => node is MethodDeclaration);
    Element element = ElementLocator.locate(declaration);
    EngineTestCase.assertInstanceOf(
        (obj) => obj is MethodElement, MethodElement, element);
  }

  void test_locate_MethodInvocation_method() {
    AstNode id = _findNodeIndexedIn(
        "bar",
        1,
        r'''
class A {
  int bar() => 42;
}
void main() {
 var f = new A().bar();
}''');
    Element element = ElementLocator.locate(id);
    EngineTestCase.assertInstanceOf(
        (obj) => obj is MethodElement, MethodElement, element);
  }

  void test_locate_MethodInvocation_topLevel() {
    String code = r'''
foo(x) {}
void main() {
 foo(0);
}''';
    CompilationUnit cu = _resolveContents(code);
    int offset = code.indexOf('foo(0)');
    AstNode node = new NodeLocator(offset).searchWithin(cu);
    MethodInvocation invocation =
        node.getAncestor((n) => n is MethodInvocation);
    Element element = ElementLocator.locate(invocation);
    EngineTestCase.assertInstanceOf(
        (obj) => obj is FunctionElement, FunctionElement, element);
  }

  void test_locate_PartOfDirective() {
    Source librarySource = addNamedSource(
        '/lib.dart',
        '''
library my.lib;
part 'part.dart';
''');
    Source unitSource = addNamedSource(
        '/part.dart',
        '''
part of my.lib;
''');
    CompilationUnit unit =
        analysisContext.resolveCompilationUnit2(unitSource, librarySource);
    PartOfDirective partOf = unit.directives.first;
    Element element = ElementLocator.locate(partOf);
    EngineTestCase.assertInstanceOf(
        (obj) => obj is LibraryElement, LibraryElement, element);
  }

  void test_locate_PostfixExpression() {
    AstNode id = _findNodeIn("++", "int addOne(int x) => x++;");
    Element element = ElementLocator.locate(id);
    EngineTestCase.assertInstanceOf(
        (obj) => obj is MethodElement, MethodElement, element);
  }

  void test_locate_PrefixedIdentifier() {
    AstNode id = _findNodeIn(
        "int",
        r'''
import 'dart:core' as core;
core.int value;''');
    PrefixedIdentifier identifier =
        id.getAncestor((node) => node is PrefixedIdentifier);
    Element element = ElementLocator.locate(identifier);
    EngineTestCase.assertInstanceOf(
        (obj) => obj is ClassElement, ClassElement, element);
  }

  void test_locate_PrefixExpression() {
    AstNode id = _findNodeIn("++", "int addOne(int x) => ++x;");
    Element element = ElementLocator.locate(id);
    EngineTestCase.assertInstanceOf(
        (obj) => obj is MethodElement, MethodElement, element);
  }

  void test_locate_StringLiteral_exportUri() {
    addNamedSource("/foo.dart", "library foo;");
    AstNode id = _findNodeIn("'foo.dart'", "export 'foo.dart';");
    Element element = ElementLocator.locate(id);
    EngineTestCase.assertInstanceOf(
        (obj) => obj is LibraryElement, LibraryElement, element);
  }

  void test_locate_StringLiteral_expression() {
    AstNode id = _findNodeIn("abc", "var x = 'abc';");
    Element element = ElementLocator.locate(id);
    expect(element, isNull);
  }

  void test_locate_StringLiteral_importUri() {
    addNamedSource("/foo.dart", "library foo; class A {}");
    AstNode id =
        _findNodeIn("'foo.dart'", "import 'foo.dart'; class B extends A {}");
    Element element = ElementLocator.locate(id);
    EngineTestCase.assertInstanceOf(
        (obj) => obj is LibraryElement, LibraryElement, element);
  }

  void test_locate_StringLiteral_partUri() {
    addNamedSource("/foo.dart", "part of app;");
    AstNode id = _findNodeIn("'foo.dart'", "library app; part 'foo.dart';");
    Element element = ElementLocator.locate(id);
    EngineTestCase.assertInstanceOf((obj) => obj is CompilationUnitElement,
        CompilationUnitElement, element);
  }

  void test_locate_VariableDeclaration() {
    AstNode id = _findNodeIn("x", "var x = 'abc';");
    VariableDeclaration declaration =
        id.getAncestor((node) => node is VariableDeclaration);
    Element element = ElementLocator.locate(declaration);
    EngineTestCase.assertInstanceOf((obj) => obj is TopLevelVariableElement,
        TopLevelVariableElement, element);
  }

  /**
   * Find the first AST node matching a pattern in the resolved AST for the given source.
   *
   * [nodePattern] the (unique) pattern used to identify the node of interest.
   * [code] the code to resolve.
   * Returns the matched node in the resolved AST for the given source lines.
   */
  AstNode _findNodeIn(String nodePattern, String code) {
    return _findNodeIndexedIn(nodePattern, 0, code);
  }

  /**
   * Find the AST node matching the given indexed occurrence of a pattern in the resolved AST for
   * the given source.
   *
   * [nodePattern] the pattern used to identify the node of interest.
   * [index] the index of the pattern match of interest.
   * [code] the code to resolve.
   * Returns the matched node in the resolved AST for the given source lines
   */
  AstNode _findNodeIndexedIn(String nodePattern, int index, String code) {
    CompilationUnit cu = _resolveContents(code);
    int start = _getOffsetOfMatch(code, nodePattern, index);
    int end = start + nodePattern.length;
    return new NodeLocator(start, end).searchWithin(cu);
  }

  int _getOffsetOfMatch(String contents, String pattern, int matchIndex) {
    if (matchIndex == 0) {
      return contents.indexOf(pattern);
    }
    JavaPatternMatcher matcher =
        new JavaPatternMatcher(new RegExp(pattern), contents);
    int count = 0;
    while (matcher.find()) {
      if (count == matchIndex) {
        return matcher.start();
      }
      ++count;
    }
    return -1;
  }

  /**
   * Parse, resolve and verify the given source lines to produce a fully
   * resolved AST.
   *
   * [code] the code to resolve.
   *
   * Returns the result of resolving the AST structure representing the content
   * of the source.
   *
   * Throws if source cannot be verified.
   */
  CompilationUnit _resolveContents(String code) {
    Source source = addSource(code);
    LibraryElement library = resolve2(source);
    assertNoErrors(source);
    verify([source]);
    return analysisContext.resolveCompilationUnit(source, library);
  }
}

@reflectiveTest
class EnumMemberBuilderTest extends EngineTestCase {
  void test_visitEnumDeclaration_multiple() {
    String firstName = "ONE";
    String secondName = "TWO";
    String thirdName = "THREE";
    EnumDeclaration enumDeclaration =
        AstFactory.enumDeclaration2("E", [firstName, secondName, thirdName]);

    ClassElement enumElement = _buildElement(enumDeclaration);
    List<FieldElement> fields = enumElement.fields;
    expect(fields, hasLength(5));

    FieldElement constant = fields[2];
    expect(constant, isNotNull);
    expect(constant.name, firstName);
    expect(constant.isStatic, isTrue);
    expect((constant as FieldElementImpl).evaluationResult, isNotNull);
    _assertGetter(constant);

    constant = fields[3];
    expect(constant, isNotNull);
    expect(constant.name, secondName);
    expect(constant.isStatic, isTrue);
    expect((constant as FieldElementImpl).evaluationResult, isNotNull);
    _assertGetter(constant);

    constant = fields[4];
    expect(constant, isNotNull);
    expect(constant.name, thirdName);
    expect(constant.isStatic, isTrue);
    expect((constant as FieldElementImpl).evaluationResult, isNotNull);
    _assertGetter(constant);
  }

  void test_visitEnumDeclaration_single() {
    String firstName = "ONE";
    EnumDeclaration enumDeclaration =
        AstFactory.enumDeclaration2("E", [firstName]);

    ClassElement enumElement = _buildElement(enumDeclaration);
    List<FieldElement> fields = enumElement.fields;
    expect(fields, hasLength(3));

    FieldElement field = fields[0];
    expect(field, isNotNull);
    expect(field.name, "index");
    expect(field.isStatic, isFalse);
    expect(field.isSynthetic, isTrue);
    _assertGetter(field);

    field = fields[1];
    expect(field, isNotNull);
    expect(field.name, "values");
    expect(field.isStatic, isTrue);
    expect(field.isSynthetic, isTrue);
    expect((field as FieldElementImpl).evaluationResult, isNotNull);
    _assertGetter(field);

    FieldElement constant = fields[2];
    expect(constant, isNotNull);
    expect(constant.name, firstName);
    expect(constant.isStatic, isTrue);
    expect((constant as FieldElementImpl).evaluationResult, isNotNull);
    _assertGetter(constant);
  }

  void _assertGetter(FieldElement field) {
    PropertyAccessorElement getter = field.getter;
    expect(getter, isNotNull);
    expect(getter.variable, same(field));
    expect(getter.type, isNotNull);
  }

  ClassElement _buildElement(EnumDeclaration enumDeclaration) {
    ElementHolder holder = new ElementHolder();
    ElementBuilder elementBuilder = new ElementBuilder(holder);
    enumDeclaration.accept(elementBuilder);
    EnumMemberBuilder memberBuilder =
        new EnumMemberBuilder(new TestTypeProvider());
    enumDeclaration.accept(memberBuilder);
    List<ClassElement> enums = holder.enums;
    expect(enums, hasLength(1));
    return enums[0];
  }
}

@reflectiveTest
class ErrorReporterTest extends EngineTestCase {
  /**
   * Create a type with the given name in a compilation unit with the given name.
   *
   * @param fileName the name of the compilation unit containing the class
   * @param typeName the name of the type to be created
   * @return the type that was created
   */
  InterfaceType createType(String fileName, String typeName) {
    CompilationUnitElementImpl unit = ElementFactory.compilationUnit(fileName);
    ClassElementImpl element = ElementFactory.classElement2(typeName);
    unit.types = <ClassElement>[element];
    return element.type;
  }

  void test_creation() {
    GatheringErrorListener listener = new GatheringErrorListener();
    TestSource source = new TestSource();
    expect(new ErrorReporter(listener, source), isNotNull);
  }

  void test_reportErrorForElement_named() {
    DartType type = createType("/test1.dart", "A");
    ClassElement element = type.element;
    GatheringErrorListener listener = new GatheringErrorListener();
    ErrorReporter reporter = new ErrorReporter(listener, element.source);
    reporter.reportErrorForElement(
        StaticWarningCode.CONFLICTING_INSTANCE_GETTER_AND_SUPERCLASS_MEMBER,
        element,
        ['A']);
    AnalysisError error = listener.errors[0];
    expect(error.offset, element.nameOffset);
  }

  void test_reportErrorForElement_unnamed() {
    ImportElementImpl element =
        ElementFactory.importFor(ElementFactory.library(null, ''), null);
    GatheringErrorListener listener = new GatheringErrorListener();
    ErrorReporter reporter = new ErrorReporter(
        listener,
        new NonExistingSource(
            '/test.dart', toUri('/test.dart'), UriKind.FILE_URI));
    reporter.reportErrorForElement(
        StaticWarningCode.CONFLICTING_INSTANCE_GETTER_AND_SUPERCLASS_MEMBER,
        element,
        ['A']);
    AnalysisError error = listener.errors[0];
    expect(error.offset, element.nameOffset);
  }

  void test_reportErrorForSpan() {
    GatheringErrorListener listener = new GatheringErrorListener();
    ErrorReporter reporter = new ErrorReporter(listener, new TestSource());

    var src = '''
foo: bar
zap: baz
''';

    int offset = src.indexOf('baz');
    int length = 'baz'.length;

    SourceSpan span = new SourceFile(src).span(offset, offset + length);

    reporter.reportErrorForSpan(
<<<<<<< HEAD
        AnalysisOptionsWarningCode.UNSUPPORTED_OPTION, span, ['test', 'zap']);
=======
        AnalysisOptionsWarningCode.UNSUPPORTED_OPTION_WITH_LEGAL_VALUE,
        span,
        ['test', 'zip', 'zap']);
>>>>>>> d9397d8a
    expect(listener.errors, hasLength(1));
    expect(listener.errors.first.offset, offset);
    expect(listener.errors.first.length, length);
  }

  void test_reportTypeErrorForNode_differentNames() {
    DartType firstType = createType("/test1.dart", "A");
    DartType secondType = createType("/test2.dart", "B");
    GatheringErrorListener listener = new GatheringErrorListener();
    ErrorReporter reporter =
        new ErrorReporter(listener, firstType.element.source);
    reporter.reportTypeErrorForNode(
        StaticWarningCode.ARGUMENT_TYPE_NOT_ASSIGNABLE,
        AstFactory.identifier3("x"),
        [firstType, secondType]);
    AnalysisError error = listener.errors[0];
    expect(error.message.indexOf("(") < 0, isTrue);
  }

  void test_reportTypeErrorForNode_sameName() {
    String typeName = "A";
    DartType firstType = createType("/test1.dart", typeName);
    DartType secondType = createType("/test2.dart", typeName);
    GatheringErrorListener listener = new GatheringErrorListener();
    ErrorReporter reporter =
        new ErrorReporter(listener, firstType.element.source);
    reporter.reportTypeErrorForNode(
        StaticWarningCode.ARGUMENT_TYPE_NOT_ASSIGNABLE,
        AstFactory.identifier3("x"),
        [firstType, secondType]);
    AnalysisError error = listener.errors[0];
    expect(error.message.indexOf("(") >= 0, isTrue);
  }
}

@reflectiveTest
class ErrorSeverityTest extends EngineTestCase {
  void test_max_error_error() {
    expect(ErrorSeverity.ERROR.max(ErrorSeverity.ERROR),
        same(ErrorSeverity.ERROR));
  }

  void test_max_error_none() {
    expect(
        ErrorSeverity.ERROR.max(ErrorSeverity.NONE), same(ErrorSeverity.ERROR));
  }

  void test_max_error_warning() {
    expect(ErrorSeverity.ERROR.max(ErrorSeverity.WARNING),
        same(ErrorSeverity.ERROR));
  }

  void test_max_none_error() {
    expect(
        ErrorSeverity.NONE.max(ErrorSeverity.ERROR), same(ErrorSeverity.ERROR));
  }

  void test_max_none_none() {
    expect(
        ErrorSeverity.NONE.max(ErrorSeverity.NONE), same(ErrorSeverity.NONE));
  }

  void test_max_none_warning() {
    expect(ErrorSeverity.NONE.max(ErrorSeverity.WARNING),
        same(ErrorSeverity.WARNING));
  }

  void test_max_warning_error() {
    expect(ErrorSeverity.WARNING.max(ErrorSeverity.ERROR),
        same(ErrorSeverity.ERROR));
  }

  void test_max_warning_none() {
    expect(ErrorSeverity.WARNING.max(ErrorSeverity.NONE),
        same(ErrorSeverity.WARNING));
  }

  void test_max_warning_warning() {
    expect(ErrorSeverity.WARNING.max(ErrorSeverity.WARNING),
        same(ErrorSeverity.WARNING));
  }
}

/**
 * Tests for the [ExitDetector] that do not require that the AST be resolved.
 *
 * See [ExitDetectorTest2] for tests that require the AST to be resolved.
 */
@reflectiveTest
class ExitDetectorTest extends ParserTestCase {
  void fail_doStatement_continue_with_label() {
    _assertFalse("{ x: do { continue x; } while(true); }");
  }

  void fail_whileStatement_continue_with_label() {
    _assertFalse("{ x: while (true) { continue x; } }");
  }

  void fail_whileStatement_doStatement_scopeRequired() {
    _assertTrue("{ while (true) { x: do { continue x; } while(true); }");
  }

  void test_asExpression() {
    _assertFalse("a as Object;");
  }

  void test_asExpression_throw() {
    _assertTrue("throw '' as Object;");
  }

  void test_assertStatement() {
    _assertFalse("assert(a);");
  }

  void test_assertStatement_throw() {
    _assertFalse("assert((throw 0));");
  }

  void test_assignmentExpression() {
    _assertFalse("v = 1;");
  }

  void test_assignmentExpression_lhs_throw() {
    _assertTrue("a[throw ''] = 0;");
  }

  void test_assignmentExpression_rhs_throw() {
    _assertTrue("v = throw '';");
  }

  void test_await_false() {
    _assertFalse("await x;");
  }

  void test_await_throw_true() {
    _assertTrue("bool b = await (throw '' || true);");
  }

  void test_binaryExpression_and() {
    _assertFalse("a && b;");
  }

  void test_binaryExpression_and_lhs() {
    _assertTrue("throw '' && b;");
  }

  void test_binaryExpression_and_rhs() {
    _assertFalse("a && (throw '');");
  }

  void test_binaryExpression_and_rhs2() {
    _assertFalse("false && (throw '');");
  }

  void test_binaryExpression_and_rhs3() {
    _assertTrue("true && (throw '');");
  }

  void test_binaryExpression_ifNull() {
    _assertFalse("a ?? b;");
  }

  void test_binaryExpression_ifNull_lhs() {
    _assertTrue("throw '' ?? b;");
  }

  void test_binaryExpression_ifNull_rhs() {
    _assertFalse("a ?? (throw '');");
  }

  void test_binaryExpression_ifNull_rhs2() {
    _assertFalse("null ?? (throw '');");
  }

  void test_binaryExpression_or() {
    _assertFalse("a || b;");
  }

  void test_binaryExpression_or_lhs() {
    _assertTrue("throw '' || b;");
  }

  void test_binaryExpression_or_rhs() {
    _assertFalse("a || (throw '');");
  }

  void test_binaryExpression_or_rhs2() {
    _assertFalse("true || (throw '');");
  }

  void test_binaryExpression_or_rhs3() {
    _assertTrue("false || (throw '');");
  }

  void test_block_empty() {
    _assertFalse("{}");
  }

  void test_block_noReturn() {
    _assertFalse("{ int i = 0; }");
  }

  void test_block_return() {
    _assertTrue("{ return 0; }");
  }

  void test_block_returnNotLast() {
    _assertTrue("{ return 0; throw 'a'; }");
  }

  void test_block_throwNotLast() {
    _assertTrue("{ throw 0; x = null; }");
  }

  void test_cascadeExpression_argument() {
    _assertTrue("a..b(throw '');");
  }

  void test_cascadeExpression_index() {
    _assertTrue("a..[throw ''];");
  }

  void test_cascadeExpression_target() {
    _assertTrue("throw ''..b();");
  }

  void test_conditional_ifElse_bothThrows() {
    _assertTrue("c ? throw '' : throw '';");
  }

  void test_conditional_ifElse_elseThrows() {
    _assertFalse("c ? i : throw '';");
  }

  void test_conditional_ifElse_noThrow() {
    _assertFalse("c ? i : j;");
  }

  void test_conditional_ifElse_thenThrow() {
    _assertFalse("c ? throw '' : j;");
  }

  void test_conditionalAccess() {
    _assertFalse("a?.b;");
  }

  void test_conditionalAccess_lhs() {
    _assertTrue("(throw '')?.b;");
  }

  void test_conditionalAccessAssign() {
    _assertFalse("a?.b = c;");
  }

  void test_conditionalAccessAssign_lhs() {
    _assertTrue("(throw '')?.b = c;");
  }

  void test_conditionalAccessAssign_rhs() {
    _assertFalse("a?.b = throw '';");
  }

  void test_conditionalAccessAssign_rhs2() {
    _assertFalse("null?.b = throw '';");
  }

  void test_conditionalAccessIfNullAssign() {
    _assertFalse("a?.b ??= c;");
  }

  void test_conditionalAccessIfNullAssign_lhs() {
    _assertTrue("(throw '')?.b ??= c;");
  }

  void test_conditionalAccessIfNullAssign_rhs() {
    _assertFalse("a?.b ??= throw '';");
  }

  void test_conditionalAccessIfNullAssign_rhs2() {
    _assertFalse("null?.b ??= throw '';");
  }

  void test_conditionalCall() {
    _assertFalse("a?.b(c);");
  }

  void test_conditionalCall_lhs() {
    _assertTrue("(throw '')?.b(c);");
  }

  void test_conditionalCall_rhs() {
    _assertFalse("a?.b(throw '');");
  }

  void test_conditionalCall_rhs2() {
    _assertFalse("null?.b(throw '');");
  }

  void test_creation() {
    expect(new ExitDetector(), isNotNull);
  }

  void test_doStatement_throwCondition() {
    _assertTrue("{ do {} while (throw ''); }");
  }

  void test_doStatement_true_break() {
    _assertFalse("{ do { break; } while (true); }");
  }

  void test_doStatement_true_continue() {
    _assertTrue("{ do { continue; } while (true); }");
  }

  void test_doStatement_true_if_return() {
    _assertTrue("{ do { if (true) {return null;} } while (true); }");
  }

  void test_doStatement_true_noBreak() {
    _assertTrue("{ do {} while (true); }");
  }

  void test_doStatement_true_return() {
    _assertTrue("{ do { return null; } while (true);  }");
  }

  void test_emptyStatement() {
    _assertFalse(";");
  }

  void test_forEachStatement() {
    _assertFalse("for (element in list) {}");
  }

  void test_forEachStatement_throw() {
    _assertTrue("for (element in throw '') {}");
  }

  void test_forStatement_condition() {
    _assertTrue("for (; throw 0;) {}");
  }

  void test_forStatement_implicitTrue() {
    _assertTrue("for (;;) {}");
  }

  void test_forStatement_implicitTrue_break() {
    _assertFalse("for (;;) { break; }");
  }

  void test_forStatement_initialization() {
    _assertTrue("for (i = throw 0;;) {}");
  }

  void test_forStatement_true() {
    _assertTrue("for (; true; ) {}");
  }

  void test_forStatement_true_break() {
    _assertFalse("{ for (; true; ) { break; } }");
  }

  void test_forStatement_true_continue() {
    _assertTrue("{ for (; true; ) { continue; } }");
  }

  void test_forStatement_true_if_return() {
    _assertTrue("{ for (; true; ) { if (true) {return null;} } }");
  }

  void test_forStatement_true_noBreak() {
    _assertTrue("{ for (; true; ) {} }");
  }

  void test_forStatement_updaters() {
    _assertTrue("for (;; i++, throw 0) {}");
  }

  void test_forStatement_variableDeclaration() {
    _assertTrue("for (int i = throw 0;;) {}");
  }

  void test_functionExpression() {
    _assertFalse("(){};");
  }

  void test_functionExpression_bodyThrows() {
    _assertFalse("(int i) => throw '';");
  }

  void test_functionExpressionInvocation() {
    _assertFalse("f(g);");
  }

  void test_functionExpressionInvocation_argumentThrows() {
    _assertTrue("f(throw '');");
  }

  void test_functionExpressionInvocation_targetThrows() {
    _assertTrue("throw ''(g);");
  }

  void test_identifier_prefixedIdentifier() {
    _assertFalse("a.b;");
  }

  void test_identifier_simpleIdentifier() {
    _assertFalse("a;");
  }

  void test_if_false_else_return() {
    _assertTrue("if (false) {} else { return 0; }");
  }

  void test_if_false_noReturn() {
    _assertFalse("if (false) {}");
  }

  void test_if_false_return() {
    _assertFalse("if (false) { return 0; }");
  }

  void test_if_noReturn() {
    _assertFalse("if (c) i++;");
  }

  void test_if_return() {
    _assertFalse("if (c) return 0;");
  }

  void test_if_true_noReturn() {
    _assertFalse("if (true) {}");
  }

  void test_if_true_return() {
    _assertTrue("if (true) { return 0; }");
  }

  void test_ifElse_bothReturn() {
    _assertTrue("if (c) return 0; else return 1;");
  }

  void test_ifElse_elseReturn() {
    _assertFalse("if (c) i++; else return 1;");
  }

  void test_ifElse_noReturn() {
    _assertFalse("if (c) i++; else j++;");
  }

  void test_ifElse_thenReturn() {
    _assertFalse("if (c) return 0; else j++;");
  }

  void test_ifNullAssign() {
    _assertFalse("a ??= b;");
  }

  void test_ifNullAssign_rhs() {
    _assertFalse("a ??= throw '';");
  }

  void test_indexExpression() {
    _assertFalse("a[b];");
  }

  void test_indexExpression_index() {
    _assertTrue("a[throw ''];");
  }

  void test_indexExpression_target() {
    _assertTrue("throw ''[b];");
  }

  void test_instanceCreationExpression() {
    _assertFalse("new A(b);");
  }

  void test_instanceCreationExpression_argumentThrows() {
    _assertTrue("new A(throw '');");
  }

  void test_isExpression() {
    _assertFalse("A is B;");
  }

  void test_isExpression_throws() {
    _assertTrue("throw '' is B;");
  }

  void test_labeledStatement() {
    _assertFalse("label: a;");
  }

  void test_labeledStatement_throws() {
    _assertTrue("label: throw '';");
  }

  void test_literal_boolean() {
    _assertFalse("true;");
  }

  void test_literal_double() {
    _assertFalse("1.1;");
  }

  void test_literal_integer() {
    _assertFalse("1;");
  }

  void test_literal_null() {
    _assertFalse("null;");
  }

  void test_literal_String() {
    _assertFalse("'str';");
  }

  void test_methodInvocation() {
    _assertFalse("a.b(c);");
  }

  void test_methodInvocation_argument() {
    _assertTrue("a.b(throw '');");
  }

  void test_methodInvocation_target() {
    _assertTrue("throw ''.b(c);");
  }

  void test_parenthesizedExpression() {
    _assertFalse("(a);");
  }

  void test_parenthesizedExpression_throw() {
    _assertTrue("(throw '');");
  }

  void test_propertyAccess() {
    _assertFalse("new Object().a;");
  }

  void test_propertyAccess_throws() {
    _assertTrue("(throw '').a;");
  }

  void test_rethrow() {
    _assertTrue("rethrow;");
  }

  void test_return() {
    _assertTrue("return 0;");
  }

  void test_superExpression() {
    _assertFalse("super.a;");
  }

  void test_switch_allReturn() {
    _assertTrue("switch (i) { case 0: return 0; default: return 1; }");
  }

  void test_switch_defaultWithNoStatements() {
    _assertFalse("switch (i) { case 0: return 0; default: }");
  }

  void test_switch_fallThroughToNotReturn() {
    _assertFalse("switch (i) { case 0: case 1: break; default: return 1; }");
  }

  void test_switch_fallThroughToReturn() {
    _assertTrue("switch (i) { case 0: case 1: return 0; default: return 1; }");
  }

  void test_switch_noDefault() {
    _assertFalse("switch (i) { case 0: return 0; }");
  }

  void test_switch_nonReturn() {
    _assertFalse("switch (i) { case 0: i++; default: return 1; }");
  }

  void test_thisExpression() {
    _assertFalse("this.a;");
  }

  void test_throwExpression() {
    _assertTrue("throw new Object();");
  }

  void test_tryStatement_noReturn() {
    _assertFalse("try {} catch (e, s) {} finally {}");
  }

  void test_tryStatement_return_catch() {
    _assertFalse("try {} catch (e, s) { return 1; } finally {}");
  }

  void test_tryStatement_return_finally() {
    _assertTrue("try {} catch (e, s) {} finally { return 1; }");
  }

  void test_tryStatement_return_try() {
    _assertTrue("try { return 1; } catch (e, s) {} finally {}");
  }

  void test_variableDeclarationStatement_noInitializer() {
    _assertFalse("int i;");
  }

  void test_variableDeclarationStatement_noThrow() {
    _assertFalse("int i = 0;");
  }

  void test_variableDeclarationStatement_throw() {
    _assertTrue("int i = throw new Object();");
  }

  void test_whileStatement_false_nonReturn() {
    _assertFalse("{ while (false) {} }");
  }

  void test_whileStatement_throwCondition() {
    _assertTrue("{ while (throw '') {} }");
  }

  void test_whileStatement_true_break() {
    _assertFalse("{ while (true) { break; } }");
  }

  void test_whileStatement_true_continue() {
    _assertTrue("{ while (true) { continue; } }");
  }

  void test_whileStatement_true_if_return() {
    _assertTrue("{ while (true) { if (true) {return null;} } }");
  }

  void test_whileStatement_true_noBreak() {
    _assertTrue("{ while (true) {} }");
  }

  void test_whileStatement_true_return() {
    _assertTrue("{ while (true) { return null; } }");
  }

  void test_whileStatement_true_throw() {
    _assertTrue("{ while (true) { throw ''; } }");
  }

  void _assertFalse(String source) {
    _assertHasReturn(false, source);
  }

  void _assertHasReturn(bool expectedResult, String source) {
    Statement statement = ParserTestCase.parseStatement(source);
    expect(ExitDetector.exits(statement), expectedResult);
  }

  void _assertTrue(String source) {
    _assertHasReturn(true, source);
  }
}

/**
 * Tests for the [ExitDetector] that require that the AST be resolved.
 *
 * See [ExitDetectorTest] for tests that do not require the AST to be resolved.
 */
@reflectiveTest
class ExitDetectorTest2 extends ResolverTestCase {
  void test_switch_withEnum_false_noDefault() {
    Source source = addSource(r'''
enum E { A, B }
String f(E e) {
  var x;
  switch (e) {
    case A:
      x = 'A';
    case B:
      x = 'B';
  }
  return x;
}
''');
    LibraryElement element = resolve2(source);
    CompilationUnit unit = resolveCompilationUnit(source, element);
    FunctionDeclaration function = unit.declarations.last;
    BlockFunctionBody body = function.functionExpression.body;
    Statement statement = body.block.statements[1];
    expect(ExitDetector.exits(statement), false);
  }

  void test_switch_withEnum_false_withDefault() {
    Source source = addSource(r'''
enum E { A, B }
String f(E e) {
  var x;
  switch (e) {
    case A:
      x = 'A';
    default:
      x = '?';
  }
  return x;
}
''');
    LibraryElement element = resolve2(source);
    CompilationUnit unit = resolveCompilationUnit(source, element);
    FunctionDeclaration function = unit.declarations.last;
    BlockFunctionBody body = function.functionExpression.body;
    Statement statement = body.block.statements[1];
    expect(ExitDetector.exits(statement), false);
  }

  void test_switch_withEnum_true_noDefault() {
    Source source = addSource(r'''
enum E { A, B }
String f(E e) {
  switch (e) {
    case A:
      return 'A';
    case B:
      return 'B';
  }
}
''');
    LibraryElement element = resolve2(source);
    CompilationUnit unit = resolveCompilationUnit(source, element);
    FunctionDeclaration function = unit.declarations.last;
    BlockFunctionBody body = function.functionExpression.body;
    Statement statement = body.block.statements[0];
    expect(ExitDetector.exits(statement), true);
  }

  void test_switch_withEnum_true_withDefault() {
    Source source = addSource(r'''
enum E { A, B }
String f(E e) {
  switch (e) {
    case A:
      return 'A';
    default:
      return '?';
  }
}
''');
    LibraryElement element = resolve2(source);
    CompilationUnit unit = resolveCompilationUnit(source, element);
    FunctionDeclaration function = unit.declarations.last;
    BlockFunctionBody body = function.functionExpression.body;
    Statement statement = body.block.statements[0];
    expect(ExitDetector.exits(statement), true);
  }
}

@reflectiveTest
class FileBasedSourceTest {
  void test_equals_false_differentFiles() {
    JavaFile file1 = FileUtilities2.createFile("/does/not/exist1.dart");
    JavaFile file2 = FileUtilities2.createFile("/does/not/exist2.dart");
    FileBasedSource source1 = new FileBasedSource(file1);
    FileBasedSource source2 = new FileBasedSource(file2);
    expect(source1 == source2, isFalse);
  }

  void test_equals_false_null() {
    JavaFile file = FileUtilities2.createFile("/does/not/exist1.dart");
    FileBasedSource source1 = new FileBasedSource(file);
    expect(source1 == null, isFalse);
  }

  void test_equals_true() {
    JavaFile file1 = FileUtilities2.createFile("/does/not/exist.dart");
    JavaFile file2 = FileUtilities2.createFile("/does/not/exist.dart");
    FileBasedSource source1 = new FileBasedSource(file1);
    FileBasedSource source2 = new FileBasedSource(file2);
    expect(source1 == source2, isTrue);
  }

  void test_fileReadMode() {
    expect(FileBasedSource.fileReadMode('a'), 'a');
    expect(FileBasedSource.fileReadMode('a\n'), 'a\n');
    expect(FileBasedSource.fileReadMode('ab'), 'ab');
    expect(FileBasedSource.fileReadMode('abc'), 'abc');
    expect(FileBasedSource.fileReadMode('a\nb'), 'a\nb');
    expect(FileBasedSource.fileReadMode('a\rb'), 'a\rb');
    expect(FileBasedSource.fileReadMode('a\r\nb'), 'a\r\nb');
  }

  void test_fileReadMode_changed() {
    FileBasedSource.fileReadMode = (String s) => s + 'xyz';
    expect(FileBasedSource.fileReadMode('a'), 'axyz');
    expect(FileBasedSource.fileReadMode('a\n'), 'a\nxyz');
    expect(FileBasedSource.fileReadMode('ab'), 'abxyz');
    expect(FileBasedSource.fileReadMode('abc'), 'abcxyz');
    FileBasedSource.fileReadMode = (String s) => s;
  }

  void test_fileReadMode_normalize_eol_always() {
    FileBasedSource.fileReadMode =
        PhysicalResourceProvider.NORMALIZE_EOL_ALWAYS;
    expect(FileBasedSource.fileReadMode('a'), 'a');

    // '\n' -> '\n' as first, last and only character
    expect(FileBasedSource.fileReadMode('\n'), '\n');
    expect(FileBasedSource.fileReadMode('a\n'), 'a\n');
    expect(FileBasedSource.fileReadMode('\na'), '\na');

    // '\r\n' -> '\n' as first, last and only character
    expect(FileBasedSource.fileReadMode('\r\n'), '\n');
    expect(FileBasedSource.fileReadMode('a\r\n'), 'a\n');
    expect(FileBasedSource.fileReadMode('\r\na'), '\na');

    // '\r' -> '\n' as first, last and only character
    expect(FileBasedSource.fileReadMode('\r'), '\n');
    expect(FileBasedSource.fileReadMode('a\r'), 'a\n');
    expect(FileBasedSource.fileReadMode('\ra'), '\na');

    FileBasedSource.fileReadMode = (String s) => s;
  }

  void test_getEncoding() {
    SourceFactory factory = new SourceFactory([new FileUriResolver()]);
    String fullPath = "/does/not/exist.dart";
    JavaFile file = FileUtilities2.createFile(fullPath);
    FileBasedSource source = new FileBasedSource(file);
    expect(factory.fromEncoding(source.encoding), source);
  }

  void test_getFullName() {
    String fullPath = "/does/not/exist.dart";
    JavaFile file = FileUtilities2.createFile(fullPath);
    FileBasedSource source = new FileBasedSource(file);
    expect(source.fullName, file.getAbsolutePath());
  }

  void test_getShortName() {
    JavaFile file = FileUtilities2.createFile("/does/not/exist.dart");
    FileBasedSource source = new FileBasedSource(file);
    expect(source.shortName, "exist.dart");
  }

  void test_hashCode() {
    JavaFile file1 = FileUtilities2.createFile("/does/not/exist.dart");
    JavaFile file2 = FileUtilities2.createFile("/does/not/exist.dart");
    FileBasedSource source1 = new FileBasedSource(file1);
    FileBasedSource source2 = new FileBasedSource(file2);
    expect(source2.hashCode, source1.hashCode);
  }

  void test_isInSystemLibrary_contagious() {
    JavaFile sdkDirectory = DirectoryBasedDartSdk.defaultSdkDirectory;
    expect(sdkDirectory, isNotNull);
    DartSdk sdk = new DirectoryBasedDartSdk(sdkDirectory);
    UriResolver resolver = new DartUriResolver(sdk);
    SourceFactory factory = new SourceFactory([resolver]);
    // resolve dart:core
    Source result =
        resolver.resolveAbsolute(parseUriWithException("dart:core"));
    expect(result, isNotNull);
    expect(result.isInSystemLibrary, isTrue);
    // system libraries reference only other system libraries
    Source partSource = factory.resolveUri(result, "num.dart");
    expect(partSource, isNotNull);
    expect(partSource.isInSystemLibrary, isTrue);
  }

  void test_isInSystemLibrary_false() {
    JavaFile file = FileUtilities2.createFile("/does/not/exist.dart");
    FileBasedSource source = new FileBasedSource(file);
    expect(source, isNotNull);
    expect(source.fullName, file.getAbsolutePath());
    expect(source.isInSystemLibrary, isFalse);
  }

  void test_issue14500() {
    // see https://code.google.com/p/dart/issues/detail?id=14500
    FileBasedSource source = new FileBasedSource(
        FileUtilities2.createFile("/some/packages/foo:bar.dart"));
    expect(source, isNotNull);
    expect(source.exists(), isFalse);
  }

  void test_resolveRelative_dart_fileName() {
    JavaFile file = FileUtilities2.createFile("/a/b/test.dart");
    FileBasedSource source =
        new FileBasedSource(file, parseUriWithException("dart:test"));
    expect(source, isNotNull);
    Uri relative = source.resolveRelativeUri(parseUriWithException("lib.dart"));
    expect(relative, isNotNull);
    expect(relative.toString(), "dart:test/lib.dart");
  }

  void test_resolveRelative_dart_filePath() {
    JavaFile file = FileUtilities2.createFile("/a/b/test.dart");
    FileBasedSource source =
        new FileBasedSource(file, parseUriWithException("dart:test"));
    expect(source, isNotNull);
    Uri relative =
        source.resolveRelativeUri(parseUriWithException("c/lib.dart"));
    expect(relative, isNotNull);
    expect(relative.toString(), "dart:test/c/lib.dart");
  }

  void test_resolveRelative_dart_filePathWithParent() {
    JavaFile file = FileUtilities2.createFile("/a/b/test.dart");
    FileBasedSource source = new FileBasedSource(
        file, parseUriWithException("dart:test/b/test.dart"));
    expect(source, isNotNull);
    Uri relative =
        source.resolveRelativeUri(parseUriWithException("../c/lib.dart"));
    expect(relative, isNotNull);
    expect(relative.toString(), "dart:test/c/lib.dart");
  }

  void test_resolveRelative_file_fileName() {
    if (OSUtilities.isWindows()) {
      // On Windows, the URI that is produced includes a drive letter,
      // which I believe is not consistent across all machines that might run
      // this test.
      return;
    }
    JavaFile file = FileUtilities2.createFile("/a/b/test.dart");
    FileBasedSource source = new FileBasedSource(file);
    expect(source, isNotNull);
    Uri relative = source.resolveRelativeUri(parseUriWithException("lib.dart"));
    expect(relative, isNotNull);
    expect(relative.toString(), "file:///a/b/lib.dart");
  }

  void test_resolveRelative_file_filePath() {
    if (OSUtilities.isWindows()) {
      // On Windows, the URI that is produced includes a drive letter,
      // which I believe is not consistent across all machines that might run
      // this test.
      return;
    }
    JavaFile file = FileUtilities2.createFile("/a/b/test.dart");
    FileBasedSource source = new FileBasedSource(file);
    expect(source, isNotNull);
    Uri relative =
        source.resolveRelativeUri(parseUriWithException("c/lib.dart"));
    expect(relative, isNotNull);
    expect(relative.toString(), "file:///a/b/c/lib.dart");
  }

  void test_resolveRelative_file_filePathWithParent() {
    if (OSUtilities.isWindows()) {
      // On Windows, the URI that is produced includes a drive letter, which I
      // believe is not consistent across all machines that might run this test.
      return;
    }
    JavaFile file = FileUtilities2.createFile("/a/b/test.dart");
    FileBasedSource source = new FileBasedSource(file);
    expect(source, isNotNull);
    Uri relative =
        source.resolveRelativeUri(parseUriWithException("../c/lib.dart"));
    expect(relative, isNotNull);
    expect(relative.toString(), "file:///a/c/lib.dart");
  }

  void test_resolveRelative_package_fileName() {
    JavaFile file = FileUtilities2.createFile("/a/b/test.dart");
    FileBasedSource source =
        new FileBasedSource(file, parseUriWithException("package:b/test.dart"));
    expect(source, isNotNull);
    Uri relative = source.resolveRelativeUri(parseUriWithException("lib.dart"));
    expect(relative, isNotNull);
    expect(relative.toString(), "package:b/lib.dart");
  }

  void test_resolveRelative_package_fileNameWithoutPackageName() {
    JavaFile file = FileUtilities2.createFile("/a/b/test.dart");
    FileBasedSource source =
        new FileBasedSource(file, parseUriWithException("package:test.dart"));
    expect(source, isNotNull);
    Uri relative = source.resolveRelativeUri(parseUriWithException("lib.dart"));
    expect(relative, isNotNull);
    expect(relative.toString(), "package:lib.dart");
  }

  void test_resolveRelative_package_filePath() {
    JavaFile file = FileUtilities2.createFile("/a/b/test.dart");
    FileBasedSource source =
        new FileBasedSource(file, parseUriWithException("package:b/test.dart"));
    expect(source, isNotNull);
    Uri relative =
        source.resolveRelativeUri(parseUriWithException("c/lib.dart"));
    expect(relative, isNotNull);
    expect(relative.toString(), "package:b/c/lib.dart");
  }

  void test_resolveRelative_package_filePathWithParent() {
    JavaFile file = FileUtilities2.createFile("/a/b/test.dart");
    FileBasedSource source = new FileBasedSource(
        file, parseUriWithException("package:a/b/test.dart"));
    expect(source, isNotNull);
    Uri relative =
        source.resolveRelativeUri(parseUriWithException("../c/lib.dart"));
    expect(relative, isNotNull);
    expect(relative.toString(), "package:a/c/lib.dart");
  }

  void test_system() {
    JavaFile file = FileUtilities2.createFile("/does/not/exist.dart");
    FileBasedSource source =
        new FileBasedSource(file, parseUriWithException("dart:core"));
    expect(source, isNotNull);
    expect(source.fullName, file.getAbsolutePath());
    expect(source.isInSystemLibrary, isTrue);
  }
}

@reflectiveTest
class FileUriResolverTest {
  void test_creation() {
    expect(new FileUriResolver(), isNotNull);
  }

  void test_resolve_file() {
    UriResolver resolver = new FileUriResolver();
    Source result = resolver
        .resolveAbsolute(parseUriWithException("file:/does/not/exist.dart"));
    expect(result, isNotNull);
    expect(result.fullName,
        FileUtilities2.createFile("/does/not/exist.dart").getAbsolutePath());
  }

  void test_resolve_nonFile() {
    UriResolver resolver = new FileUriResolver();
    Source result =
        resolver.resolveAbsolute(parseUriWithException("dart:core"));
    expect(result, isNull);
  }

  void test_restore() {
    UriResolver resolver = new FileUriResolver();
    Uri uri = parseUriWithException('file:///foo/bar.dart');
    Source source = resolver.resolveAbsolute(uri);
    expect(source, isNotNull);
    expect(resolver.restoreAbsolute(source), uri);
    expect(
        resolver.restoreAbsolute(
            new NonExistingSource(source.fullName, null, null)),
        uri);
  }
}

@reflectiveTest
class HtmlParserTest extends EngineTestCase {
  /**
   * The name of the 'script' tag in an HTML file.
   */
  static String _TAG_SCRIPT = "script";
  void fail_parse_scriptWithComment() {
    String scriptBody = r'''
      /**
       *     <editable-label bind-value="dartAsignableValue">
       *     </editable-label>
       */
      class Foo {}''';
    ht.HtmlUnit htmlUnit = parse("""
<html>
  <body>
    <script type='application/dart'>
$scriptBody
    </script>
  </body>
</html>""");
    _validate(htmlUnit, [
      _t4("html", [
        _t4("body", [
          _t("script", _a(["type", "'application/dart'"]), scriptBody)
        ])
      ])
    ]);
  }

  ht.HtmlUnit parse(String contents) {
//    TestSource source =
//        new TestSource.con1(FileUtilities2.createFile("/test.dart"), contents);
    ht.AbstractScanner scanner = new ht.StringScanner(null, contents);
    scanner.passThroughElements = <String>[_TAG_SCRIPT];
    ht.Token token = scanner.tokenize();
    LineInfo lineInfo = new LineInfo(scanner.lineStarts);
    GatheringErrorListener errorListener = new GatheringErrorListener();
    AnalysisOptionsImpl options = new AnalysisOptionsImpl();
    ht.HtmlUnit unit =
        new ht.HtmlParser(null, errorListener, options).parse(token, lineInfo);
    errorListener.assertNoErrors();
    return unit;
  }

  void test_parse_attribute() {
    ht.HtmlUnit htmlUnit = parse("<html><body foo=\"sdfsdf\"></body></html>");
    _validate(htmlUnit, [
      _t4("html", [
        _t("body", _a(["foo", "\"sdfsdf\""]), "")
      ])
    ]);
    ht.XmlTagNode htmlNode = htmlUnit.tagNodes[0];
    ht.XmlTagNode bodyNode = htmlNode.tagNodes[0];
    expect(bodyNode.attributes[0].text, "sdfsdf");
  }

  void test_parse_attribute_EOF() {
    ht.HtmlUnit htmlUnit = parse("<html><body foo=\"sdfsdf\"");
    _validate(htmlUnit, [
      _t4("html", [
        _t("body", _a(["foo", "\"sdfsdf\""]), "")
      ])
    ]);
  }

  void test_parse_attribute_EOF_missing_quote() {
    ht.HtmlUnit htmlUnit = parse("<html><body foo=\"sdfsd");
    _validate(htmlUnit, [
      _t4("html", [
        _t("body", _a(["foo", "\"sdfsd"]), "")
      ])
    ]);
    ht.XmlTagNode htmlNode = htmlUnit.tagNodes[0];
    ht.XmlTagNode bodyNode = htmlNode.tagNodes[0];
    expect(bodyNode.attributes[0].text, "sdfsd");
  }

  void test_parse_attribute_extra_quote() {
    ht.HtmlUnit htmlUnit = parse("<html><body foo=\"sdfsdf\"\"></body></html>");
    _validate(htmlUnit, [
      _t4("html", [
        _t("body", _a(["foo", "\"sdfsdf\""]), "")
      ])
    ]);
  }

  void test_parse_attribute_single_quote() {
    ht.HtmlUnit htmlUnit = parse("<html><body foo='sdfsdf'></body></html>");
    _validate(htmlUnit, [
      _t4("html", [
        _t("body", _a(["foo", "'sdfsdf'"]), "")
      ])
    ]);
    ht.XmlTagNode htmlNode = htmlUnit.tagNodes[0];
    ht.XmlTagNode bodyNode = htmlNode.tagNodes[0];
    expect(bodyNode.attributes[0].text, "sdfsdf");
  }

  void test_parse_comment_embedded() {
    ht.HtmlUnit htmlUnit = parse("<html <!-- comment -->></html>");
    _validate(htmlUnit, [_t3("html", "")]);
  }

  void test_parse_comment_first() {
    ht.HtmlUnit htmlUnit = parse("<!-- comment --><html></html>");
    _validate(htmlUnit, [_t3("html", "")]);
  }

  void test_parse_comment_in_content() {
    ht.HtmlUnit htmlUnit = parse("<html><!-- comment --></html>");
    _validate(htmlUnit, [_t3("html", "<!-- comment -->")]);
  }

  void test_parse_content() {
    ht.HtmlUnit htmlUnit = parse("<html>\n<p a=\"b\">blat \n </p>\n</html>");
    // ht.XmlTagNode.getContent() does not include whitespace
    // between '<' and '>' at this time
    _validate(htmlUnit, [
      _t3("html", "\n<pa=\"b\">blat \n </p>\n", [
        _t("p", _a(["a", "\"b\""]), "blat \n ")
      ])
    ]);
  }

  void test_parse_content_none() {
    ht.HtmlUnit htmlUnit = parse("<html><p/>blat<p/></html>");
    _validate(htmlUnit, [
      _t3("html", "<p/>blat<p/>", [_t3("p", ""), _t3("p", "")])
    ]);
  }

  void test_parse_declaration() {
    ht.HtmlUnit htmlUnit = parse("<!DOCTYPE html>\n\n<html><p></p></html>");
    _validate(htmlUnit, [
      _t4("html", [_t3("p", "")])
    ]);
  }

  void test_parse_directive() {
    ht.HtmlUnit htmlUnit = parse("<?xml ?>\n\n<html><p></p></html>");
    _validate(htmlUnit, [
      _t4("html", [_t3("p", "")])
    ]);
  }

  void test_parse_getAttribute() {
    ht.HtmlUnit htmlUnit = parse("<html><body foo=\"sdfsdf\"></body></html>");
    ht.XmlTagNode htmlNode = htmlUnit.tagNodes[0];
    ht.XmlTagNode bodyNode = htmlNode.tagNodes[0];
    expect(bodyNode.getAttribute("foo").text, "sdfsdf");
    expect(bodyNode.getAttribute("bar"), null);
    expect(bodyNode.getAttribute(null), null);
  }

  void test_parse_getAttributeText() {
    ht.HtmlUnit htmlUnit = parse("<html><body foo=\"sdfsdf\"></body></html>");
    ht.XmlTagNode htmlNode = htmlUnit.tagNodes[0];
    ht.XmlTagNode bodyNode = htmlNode.tagNodes[0];
    expect(bodyNode.getAttributeText("foo"), "sdfsdf");
    expect(bodyNode.getAttributeText("bar"), null);
    expect(bodyNode.getAttributeText(null), null);
  }

  void test_parse_headers() {
    String code = r'''
<html>
  <body>
    <h2>000</h2>
    <div>
      111
    </div>
  </body>
</html>''';
    ht.HtmlUnit htmlUnit = parse(code);
    _validate(htmlUnit, [
      _t4("html", [
        _t4("body", [_t3("h2", "000"), _t4("div")])
      ])
    ]);
  }

  void test_parse_script() {
    ht.HtmlUnit htmlUnit =
        parse("<html><script >here is <p> some</script></html>");
    _validate(htmlUnit, [
      _t4("html", [_t3("script", "here is <p> some")])
    ]);
  }

  void test_parse_self_closing() {
    ht.HtmlUnit htmlUnit = parse("<html>foo<br>bar</html>");
    _validate(htmlUnit, [
      _t3("html", "foo<br>bar", [_t3("br", "")])
    ]);
  }

  void test_parse_self_closing_declaration() {
    ht.HtmlUnit htmlUnit = parse("<!DOCTYPE html><html>foo</html>");
    _validate(htmlUnit, [_t3("html", "foo")]);
  }

  XmlValidator_Attributes _a(List<String> keyValuePairs) =>
      new XmlValidator_Attributes(keyValuePairs);
  XmlValidator_Tag _t(
          String tag, XmlValidator_Attributes attributes, String content,
          [List<XmlValidator_Tag> children = XmlValidator_Tag.EMPTY_LIST]) =>
      new XmlValidator_Tag(tag, attributes, content, children);
  XmlValidator_Tag _t3(String tag, String content,
          [List<XmlValidator_Tag> children = XmlValidator_Tag.EMPTY_LIST]) =>
      new XmlValidator_Tag(
          tag, new XmlValidator_Attributes(), content, children);
  XmlValidator_Tag _t4(String tag,
          [List<XmlValidator_Tag> children = XmlValidator_Tag.EMPTY_LIST]) =>
      new XmlValidator_Tag(tag, new XmlValidator_Attributes(), null, children);
  void _validate(ht.HtmlUnit htmlUnit, List<XmlValidator_Tag> expectedTags) {
    XmlValidator validator = new XmlValidator();
    validator.expectTags(expectedTags);
    htmlUnit.accept(validator);
    validator.assertValid();
  }
}

@reflectiveTest
class HtmlTagInfoBuilderTest extends HtmlParserTest {
  void test_builder() {
    HtmlTagInfoBuilder builder = new HtmlTagInfoBuilder();
    ht.HtmlUnit unit = parse(r'''
<html>
  <body>
    <div id="x"></div>
    <p class='c'></p>
    <div class='c'></div>
  </body>
</html>''');
    unit.accept(builder);
    HtmlTagInfo info = builder.getTagInfo();
    expect(info, isNotNull);
    List<String> allTags = info.allTags;
    expect(allTags, hasLength(4));
    expect(info.getTagWithId("x"), "div");
    List<String> tagsWithClass = info.getTagsWithClass("c");
    expect(tagsWithClass, hasLength(2));
  }
}

@reflectiveTest
class HtmlUnitBuilderTest extends EngineTestCase {
  InternalAnalysisContext _context;
  @override
  void setUp() {
    _context = AnalysisContextFactory.contextWithCore();
  }

  @override
  void tearDown() {
    _context = null;
    super.tearDown();
  }

  void test_embedded_script() {
    HtmlElementImpl element = _build(r'''
<html>
<script type="application/dart">foo=2;</script>
</html>''');
    _validate(element, [
      _s(_l([_v("foo")]))
    ]);
  }

  void test_embedded_script_no_content() {
    HtmlElementImpl element = _build(r'''
<html>
<script type="application/dart"></script>
</html>''');
    _validate(element, [_s(_l())]);
  }

  void test_external_script() {
    HtmlElementImpl element = _build(r'''
<html>
<script type="application/dart" src="other.dart"/>
</html>''');
    _validate(element, [_s2("other.dart")]);
  }

  void test_external_script_no_source() {
    HtmlElementImpl element = _build(r'''
<html>
<script type="application/dart"/>
</html>''');
    _validate(element, [_s2(null)]);
  }

  void test_external_script_with_content() {
    HtmlElementImpl element = _build(r'''
<html>
<script type="application/dart" src="other.dart">blat=2;</script>
</html>''');
    _validate(element, [_s2("other.dart")]);
  }

  void test_no_scripts() {
    HtmlElementImpl element = _build(r'''
<!DOCTYPE html>
<html><p></p></html>''');
    _validate(element, []);
  }

  void test_two_dart_scripts() {
    HtmlElementImpl element = _build(r'''
<html>
<script type="application/dart">bar=2;</script>
<script type="application/dart" src="other.dart"/>
<script src="dart.js"/>
</html>''');
    _validate(element, [
      _s(_l([_v("bar")])),
      _s2("other.dart")
    ]);
  }

  HtmlElementImpl _build(String contents) {
    TestSource source = new TestSource(
        FileUtilities2.createFile("/test.html").getAbsolutePath(), contents);
    ChangeSet changeSet = new ChangeSet();
    changeSet.addedSource(source);
    _context.applyChanges(changeSet);
    HtmlUnitBuilder builder = new HtmlUnitBuilder(_context);
    return builder.buildHtmlElement(source, _context.parseHtmlUnit(source));
  }

  HtmlUnitBuilderTest_ExpectedLibrary _l(
          [List<HtmlUnitBuilderTest_ExpectedVariable> expectedVariables =
              HtmlUnitBuilderTest_ExpectedVariable.EMPTY_LIST]) =>
      new HtmlUnitBuilderTest_ExpectedLibrary(this, expectedVariables);
  _ExpectedScript _s(HtmlUnitBuilderTest_ExpectedLibrary expectedLibrary) =>
      new _ExpectedScript.con1(expectedLibrary);
  _ExpectedScript _s2(String scriptSourcePath) =>
      new _ExpectedScript.con2(scriptSourcePath);
  HtmlUnitBuilderTest_ExpectedVariable _v(String varName) =>
      new HtmlUnitBuilderTest_ExpectedVariable(varName);
  void _validate(
      HtmlElementImpl element, List<_ExpectedScript> expectedScripts) {
    expect(element.context, same(_context));
    List<HtmlScriptElement> scripts = element.scripts;
    expect(scripts, isNotNull);
    expect(scripts, hasLength(expectedScripts.length));
    for (int scriptIndex = 0; scriptIndex < scripts.length; scriptIndex++) {
      expectedScripts[scriptIndex]._validate(scriptIndex, scripts[scriptIndex]);
    }
  }
}

class HtmlUnitBuilderTest_ExpectedLibrary {
  final HtmlUnitBuilderTest HtmlUnitBuilderTest_this;
  final List<HtmlUnitBuilderTest_ExpectedVariable> _expectedVariables;
  HtmlUnitBuilderTest_ExpectedLibrary(this.HtmlUnitBuilderTest_this,
      [this._expectedVariables =
          HtmlUnitBuilderTest_ExpectedVariable.EMPTY_LIST]);
  void _validate(int scriptIndex, EmbeddedHtmlScriptElementImpl script) {
    LibraryElement library = script.scriptLibrary;
    expect(library, isNotNull, reason: "script $scriptIndex");
    expect(script.context, same(HtmlUnitBuilderTest_this._context),
        reason: "script $scriptIndex");
    CompilationUnitElement unit = library.definingCompilationUnit;
    expect(unit, isNotNull, reason: "script $scriptIndex");
    List<TopLevelVariableElement> variables = unit.topLevelVariables;
    expect(variables, hasLength(_expectedVariables.length));
    for (int index = 0; index < variables.length; index++) {
      _expectedVariables[index].validate(scriptIndex, variables[index]);
    }
    expect(library.enclosingElement, same(script),
        reason: "script $scriptIndex");
  }
}

class HtmlUnitBuilderTest_ExpectedVariable {
  static const List<HtmlUnitBuilderTest_ExpectedVariable> EMPTY_LIST =
      const <HtmlUnitBuilderTest_ExpectedVariable>[];
  final String _expectedName;
  HtmlUnitBuilderTest_ExpectedVariable(this._expectedName);
  void validate(int scriptIndex, TopLevelVariableElement variable) {
    expect(variable, isNotNull, reason: "script $scriptIndex");
    expect(variable.name, _expectedName, reason: "script $scriptIndex");
  }
}

/**
 * Instances of the class `HtmlWarningCodeTest` test the generation of HTML warning codes.
 */
@reflectiveTest
class HtmlWarningCodeTest extends EngineTestCase {
  /**
   * The analysis context used to resolve the HTML files.
   */
  InternalAnalysisContext _context;

  /**
   * The contents of the 'test.html' file.
   */
  String _contents;

  /**
   * The list of reported errors.
   */
  List<AnalysisError> _errors;
  @override
  void setUp() {
    _context = AnalysisContextFactory.contextWithCore();
  }

  @override
  void tearDown() {
    _context = null;
    _contents = null;
    _errors = null;
    super.tearDown();
  }

  void test_invalidUri() {
    _verify(
        r'''
<html>
<script type='application/dart' src='ht:'/>
</html>''',
        [HtmlWarningCode.INVALID_URI]);
    _assertErrorLocation2(_errors[0], "ht:");
  }

  void test_uriDoesNotExist() {
    _verify(
        r'''
<html>
<script type='application/dart' src='other.dart'/>
</html>''',
        [HtmlWarningCode.URI_DOES_NOT_EXIST]);
    _assertErrorLocation2(_errors[0], "other.dart");
  }

  void _assertErrorLocation(
      AnalysisError error, int expectedOffset, int expectedLength) {
    expect(error.offset, expectedOffset, reason: error.toString());
    expect(error.length, expectedLength, reason: error.toString());
  }

  void _assertErrorLocation2(AnalysisError error, String expectedString) {
    _assertErrorLocation(
        error, _contents.indexOf(expectedString), expectedString.length);
  }

  void _verify(String contents, List<ErrorCode> expectedErrorCodes) {
    this._contents = contents;
    TestSource source = new TestSource(
        FileUtilities2.createFile("/test.html").getAbsolutePath(), contents);
    ChangeSet changeSet = new ChangeSet();
    changeSet.addedSource(source);
    _context.applyChanges(changeSet);
    HtmlUnitBuilder builder = new HtmlUnitBuilder(_context);
    builder.buildHtmlElement(source, _context.parseHtmlUnit(source));
    GatheringErrorListener errorListener = new GatheringErrorListener();
    errorListener.addAll2(builder.errorListener);
    errorListener.assertErrorsWithCodes(expectedErrorCodes);
    _errors = errorListener.errors;
  }
}

/**
 * Instances of the class `MockDartSdk` implement a [DartSdk].
 */
class MockDartSdk implements DartSdk {
  @override
  AnalysisContext get context => null;

  @override
  List<SdkLibrary> get sdkLibraries => null;

  @override
  String get sdkVersion => null;

  @override
  List<String> get uris => null;

  @override
  Source fromFileUri(Uri uri) => null;

  @override
  SdkLibrary getSdkLibrary(String dartUri) => null;

  @override
  Source mapDartUri(String dartUri) => null;
}

@reflectiveTest
class ReferenceFinderTest extends EngineTestCase {
  DirectedGraph<ConstantEvaluationTarget> _referenceGraph;
  VariableElement _head;
  Element _tail;
  @override
  void setUp() {
    _referenceGraph = new DirectedGraph<ConstantEvaluationTarget>();
    _head = ElementFactory.topLevelVariableElement2("v1");
  }

  void test_visitSimpleIdentifier_const() {
    _visitNode(_makeTailVariable("v2", true));
    _assertOneArc(_tail);
  }

  void test_visitSimpleIdentifier_nonConst() {
    _visitNode(_makeTailVariable("v2", false));
    _assertOneArc(_tail);
  }

  void test_visitSuperConstructorInvocation_const() {
    _visitNode(_makeTailSuperConstructorInvocation("A", true));
    _assertOneArc(_tail);
  }

  void test_visitSuperConstructorInvocation_nonConst() {
    _visitNode(_makeTailSuperConstructorInvocation("A", false));
    _assertOneArc(_tail);
  }

  void test_visitSuperConstructorInvocation_unresolved() {
    SuperConstructorInvocation superConstructorInvocation =
        AstFactory.superConstructorInvocation();
    _visitNode(superConstructorInvocation);
    _assertNoArcs();
  }

  void _assertNoArcs() {
    Set<ConstantEvaluationTarget> tails = _referenceGraph.getTails(_head);
    expect(tails, hasLength(0));
  }

  void _assertOneArc(Element tail) {
    Set<ConstantEvaluationTarget> tails = _referenceGraph.getTails(_head);
    expect(tails, hasLength(1));
    expect(tails.first, same(tail));
  }

  ReferenceFinder _createReferenceFinder(ConstantEvaluationTarget source) =>
      new ReferenceFinder((ConstantEvaluationTarget dependency) {
        _referenceGraph.addEdge(source, dependency);
      });
  SuperConstructorInvocation _makeTailSuperConstructorInvocation(
      String name, bool isConst) {
    List<ConstructorInitializer> initializers =
        new List<ConstructorInitializer>();
    ConstructorDeclaration constructorDeclaration = AstFactory
        .constructorDeclaration(AstFactory.identifier3(name), null,
            AstFactory.formalParameterList(), initializers);
    if (isConst) {
      constructorDeclaration.constKeyword = new KeywordToken(Keyword.CONST, 0);
    }
    ClassElementImpl classElement = ElementFactory.classElement2(name);
    SuperConstructorInvocation superConstructorInvocation =
        AstFactory.superConstructorInvocation();
    ConstructorElementImpl constructorElement =
        ElementFactory.constructorElement(classElement, name, isConst);
    _tail = constructorElement;
    superConstructorInvocation.staticElement = constructorElement;
    return superConstructorInvocation;
  }

  SimpleIdentifier _makeTailVariable(String name, bool isConst) {
    VariableDeclaration variableDeclaration =
        AstFactory.variableDeclaration(name);
    ConstLocalVariableElementImpl variableElement =
        ElementFactory.constLocalVariableElement(name);
    _tail = variableElement;
    variableElement.const3 = isConst;
    AstFactory.variableDeclarationList2(
        isConst ? Keyword.CONST : Keyword.VAR, [variableDeclaration]);
    SimpleIdentifier identifier = AstFactory.identifier3(name);
    identifier.staticElement = variableElement;
    return identifier;
  }

  void _visitNode(AstNode node) {
    node.accept(_createReferenceFinder(_head));
  }
}

@reflectiveTest
class SDKLibrariesReaderTest extends EngineTestCase {
  void test_readFrom_dart2js() {
    LibraryMap libraryMap = new SdkLibrariesReader(true).readFromFile(
        FileUtilities2.createFile("/libs.dart"),
        r'''
final Map<String, LibraryInfo> LIBRARIES = const <String, LibraryInfo> {
  'first' : const LibraryInfo(
    'first/first.dart',
    categories: 'Client',
    documented: true,
    platforms: VM_PLATFORM,
    dart2jsPath: 'first/first_dart2js.dart'),
};''');
    expect(libraryMap, isNotNull);
    expect(libraryMap.size(), 1);
    SdkLibrary first = libraryMap.getLibrary("dart:first");
    expect(first, isNotNull);
    expect(first.category, "Client");
    expect(first.path, "first/first_dart2js.dart");
    expect(first.shortName, "dart:first");
    expect(first.isDart2JsLibrary, false);
    expect(first.isDocumented, true);
    expect(first.isImplementation, false);
    expect(first.isVmLibrary, true);
  }

  void test_readFrom_empty() {
    LibraryMap libraryMap = new SdkLibrariesReader(false)
        .readFromFile(FileUtilities2.createFile("/libs.dart"), "");
    expect(libraryMap, isNotNull);
    expect(libraryMap.size(), 0);
  }

  void test_readFrom_normal() {
    LibraryMap libraryMap = new SdkLibrariesReader(false).readFromFile(
        FileUtilities2.createFile("/libs.dart"),
        r'''
final Map<String, LibraryInfo> LIBRARIES = const <String, LibraryInfo> {
  'first' : const LibraryInfo(
    'first/first.dart',
    categories: 'Client',
    documented: true,
    platforms: VM_PLATFORM),

  'second' : const LibraryInfo(
    'second/second.dart',
    categories: 'Server',
    documented: false,
    implementation: true,
    platforms: 0),
};''');
    expect(libraryMap, isNotNull);
    expect(libraryMap.size(), 2);
    SdkLibrary first = libraryMap.getLibrary("dart:first");
    expect(first, isNotNull);
    expect(first.category, "Client");
    expect(first.path, "first/first.dart");
    expect(first.shortName, "dart:first");
    expect(first.isDart2JsLibrary, false);
    expect(first.isDocumented, true);
    expect(first.isImplementation, false);
    expect(first.isVmLibrary, true);
    SdkLibrary second = libraryMap.getLibrary("dart:second");
    expect(second, isNotNull);
    expect(second.category, "Server");
    expect(second.path, "second/second.dart");
    expect(second.shortName, "dart:second");
    expect(second.isDart2JsLibrary, false);
    expect(second.isDocumented, false);
    expect(second.isImplementation, true);
    expect(second.isVmLibrary, false);
  }
}

@reflectiveTest
class StringScannerTest extends AbstractScannerTest {
  @override
  ht.AbstractScanner newScanner(String input) {
    return new ht.StringScanner(null, input);
  }
}

class TestAnalysisContext_ConstantFinderTest extends TestAnalysisContext {
  bool invoked = false;
  TestAnalysisContext_ConstantFinderTest();

  @override
  InternalAnalysisContext getContextFor(Source source) {
    return this;
  }
}

/**
 * Instances of the class `ToSourceVisitorTest`
 */
@reflectiveTest
class ToSourceVisitorTest extends EngineTestCase {
  void fail_visitHtmlScriptTagNode_attributes_content() {
    _assertSource(
        "<script type='application/dart'>f() {}</script>",
        HtmlFactory.scriptTagWithContent(
            "f() {}", [HtmlFactory.attribute("type", "'application/dart'")]));
  }

  void fail_visitHtmlScriptTagNode_noAttributes_content() {
    _assertSource(
        "<script>f() {}</script>", HtmlFactory.scriptTagWithContent("f() {}"));
  }

  void test_visitHtmlScriptTagNode_attributes_noContent() {
    _assertSource(
        "<script type='application/dart'/>",
        HtmlFactory
            .scriptTag([HtmlFactory.attribute("type", "'application/dart'")]));
  }

  void test_visitHtmlScriptTagNode_noAttributes_noContent() {
    _assertSource("<script/>", HtmlFactory.scriptTag());
  }

  void test_visitHtmlUnit_empty() {
    _assertSource("", new ht.HtmlUnit(null, new List<ht.XmlTagNode>(), null));
  }

  void test_visitHtmlUnit_nonEmpty() {
    _assertSource(
        "<html/>", new ht.HtmlUnit(null, [HtmlFactory.tagNode("html")], null));
  }

  void test_visitXmlAttributeNode() {
    _assertSource("x=y", HtmlFactory.attribute("x", "y"));
  }

  /**
   * Assert that a `ToSourceVisitor` will produce the expected source when visiting the given
   * node.
   *
   * @param expectedSource the source string that the visitor is expected to produce
   * @param node the AST node being visited to produce the actual source
   */
  void _assertSource(String expectedSource, ht.XmlNode node) {
    PrintStringWriter writer = new PrintStringWriter();
    node.accept(new ht.ToSourceVisitor(writer));
    expect(writer.toString(), expectedSource);
  }
}

@reflectiveTest
class UriKindTest {
  void test_fromEncoding() {
    expect(UriKind.fromEncoding(0x64), same(UriKind.DART_URI));
    expect(UriKind.fromEncoding(0x66), same(UriKind.FILE_URI));
    expect(UriKind.fromEncoding(0x70), same(UriKind.PACKAGE_URI));
    expect(UriKind.fromEncoding(0x58), same(null));
  }

  void test_getEncoding() {
    expect(UriKind.DART_URI.encoding, 0x64);
    expect(UriKind.FILE_URI.encoding, 0x66);
    expect(UriKind.PACKAGE_URI.encoding, 0x70);
  }
}

/**
 * Instances of `XmlValidator` traverse an [XmlNode] structure and validate the node
 * hierarchy.
 */
class XmlValidator extends ht.RecursiveXmlVisitor<Object> {
  /**
   * A list containing the errors found while traversing the AST structure.
   */
  List<String> _errors = new List<String>();
  /**
   * The tags to expect when visiting or `null` if tags should not be checked.
   */
  List<XmlValidator_Tag> _expectedTagsInOrderVisited;
  /**
   * The current index into the [expectedTagsInOrderVisited] array.
   */
  int _expectedTagsIndex = 0;
  /**
   * The key/value pairs to expect when visiting or `null` if attributes should not be
   * checked.
   */
  List<String> _expectedAttributeKeyValuePairs;
  /**
   * The current index into the [expectedAttributeKeyValuePairs].
   */
  int _expectedAttributeIndex = 0;
  /**
   * Assert that no errors were found while traversing any of the AST structures that have been
   * visited.
   */
  void assertValid() {
    while (_expectedTagsIndex < _expectedTagsInOrderVisited.length) {
      String expectedTag =
          _expectedTagsInOrderVisited[_expectedTagsIndex++]._tag;
      _errors.add("Expected to visit node with tag: $expectedTag");
    }
    if (!_errors.isEmpty) {
      StringBuffer buffer = new StringBuffer();
      buffer.write("Invalid XML structure:");
      for (String message in _errors) {
        buffer.writeln();
        buffer.write("   ");
        buffer.write(message);
      }
      fail(buffer.toString());
    }
  }

  /**
   * Set the tags to be expected when visiting
   *
   * @param expectedTags the expected tags
   */
  void expectTags(List<XmlValidator_Tag> expectedTags) {
    // Flatten the hierarchy into expected order in which the tags are visited
    List<XmlValidator_Tag> expected = new List<XmlValidator_Tag>();
    _expectTags(expected, expectedTags);
    this._expectedTagsInOrderVisited = expected;
  }

  @override
  Object visitHtmlUnit(ht.HtmlUnit node) {
    if (node.parent != null) {
      _errors.add("HtmlUnit should not have a parent");
    }
    if (node.endToken.type != ht.TokenType.EOF) {
      _errors.add("HtmlUnit end token should be of type EOF");
    }
    _validateNode(node);
    return super.visitHtmlUnit(node);
  }

  @override
  Object visitXmlAttributeNode(ht.XmlAttributeNode actual) {
    if (actual.parent is! ht.XmlTagNode) {
      _errors.add(
          "Expected ${actual.runtimeType} to have parent of type XmlTagNode");
    }
    String actualName = actual.name;
    String actualValue = actual.valueToken.lexeme;
    if (_expectedAttributeIndex < _expectedAttributeKeyValuePairs.length) {
      String expectedName =
          _expectedAttributeKeyValuePairs[_expectedAttributeIndex];
      if (expectedName != actualName) {
        _errors.add(
            "Expected ${_expectedTagsIndex - 1} tag: ${_expectedTagsInOrderVisited[_expectedTagsIndex - 1]._tag} attribute ${_expectedAttributeIndex ~/ 2} to have name: $expectedName but found: $actualName");
      }
      String expectedValue =
          _expectedAttributeKeyValuePairs[_expectedAttributeIndex + 1];
      if (expectedValue != actualValue) {
        _errors.add(
            "Expected ${_expectedTagsIndex - 1} tag: ${_expectedTagsInOrderVisited[_expectedTagsIndex - 1]._tag} attribute ${_expectedAttributeIndex ~/ 2} to have value: $expectedValue but found: $actualValue");
      }
    } else {
      _errors.add(
          "Unexpected ${_expectedTagsIndex - 1} tag: ${_expectedTagsInOrderVisited[_expectedTagsIndex - 1]._tag} attribute ${_expectedAttributeIndex ~/ 2} name: $actualName value: $actualValue");
    }
    _expectedAttributeIndex += 2;
    _validateNode(actual);
    return super.visitXmlAttributeNode(actual);
  }

  @override
  Object visitXmlTagNode(ht.XmlTagNode actual) {
    if (!(actual.parent is ht.HtmlUnit || actual.parent is ht.XmlTagNode)) {
      _errors.add(
          "Expected ${actual.runtimeType} to have parent of type HtmlUnit or XmlTagNode");
    }
    if (_expectedTagsInOrderVisited != null) {
      String actualTag = actual.tag;
      if (_expectedTagsIndex < _expectedTagsInOrderVisited.length) {
        XmlValidator_Tag expected =
            _expectedTagsInOrderVisited[_expectedTagsIndex];
        if (expected._tag != actualTag) {
          _errors.add(
              "Expected $_expectedTagsIndex tag: ${expected._tag} but found: $actualTag");
        }
        _expectedAttributeKeyValuePairs = expected._attributes._keyValuePairs;
        int expectedAttributeCount =
            _expectedAttributeKeyValuePairs.length ~/ 2;
        int actualAttributeCount = actual.attributes.length;
        if (expectedAttributeCount != actualAttributeCount) {
          _errors.add(
              "Expected $_expectedTagsIndex tag: ${expected._tag} to have $expectedAttributeCount attributes but found $actualAttributeCount");
        }
        _expectedAttributeIndex = 0;
        _expectedTagsIndex++;
        expect(actual.attributeEnd, isNotNull);
        expect(actual.contentEnd, isNotNull);
        int count = 0;
        ht.Token token = actual.attributeEnd.next;
        ht.Token lastToken = actual.contentEnd;
        while (!identical(token, lastToken)) {
          token = token.next;
          if (++count > 1000) {
            fail(
                "Expected $_expectedTagsIndex tag: ${expected._tag} to have a sequence of tokens from getAttributeEnd() to getContentEnd()");
            break;
          }
        }
        if (actual.attributeEnd.type == ht.TokenType.GT) {
          if (ht.HtmlParser.SELF_CLOSING.contains(actual.tag)) {
            expect(actual.closingTag, isNull);
          } else {
            expect(actual.closingTag, isNotNull);
          }
        } else if (actual.attributeEnd.type == ht.TokenType.SLASH_GT) {
          expect(actual.closingTag, isNull);
        } else {
          fail("Unexpected attribute end token: ${actual.attributeEnd.lexeme}");
        }
        if (expected._content != null && expected._content != actual.content) {
          _errors.add(
              "Expected $_expectedTagsIndex tag: ${expected._tag} to have content '${expected._content}' but found '${actual.content}'");
        }
        if (expected._children.length != actual.tagNodes.length) {
          _errors.add(
              "Expected $_expectedTagsIndex tag: ${expected._tag} to have ${expected._children.length} children but found ${actual.tagNodes.length}");
        } else {
          for (int index = 0; index < expected._children.length; index++) {
            String expectedChildTag = expected._children[index]._tag;
            String actualChildTag = actual.tagNodes[index].tag;
            if (expectedChildTag != actualChildTag) {
              _errors.add(
                  "Expected $_expectedTagsIndex tag: ${expected._tag} child $index to have tag: $expectedChildTag but found: $actualChildTag");
            }
          }
        }
      } else {
        _errors.add("Visited unexpected tag: $actualTag");
      }
    }
    _validateNode(actual);
    return super.visitXmlTagNode(actual);
  }

  /**
   * Append the specified tags to the array in depth first order
   *
   * @param expected the array to which the tags are added (not `null`)
   * @param expectedTags the expected tags to be added (not `null`, contains no `null`s)
   */
  void _expectTags(
      List<XmlValidator_Tag> expected, List<XmlValidator_Tag> expectedTags) {
    for (XmlValidator_Tag tag in expectedTags) {
      expected.add(tag);
      _expectTags(expected, tag._children);
    }
  }

  void _validateNode(ht.XmlNode node) {
    if (node.beginToken == null) {
      _errors.add("No begin token for ${node.runtimeType}");
    }
    if (node.endToken == null) {
      _errors.add("No end token for ${node.runtimeType}");
    }
    int nodeStart = node.offset;
    int nodeLength = node.length;
    if (nodeStart < 0 || nodeLength < 0) {
      _errors.add("No source info for ${node.runtimeType}");
    }
    ht.XmlNode parent = node.parent;
    if (parent != null) {
      int nodeEnd = nodeStart + nodeLength;
      int parentStart = parent.offset;
      int parentEnd = parentStart + parent.length;
      if (nodeStart < parentStart) {
        _errors.add(
            "Invalid source start ($nodeStart) for ${node.runtimeType} inside ${parent.runtimeType} ($parentStart)");
      }
      if (nodeEnd > parentEnd) {
        _errors.add(
            "Invalid source end ($nodeEnd) for ${node.runtimeType} inside ${parent.runtimeType} ($parentStart)");
      }
    }
  }
}

class XmlValidator_Attributes {
  final List<String> _keyValuePairs;
  XmlValidator_Attributes([this._keyValuePairs = StringUtilities.EMPTY_ARRAY]);
}

class XmlValidator_Tag {
  static const List<XmlValidator_Tag> EMPTY_LIST = const <XmlValidator_Tag>[];
  final String _tag;
  final XmlValidator_Attributes _attributes;
  final String _content;
  final List<XmlValidator_Tag> _children;
  XmlValidator_Tag(this._tag, this._attributes, this._content,
      [this._children = EMPTY_LIST]);
}

class _ExpectedScript {
  String _expectedExternalScriptName;
  HtmlUnitBuilderTest_ExpectedLibrary _expectedLibrary;
  _ExpectedScript.con1(HtmlUnitBuilderTest_ExpectedLibrary expectedLibrary) {
    this._expectedExternalScriptName = null;
    this._expectedLibrary = expectedLibrary;
  }
  _ExpectedScript.con2(String expectedExternalScriptPath) {
    this._expectedExternalScriptName = expectedExternalScriptPath;
    this._expectedLibrary = null;
  }
  void _validate(int scriptIndex, HtmlScriptElement script) {
    if (_expectedLibrary != null) {
      _validateEmbedded(scriptIndex, script);
    } else {
      _validateExternal(scriptIndex, script);
    }
  }

  void _validateEmbedded(int scriptIndex, HtmlScriptElement script) {
    if (script is! EmbeddedHtmlScriptElementImpl) {
      fail(
          "Expected script $scriptIndex to be embedded, but found ${script != null ? script.runtimeType : "null"}");
    }
    EmbeddedHtmlScriptElementImpl embeddedScript =
        script as EmbeddedHtmlScriptElementImpl;
    _expectedLibrary._validate(scriptIndex, embeddedScript);
  }

  void _validateExternal(int scriptIndex, HtmlScriptElement script) {
    if (script is! ExternalHtmlScriptElementImpl) {
      fail(
          "Expected script $scriptIndex to be external with src=$_expectedExternalScriptName but found ${script != null ? script.runtimeType : "null"}");
    }
    ExternalHtmlScriptElementImpl externalScript =
        script as ExternalHtmlScriptElementImpl;
    Source scriptSource = externalScript.scriptSource;
    if (_expectedExternalScriptName == null) {
      expect(scriptSource, isNull, reason: "script $scriptIndex");
    } else {
      expect(scriptSource, isNotNull, reason: "script $scriptIndex");
      String actualExternalScriptName = scriptSource.shortName;
      expect(actualExternalScriptName, _expectedExternalScriptName,
          reason: "script $scriptIndex");
    }
  }
}<|MERGE_RESOLUTION|>--- conflicted
+++ resolved
@@ -7350,13 +7350,9 @@
     SourceSpan span = new SourceFile(src).span(offset, offset + length);
 
     reporter.reportErrorForSpan(
-<<<<<<< HEAD
-        AnalysisOptionsWarningCode.UNSUPPORTED_OPTION, span, ['test', 'zap']);
-=======
         AnalysisOptionsWarningCode.UNSUPPORTED_OPTION_WITH_LEGAL_VALUE,
         span,
         ['test', 'zip', 'zap']);
->>>>>>> d9397d8a
     expect(listener.errors, hasLength(1));
     expect(listener.errors.first.offset, offset);
     expect(listener.errors.first.length, length);
