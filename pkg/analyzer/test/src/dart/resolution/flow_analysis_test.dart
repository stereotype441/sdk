// Copyright (c) 2019, the Dart project authors. Please see the AUTHORS file
// for details. All rights reserved. Use of this source code is governed by a
// BSD-style license that can be found in the LICENSE file.

import 'package:analyzer/dart/ast/ast.dart';
import 'package:analyzer/src/dart/analysis/experiments.dart';
import 'package:analyzer/src/dart/resolver/flow_analysis_visitor.dart';
import 'package:analyzer/src/generated/engine.dart';
import 'package:test/test.dart';
import 'package:test_reflective_loader/test_reflective_loader.dart';

import 'driver_resolution.dart';

main() {
  defineReflectiveSuite(() {
    defineReflectiveTests(NullableFlowTest);
    defineReflectiveTests(ReachableFlowTest);
  });
}

@reflectiveTest
class NullableFlowTest extends DriverResolutionTest {
  FlowAnalysisResult flowResult;

  @override
  AnalysisOptionsImpl get analysisOptions =>
      AnalysisOptionsImpl()..enabledExperiments = [EnableString.non_nullable];

  void assertNonNullable([
    String search1,
    String search2,
    String search3,
    String search4,
    String search5,
  ]) {
    var expected = [search1, search2, search3, search4, search5]
        .where((i) => i != null)
        .map((search) => findNode.simple(search))
        .toList();
    expect(flowResult.nonNullableNodes, unorderedEquals(expected));
  }

  void assertNullable([
    String search1,
    String search2,
    String search3,
    String search4,
    String search5,
  ]) {
    var expected = [search1, search2, search3, search4, search5]
        .where((i) => i != null)
        .map((search) => findNode.simple(search))
        .toList();
    expect(flowResult.nullableNodes, unorderedEquals(expected));
  }

  test_assign_toNonNull() async {
    await trackCode(r'''
void f(int x) {
  if (x != null) return;
  x; // 1
  x = 0;
  x; // 2
}
''');
    assertNullable('x; // 1');
    assertNonNullable('x; // 2');
  }

  test_assign_toNull() async {
    await trackCode(r'''
void f(int x) {
  if (x == null) return;
  x; // 1
  x = null;
  x; // 2
}
''');
    assertNullable('x; // 2');
    assertNonNullable('x; // 1');
  }

  test_assign_toUnknown_fromNotNull() async {
    await trackCode(r'''
void f(int a, int b) {
  if (a == null) return;
  a; // 1
  a = b;
  a; // 2
}
''');
    assertNullable();
    assertNonNullable('a; // 1');
  }

  test_assign_toUnknown_fromNull() async {
    await trackCode(r'''
void f(int a, int b) {
  if (a != null) return;
  a; // 1
  a = b;
  a; // 2
}
''');
    assertNullable('a; // 1');
    assertNonNullable();
  }

  test_binaryExpression_logicalAnd() async {
    await trackCode(r'''
void f(int x) {
  x == null && x.isEven;
}
''');
    assertNullable('x.isEven');
    assertNonNullable();
  }

  test_binaryExpression_logicalOr() async {
    await trackCode(r'''
void f(int x) {
  x == null || x.isEven;
}
''');
    assertNullable();
    assertNonNullable('x.isEven');
  }

  test_constructor_if_then_else() async {
    await trackCode(r'''
class C {
  C(int x) {
    if (x == null) {
      x; // 1
    } else {
      x; // 2
    }
  }
}
''');
    assertNullable('x; // 1');
    assertNonNullable('x; // 2');
  }

  test_if_joinThenElse_ifNull() async {
    await trackCode(r'''
void f(int a, int b) {
  if (a == null) {
    a; // 1
    if (b == null) return;
    b; // 2
  } else {
    a; // 3
    if (b == null) return;
    b; // 4
  }
  a; // 5
  b; // 6
}
''');
    assertNullable('a; // 1');
    assertNonNullable('b; // 2', 'a; // 3', 'b; // 4', 'b; // 6');
  }

  test_if_notNull_thenExit_left() async {
    await trackCode(r'''
void f(int x) {
  if (null != x) return;
  x; // 1
}
''');
    assertNullable('x; // 1');
    assertNonNullable();
  }

  test_if_notNull_thenExit_right() async {
    await trackCode(r'''
void f(int x) {
  if (x != null) return;
  x; // 1
}
''');
    assertNullable('x; // 1');
    assertNonNullable();
  }

  test_if_null_thenExit_left() async {
    await trackCode(r'''
void f(int x) {
  if (null == x) return;
  x; // 1
}
''');
    assertNullable();
    assertNonNullable('x; // 1');
  }

  test_if_null_thenExit_right() async {
    await trackCode(r'''
void f(int x) {
  if (x == null) return;
  x; // 1
}
''');
    assertNullable();
    assertNonNullable('x; // 1');
  }

  test_if_then_else() async {
    await trackCode(r'''
void f(int x) {
  if (x == null) {
    x; // 1
  } else {
    x; // 2
  }
}
''');
    assertNullable('x; // 1');
    assertNonNullable('x; // 2');
  }

  test_method_if_then_else() async {
    await trackCode(r'''
class C {
  void f(int x) {
    if (x == null) {
      x; // 1
    } else {
      x; // 2
    }
  }
}
''');
    assertNullable('x; // 1');
    assertNonNullable('x; // 2');
  }

  test_potentiallyMutatedInClosure() async {
    await trackCode(r'''
f(int a, int b) {
  localFunction() {
    a = b;
  }

  if (a == null) {
    a; // 1
    localFunction();
    a; // 2
  }
}
''');
    assertNullable();
    assertNonNullable();
  }

  test_tryFinally_eqNullExit_body() async {
    await trackCode(r'''
void f(int x) {
  try {
    if (x == null) return;
    x; // 1
  } finally {
    x; // 2
  }
  x; // 3
}
''');
    assertNullable();
    assertNonNullable('x; // 1', 'x; // 3');
  }

  test_tryFinally_eqNullExit_finally() async {
    await trackCode(r'''
void f(int x) {
  try {
    x; // 1
  } finally {
    if (x == null) return;
    x; // 2
  }
  x; // 3
}
''');
    assertNullable();
    assertNonNullable('x; // 2', 'x; // 3');
  }

  test_tryFinally_outerEqNotNullExit_assignUnknown_body() async {
    await trackCode(r'''
void f(int a, int b) {
  if (a != null) return;
  try {
    a; // 1
    a = b;
    a; // 2
  } finally {
    a; // 3
  }
  a; // 4
}
''');
    assertNullable('a; // 1');
    assertNonNullable();
  }

  test_tryFinally_outerEqNullExit_assignUnknown_body() async {
    await trackCode(r'''
void f(int a, int b) {
  if (a == null) return;
  try {
    a; // 1
    a = b;
    a; // 2
  } finally {
    a; // 3
  }
  a; // 4
}
''');
    assertNullable();
    assertNonNullable('a; // 1');
  }

  test_tryFinally_outerEqNullExit_assignUnknown_finally() async {
    await trackCode(r'''
void f(int a, int b) {
  if (a == null) return;
  try {
    a; // 1
  } finally {
    a; // 2
    a = b;
    a; // 3
  }
  a; // 4
}
''');
    assertNullable();
    assertNonNullable('a; // 1', 'a; // 2');
  }

  test_while_eqNull() async {
    await trackCode(r'''
void f(int x) {
  while (x == null) {
    x; // 1
  }
  x; // 2
}
''');
    assertNullable('x; // 1');
    assertNonNullable('x; // 2');
  }

  test_while_notEqNull() async {
    await trackCode(r'''
void f(int x) {
  while (x != null) {
    x; // 1
  }
  x; // 2
}
''');
    assertNullable('x; // 2');
    assertNonNullable('x; // 1');
  }

  /// Resolve the given [code] and track nullability in the unit.
  Future<void> trackCode(String code) async {
    addTestFile(code);
    await resolveTestFile();

    var unit = result.unit;
    flowResult = FlowAnalysisResult.getFromNode(unit);
  }
}

@reflectiveTest
class ReachableFlowTest extends DriverResolutionTest {
  FlowAnalysisResult flowResult;

  @override
  AnalysisOptionsImpl get analysisOptions =>
      AnalysisOptionsImpl()..enabledExperiments = [EnableString.non_nullable];

  test_conditional_false() async {
    await trackCode(r'''
void f() {
  false ? 1 : 2;
}
''');
    verify(unreachableExpressions: ['1']);
  }

  test_conditional_true() async {
    await trackCode(r'''
void f() {
  true ? 1 : 2;
}
''');
    verify(unreachableExpressions: ['2']);
  }

  test_do_false() async {
    await trackCode(r'''
void f() {
  do {
    1;
  } while (false);
  2;
}
''');
    verify();
  }

  test_do_true() async {
    await trackCode(r'''
void f() { // f
  do {
    1;
  } while (true);
  2;
}
''');
    verify(
      unreachableStatements: ['2;'],
      functionBodiesThatDontComplete: ['{ // f'],
    );
  }

  test_exit_beforeSplitStatement() async {
    await trackCode(r'''
void f(bool b, int i) { // f
  return;
  Object _;
  do {} while (b);
  for (;;) {}
  for (_ in []) {}
  if (b) {}
  switch (i) {}
  try {} finally {}
  while (b) {}
}
''');
    verify(
      unreachableStatements: [
        'Object _',
        'do {}',
        'for (;;',
        'for (_',
        'if (b)',
        'try {',
        'switch (i)',
        'while (b) {}'
      ],
      functionBodiesThatDontComplete: ['{ // f'],
    );
  }

  test_for_condition_true() async {
    await trackCode(r'''
void f() { // f
  for (; true;) {
    1;
  }
  2;
}
''');
    verify(
      unreachableStatements: ['2;'],
      functionBodiesThatDontComplete: ['{ // f'],
    );
  }

  test_for_condition_true_implicit() async {
    await trackCode(r'''
void f() { // f
  for (;;) {
    1;
  }
  2;
}
''');
    verify(
      unreachableStatements: ['2;'],
      functionBodiesThatDontComplete: ['{ // f'],
    );
  }

  test_forEach() async {
    await trackCode(r'''
void f() {
  Object _;
  for (_ in [0, 1, 2]) {
    1;
    return;
  }
  2;
}
''');
    verify();
  }

  test_functionBody_hasReturn() async {
    await trackCode(r'''
int f() { // f
  return 42;
}
''');
    verify(functionBodiesThatDontComplete: ['{ // f']);
  }

  test_functionBody_noReturn() async {
    await trackCode(r'''
void f() {
  1;
}
''');
    verify();
  }

  test_if_condition() async {
    await trackCode(r'''
void f(bool b) {
  if (b) {
    1;
  } else {
    2;
  }
  3;
}
''');
    verify();
  }

  test_if_false_then_else() async {
    await trackCode(r'''
void f() {
  if (false) { // 1
    1;
  } else { // 2
  }
  3;
}
''');
    verify(unreachableStatements: ['{ // 1']);
  }

  test_if_true_return() async {
    await trackCode(r'''
void f() { // f
  1;
  if (true) {
    return;
  }
  2;
}
''');
    verify(
      unreachableStatements: ['2;'],
      functionBodiesThatDontComplete: ['{ // f'],
    );
  }

  test_if_true_then_else() async {
    await trackCode(r'''
void f() {
  if (true) { // 1
  } else { // 2
    2;
  }
  3;
}
''');
    verify(unreachableStatements: ['{ // 2']);
  }

  test_logicalAnd_leftFalse() async {
    await trackCode(r'''
void f(int x) {
  false && (x == 1);
}
''');
    verify(unreachableExpressions: ['(x == 1)']);
  }

  test_logicalOr_leftTrue() async {
    await trackCode(r'''
void f(int x) {
  true || (x == 1);
}
''');
    verify(unreachableExpressions: ['(x == 1)']);
  }

  test_switch_case_neverCompletes() async {
    await trackCode(r'''
void f(bool b, int i) {
  switch (i) {
    case 1:
      1;
      if (b) {
        return;
      } else {
        return;
      }
      2;
  }
  3;
}
''');
    verify(unreachableStatements: ['2;']);
  }

  test_tryCatch() async {
    await trackCode(r'''
void f() {
  try {
    1;
  } catch (_) {
    2;
  }
  3;
}
''');
    verify();
  }

  test_tryCatch_return_body() async {
    await trackCode(r'''
void f() {
  try {
    1;
    return;
    2;
  } catch (_) {
    3;
  }
  4;
}
''');
    verify(unreachableStatements: ['2;']);
  }

  test_tryCatch_return_catch() async {
    await trackCode(r'''
void f() {
  try {
    1;
  } catch (_) {
    2;
    return;
    3;
  }
  4;
}
''');
    verify(unreachableStatements: ['3;']);
  }

  test_tryCatchFinally_return_body() async {
    await trackCode(r'''
void f() {
  try {
    1;
    return;
  } catch (_) {
    2;
  } finally {
    3;
  }
  4;
}
''');
    verify();
  }

  test_tryCatchFinally_return_bodyCatch() async {
    await trackCode(r'''
void f() { // f
  try {
    1;
    return;
  } catch (_) {
    2;
    return;
  } finally {
    3;
  }
  4;
}
''');
    verify(
      unreachableStatements: ['4;'],
      functionBodiesThatDontComplete: ['{ // f'],
    );
  }

  test_tryCatchFinally_return_catch() async {
    await trackCode(r'''
void f() {
  try {
    1;
  } catch (_) {
    2;
    return;
  } finally {
    3;
  }
  4;
}
''');
    verify();
  }

  test_tryFinally_return_body() async {
    await trackCode(r'''
void f() { // f
  try {
    1;
    return;
  } finally {
    2;
  }
  3;
}
''');
    verify(
      unreachableStatements: ['3;'],
      functionBodiesThatDontComplete: ['{ // f'],
    );
  }

  test_while_false() async {
    await trackCode(r'''
void f() {
  while (false) { // 1
    1;
  }
  2;
}
''');
    verify(unreachableStatements: ['{ // 1']);
  }

  test_while_true() async {
    await trackCode(r'''
void f() { // f
  while (true) {
    1;
  }
  2;
  3;
}
''');
    verify(
      unreachableStatements: ['2;', '3;'],
      functionBodiesThatDontComplete: ['{ // f'],
    );
  }

  test_while_true_break() async {
    await trackCode(r'''
void f() {
  while (true) {
    1;
    break;
    2;
  }
  3;
}
''');
    verify(unreachableStatements: ['2;']);
  }

  test_while_true_breakIf() async {
    await trackCode(r'''
void f(bool b) {
  while (true) {
    1;
    if (b) break;
    2;
  }
  3;
}
''');
    verify();
  }

  test_while_true_continue() async {
    await trackCode(r'''
void f() { // f
  while (true) {
    1;
    continue;
    2;
  }
  3;
}
''');
    verify(
      unreachableStatements: ['2;', '3;'],
      functionBodiesThatDontComplete: ['{ // f'],
    );
  }

  /// Resolve the given [code] and track unreachable nodes in the unit.
  Future<void> trackCode(String code) async {
    addTestFile(code);
    await resolveTestFile();

    var unit = result.unit;
    flowResult = FlowAnalysisResult.getFromNode(unit);
  }

  void verify({
    List<String> unreachableExpressions = const [],
    List<String> unreachableStatements = const [],
    List<String> functionBodiesThatDontComplete = const [],
  }) {
    var expectedUnreachableNodes = <AstNode>[];
    expectedUnreachableNodes.addAll(
      unreachableStatements.map((search) => findNode.statement(search)),
    );
    expectedUnreachableNodes.addAll(
      unreachableExpressions.map((search) => findNode.expression(search)),
    );

    expect(
      flowResult.unreachableNodes,
      unorderedEquals(expectedUnreachableNodes),
    );
    expect(
      flowResult.functionBodiesThatDontComplete,
      unorderedEquals(
        functionBodiesThatDontComplete
            .map((search) => findNode.functionBody(search))
            .toList(),
      ),
    );
  }
<<<<<<< HEAD
}

@reflectiveTest
class TypePromotionFlowTest extends DriverResolutionTest {
  FlowAnalysisResult flowResult;

  @override
  AnalysisOptionsImpl get analysisOptions =>
      AnalysisOptionsImpl()..enabledExperiments = [EnableString.non_nullable];

  void assertNotPromoted(String search) {
    var node = findNode.simple(search);
    var actualType = flowResult.promotedTypes[node];
    expect(actualType, isNull, reason: search);
  }

  void assertPromoted(String search, String expectedType) {
    var node = findNode.simple(search);
    var actualType = flowResult.promotedTypes[node];
    if (actualType == null) {
      fail('$expectedType expected, but actually not promoted\n$search');
    }
    assertElementTypeString(actualType, expectedType);
  }

  test_assignment() async {
    await trackCode(r'''
f(Object x) {
  if (x is String) {
    x = 42;
    x; // 1
  }
}
''');
    assertNotPromoted('x; // 1');
  }

  test_binaryExpression_ifNull() async {
    await trackCode(r'''
void f(Object x) {
  ((x is num) || (throw 1)) ?? ((x is int) || (throw 2));
  x; // 1
}
''');
    assertPromoted('x; // 1', 'num');
  }

  test_binaryExpression_ifNull_rightUnPromote() async {
    await trackCode(r'''
void f(Object x, Object y, Object z) {
  if (x is int) {
    x; // 1
    y ?? (x = z);
    x; // 2
  }
}
''');
    assertPromoted('x; // 1', 'int');
    assertNotPromoted('x; // 2');
  }

  test_conditional_both() async {
    await trackCode(r'''
void f(bool b, Object x) {
  b ? ((x is num) || (throw 1)) : ((x is int) || (throw 2));
  x; // 1
}
''');
    assertPromoted('x; // 1', 'num');
  }

  test_conditional_else() async {
    await trackCode(r'''
void f(bool b, Object x) {
  b ? 0 : ((x is int) || (throw 2));
  x; // 1
}
''');
    assertNotPromoted('x; // 1');
  }

  test_conditional_then() async {
    await trackCode(r'''
void f(bool b, Object x) {
  b ? ((x is num) || (throw 1)) : 0;
  x; // 1
}
''');
    assertNotPromoted('x; // 1');
  }

  test_do_condition_isNotType() async {
    await trackCode(r'''
void f(Object x) {
  do {
    x; // 1
    x = '';
  } while (x is! String);
  x; // 2
}
''');
    assertNotPromoted('x; // 1');
    assertPromoted('x; // 2', 'String');
  }

  test_do_condition_isType() async {
    await trackCode(r'''
void f(Object x) {
  do {
    x; // 1
  } while (x is String);
  x; // 2
}
''');
    assertNotPromoted('x; // 1');
    assertNotPromoted('x; // 2');
  }

  test_do_outerIsType() async {
    await trackCode(r'''
void f(bool b, Object x) {
  if (x is String) {
    do {
      x; // 1
    } while (b);
    x; // 2
  }
}
''');
    assertPromoted('x; // 1', 'String');
    assertPromoted('x; // 2', 'String');
  }

  test_do_outerIsType_loopAssigned_body() async {
    await trackCode(r'''
void f(bool b, Object x) {
  if (x is String) {
    do {
      x; // 1
      x = x.length;
    } while (b);
    x; // 2
  }
}
''');
    assertNotPromoted('x; // 1');
    assertNotPromoted('x; // 2');
  }

  test_do_outerIsType_loopAssigned_condition() async {
    await trackCode(r'''
void f(bool b, Object x) {
  if (x is String) {
    do {
      x; // 1
      x = x.length;
    } while (x != 0);
    x; // 2
  }
}
''');
    assertNotPromoted('x != 0');
    assertNotPromoted('x; // 1');
    assertNotPromoted('x; // 2');
  }

  test_do_outerIsType_loopAssigned_condition2() async {
    await trackCode(r'''
void f(bool b, Object x) {
  if (x is String) {
    do {
      x; // 1
    } while ((x = 1) != 0);
    x; // 2
  }
}
''');
    assertNotPromoted('x; // 1');
    assertNotPromoted('x; // 2');
  }

  test_for_outerIsType() async {
    await trackCode(r'''
void f(bool b, Object x) {
  if (x is String) {
    for (; b;) {
      x; // 1
    }
    x; // 2
  }
}
''');
    assertPromoted('x; // 1', 'String');
    assertPromoted('x; // 2', 'String');
  }

  test_for_outerIsType_loopAssigned_body() async {
    await trackCode(r'''
void f(bool b, Object x) {
  if (x is String) {
    for (; b;) {
      x; // 1
      x = 42;
    }
    x; // 2
  }
}
''');
    assertNotPromoted('x; // 1');
    assertNotPromoted('x; // 2');
  }

  test_for_outerIsType_loopAssigned_condition() async {
    await trackCode(r'''
void f(Object x) {
  if (x is String) {
    for (; (x = 42) > 0;) {
      x; // 1
    }
    x; // 2
  }
}
''');
    assertNotPromoted('x; // 1');
    assertNotPromoted('x; // 2');
  }

  test_for_outerIsType_loopAssigned_updaters() async {
    await trackCode(r'''
void f(bool b, Object x) {
  if (x is String) {
    for (; b; x = 42) {
      x; // 1
    }
    x; // 2
  }
}
''');
    assertNotPromoted('x; // 1');
    assertNotPromoted('x; // 2');
  }

  test_forEach_outerIsType_loopAssigned() async {
    await trackCode(r'''
void f(Object x) {
  Object v1;
  if (x is String) {
    for (var _ in (v1 = [0, 1, 2])) {
      x; // 1
      x = 42;
    }
    x; // 2
  }
}
''');
    assertNotPromoted('x; // 1');
    assertNotPromoted('x; // 2');
  }

  test_functionExpression_isType() async {
    await trackCode(r'''
void f() {
  void g(Object x) {
    if (x is String) {
      x; // 1
    }
    x = 42;
  }
}
''');
    assertPromoted('x; // 1', 'String');
  }

  test_functionExpression_isType_mutatedInClosure2() async {
    await trackCode(r'''
void f() {
  void g(Object x) {
    if (x is String) {
      x; // 1
    }
    
    void h() {
      x = 42;
    }
  }
}
''');
    assertNotPromoted('x; // 1');
  }

  test_functionExpression_outerIsType_assignedOutside() async {
    await trackCode(r'''
void f(Object x) {
  void Function() g;
  
  if (x is String) {
    x; // 1

    g = () {
      x; // 2
    };
  }

  x = 42;
  x; // 3
  g();
}
''');
    assertPromoted('x; // 1', 'String');
    assertNotPromoted('x; // 2');
    assertNotPromoted('x; // 3');
  }

  test_if_combine_empty() async {
    await trackCode(r'''
main(bool b, Object v) {
  if (b) {
    v is int || (throw 1);
  } else {
    v is String || (throw 2);
  }
  v; // 3
}
''');
    assertNotPromoted('v; // 3');
  }

  test_if_conditional_isNotType() async {
    await trackCode(r'''
f(bool b, Object v) {
  if (b ? (v is! int) : (v is! num)) {
    v; // 1
  } else {
    v; // 2
  }
  v; // 3
}
''');
    assertNotPromoted('v; // 1');
    assertPromoted('v; // 2', 'num');
    assertNotPromoted('v; // 3');
  }

  test_if_conditional_isType() async {
    await trackCode(r'''
f(bool b, Object v) {
  if (b ? (v is int) : (v is num)) {
    v; // 1
  } else {
    v; // 2
  }
  v; // 3
}
''');
    assertPromoted('v; // 1', 'num');
    assertNotPromoted('v; // 2');
    assertNotPromoted('v; // 3');
  }

  test_if_isNotType() async {
    await trackCode(r'''
main(v) {
  if (v is! String) {
    v; // 1
  } else {
    v; // 2
  }
  v; // 3
}
''');
    assertNotPromoted('v; // 1');
    assertPromoted('v; // 2', 'String');
    assertNotPromoted('v; // 3');
  }

  test_if_isNotType_return() async {
    await trackCode(r'''
main(v) {
  if (v is! String) return;
  v; // ref
}
''');
    assertPromoted('v; // ref', 'String');
  }

  test_if_isNotType_throw() async {
    await trackCode(r'''
main(v) {
  if (v is! String) throw 42;
  v; // ref
}
''');
    assertPromoted('v; // ref', 'String');
  }

  test_if_isType() async {
    await trackCode(r'''
main(v) {
  if (v is String) {
    v; // 1
  } else {
    v; // 2
  }
  v; // 3
}
''');
    assertPromoted('v; // 1', 'String');
    assertNotPromoted('v; // 2');
    assertNotPromoted('v; // 3');
  }

  test_if_isType_thenNonBoolean() async {
    await trackCode(r'''
f(Object x) {
  if ((x is String) != 3) {
    x; // 1
  }
}
''');
    assertNotPromoted('x; // 1');
  }

  test_if_logicalNot_isType() async {
    await trackCode(r'''
main(v) {
  if (!(v is String)) {
    v; // 1
  } else {
    v; // 2
  }
  v; // 3
}
''');
    assertNotPromoted('v; // 1');
    assertPromoted('v; // 2', 'String');
    assertNotPromoted('v; // 3');
  }

  test_if_then_isNotType_return() async {
    await trackCode(r'''
void f(bool b, Object x) {
  if (b) {
    if (x is! String) return;
  }
  x; // 1
}
''');
    assertNotPromoted('x; // 1');
  }

  test_logicalOr_throw() async {
    await trackCode(r'''
main(v) {
  v is String || (throw 42);
  v; // ref
}
''');
    assertPromoted('v; // ref', 'String');
  }

  test_potentiallyMutatedInClosure() async {
    await trackCode(r'''
f(Object x) {
  localFunction() {
    x = 42;
  }

  if (x is String) {
    localFunction();
    x; // 1
  }
}
''');
    assertNotPromoted('x; // 1');
  }

  test_potentiallyMutatedInScope() async {
    await trackCode(r'''
f(Object x) {
  if (x is String) {
    x; // 1
  }

  x = 42;
}
''');
    assertPromoted('x; // 1', 'String');
  }

  test_switch_outerIsType_assignedInCase() async {
    await trackCode(r'''
void f(int e, Object x) {
  if (x is String) {
    switch (e) {
      L: case 1:
        x; // 1
        break;
      case 2: // no label
        x; // 2
        break;
      case 3:
        x = 42;
        continue L;
    }
    x; // 3
  }
}
''');
    assertNotPromoted('x; // 1');
    assertPromoted('x; // 2', 'String');
    assertNotPromoted('x; // 3');
  }

  test_tryCatch_assigned_body() async {
    await trackCode(r'''
void f(Object x) {
  if (x is! String) return;
  x; // 1
  try {
    x = 42;
    g(); // might throw
    if (x is! String) return;
    x; // 2
  } catch (_) {}
  x; // 3
}

void g() {}
''');
    assertPromoted('x; // 1', 'String');
    assertPromoted('x; // 2', 'String');
    assertNotPromoted('x; // 3');
  }

  test_tryCatch_isNotType_exit_body() async {
    await trackCode(r'''
void f(Object x) {
  try {
    if (x is! String) return;
    x; // 1
  } catch (_) {}
  x; // 2
}

void g() {}
''');
    assertPromoted('x; // 1', 'String');
    assertNotPromoted('x; // 2');
  }

  test_tryCatch_isNotType_exit_body_catch() async {
    await trackCode(r'''
void f(Object x) {
  try {
    if (x is! String) return;
    x; // 1
  } catch (_) {
    if (x is! String) return;
    x; // 2
  }
  x; // 3
}

void g() {}
''');
    assertPromoted('x; // 1', 'String');
    assertPromoted('x; // 2', 'String');
    assertPromoted('x; // 3', 'String');
  }

  test_tryCatch_isNotType_exit_body_catchRethrow() async {
    await trackCode(r'''
void f(Object x) {
  try {
    if (x is! String) return;
    x; // 1
  } catch (_) {
    x; // 2
    rethrow;
  }
  x; // 3
}

void g() {}
''');
    assertPromoted('x; // 1', 'String');
    assertNotPromoted('x; // 2');
    assertPromoted('x; // 3', 'String');
  }

  test_tryCatch_isNotType_exit_catch() async {
    await trackCode(r'''
void f(Object x) {
  try {
  } catch (_) {
    if (x is! String) return;
    x; // 1
  }
  x; // 2
}

void g() {}
''');
    assertPromoted('x; // 1', 'String');
    assertNotPromoted('x; // 2');
  }

  test_tryCatchFinally_outerIsType() async {
    await trackCode(r'''
void f(Object x) {
  if (x is String) {
    try {
      x; // 1
    } catch (_) {
      x; // 2
    } finally {
      x; // 3
    }
    x; // 4
  }
}

void g() {}
''');
    assertPromoted('x; // 1', 'String');
    assertPromoted('x; // 2', 'String');
    assertPromoted('x; // 3', 'String');
    assertPromoted('x; // 4', 'String');
  }

  test_tryCatchFinally_outerIsType_assigned_body() async {
    await trackCode(r'''
void f(Object x) {
  if (x is String) {
    try {
      x; // 1
      x = 42;
      g();
    } catch (_) {
      x; // 2
    } finally {
      x; // 3
    }
    x; // 4
  }
}

void g() {}
''');
    assertPromoted('x; // 1', 'String');
    assertNotPromoted('x; // 2');
    assertNotPromoted('x; // 3');
    assertNotPromoted('x; // 4');
  }

  test_tryCatchFinally_outerIsType_assigned_catch() async {
    await trackCode(r'''
void f(Object x) {
  if (x is String) {
    try {
      x; // 1
    } catch (_) {
      x; // 2
      x = 42;
    } finally {
      x; // 3
    }
    x; // 4
  }
}
''');
    assertPromoted('x; // 1', 'String');
    assertPromoted('x; // 2', 'String');
    assertNotPromoted('x; // 3');
    assertNotPromoted('x; // 4');
  }

  test_tryFinally_outerIsType_assigned_body() async {
    await trackCode(r'''
void f(Object x) {
  if (x is String) {
    try {
      x; // 1
      x = 42;
    } finally {
      x; // 2
    }
    x; // 3
  }
}
''');
    assertPromoted('x; // 1', 'String');
    assertNotPromoted('x; // 2');
    assertNotPromoted('x; // 3');
  }

  test_tryFinally_outerIsType_assigned_finally() async {
    await trackCode(r'''
void f(Object x) {
  if (x is String) {
    try {
      x; // 1
    } finally {
      x; // 2
      x = 42;
    }
    x; // 3
  }
}
''');
    assertPromoted('x; // 1', 'String');
    assertPromoted('x; // 2', 'String');
    assertNotPromoted('x; // 3');
  }

  test_while_condition_false() async {
    await trackCode(r'''
void f(Object x) {
  while (x is! String) {
    x; // 1
  }
  x; // 2
}
''');
    assertNotPromoted('x; // 1');
    assertPromoted('x; // 2', 'String');
  }

  test_while_condition_true() async {
    await trackCode(r'''
void f(Object x) {
  while (x is String) {
    x; // 1
  }
  x; // 2
}
''');
    assertPromoted('x; // 1', 'String');
    assertNotPromoted('x; // 2');
  }

  test_while_outerIsType() async {
    await trackCode(r'''
void f(bool b, Object x) {
  if (x is String) {
    while (b) {
      x; // 1
    }
    x; // 2
  }
}
''');
    assertPromoted('x; // 1', 'String');
    assertPromoted('x; // 2', 'String');
  }

  test_while_outerIsType_loopAssigned_body() async {
    await trackCode(r'''
void f(bool b, Object x) {
  if (x is String) {
    while (b) {
      x; // 1
      x = x.length;
    }
    x; // 2
  }
}
''');
    assertNotPromoted('x; // 1');
    assertNotPromoted('x; // 2');
  }

  test_while_outerIsType_loopAssigned_condition() async {
    await trackCode(r'''
void f(bool b, Object x) {
  if (x is String) {
    while (x != 0) {
      x; // 1
      x = x.length;
    }
    x; // 2
  }
}
''');
    assertNotPromoted('x != 0');
    assertNotPromoted('x; // 1');
    assertNotPromoted('x; // 2');
  }

  /// Resolve the given [code] and track assignments in the unit.
  Future<void> trackCode(String code) async {
    addTestFile(code);
    await resolveTestFile();

    var unit = result.unit;
    flowResult = FlowAnalysisResult.getFromNode(unit);
  }
=======
>>>>>>> 2ea7e551
}<|MERGE_RESOLUTION|>--- conflicted
+++ resolved
@@ -840,804 +840,4 @@
       ),
     );
   }
-<<<<<<< HEAD
-}
-
-@reflectiveTest
-class TypePromotionFlowTest extends DriverResolutionTest {
-  FlowAnalysisResult flowResult;
-
-  @override
-  AnalysisOptionsImpl get analysisOptions =>
-      AnalysisOptionsImpl()..enabledExperiments = [EnableString.non_nullable];
-
-  void assertNotPromoted(String search) {
-    var node = findNode.simple(search);
-    var actualType = flowResult.promotedTypes[node];
-    expect(actualType, isNull, reason: search);
-  }
-
-  void assertPromoted(String search, String expectedType) {
-    var node = findNode.simple(search);
-    var actualType = flowResult.promotedTypes[node];
-    if (actualType == null) {
-      fail('$expectedType expected, but actually not promoted\n$search');
-    }
-    assertElementTypeString(actualType, expectedType);
-  }
-
-  test_assignment() async {
-    await trackCode(r'''
-f(Object x) {
-  if (x is String) {
-    x = 42;
-    x; // 1
-  }
-}
-''');
-    assertNotPromoted('x; // 1');
-  }
-
-  test_binaryExpression_ifNull() async {
-    await trackCode(r'''
-void f(Object x) {
-  ((x is num) || (throw 1)) ?? ((x is int) || (throw 2));
-  x; // 1
-}
-''');
-    assertPromoted('x; // 1', 'num');
-  }
-
-  test_binaryExpression_ifNull_rightUnPromote() async {
-    await trackCode(r'''
-void f(Object x, Object y, Object z) {
-  if (x is int) {
-    x; // 1
-    y ?? (x = z);
-    x; // 2
-  }
-}
-''');
-    assertPromoted('x; // 1', 'int');
-    assertNotPromoted('x; // 2');
-  }
-
-  test_conditional_both() async {
-    await trackCode(r'''
-void f(bool b, Object x) {
-  b ? ((x is num) || (throw 1)) : ((x is int) || (throw 2));
-  x; // 1
-}
-''');
-    assertPromoted('x; // 1', 'num');
-  }
-
-  test_conditional_else() async {
-    await trackCode(r'''
-void f(bool b, Object x) {
-  b ? 0 : ((x is int) || (throw 2));
-  x; // 1
-}
-''');
-    assertNotPromoted('x; // 1');
-  }
-
-  test_conditional_then() async {
-    await trackCode(r'''
-void f(bool b, Object x) {
-  b ? ((x is num) || (throw 1)) : 0;
-  x; // 1
-}
-''');
-    assertNotPromoted('x; // 1');
-  }
-
-  test_do_condition_isNotType() async {
-    await trackCode(r'''
-void f(Object x) {
-  do {
-    x; // 1
-    x = '';
-  } while (x is! String);
-  x; // 2
-}
-''');
-    assertNotPromoted('x; // 1');
-    assertPromoted('x; // 2', 'String');
-  }
-
-  test_do_condition_isType() async {
-    await trackCode(r'''
-void f(Object x) {
-  do {
-    x; // 1
-  } while (x is String);
-  x; // 2
-}
-''');
-    assertNotPromoted('x; // 1');
-    assertNotPromoted('x; // 2');
-  }
-
-  test_do_outerIsType() async {
-    await trackCode(r'''
-void f(bool b, Object x) {
-  if (x is String) {
-    do {
-      x; // 1
-    } while (b);
-    x; // 2
-  }
-}
-''');
-    assertPromoted('x; // 1', 'String');
-    assertPromoted('x; // 2', 'String');
-  }
-
-  test_do_outerIsType_loopAssigned_body() async {
-    await trackCode(r'''
-void f(bool b, Object x) {
-  if (x is String) {
-    do {
-      x; // 1
-      x = x.length;
-    } while (b);
-    x; // 2
-  }
-}
-''');
-    assertNotPromoted('x; // 1');
-    assertNotPromoted('x; // 2');
-  }
-
-  test_do_outerIsType_loopAssigned_condition() async {
-    await trackCode(r'''
-void f(bool b, Object x) {
-  if (x is String) {
-    do {
-      x; // 1
-      x = x.length;
-    } while (x != 0);
-    x; // 2
-  }
-}
-''');
-    assertNotPromoted('x != 0');
-    assertNotPromoted('x; // 1');
-    assertNotPromoted('x; // 2');
-  }
-
-  test_do_outerIsType_loopAssigned_condition2() async {
-    await trackCode(r'''
-void f(bool b, Object x) {
-  if (x is String) {
-    do {
-      x; // 1
-    } while ((x = 1) != 0);
-    x; // 2
-  }
-}
-''');
-    assertNotPromoted('x; // 1');
-    assertNotPromoted('x; // 2');
-  }
-
-  test_for_outerIsType() async {
-    await trackCode(r'''
-void f(bool b, Object x) {
-  if (x is String) {
-    for (; b;) {
-      x; // 1
-    }
-    x; // 2
-  }
-}
-''');
-    assertPromoted('x; // 1', 'String');
-    assertPromoted('x; // 2', 'String');
-  }
-
-  test_for_outerIsType_loopAssigned_body() async {
-    await trackCode(r'''
-void f(bool b, Object x) {
-  if (x is String) {
-    for (; b;) {
-      x; // 1
-      x = 42;
-    }
-    x; // 2
-  }
-}
-''');
-    assertNotPromoted('x; // 1');
-    assertNotPromoted('x; // 2');
-  }
-
-  test_for_outerIsType_loopAssigned_condition() async {
-    await trackCode(r'''
-void f(Object x) {
-  if (x is String) {
-    for (; (x = 42) > 0;) {
-      x; // 1
-    }
-    x; // 2
-  }
-}
-''');
-    assertNotPromoted('x; // 1');
-    assertNotPromoted('x; // 2');
-  }
-
-  test_for_outerIsType_loopAssigned_updaters() async {
-    await trackCode(r'''
-void f(bool b, Object x) {
-  if (x is String) {
-    for (; b; x = 42) {
-      x; // 1
-    }
-    x; // 2
-  }
-}
-''');
-    assertNotPromoted('x; // 1');
-    assertNotPromoted('x; // 2');
-  }
-
-  test_forEach_outerIsType_loopAssigned() async {
-    await trackCode(r'''
-void f(Object x) {
-  Object v1;
-  if (x is String) {
-    for (var _ in (v1 = [0, 1, 2])) {
-      x; // 1
-      x = 42;
-    }
-    x; // 2
-  }
-}
-''');
-    assertNotPromoted('x; // 1');
-    assertNotPromoted('x; // 2');
-  }
-
-  test_functionExpression_isType() async {
-    await trackCode(r'''
-void f() {
-  void g(Object x) {
-    if (x is String) {
-      x; // 1
-    }
-    x = 42;
-  }
-}
-''');
-    assertPromoted('x; // 1', 'String');
-  }
-
-  test_functionExpression_isType_mutatedInClosure2() async {
-    await trackCode(r'''
-void f() {
-  void g(Object x) {
-    if (x is String) {
-      x; // 1
-    }
-    
-    void h() {
-      x = 42;
-    }
-  }
-}
-''');
-    assertNotPromoted('x; // 1');
-  }
-
-  test_functionExpression_outerIsType_assignedOutside() async {
-    await trackCode(r'''
-void f(Object x) {
-  void Function() g;
-  
-  if (x is String) {
-    x; // 1
-
-    g = () {
-      x; // 2
-    };
-  }
-
-  x = 42;
-  x; // 3
-  g();
-}
-''');
-    assertPromoted('x; // 1', 'String');
-    assertNotPromoted('x; // 2');
-    assertNotPromoted('x; // 3');
-  }
-
-  test_if_combine_empty() async {
-    await trackCode(r'''
-main(bool b, Object v) {
-  if (b) {
-    v is int || (throw 1);
-  } else {
-    v is String || (throw 2);
-  }
-  v; // 3
-}
-''');
-    assertNotPromoted('v; // 3');
-  }
-
-  test_if_conditional_isNotType() async {
-    await trackCode(r'''
-f(bool b, Object v) {
-  if (b ? (v is! int) : (v is! num)) {
-    v; // 1
-  } else {
-    v; // 2
-  }
-  v; // 3
-}
-''');
-    assertNotPromoted('v; // 1');
-    assertPromoted('v; // 2', 'num');
-    assertNotPromoted('v; // 3');
-  }
-
-  test_if_conditional_isType() async {
-    await trackCode(r'''
-f(bool b, Object v) {
-  if (b ? (v is int) : (v is num)) {
-    v; // 1
-  } else {
-    v; // 2
-  }
-  v; // 3
-}
-''');
-    assertPromoted('v; // 1', 'num');
-    assertNotPromoted('v; // 2');
-    assertNotPromoted('v; // 3');
-  }
-
-  test_if_isNotType() async {
-    await trackCode(r'''
-main(v) {
-  if (v is! String) {
-    v; // 1
-  } else {
-    v; // 2
-  }
-  v; // 3
-}
-''');
-    assertNotPromoted('v; // 1');
-    assertPromoted('v; // 2', 'String');
-    assertNotPromoted('v; // 3');
-  }
-
-  test_if_isNotType_return() async {
-    await trackCode(r'''
-main(v) {
-  if (v is! String) return;
-  v; // ref
-}
-''');
-    assertPromoted('v; // ref', 'String');
-  }
-
-  test_if_isNotType_throw() async {
-    await trackCode(r'''
-main(v) {
-  if (v is! String) throw 42;
-  v; // ref
-}
-''');
-    assertPromoted('v; // ref', 'String');
-  }
-
-  test_if_isType() async {
-    await trackCode(r'''
-main(v) {
-  if (v is String) {
-    v; // 1
-  } else {
-    v; // 2
-  }
-  v; // 3
-}
-''');
-    assertPromoted('v; // 1', 'String');
-    assertNotPromoted('v; // 2');
-    assertNotPromoted('v; // 3');
-  }
-
-  test_if_isType_thenNonBoolean() async {
-    await trackCode(r'''
-f(Object x) {
-  if ((x is String) != 3) {
-    x; // 1
-  }
-}
-''');
-    assertNotPromoted('x; // 1');
-  }
-
-  test_if_logicalNot_isType() async {
-    await trackCode(r'''
-main(v) {
-  if (!(v is String)) {
-    v; // 1
-  } else {
-    v; // 2
-  }
-  v; // 3
-}
-''');
-    assertNotPromoted('v; // 1');
-    assertPromoted('v; // 2', 'String');
-    assertNotPromoted('v; // 3');
-  }
-
-  test_if_then_isNotType_return() async {
-    await trackCode(r'''
-void f(bool b, Object x) {
-  if (b) {
-    if (x is! String) return;
-  }
-  x; // 1
-}
-''');
-    assertNotPromoted('x; // 1');
-  }
-
-  test_logicalOr_throw() async {
-    await trackCode(r'''
-main(v) {
-  v is String || (throw 42);
-  v; // ref
-}
-''');
-    assertPromoted('v; // ref', 'String');
-  }
-
-  test_potentiallyMutatedInClosure() async {
-    await trackCode(r'''
-f(Object x) {
-  localFunction() {
-    x = 42;
-  }
-
-  if (x is String) {
-    localFunction();
-    x; // 1
-  }
-}
-''');
-    assertNotPromoted('x; // 1');
-  }
-
-  test_potentiallyMutatedInScope() async {
-    await trackCode(r'''
-f(Object x) {
-  if (x is String) {
-    x; // 1
-  }
-
-  x = 42;
-}
-''');
-    assertPromoted('x; // 1', 'String');
-  }
-
-  test_switch_outerIsType_assignedInCase() async {
-    await trackCode(r'''
-void f(int e, Object x) {
-  if (x is String) {
-    switch (e) {
-      L: case 1:
-        x; // 1
-        break;
-      case 2: // no label
-        x; // 2
-        break;
-      case 3:
-        x = 42;
-        continue L;
-    }
-    x; // 3
-  }
-}
-''');
-    assertNotPromoted('x; // 1');
-    assertPromoted('x; // 2', 'String');
-    assertNotPromoted('x; // 3');
-  }
-
-  test_tryCatch_assigned_body() async {
-    await trackCode(r'''
-void f(Object x) {
-  if (x is! String) return;
-  x; // 1
-  try {
-    x = 42;
-    g(); // might throw
-    if (x is! String) return;
-    x; // 2
-  } catch (_) {}
-  x; // 3
-}
-
-void g() {}
-''');
-    assertPromoted('x; // 1', 'String');
-    assertPromoted('x; // 2', 'String');
-    assertNotPromoted('x; // 3');
-  }
-
-  test_tryCatch_isNotType_exit_body() async {
-    await trackCode(r'''
-void f(Object x) {
-  try {
-    if (x is! String) return;
-    x; // 1
-  } catch (_) {}
-  x; // 2
-}
-
-void g() {}
-''');
-    assertPromoted('x; // 1', 'String');
-    assertNotPromoted('x; // 2');
-  }
-
-  test_tryCatch_isNotType_exit_body_catch() async {
-    await trackCode(r'''
-void f(Object x) {
-  try {
-    if (x is! String) return;
-    x; // 1
-  } catch (_) {
-    if (x is! String) return;
-    x; // 2
-  }
-  x; // 3
-}
-
-void g() {}
-''');
-    assertPromoted('x; // 1', 'String');
-    assertPromoted('x; // 2', 'String');
-    assertPromoted('x; // 3', 'String');
-  }
-
-  test_tryCatch_isNotType_exit_body_catchRethrow() async {
-    await trackCode(r'''
-void f(Object x) {
-  try {
-    if (x is! String) return;
-    x; // 1
-  } catch (_) {
-    x; // 2
-    rethrow;
-  }
-  x; // 3
-}
-
-void g() {}
-''');
-    assertPromoted('x; // 1', 'String');
-    assertNotPromoted('x; // 2');
-    assertPromoted('x; // 3', 'String');
-  }
-
-  test_tryCatch_isNotType_exit_catch() async {
-    await trackCode(r'''
-void f(Object x) {
-  try {
-  } catch (_) {
-    if (x is! String) return;
-    x; // 1
-  }
-  x; // 2
-}
-
-void g() {}
-''');
-    assertPromoted('x; // 1', 'String');
-    assertNotPromoted('x; // 2');
-  }
-
-  test_tryCatchFinally_outerIsType() async {
-    await trackCode(r'''
-void f(Object x) {
-  if (x is String) {
-    try {
-      x; // 1
-    } catch (_) {
-      x; // 2
-    } finally {
-      x; // 3
-    }
-    x; // 4
-  }
-}
-
-void g() {}
-''');
-    assertPromoted('x; // 1', 'String');
-    assertPromoted('x; // 2', 'String');
-    assertPromoted('x; // 3', 'String');
-    assertPromoted('x; // 4', 'String');
-  }
-
-  test_tryCatchFinally_outerIsType_assigned_body() async {
-    await trackCode(r'''
-void f(Object x) {
-  if (x is String) {
-    try {
-      x; // 1
-      x = 42;
-      g();
-    } catch (_) {
-      x; // 2
-    } finally {
-      x; // 3
-    }
-    x; // 4
-  }
-}
-
-void g() {}
-''');
-    assertPromoted('x; // 1', 'String');
-    assertNotPromoted('x; // 2');
-    assertNotPromoted('x; // 3');
-    assertNotPromoted('x; // 4');
-  }
-
-  test_tryCatchFinally_outerIsType_assigned_catch() async {
-    await trackCode(r'''
-void f(Object x) {
-  if (x is String) {
-    try {
-      x; // 1
-    } catch (_) {
-      x; // 2
-      x = 42;
-    } finally {
-      x; // 3
-    }
-    x; // 4
-  }
-}
-''');
-    assertPromoted('x; // 1', 'String');
-    assertPromoted('x; // 2', 'String');
-    assertNotPromoted('x; // 3');
-    assertNotPromoted('x; // 4');
-  }
-
-  test_tryFinally_outerIsType_assigned_body() async {
-    await trackCode(r'''
-void f(Object x) {
-  if (x is String) {
-    try {
-      x; // 1
-      x = 42;
-    } finally {
-      x; // 2
-    }
-    x; // 3
-  }
-}
-''');
-    assertPromoted('x; // 1', 'String');
-    assertNotPromoted('x; // 2');
-    assertNotPromoted('x; // 3');
-  }
-
-  test_tryFinally_outerIsType_assigned_finally() async {
-    await trackCode(r'''
-void f(Object x) {
-  if (x is String) {
-    try {
-      x; // 1
-    } finally {
-      x; // 2
-      x = 42;
-    }
-    x; // 3
-  }
-}
-''');
-    assertPromoted('x; // 1', 'String');
-    assertPromoted('x; // 2', 'String');
-    assertNotPromoted('x; // 3');
-  }
-
-  test_while_condition_false() async {
-    await trackCode(r'''
-void f(Object x) {
-  while (x is! String) {
-    x; // 1
-  }
-  x; // 2
-}
-''');
-    assertNotPromoted('x; // 1');
-    assertPromoted('x; // 2', 'String');
-  }
-
-  test_while_condition_true() async {
-    await trackCode(r'''
-void f(Object x) {
-  while (x is String) {
-    x; // 1
-  }
-  x; // 2
-}
-''');
-    assertPromoted('x; // 1', 'String');
-    assertNotPromoted('x; // 2');
-  }
-
-  test_while_outerIsType() async {
-    await trackCode(r'''
-void f(bool b, Object x) {
-  if (x is String) {
-    while (b) {
-      x; // 1
-    }
-    x; // 2
-  }
-}
-''');
-    assertPromoted('x; // 1', 'String');
-    assertPromoted('x; // 2', 'String');
-  }
-
-  test_while_outerIsType_loopAssigned_body() async {
-    await trackCode(r'''
-void f(bool b, Object x) {
-  if (x is String) {
-    while (b) {
-      x; // 1
-      x = x.length;
-    }
-    x; // 2
-  }
-}
-''');
-    assertNotPromoted('x; // 1');
-    assertNotPromoted('x; // 2');
-  }
-
-  test_while_outerIsType_loopAssigned_condition() async {
-    await trackCode(r'''
-void f(bool b, Object x) {
-  if (x is String) {
-    while (x != 0) {
-      x; // 1
-      x = x.length;
-    }
-    x; // 2
-  }
-}
-''');
-    assertNotPromoted('x != 0');
-    assertNotPromoted('x; // 1');
-    assertNotPromoted('x; // 2');
-  }
-
-  /// Resolve the given [code] and track assignments in the unit.
-  Future<void> trackCode(String code) async {
-    addTestFile(code);
-    await resolveTestFile();
-
-    var unit = result.unit;
-    flowResult = FlowAnalysisResult.getFromNode(unit);
-  }
-=======
->>>>>>> 2ea7e551
 }