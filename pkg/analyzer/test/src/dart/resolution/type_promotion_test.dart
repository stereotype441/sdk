--- conflicted
+++ resolved
@@ -2,12 +2,8 @@
 // for details. All rights reserved. Use of this source code is governed by a
 // BSD-style license that can be found in the LICENSE file.
 
-<<<<<<< HEAD
 import 'package:analyzer/dart/analysis/results.dart';
-import 'package:analyzer/dart/ast/ast.dart';
-=======
 import 'package:analyzer/dart/element/element.dart';
->>>>>>> 187dee45
 import 'package:analyzer/src/dart/analysis/experiments.dart';
 import 'package:analyzer/src/generated/engine.dart';
 import 'package:test/test.dart';
@@ -23,11 +19,10 @@
   });
 }
 
-<<<<<<< HEAD
 class FlowTestBase extends DriverResolutionTest {
   FlowAnalysisResult flowResult;
 
-  /// Resolve the given [code] and track nullability in the unit.
+  /// Resolve the given [code] and track assignments in the unit.
   Future<void> trackCode(String code) async {
     if (await checkTests(
         code, _resultComputer, const _FlowAnalysisDataComputer())) {
@@ -45,676 +40,16 @@
 }
 
 @reflectiveTest
-class NullableFlowTest extends FlowTestBase {
+class TypePromotionTest extends FlowTestBase {
   @override
   AnalysisOptionsImpl get analysisOptions =>
       AnalysisOptionsImpl()..enabledExperiments = [EnableString.non_nullable];
 
-  test_assign_toNonNull() async {
-    await trackCode(r'''
-void f(int x) {
-  if (x != null) return;
-  /*nullable*/ x; // 1
-  x = 0;
-  /*nonNullable*/ x; // 2
-}
-''');
-  }
-
-  test_assign_toNull() async {
-    await trackCode(r'''
-void f(int x) {
-  if (x == null) return;
-  /*nonNullable*/ x; // 1
-  x = null;
-  /*nullable*/ x; // 2
-}
-''');
-  }
-
-  test_assign_toUnknown_fromNotNull() async {
-    await trackCode(r'''
-void f(int a, int b) {
-  if (a == null) return;
-  /*nonNullable*/ a; // 1
-  a = b;
-  a; // 2
-}
-''');
-  }
-
-  test_assign_toUnknown_fromNull() async {
-    await trackCode(r'''
-void f(int a, int b) {
-  if (a != null) return;
-  /*nullable*/ a; // 1
-  a = b;
-  a; // 2
-}
-''');
-  }
-
-  test_binaryExpression_logicalAnd() async {
-    await trackCode(r'''
-void f(int x) {
-  x == null && /*nullable*/ x.isEven;
-}
-''');
-  }
-
-  test_binaryExpression_logicalOr() async {
-    await trackCode(r'''
-void f(int x) {
-  x == null || /*nonNullable*/ x.isEven;
-}
-''');
-  }
-
-  test_constructor_if_then_else() async {
-    await trackCode(r'''
-class C {
-  C(int x) {
-    if (x == null) {
-      /*nullable*/ x; // 1
-    } else {
-      /*nonNullable*/ x; // 2
-    }
-  }
-}
-''');
-  }
-
-  test_if_joinThenElse_ifNull() async {
-    await trackCode(r'''
-void f(int a, int b) {
-  if (a == null) {
-    /*nullable*/ a; // 1
-    if (b == null) return;
-    /*nonNullable*/ b; // 2
-  } else {
-    /*nonNullable*/ a; // 3
-    if (b == null) return;
-    /*nonNullable*/ b; // 4
-  }
-  a; // 5
-  /*nonNullable*/ b; // 6
-}
-''');
-  }
-
-  test_if_notNull_thenExit_left() async {
-    await trackCode(r'''
-void f(int x) {
-  if (null != x) return;
-  /*nullable*/ x; // 1
-}
-''');
-  }
-
-  test_if_notNull_thenExit_right() async {
-    await trackCode(r'''
-void f(int x) {
-  if (x != null) return;
-  /*nullable*/ x; // 1
-}
-''');
-  }
-
-  test_if_null_thenExit_left() async {
-    await trackCode(r'''
-void f(int x) {
-  if (null == x) return;
-  /*nonNullable*/ x; // 1
-}
-''');
-  }
-
-  test_if_null_thenExit_right() async {
-    await trackCode(r'''
-void f(int x) {
-  if (x == null) return;
-  /*nonNullable*/ x; // 1
-}
-''');
-  }
-
-  test_if_then_else() async {
-    await trackCode(r'''
-void f(int x) {
-  if (x == null) {
-    /*nullable*/ x; // 1
-  } else {
-    /*nonNullable*/ x; // 2
-  }
-}
-''');
-  }
-
-  test_method_if_then_else() async {
-    await trackCode(r'''
-class C {
-  void f(int x) {
-    if (x == null) {
-      /*nullable*/ x; // 1
-    } else {
-      /*nonNullable*/ x; // 2
-    }
-  }
-}
-''');
-  }
-
-  test_potentiallyMutatedInClosure() async {
-    await trackCode(r'''
-f(int a, int b) {
-  localFunction() {
-    a = b;
-  }
-
-  if (a == null) {
-    a; // 1
-    localFunction();
-    a; // 2
-  }
-}
-''');
-  }
-
-  test_tryFinally_eqNullExit_body() async {
-    await trackCode(r'''
-void f(int x) {
-  try {
-    if (x == null) return;
-    /*nonNullable*/ x; // 1
-  } finally {
-    x; // 2
-  }
-  /*nonNullable*/ x; // 3
-}
-''');
-  }
-
-  test_tryFinally_eqNullExit_finally() async {
-    await trackCode(r'''
-void f(int x) {
-  try {
-    x; // 1
-  } finally {
-    if (x == null) return;
-    /*nonNullable*/ x; // 2
-  }
-  /*nonNullable*/ x; // 3
-}
-''');
-  }
-
-  test_tryFinally_outerEqNotNullExit_assignUnknown_body() async {
-    await trackCode(r'''
-void f(int a, int b) {
-  if (a != null) return;
-  try {
-    /*nullable*/ a; // 1
-    a = b;
-    a; // 2
-  } finally {
-    a; // 3
-  }
-  a; // 4
-}
-''');
-  }
-
-  test_tryFinally_outerEqNullExit_assignUnknown_body() async {
-    await trackCode(r'''
-void f(int a, int b) {
-  if (a == null) return;
-  try {
-    /*nonNullable*/ a; // 1
-    a = b;
-    a; // 2
-  } finally {
-    a; // 3
-  }
-  a; // 4
-}
-''');
-  }
-
-  test_tryFinally_outerEqNullExit_assignUnknown_finally() async {
-    await trackCode(r'''
-void f(int a, int b) {
-  if (a == null) return;
-  try {
-    /*nonNullable*/ a; // 1
-  } finally {
-    /*nonNullable*/ a; // 2
-    a = b;
-    a; // 3
-  }
-  a; // 4
-}
-''');
-  }
-
-  test_while_eqNull() async {
-    await trackCode(r'''
-void f(int x) {
-  while (x == null) {
-    /*nullable*/ x; // 1
-  }
-  /*nonNullable*/ x; // 2
-}
-''');
-  }
-
-  test_while_notEqNull() async {
-    await trackCode(r'''
-void f(int x) {
-  while (x != null) {
-    /*nonNullable*/ x; // 1
-  }
-  /*nullable*/ x; // 2
-}
-''');
-  }
-}
-
-@reflectiveTest
-class ReachableFlowTest extends FlowTestBase {
-  @override
-  AnalysisOptionsImpl get analysisOptions =>
-      AnalysisOptionsImpl()..enabledExperiments = [EnableString.non_nullable];
-
-  test_conditional_false() async {
-    await trackCode(r'''
-void f() {
-  false ? /*unreachable*/ 1 : 2;
-}
-''');
-  }
-
-  test_conditional_true() async {
-    await trackCode(r'''
-void f() {
-  true ? 1 : /*unreachable*/ 2;
-}
-''');
-  }
-
-  test_do_false() async {
-    await trackCode(r'''
-void f() {
-  do {
-    1;
-  } while (false);
-  2;
-}
-''');
-  }
-
-  test_do_true() async {
-    await trackCode(r'''
-void f() /*functionBody: doesNotComplete*/ { // f
-  do {
-    1;
-  } while (true);
-  /*statement: unreachable*/ 2;
-}
-''');
-  }
-
-  test_exit_beforeSplitStatement() async {
-    await trackCode(r'''
-void f(bool b, int i) /*functionBody: doesNotComplete*/ { // f
-  return;
-  /*statement: unreachable*/ Object _;
-  /*statement: unreachable*/ do {} while (b);
-  /*statement: unreachable*/ for (;;) {}
-  /*statement: unreachable*/ for (_ in []) {}
-  /*statement: unreachable*/ if (b) {}
-  /*statement: unreachable*/ switch (i) {}
-  /*statement: unreachable*/ try {} finally {}
-  /*statement: unreachable*/ while (b) {}
-}
-''');
-  }
-
-  test_for_condition_true() async {
-    await trackCode(r'''
-void f() /*functionBody: doesNotComplete*/ { // f
-  for (; true;) {
-    1;
-  }
-  /*statement: unreachable*/ 2;
-}
-''');
-  }
-
-  test_for_condition_true_implicit() async {
-    await trackCode(r'''
-void f() /*functionBody: doesNotComplete*/ { // f
-  for (;;) {
-    1;
-  }
-  /*statement: unreachable*/ 2;
-}
-''');
-  }
-
-  test_forEach() async {
-    await trackCode(r'''
-void f() {
-  Object _;
-  for (_ in [0, 1, 2]) {
-    1;
-    return;
-  }
-  2;
-}
-''');
-  }
-
-  test_functionBody_hasReturn() async {
-    await trackCode(r'''
-int f() /*functionBody: doesNotComplete*/ { // f
-  return 42;
-}
-''');
-  }
-
-  test_functionBody_noReturn() async {
-    await trackCode(r'''
-void f() {
-  1;
-}
-''');
-  }
-
-  test_if_condition() async {
-    await trackCode(r'''
-void f(bool b) {
-  if (b) {
-    1;
-  } else {
-    2;
-  }
-  3;
-}
-''');
-  }
-
-  test_if_false_then_else() async {
-    await trackCode(r'''
-void f() {
-  if (false) /*statement: unreachable*/ { // 1
-    1;
-  } else { // 2
-  }
-  3;
-}
-''');
-  }
-
-  test_if_true_return() async {
-    await trackCode(r'''
-void f() /*functionBody: doesNotComplete*/ { // f
-  1;
-  if (true) {
-    return;
-  }
-  /*statement: unreachable*/ 2;
-}
-''');
-  }
-
-  test_if_true_then_else() async {
-    await trackCode(r'''
-void f() {
-  if (true) { // 1
-  } else /*statement: unreachable*/ { // 2
-    2;
-  }
-  3;
-}
-''');
-  }
-
-  test_logicalAnd_leftFalse() async {
-    await trackCode(r'''
-void f(int x) {
-  false && /*unreachable*/ (x == 1);
-}
-''');
-  }
-
-  test_logicalOr_leftTrue() async {
-    await trackCode(r'''
-void f(int x) {
-  true || /*unreachable*/ (x == 1);
-}
-''');
-  }
-
-  test_switch_case_neverCompletes() async {
-    await trackCode(r'''
-void f(bool b, int i) {
-  switch (i) {
-    case 1:
-      1;
-      if (b) {
-        return;
-      } else {
-        return;
-      }
-      /*statement: unreachable*/ 2;
-  }
-  3;
-}
-''');
-  }
-
-  test_tryCatch() async {
-    await trackCode(r'''
-void f() {
-  try {
-    1;
-  } catch (_) {
-    2;
-  }
-  3;
-}
-''');
-  }
-
-  test_tryCatch_return_body() async {
-    await trackCode(r'''
-void f() {
-  try {
-    1;
-    return;
-    /*statement: unreachable*/ 2;
-  } catch (_) {
-    3;
-  }
-  4;
-}
-''');
-  }
-
-  test_tryCatch_return_catch() async {
-    await trackCode(r'''
-void f() {
-  try {
-    1;
-  } catch (_) {
-    2;
-    return;
-    /*statement: unreachable*/ 3;
-  }
-  4;
-}
-''');
-  }
-
-  test_tryCatchFinally_return_body() async {
-    await trackCode(r'''
-void f() {
-  try {
-    1;
-    return;
-  } catch (_) {
-    2;
-  } finally {
-    3;
-  }
-  4;
-}
-''');
-  }
-
-  test_tryCatchFinally_return_bodyCatch() async {
-    await trackCode(r'''
-void f() /*functionBody: doesNotComplete*/ { // f
-  try {
-    1;
-    return;
-  } catch (_) {
-    2;
-    return;
-  } finally {
-    3;
-  }
-  /*statement: unreachable*/ 4;
-}
-''');
-  }
-
-  test_tryCatchFinally_return_catch() async {
-    await trackCode(r'''
-void f() {
-  try {
-    1;
-  } catch (_) {
-    2;
-    return;
-  } finally {
-    3;
-  }
-  4;
-}
-''');
-  }
-
-  test_tryFinally_return_body() async {
-    await trackCode(r'''
-void f() /*functionBody: doesNotComplete*/ { // f
-  try {
-    1;
-    return;
-  } finally {
-    2;
-  }
-  /*statement: unreachable*/ 3;
-}
-''');
-  }
-
-  test_while_false() async {
-    await trackCode(r'''
-void f() {
-  while (false) /*statement: unreachable*/ { // 1
-    1;
-  }
-  2;
-}
-''');
-  }
-
-  test_while_true() async {
-    await trackCode(r'''
-void f() /*functionBody: doesNotComplete*/ { // f
-  while (true) {
-    1;
-  }
-  /*statement: unreachable*/ 2;
-  /*statement: unreachable*/ 3;
-}
-''');
-  }
-
-  test_while_true_break() async {
-    await trackCode(r'''
-void f() {
-  while (true) {
-    1;
-    break;
-    /*statement: unreachable*/ 2;
-  }
-  3;
-}
-''');
-  }
-
-  test_while_true_breakIf() async {
-    await trackCode(r'''
-void f(bool b) {
-  while (true) {
-    1;
-    if (b) break;
-    2;
-  }
-  3;
-}
-''');
-  }
-
-  test_while_true_continue() async {
-    await trackCode(r'''
-void f() /*functionBody: doesNotComplete*/ { // f
-  while (true) {
-    1;
-    continue;
-    /*statement: unreachable*/ 2;
-  }
-  /*statement: unreachable*/ 3;
-}
-''');
-  }
-}
-
-@reflectiveTest
-class TypePromotionFlowTest extends FlowTestBase {
-=======
-@reflectiveTest
-class TypePromotionTest extends DriverResolutionTest {
->>>>>>> 187dee45
-  @override
-  AnalysisOptionsImpl get analysisOptions =>
-      AnalysisOptionsImpl()..enabledExperiments = [EnableString.non_nullable];
-
-<<<<<<< HEAD
-=======
-  /// Assert that the identifier at the [search] string is a local variable
-  /// or a formal parameter, and has its declared type, not promoted to a more
-  /// specific type.
-  void assertNotPromoted(String search) {
-    var node = findNode.simple(search);
-    var element = node.staticElement as VariableElement;
-    expect(node.staticType, element.type, reason: search);
-  }
-
-  /// Assert that the identifier at the [search] has the [expectedType].
-  void assertPromoted(String search, String expectedType) {
-    var node = findNode.simple(search);
-    assertElementTypeString(node.staticType, expectedType);
-  }
-
   Future<void> resolveCode(String code) async {
     addTestFile(code);
     await resolveTestFile();
   }
 
->>>>>>> 187dee45
   test_assignment() async {
     await resolveCode(r'''
 f(Object x) {
@@ -779,14 +114,8 @@
 void f(Object x) {
   do {
     x; // 1
-<<<<<<< HEAD
-    x = '';
   } while (/*nonNullable*/ x is! String);
   /*nonNullable,promoted*/ x; // 2
-=======
-  } while (x is! String);
-  x; // 2
->>>>>>> 187dee45
 }
 ''');
   }
@@ -1380,7 +709,6 @@
 }
 ''');
   }
-<<<<<<< HEAD
 }
 
 class _FlowAnalysisDataComputer extends DataComputer<Set<_FlowAssertion>> {
@@ -1477,6 +805,4 @@
   nullable,
   promoted,
   unreachable,
-=======
->>>>>>> 187dee45
 }