// Copyright (c) 2019, the Dart project authors. Please see the AUTHORS file
// for details. All rights reserved. Use of this source code is governed by a
// BSD-style license that can be found in the LICENSE file.

import 'package:front_end/src/fasta/flow_analysis/flow_analysis.dart';
import 'package:meta/meta.dart';
import 'package:test/test.dart';

main() {
  group('API', () {
    test('asExpression_end promotes variables', () {
      var h = _Harness();
      var x = h.addVar('x', 'int?');
      h.run((flow) {
        h.declare(x, initialized: true);
        var expr = _Expression();
        flow.variableRead(expr, x);
        flow.asExpression_end(expr, _Type('int'));
        expect(flow.promotedType(x).type, 'int');
      });
    });

    test('asExpression_end handles other expressions', () {
      var h = _Harness();
      h.run((flow) {
        var expr = _Expression();
        flow.asExpression_end(expr, _Type('int'));
      });
    });

    test('assert_afterCondition promotes', () {
      var h = _Harness();
      var x = h.addVar('x', 'int?');
      h.run((flow) {
        flow.assert_begin();
        var expr = h.eqNull(x)();
        flow.assert_afterCondition(expr);
        expect(flow.promotedType(x).type, 'int');
        flow.assert_end();
      });
    });

    test('assert_end joins previous and ifTrue states', () {
      var h = _Harness();
      var x = h.addVar('x', 'int?');
      var y = h.addVar('x', 'int?');
      var z = h.addVar('x', 'int?');
      h.assignedVariables((vars) {
        vars.write(x);
        vars.write(z);
      });
      h.run((flow) {
        h.promote(x, 'int');
        h.promote(z, 'int');
        flow.assert_begin();
        flow.write(x, _Type('int?'));
        flow.write(z, _Type('int?'));
        var expr = h.and(h.notNull(x), h.notNull(y))();
        flow.assert_afterCondition(expr);
        flow.assert_end();
        // x should be promoted because it was promoted before the assert, and
        // it is re-promoted within the assert (if it passes)
        expect(flow.promotedType(x).type, 'int');
        // y should not be promoted because it was not promoted before the
        // assert.
        expect(flow.promotedType(y), null);
        // z should not be promoted because it is demoted in the assert
        // condition.
        expect(flow.promotedType(z), null);
      });
    });

    test('conditional_thenBegin promotes true branch', () {
      var h = _Harness();
      var x = h.addVar('x', 'int?');
      h.run((flow) {
        h.declare(x, initialized: true);
        flow.conditional_thenBegin(h.notNull(x)());
        expect(flow.promotedType(x).type, 'int');
        flow.conditional_elseBegin(_Expression());
        expect(flow.promotedType(x), isNull);
        flow.conditional_end(_Expression(), _Expression());
        expect(flow.promotedType(x), isNull);
      });
    });

    test('conditional_elseBegin promotes false branch', () {
      var h = _Harness();
      var x = h.addVar('x', 'int?');
      h.run((flow) {
        h.declare(x, initialized: true);
        flow.conditional_thenBegin(h.eqNull(x)());
        expect(flow.promotedType(x), isNull);
        flow.conditional_elseBegin(_Expression());
        expect(flow.promotedType(x).type, 'int');
        flow.conditional_end(_Expression(), _Expression());
        expect(flow.promotedType(x), isNull);
      });
    });

    test('conditional_end keeps promotions common to true and false branches',
        () {
      var h = _Harness();
      var x = h.addVar('x', 'int?');
      var y = h.addVar('y', 'int?');
      var z = h.addVar('z', 'int?');
      h.run((flow) {
        h.declare(x, initialized: true);
        h.declare(y, initialized: true);
        h.declare(z, initialized: true);
        flow.conditional_thenBegin(_Expression());
        h.promote(x, 'int');
        h.promote(y, 'int');
        flow.conditional_elseBegin(_Expression());
        h.promote(x, 'int');
        h.promote(z, 'int');
        flow.conditional_end(_Expression(), _Expression());
        expect(flow.promotedType(x).type, 'int');
        expect(flow.promotedType(y), isNull);
        expect(flow.promotedType(z), isNull);
      });
    });

    test('conditional joins true states', () {
      // if (... ? (x != null && y != null) : (x != null && z != null)) {
      //   promotes x, but not y or z
      // }
      var h = _Harness();
      var x = h.addVar('x', 'int?');
      var y = h.addVar('y', 'int?');
      var z = h.addVar('z', 'int?');
      h.run((flow) {
        h.declare(x, initialized: true);
        h.declare(y, initialized: true);
        h.declare(z, initialized: true);
        h.if_(
            h.conditional(h.expr, h.and(h.notNull(x), h.notNull(y)),
                h.and(h.notNull(x), h.notNull(z))), () {
          expect(flow.promotedType(x).type, 'int');
          expect(flow.promotedType(y), isNull);
          expect(flow.promotedType(z), isNull);
        });
      });
    });

    test('conditional joins false states', () {
      // if (... ? (x == null || y == null) : (x == null || z == null)) {
      // } else {
      //   promotes x, but not y or z
      // }
      var h = _Harness();
      var x = h.addVar('x', 'int?');
      var y = h.addVar('y', 'int?');
      var z = h.addVar('z', 'int?');
      h.run((flow) {
        h.declare(x, initialized: true);
        h.declare(y, initialized: true);
        h.declare(z, initialized: true);
        h.ifElse(
            h.conditional(h.expr, h.or(h.eqNull(x), h.eqNull(y)),
                h.or(h.eqNull(x), h.eqNull(z))),
            () {}, () {
          expect(flow.promotedType(x).type, 'int');
          expect(flow.promotedType(y), isNull);
          expect(flow.promotedType(z), isNull);
        });
      });
    });

    test('equalityOp(x != null) promotes true branch', () {
      var h = _Harness();
      var x = h.addVar('x', 'int?');
      h.run((flow) {
        h.declare(x, initialized: true);
        var varExpr = _Expression();
        flow.variableRead(varExpr, x);
        flow.equalityOp_rightBegin(varExpr);
        var nullExpr = _Expression();
        flow.nullLiteral(nullExpr);
        var expr = _Expression();
        flow.equalityOp_end(expr, nullExpr, notEqual: true);
        flow.ifStatement_thenBegin(expr);
        expect(flow.promotedType(x).type, 'int');
        flow.ifStatement_elseBegin();
        expect(flow.promotedType(x), isNull);
        flow.ifStatement_end(true);
      });
    });

    test('equalityOp(x == null) promotes false branch', () {
      var h = _Harness();
      var x = h.addVar('x', 'int?');
      h.run((flow) {
        h.declare(x, initialized: true);
        var varExpr = _Expression();
        flow.variableRead(varExpr, x);
        flow.equalityOp_rightBegin(varExpr);
        var nullExpr = _Expression();
        flow.nullLiteral(nullExpr);
        var expr = _Expression();
        flow.equalityOp_end(expr, nullExpr, notEqual: false);
        flow.ifStatement_thenBegin(expr);
        expect(flow.promotedType(x), isNull);
        flow.ifStatement_elseBegin();
        expect(flow.promotedType(x).type, 'int');
        flow.ifStatement_end(true);
      });
    });

    test('equalityOp(null != x) promotes true branch', () {
      var h = _Harness();
      var x = h.addVar('x', 'int?');
      h.run((flow) {
        h.declare(x, initialized: true);
        var nullExpr = _Expression();
        flow.nullLiteral(nullExpr);
        flow.equalityOp_rightBegin(nullExpr);
        var varExpr = _Expression();
        flow.variableRead(varExpr, x);
        var expr = _Expression();
        flow.equalityOp_end(expr, varExpr, notEqual: true);
        flow.ifStatement_thenBegin(expr);
        expect(flow.promotedType(x).type, 'int');
        flow.ifStatement_elseBegin();
        expect(flow.promotedType(x), isNull);
        flow.ifStatement_end(true);
      });
    });

    test('equalityOp(null == x) promotes false branch', () {
      var h = _Harness();
      var x = h.addVar('x', 'int?');
      h.run((flow) {
        h.declare(x, initialized: true);
        var nullExpr = _Expression();
        flow.nullLiteral(nullExpr);
        flow.equalityOp_rightBegin(nullExpr);
        var varExpr = _Expression();
        flow.variableRead(varExpr, x);
        var expr = _Expression();
        flow.equalityOp_end(expr, varExpr, notEqual: false);
        flow.ifStatement_thenBegin(expr);
        expect(flow.promotedType(x), isNull);
        flow.ifStatement_elseBegin();
        expect(flow.promotedType(x).type, 'int');
        flow.ifStatement_end(true);
      });
    });

    test('conditionEqNull() does not promote write-captured vars', () {
      var h = _Harness();
      var x = h.addVar('x', 'int?');
      var functionNode = _Node();
      h.assignedVariables(
          (vars) => vars.function(functionNode, () => vars.write(x)));
      h.run((flow) {
        h.declare(x, initialized: true);
        h.if_(h.notNull(x), () {
          expect(flow.promotedType(x).type, 'int');
        });
        h.function(functionNode, () {
          flow.write(x, _Type('int?'));
        });
        h.if_(h.notNull(x), () {
          expect(flow.promotedType(x), isNull);
        });
      });
    });

    test('doStatement_bodyBegin() un-promotes', () {
      var h = _Harness();
      var x = h.addVar('x', 'int?');
      var doStatement = _Statement();
      h.assignedVariables(
          (vars) => vars.nest(doStatement, () => vars.write(x)));
      h.run((flow) {
        h.declare(x, initialized: true);
        h.promote(x, 'int');
        expect(flow.promotedType(x).type, 'int');
        flow.doStatement_bodyBegin(doStatement);
        expect(flow.promotedType(x), isNull);
        flow.doStatement_conditionBegin();
        flow.doStatement_end(_Expression());
      });
    });

    test('doStatement_bodyBegin() handles write captures in the loop', () {
      var h = _Harness();
      var x = h.addVar('x', 'int?');
      var doStatement = _Statement();
      var functionNode = _Node();
      h.assignedVariables((vars) => vars.nest(
          doStatement, () => vars.function(functionNode, () => vars.write(x))));
      h.run((flow) {
        h.declare(x, initialized: true);
        flow.doStatement_bodyBegin(doStatement);
        h.promote(x, 'int');
        // The promotion should have no effect, because the second time through
        // the loop, x has been write-captured.
        expect(flow.promotedType(x), isNull);
        h.function(functionNode, () {
          flow.write(x, _Type('int?'));
        });
        flow.doStatement_conditionBegin();
        flow.doStatement_end(_Expression());
      });
    });

    test('doStatement_conditionBegin() joins continue state', () {
      var h = _Harness();
      var x = h.addVar('x', 'int?');
      var stmt = _Statement();
      h.assignedVariables((vars) => vars.nest(stmt, () {}));
      h.run((flow) {
        h.declare(x, initialized: true);
        flow.doStatement_bodyBegin(stmt);
        h.if_(h.notNull(x), () {
          flow.handleContinue(stmt);
        });
        flow.handleExit();
        expect(flow.isReachable, false);
        expect(flow.promotedType(x), isNull);
        flow.doStatement_conditionBegin();
        expect(flow.isReachable, true);
        expect(flow.promotedType(x).type, 'int');
        flow.doStatement_end(_Expression());
      });
    });

    test('doStatement_end() promotes', () {
      var h = _Harness();
      var x = h.addVar('x', 'int?');
      var stmt = _Statement();
      h.assignedVariables((vars) => vars.nest(stmt, () {}));
      h.run((flow) {
        h.declare(x, initialized: true);
        flow.doStatement_bodyBegin(stmt);
        flow.doStatement_conditionBegin();
        expect(flow.promotedType(x), isNull);
        flow.doStatement_end(h.eqNull(x)());
        expect(flow.promotedType(x).type, 'int');
      });
    });

    test('finish checks proper nesting', () {
      var h = _Harness();
      var expr = _Expression();
      var flow = h.createFlow();
      flow.ifStatement_thenBegin(expr);
      expect(() => flow.finish(), _asserts);
    });

    test('for_conditionBegin() un-promotes', () {
      var h = _Harness();
      var x = h.addVar('x', 'int?');
      var forStatement = _Statement();
      h.assignedVariables(
          (vars) => vars.nest(forStatement, () => vars.write(x)));
      h.run((flow) {
        h.declare(x, initialized: true);
        h.promote(x, 'int');
        expect(flow.promotedType(x).type, 'int');
        flow.for_conditionBegin(forStatement);
        expect(flow.promotedType(x), isNull);
        flow.for_bodyBegin(_Statement(), _Expression());
        flow.write(x, _Type('int?'));
        flow.for_updaterBegin();
        flow.for_end();
      });
    });

    test('for_conditionBegin() handles write captures in the loop', () {
      var h = _Harness();
      var x = h.addVar('x', 'int?');
      var forStatement = _Statement();
      var functionNode = _Node();
      h.assignedVariables((vars) => vars.nest(forStatement,
          () => vars.function(functionNode, () => vars.write(x))));
      h.run((flow) {
        h.declare(x, initialized: true);
        h.promote(x, 'int');
        expect(flow.promotedType(x).type, 'int');
        flow.for_conditionBegin(forStatement);
        h.promote(x, 'int');
        expect(flow.promotedType(x), isNull);
        h.function(functionNode, () {
          flow.write(x, _Type('int?'));
        });
        flow.for_bodyBegin(_Statement(), _Expression());
        flow.for_updaterBegin();
        flow.for_end();
      });
    });

    test('for_conditionBegin() handles not-yet-seen variables', () {
      var h = _Harness();
      var x = h.addVar('x', 'int?');
      var y = h.addVar('y', 'int?');
      var forStatement = _Statement();
      h.assignedVariables(
          (vars) => vars.nest(forStatement, () => vars.write(x)));
      h.run((flow) {
        h.declare(y, initialized: true);
        h.promote(y, 'int');
        flow.for_conditionBegin(forStatement);
        flow.initialize(x);
        flow.for_bodyBegin(_Statement(), _Expression());
        flow.for_updaterBegin();
        flow.for_end();
      });
    });

    test('for_bodyBegin() handles empty condition', () {
      var h = _Harness();
      var stmt = _Statement();
      h.assignedVariables((vars) => vars.nest(stmt, () {}));
      h.run((flow) {
        flow.for_conditionBegin(stmt);
        flow.for_bodyBegin(stmt, null);
        flow.for_updaterBegin();
        expect(flow.isReachable, isTrue);
        flow.for_end();
        expect(flow.isReachable, isFalse);
      });
    });

    test('for_bodyBegin() promotes', () {
      var h = _Harness();
      var x = h.addVar('x', 'int?');
      var stmt = _Statement();
      h.assignedVariables((vars) => vars.nest(stmt, () {}));
      h.run((flow) {
        h.declare(x, initialized: true);
        flow.for_conditionBegin(stmt);
        flow.for_bodyBegin(stmt, h.notNull(x)());
        expect(flow.promotedType(x).type, 'int');
        flow.for_updaterBegin();
        flow.for_end();
      });
    });

    test('for_bodyBegin() can be used with a null statement', () {
      // This is needed for collection elements that are for-loops.
      var h = _Harness();
      var x = h.addVar('x', 'int?');
      var node = _Node();
      h.assignedVariables((vars) => vars.nest(node, () {}));
      h.run((flow) {
        h.declare(x, initialized: true);
        flow.for_conditionBegin(node);
        flow.for_bodyBegin(null, h.notNull(x)());
        flow.for_updaterBegin();
        flow.for_end();
      });
    });

    test('for_updaterBegin() joins current and continue states', () {
      // To test that the states are properly joined, we have three variables:
      // x, y, and z.  We promote x and y in the continue path, and x and z in
      // the current path.  Inside the updater, only x should be promoted.
      var h = _Harness();
      var x = h.addVar('x', 'int?');
      var y = h.addVar('y', 'int?');
      var z = h.addVar('z', 'int?');
      var stmt = _Statement();
      h.assignedVariables((vars) => vars.nest(stmt, () {}));
      h.run((flow) {
        h.declare(x, initialized: true);
        h.declare(y, initialized: true);
        h.declare(z, initialized: true);
        flow.for_conditionBegin(stmt);
        flow.for_bodyBegin(stmt, h.expr());
        h.if_(h.expr, () {
          h.promote(x, 'int');
          h.promote(y, 'int');
          flow.handleContinue(stmt);
        });
        h.promote(x, 'int');
        h.promote(z, 'int');
        flow.for_updaterBegin();
        expect(flow.promotedType(x).type, 'int');
        expect(flow.promotedType(y), isNull);
        expect(flow.promotedType(z), isNull);
        flow.for_end();
      });
    });

    test('for_end() joins break and condition-false states', () {
      // To test that the states are properly joined, we have three variables:
      // x, y, and z.  We promote x and y in the break path, and x and z in the
      // condition-false path.  After the loop, only x should be promoted.
      var h = _Harness();
      var x = h.addVar('x', 'int?');
      var y = h.addVar('y', 'int?');
      var z = h.addVar('z', 'int?');
      var stmt = _Statement();
      h.assignedVariables((vars) => vars.nest(stmt, () {}));
      h.run((flow) {
        h.declare(x, initialized: true);
        h.declare(y, initialized: true);
        h.declare(z, initialized: true);
        flow.for_conditionBegin(stmt);
        flow.for_bodyBegin(stmt, h.or(h.eqNull(x), h.eqNull(z))());
        h.if_(h.expr, () {
          h.promote(x, 'int');
          h.promote(y, 'int');
          flow.handleBreak(stmt);
        });
        flow.for_updaterBegin();
        flow.for_end();
        expect(flow.promotedType(x).type, 'int');
        expect(flow.promotedType(y), isNull);
        expect(flow.promotedType(z), isNull);
      });
    });

    test('forEach_bodyBegin() un-promotes', () {
      var h = _Harness();
      var x = h.addVar('x', 'int?');
      var forStatement = _Statement();
      h.assignedVariables(
          (vars) => vars.nest(forStatement, () => vars.write(x)));
      h.run((flow) {
        h.declare(x, initialized: true);
        h.promote(x, 'int');
        expect(flow.promotedType(x).type, 'int');
        flow.forEach_bodyBegin(forStatement, null, _Type('int?'));
        expect(flow.promotedType(x), isNull);
        flow.write(x, _Type('int?'));
        flow.forEach_end();
      });
    });

    test('forEach_bodyBegin() handles write captures in the loop', () {
      var h = _Harness();
      var x = h.addVar('x', 'int?');
      var forStatement = _Statement();
      var functionNode = _Node();
      h.assignedVariables((vars) => vars.nest(forStatement,
          () => vars.function(functionNode, () => vars.write(x))));
      h.run((flow) {
        h.declare(x, initialized: true);
        h.promote(x, 'int');
        expect(flow.promotedType(x).type, 'int');
        flow.forEach_bodyBegin(forStatement, null, _Type('int?'));
        h.promote(x, 'int');
        expect(flow.promotedType(x), isNull);
        h.function(functionNode, () {
          flow.write(x, _Type('int?'));
        });
        flow.forEach_end();
      });
    });

    test('forEach_bodyBegin() writes to loop variable', () {
      var h = _Harness();
      var x = h.addVar('x', 'int?');
      var forStatement = _Statement();
      h.assignedVariables(
          (vars) => vars.nest(forStatement, () => vars.write(x)));
      h.run((flow) {
        h.declare(x, initialized: false);
        expect(flow.isAssigned(x), false);
        flow.forEach_bodyBegin(forStatement, x, _Type('int?'));
        expect(flow.isAssigned(x), true);
        flow.forEach_end();
        expect(flow.isAssigned(x), false);
      });
    });

    test('forEach_end() restores state before loop', () {
      var h = _Harness();
      var x = h.addVar('x', 'int?');
      var stmt = _Statement();
      h.assignedVariables((vars) => vars.nest(stmt, () {}));
      h.run((flow) {
        h.declare(x, initialized: true);
        flow.forEach_bodyBegin(stmt, null, _Type('int?'));
        h.promote(x, 'int');
        expect(flow.promotedType(x).type, 'int');
        flow.forEach_end();
        expect(flow.promotedType(x), isNull);
      });
    });

    test('functionExpression_begin() cancels promotions of self-captured vars',
        () {
      var h = _Harness();
      var x = h.addVar('x', 'int?');
      var y = h.addVar('y', 'int?');
      var functionNode = _Node();
      h.assignedVariables(
          (vars) => vars.function(functionNode, () => vars.write(x)));
      h.run((flow) {
        h.declare(x, initialized: true);
        h.declare(y, initialized: true);
        h.promote(x, 'int');
        h.promote(y, 'int');
        expect(flow.promotedType(x).type, 'int');
        expect(flow.promotedType(y).type, 'int');
        flow.functionExpression_begin(functionNode);
        // x is unpromoted within the local function
        expect(flow.promotedType(x), isNull);
        expect(flow.promotedType(y).type, 'int');
        flow.write(x, _Type('int?'));
        h.promote(x, 'int');
        flow.functionExpression_end();
        // x is unpromoted after the local function too
        expect(flow.promotedType(x), isNull);
        expect(flow.promotedType(y).type, 'int');
      });
    });

    test('functionExpression_begin() cancels promotions of other-captured vars',
        () {
      var h = _Harness();
      var x = h.addVar('x', 'int?');
      var y = h.addVar('y', 'int?');
      var functionNode1 = _Node();
      var functionNode2 = _Node();
      h.assignedVariables((vars) {
        vars.function(functionNode1, () {});
        vars.function(functionNode2, () => vars.write(x));
      });
      h.run((flow) {
        h.declare(x, initialized: true);
        h.declare(y, initialized: true);
        h.promote(x, 'int');
        h.promote(y, 'int');
        expect(flow.promotedType(x).type, 'int');
        expect(flow.promotedType(y).type, 'int');
        flow.functionExpression_begin(functionNode1);
        // x is unpromoted within the local function, because the write
        // might have been captured by the time the local function executes.
        expect(flow.promotedType(x), isNull);
        expect(flow.promotedType(y).type, 'int');
        // And any effort to promote x fails, because there is no way of knowing
        // when the captured write might occur.
        h.promote(x, 'int');
        expect(flow.promotedType(x), isNull);
        expect(flow.promotedType(y).type, 'int');
        flow.functionExpression_end();
        // x is still promoted after the local function, though, because the
        // write hasn't been captured yet.
        expect(flow.promotedType(x).type, 'int');
        expect(flow.promotedType(y).type, 'int');
        flow.functionExpression_begin(functionNode2);
        // x is unpromoted inside this local function too.
        expect(flow.promotedType(x), isNull);
        expect(flow.promotedType(y).type, 'int');
        flow.write(x, _Type('int?'));
        flow.functionExpression_end();
        // And since the second local function captured x, it remains
        // unpromoted.
        expect(flow.promotedType(x), isNull);
        expect(flow.promotedType(y).type, 'int');
      });
    });

    test('functionExpression_begin() cancels promotions of written vars', () {
      var h = _Harness();
      var x = h.addVar('x', 'int?');
      var y = h.addVar('y', 'int?');
      var node = _Node();
      h.assignedVariables((vars) {
        vars.function(node, () {});
        vars.write(x);
      });
      h.run((flow) {
        h.declare(x, initialized: true);
        h.declare(y, initialized: true);
        h.promote(x, 'int');
        h.promote(y, 'int');
        expect(flow.promotedType(x).type, 'int');
        expect(flow.promotedType(y).type, 'int');
        flow.functionExpression_begin(node);
        // x is unpromoted within the local function, because the write
        // might have happened by the time the local function executes.
        expect(flow.promotedType(x), isNull);
        expect(flow.promotedType(y).type, 'int');
        // But it can be re-promoted because the write isn't captured.
        h.promote(x, 'int');
        expect(flow.promotedType(x).type, 'int');
        expect(flow.promotedType(y).type, 'int');
        flow.functionExpression_end();
        // x is still promoted after the local function, though, because the
        // write hasn't occurred yet.
        expect(flow.promotedType(x).type, 'int');
        expect(flow.promotedType(y).type, 'int');
        flow.write(x, _Type('int?'));
        // x is unpromoted now.
        expect(flow.promotedType(x), isNull);
        expect(flow.promotedType(y).type, 'int');
      });
    });

    test('functionExpression_begin() handles not-yet-seen variables', () {
      var h = _Harness();
      var x = h.addVar('x', 'int?');
      var y = h.addVar('y', 'int?');
      var functionNode = _Node();
      h.assignedVariables(
          (vars) => vars.function(functionNode, () => vars.write(x)));
      h.run((flow) {
        h.declare(y, initialized: true);
        h.promote(y, 'int');
        flow.functionExpression_begin(functionNode);
        flow.functionExpression_end();
        h.declare(x, initialized: true);
        h.promote(x, 'int');
        expect(flow.promotedType(x), isNull);
      });
    });

    test('functionExpression_begin() handles not-yet-seen write-captured vars',
        () {
      var h = _Harness();
      var x = h.addVar('x', 'int?');
      var y = h.addVar('y', 'int?');
      var functionNode1 = _Node();
      var functionNode2 = _Node();
      h.assignedVariables((vars) {
        vars.function(functionNode1, () {});
        vars.function(functionNode2, () => vars.write(x));
      });
      h.run((flow) {
        h.declare(y, initialized: true);
        h.promote(y, 'int');
        flow.functionExpression_begin(functionNode1);
        h.promote(x, 'int');
        // Promotion should not occur, because x might be write-captured by the
        // time this code is reached.
        expect(flow.promotedType(x), isNull);
        flow.functionExpression_end();
        flow.functionExpression_begin(functionNode2);
        h.declare(x, initialized: true);
        flow.functionExpression_end();
      });
    });

    test('ifStatement_end(false) keeps else branch if then branch exits', () {
      var h = _Harness();
      var x = h.addVar('x', 'int?');
      h.run((flow) {
        h.declare(x, initialized: true);
        flow.ifStatement_thenBegin(h.eqNull(x)());
        flow.handleExit();
        flow.ifStatement_end(false);
        expect(flow.promotedType(x).type, 'int');
      });
    });

    void _checkIs(String declaredType, String tryPromoteType,
        String expectedPromotedType) {
      var h = _Harness();
      var x = h.addVar('x', 'int?');
      h.run((flow) {
        h.declare(x, initialized: true);
        var read = _Expression();
        flow.variableRead(read, x);
        var expr = _Expression();
        flow.isExpression_end(expr, read, false, _Type(tryPromoteType));
        flow.ifStatement_thenBegin(expr);
        if (expectedPromotedType == null) {
          expect(flow.promotedType(x), isNull);
        } else {
          expect(flow.promotedType(x).type, expectedPromotedType);
        }
        flow.ifStatement_elseBegin();
        expect(flow.promotedType(x), isNull);
        flow.ifStatement_end(true);
      });
    }

    test('isExpression_end promotes to a subtype', () {
      _checkIs('int?', 'int', 'int');
    });

    test('isExpression_end does not promote to a supertype', () {
      _checkIs('int', 'int?', null);
    });

    test('isExpression_end does not promote to an unrelated type', () {
      _checkIs('int', 'String', null);
    });

    test('isExpression_end() does not promote write-captured vars', () {
      var h = _Harness();
      var x = h.addVar('x', 'int?');
      var functionNode = _Node();
      h.assignedVariables(
          (vars) => vars.function(functionNode, () => vars.write(x)));
      h.run((flow) {
        h.declare(x, initialized: true);
        h.if_(h.isType(h.variableRead(x), 'int'), () {
          expect(flow.promotedType(x).type, 'int');
        });
        h.function(functionNode, () {
          flow.write(x, _Type('int?'));
        });
        h.if_(h.isType(h.variableRead(x), 'int'), () {
          expect(flow.promotedType(x), isNull);
        });
      });
    });

    test('isExpression_end() handles not-yet-seen variables', () {
      var h = _Harness();
      var x = h.addVar('x', 'int?');
      h.assignedVariables(
          (vars) => vars.function(_Node(), () => vars.write(x)));
      h.run((flow) {
        h.if_(h.isType(h.variableRead(x), 'int'), () {
          expect(flow.promotedType(x).type, 'int');
        });
        h.declare(x, initialized: true);
      });
    });

    test('logicalBinaryOp_rightBegin(isAnd: true) promotes in RHS', () {
      var h = _Harness();
      var x = h.addVar('x', 'int?');
      h.run((flow) {
        h.declare(x, initialized: true);
        flow.logicalBinaryOp_rightBegin(h.notNull(x)(), isAnd: true);
        expect(flow.promotedType(x).type, 'int');
        flow.logicalBinaryOp_end(_Expression(), _Expression(), isAnd: true);
      });
    });

    test('logicalBinaryOp_rightEnd(isAnd: true) keeps promotions from RHS', () {
      var h = _Harness();
      var x = h.addVar('x', 'int?');
      h.run((flow) {
        h.declare(x, initialized: true);
        flow.logicalBinaryOp_rightBegin(_Expression(), isAnd: true);
        var wholeExpr = _Expression();
        flow.logicalBinaryOp_end(wholeExpr, h.notNull(x)(), isAnd: true);
        flow.ifStatement_thenBegin(wholeExpr);
        expect(flow.promotedType(x).type, 'int');
        flow.ifStatement_end(false);
      });
    });

    test('logicalBinaryOp_rightEnd(isAnd: false) keeps promotions from RHS',
        () {
      var h = _Harness();
      var x = h.addVar('x', 'int?');
      h.run((flow) {
        h.declare(x, initialized: true);
        flow.logicalBinaryOp_rightBegin(_Expression(), isAnd: false);
        var wholeExpr = _Expression();
        flow.logicalBinaryOp_end(wholeExpr, h.eqNull(x)(), isAnd: false);
        flow.ifStatement_thenBegin(wholeExpr);
        flow.ifStatement_elseBegin();
        expect(flow.promotedType(x).type, 'int');
        flow.ifStatement_end(true);
      });
    });

    test('logicalBinaryOp_rightBegin(isAnd: false) promotes in RHS', () {
      var h = _Harness();
      var x = h.addVar('x', 'int?');
      h.run((flow) {
        h.declare(x, initialized: true);
        flow.logicalBinaryOp_rightBegin(h.eqNull(x)(), isAnd: false);
        expect(flow.promotedType(x).type, 'int');
        flow.logicalBinaryOp_end(_Expression(), _Expression(), isAnd: false);
      });
    });

    test('logicalBinaryOp(isAnd: true) joins promotions', () {
      // if (x != null && y != null) {
      //   promotes x and y
      // }
      var h = _Harness();
      var x = h.addVar('x', 'int?');
      var y = h.addVar('y', 'int?');
      h.run((flow) {
        h.declare(x, initialized: true);
        h.declare(y, initialized: true);
        h.if_(h.and(h.notNull(x), h.notNull(y)), () {
          expect(flow.promotedType(x).type, 'int');
          expect(flow.promotedType(y).type, 'int');
        });
      });
    });

    test('logicalBinaryOp(isAnd: false) joins promotions', () {
      // if (x == null || y == null) {} else {
      //   promotes x and y
      // }
      var h = _Harness();
      var x = h.addVar('x', 'int?');
      var y = h.addVar('y', 'int?');
      h.run((flow) {
        h.declare(x, initialized: true);
        h.declare(y, initialized: true);
        h.ifElse(h.or(h.eqNull(x), h.eqNull(y)), () {}, () {
          expect(flow.promotedType(x).type, 'int');
          expect(flow.promotedType(y).type, 'int');
        });
      });
    });

    test('nonNullAssert_end(x) promotes', () {
      var h = _Harness();
      var x = h.addVar('x', 'int?');
      h.run((flow) {
        h.declare(x, initialized: true);
        var varExpr = _Expression();
        flow.variableRead(varExpr, x);
        flow.nonNullAssert_end(varExpr);
        expect(flow.promotedType(x).type, 'int');
      });
    });

    test('nullAwareAccess temporarily promotes', () {
      var h = _Harness();
      var x = h.addVar('x', 'int?');
      h.run((flow) {
        h.declare(x, initialized: true);
        var varExpr = _Expression();
        flow.variableRead(varExpr, x);
        flow.nullAwareAccess_rightBegin(varExpr);
        expect(flow.promotedType(x).type, 'int');
        flow.nullAwareAccess_end();
        expect(flow.promotedType(x), isNull);
      });
    });

    test('nullAwareAccess does not promote the target of a cascade', () {
      var h = _Harness();
      var x = h.addVar('x', 'int?');
      h.run((flow) {
        h.declare(x, initialized: true);
        var varExpr = _Expression();
        flow.variableRead(varExpr, x);
        flow.nullAwareAccess_rightBegin(null);
        expect(flow.promotedType(x), isNull);
        flow.nullAwareAccess_end();
      });
    });

    test('nullAwareAccess preserves demotions', () {
      var h = _Harness();
      var x = h.addVar('x', 'int?');
      h.assignedVariables((vars) => vars.write(x));
      h.run((flow) {
        h.declare(x, initialized: true);
        h.promote(x, 'int');
        var lhs = _Expression();
        flow.nullAwareAccess_rightBegin(lhs);
        expect(flow.promotedType(x).type, 'int');
        flow.write(x, _Type('int?'));
        expect(flow.promotedType(x), isNull);
        flow.nullAwareAccess_end();
        expect(flow.promotedType(x), isNull);
      });
    });

    test('parenthesizedExpression preserves promotion behaviors', () {
      var h = _Harness();
      var x = h.addVar('x', 'int?');
      h.run((flow) {
        h.if_(
            h.parenthesized(h.notEqual(h.parenthesized(h.variableRead(x)),
                h.parenthesized(h.nullLiteral))), () {
          expect(flow.promotedType(x).type, 'int');
        });
      });
    });

    test('promotedType handles not-yet-seen variables', () {
      // Note: this is needed for error recovery in the analyzer.
      var h = _Harness();
      var x = h.addVar('x', 'int');
      h.run((flow) {
        expect(flow.promotedType(x), isNull);
        h.declare(x, initialized: true);
      });
    });

    test('switchStatement_beginCase(false) restores previous promotions', () {
      var h = _Harness();
      var x = h.addVar('x', 'int?');
      var switchStatement = _Statement();
      h.assignedVariables(
          (vars) => vars.nest(switchStatement, () => vars.write(x)));
      h.run((flow) {
        h.declare(x, initialized: true);
        h.promote(x, 'int');
        flow.switchStatement_expressionEnd(_Statement());
        flow.switchStatement_beginCase(false, switchStatement);
        expect(flow.promotedType(x).type, 'int');
        flow.write(x, _Type('int?'));
        expect(flow.promotedType(x), isNull);
        flow.switchStatement_beginCase(false, switchStatement);
        expect(flow.promotedType(x).type, 'int');
        flow.write(x, _Type('int?'));
        expect(flow.promotedType(x), isNull);
        flow.switchStatement_end(false);
      });
    });

    test('switchStatement_beginCase(false) does not un-promote', () {
      var h = _Harness();
      var x = h.addVar('x', 'int?');
      var switchStatement = _Statement();
      h.assignedVariables(
          (vars) => vars.nest(switchStatement, () => vars.write(x)));
      h.run((flow) {
        h.declare(x, initialized: true);
        h.promote(x, 'int');
        flow.switchStatement_expressionEnd(_Statement());
        flow.switchStatement_beginCase(false, switchStatement);
        expect(flow.promotedType(x).type, 'int');
        flow.write(x, _Type('int?'));
        expect(flow.promotedType(x), isNull);
        flow.switchStatement_end(false);
      });
    });

    test('switchStatement_beginCase(false) handles write captures in cases',
        () {
      var h = _Harness();
      var x = h.addVar('x', 'int?');
      var switchStatement = _Statement();
      var functionNode = _Node();
      h.assignedVariables((vars) => vars.nest(switchStatement,
          () => vars.function(functionNode, () => vars.write(x))));
      h.run((flow) {
        h.declare(x, initialized: true);
        h.promote(x, 'int');
        flow.switchStatement_expressionEnd(_Statement());
        flow.switchStatement_beginCase(false, switchStatement);
        expect(flow.promotedType(x).type, 'int');
        h.function(functionNode, () {
          flow.write(x, _Type('int?'));
        });
        expect(flow.promotedType(x), isNull);
        flow.switchStatement_end(false);
      });
    });

    test('switchStatement_beginCase(true) un-promotes', () {
      var h = _Harness();
      var x = h.addVar('x', 'int?');
      var switchStatement = _Statement();
      h.assignedVariables(
          (vars) => vars.nest(switchStatement, () => vars.write(x)));
      h.run((flow) {
        h.declare(x, initialized: true);
        h.promote(x, 'int');
        flow.switchStatement_expressionEnd(_Statement());
        flow.switchStatement_beginCase(true, switchStatement);
        expect(flow.promotedType(x), isNull);
        flow.write(x, _Type('int?'));
        expect(flow.promotedType(x), isNull);
        flow.switchStatement_end(false);
      });
    });

    test('switchStatement_beginCase(true) handles write captures in cases', () {
      var h = _Harness();
      var x = h.addVar('x', 'int?');
      var switchStatement = _Statement();
      var functionNode = _Node();
      h.assignedVariables((vars) => vars.nest(switchStatement,
          () => vars.function(functionNode, () => vars.write(x))));
      h.run((flow) {
        h.declare(x, initialized: true);
        h.promote(x, 'int');
        flow.switchStatement_expressionEnd(_Statement());
        flow.switchStatement_beginCase(true, switchStatement);
        h.promote(x, 'int');
        expect(flow.promotedType(x), isNull);
        h.function(functionNode, () {
          flow.write(x, _Type('int?'));
        });
        expect(flow.promotedType(x), isNull);
        flow.switchStatement_end(false);
      });
    });

    test('switchStatement_end(false) joins break and default', () {
      var h = _Harness();
      var x = h.addVar('x', 'int?');
      var y = h.addVar('y', 'int?');
      var z = h.addVar('z', 'int?');
      var switchStatement = _Statement();
      h.assignedVariables(
          (vars) => vars.nest(switchStatement, () => vars.write(y)));
      h.run((flow) {
        h.declare(x, initialized: true);
        h.declare(y, initialized: true);
        h.declare(z, initialized: true);
        h.promote(y, 'int');
        h.promote(z, 'int');
        var stmt = _Statement();
        flow.switchStatement_expressionEnd(stmt);
        flow.switchStatement_beginCase(false, switchStatement);
        h.promote(x, 'int');
        flow.write(y, _Type('int?'));
        flow.handleBreak(stmt);
        flow.switchStatement_end(false);
        expect(flow.promotedType(x), isNull);
        expect(flow.promotedType(y), isNull);
        expect(flow.promotedType(z).type, 'int');
      });
    });

    test('switchStatement_end(true) joins breaks', () {
      var h = _Harness();
      var w = h.addVar('w', 'int?');
      var x = h.addVar('x', 'int?');
      var y = h.addVar('y', 'int?');
      var z = h.addVar('z', 'int?');
      var switchStatement = _Statement();
      h.assignedVariables((vars) => vars.nest(switchStatement, () {
            vars.write(x);
            vars.write(y);
          }));
      h.run((flow) {
        h.declare(w, initialized: true);
        h.declare(x, initialized: true);
        h.declare(y, initialized: true);
        h.declare(z, initialized: true);
        h.promote(x, 'int');
        h.promote(y, 'int');
        h.promote(z, 'int');
        var stmt = _Statement();
        flow.switchStatement_expressionEnd(stmt);
        flow.switchStatement_beginCase(false, switchStatement);
        h.promote(w, 'int');
        h.promote(y, 'int');
        flow.write(x, _Type('int?'));
        flow.handleBreak(stmt);
        flow.switchStatement_beginCase(false, switchStatement);
        h.promote(w, 'int');
        h.promote(x, 'int');
        flow.write(y, _Type('int?'));
        flow.handleBreak(stmt);
        flow.switchStatement_end(true);
        expect(flow.promotedType(w).type, 'int');
        expect(flow.promotedType(x), isNull);
        expect(flow.promotedType(y), isNull);
        expect(flow.promotedType(z).type, 'int');
      });
    });

    test('switchStatement_end(true) allows fall-through of last case', () {
      var h = _Harness();
      var x = h.addVar('x', 'int?');
      var stmt = _Statement();
      h.assignedVariables((vars) => vars.nest(stmt, () {}));
      h.run((flow) {
        h.declare(x, initialized: true);
        flow.switchStatement_expressionEnd(stmt);
        flow.switchStatement_beginCase(false, stmt);
        h.promote(x, 'int');
        flow.handleBreak(stmt);
        flow.switchStatement_beginCase(false, stmt);
        flow.switchStatement_end(true);
        expect(flow.promotedType(x), isNull);
      });
    });

    test('tryCatchStatement_bodyEnd() restores pre-try state', () {
      var h = _Harness();
      var x = h.addVar('x', 'int?');
      var y = h.addVar('y', 'int?');
      var stmt = _Statement();
      h.assignedVariables((vars) => vars.nest(stmt, () {}));
      h.run((flow) {
        h.declare(x, initialized: true);
        h.declare(y, initialized: true);
        h.promote(y, 'int');
        flow.tryCatchStatement_bodyBegin();
        h.promote(x, 'int');
        expect(flow.promotedType(x).type, 'int');
        expect(flow.promotedType(y).type, 'int');
        flow.tryCatchStatement_bodyEnd(stmt);
        flow.tryCatchStatement_catchBegin(null, null);
        expect(flow.promotedType(x), isNull);
        expect(flow.promotedType(y).type, 'int');
        flow.tryCatchStatement_catchEnd();
        flow.tryCatchStatement_end();
      });
    });

    test('tryCatchStatement_bodyEnd() un-promotes variables assigned in body',
        () {
      var h = _Harness();
      var x = h.addVar('x', 'int?');
      var body = _Statement();
      h.assignedVariables((vars) => vars.nest(body, () => vars.write(x)));
      h.run((flow) {
        h.declare(x, initialized: true);
        h.promote(x, 'int');
        expect(flow.promotedType(x).type, 'int');
        flow.tryCatchStatement_bodyBegin();
        flow.write(x, _Type('int?'));
        h.promote(x, 'int');
        expect(flow.promotedType(x).type, 'int');
        flow.tryCatchStatement_bodyEnd(body);
        flow.tryCatchStatement_catchBegin(null, null);
        expect(flow.promotedType(x), isNull);
        flow.tryCatchStatement_catchEnd();
        flow.tryCatchStatement_end();
      });
    });

    test('tryCatchStatement_bodyEnd() preserves write captures in body', () {
      // Note: it's not necessary for the write capture to survive to the end of
      // the try body, because an exception could occur at any time.  We check
      // this by putting an exit in the try body.
      var h = _Harness();
      var x = h.addVar('x', 'int?');
      var body = _Statement();
      var functionNode = _Node();
      h.assignedVariables((vars) => vars.nest(
          body, () => vars.function(functionNode, () => vars.write(x))));
      h.run((flow) {
        h.declare(x, initialized: true);
        h.promote(x, 'int');
        expect(flow.promotedType(x).type, 'int');
        flow.tryCatchStatement_bodyBegin();
        h.function(functionNode, () {
          flow.write(x, _Type('int?'));
        });
        flow.handleExit();
        flow.tryCatchStatement_bodyEnd(body);
        flow.tryCatchStatement_catchBegin(null, null);
        h.promote(x, 'int');
        expect(flow.promotedType(x), isNull);
        flow.tryCatchStatement_catchEnd();
        flow.tryCatchStatement_end();
      });
    });

    test('tryCatchStatement_catchBegin() restores previous post-body state',
        () {
      var h = _Harness();
      var x = h.addVar('x', 'int?');
      var stmt = _Statement();
      h.assignedVariables((vars) => vars.nest(stmt, () {}));
      h.run((flow) {
        h.declare(x, initialized: true);
        flow.tryCatchStatement_bodyBegin();
        flow.tryCatchStatement_bodyEnd(stmt);
        flow.tryCatchStatement_catchBegin(null, null);
        h.promote(x, 'int');
        expect(flow.promotedType(x).type, 'int');
        flow.tryCatchStatement_catchEnd();
        flow.tryCatchStatement_catchBegin(null, null);
        expect(flow.promotedType(x), isNull);
        flow.tryCatchStatement_catchEnd();
        flow.tryCatchStatement_end();
      });
    });

    test('tryCatchStatement_catchBegin() initializes vars', () {
      var h = _Harness();
      var e = h.addVar('e', 'int');
      var st = h.addVar('st', 'StackTrace');
      var stmt = _Statement();
      h.assignedVariables((vars) => vars.nest(stmt, () {}));
      h.run((flow) {
        flow.tryCatchStatement_bodyBegin();
        flow.tryCatchStatement_bodyEnd(stmt);
        flow.tryCatchStatement_catchBegin(e, st);
        expect(flow.isAssigned(e), true);
        expect(flow.isAssigned(st), true);
        flow.tryCatchStatement_catchEnd();
        flow.tryCatchStatement_end();
      });
    });

    test('tryCatchStatement_catchEnd() joins catch state with after-try state',
        () {
      var h = _Harness();
      var x = h.addVar('x', 'int?');
      var y = h.addVar('y', 'int?');
      var z = h.addVar('z', 'int?');
      var stmt = _Statement();
      h.assignedVariables((vars) => vars.nest(stmt, () {}));
      h.run((flow) {
        h.declare(x, initialized: true);
        h.declare(y, initialized: true);
        h.declare(z, initialized: true);
        flow.tryCatchStatement_bodyBegin();
        h.promote(x, 'int');
        h.promote(y, 'int');
        flow.tryCatchStatement_bodyEnd(stmt);
        flow.tryCatchStatement_catchBegin(null, null);
        h.promote(x, 'int');
        h.promote(z, 'int');
        flow.tryCatchStatement_catchEnd();
        flow.tryCatchStatement_end();
        // Only x should be promoted, because it's the only variable
        // promoted in both the try body and the catch handler.
        expect(flow.promotedType(x).type, 'int');
        expect(flow.promotedType(y), isNull);
        expect(flow.promotedType(z), isNull);
      });
    });

    test('tryCatchStatement_catchEnd() joins catch states', () {
      var h = _Harness();
      var x = h.addVar('x', 'int?');
      var y = h.addVar('y', 'int?');
      var z = h.addVar('z', 'int?');
      var stmt = _Statement();
      h.assignedVariables((vars) => vars.nest(stmt, () {}));
      h.run((flow) {
        h.declare(x, initialized: true);
        h.declare(y, initialized: true);
        h.declare(z, initialized: true);
        flow.tryCatchStatement_bodyBegin();
        flow.handleExit();
        flow.tryCatchStatement_bodyEnd(stmt);
        flow.tryCatchStatement_catchBegin(null, null);
        h.promote(x, 'int');
        h.promote(y, 'int');
        flow.tryCatchStatement_catchEnd();
        flow.tryCatchStatement_catchBegin(null, null);
        h.promote(x, 'int');
        h.promote(z, 'int');
        flow.tryCatchStatement_catchEnd();
        flow.tryCatchStatement_end();
        // Only x should be promoted, because it's the only variable promoted
        // in both catch handlers.
        expect(flow.promotedType(x).type, 'int');
        expect(flow.promotedType(y), isNull);
        expect(flow.promotedType(z), isNull);
      });
    });

    test('tryFinallyStatement_finallyBegin() restores pre-try state', () {
      var h = _Harness();
      var x = h.addVar('x', 'int?');
      var y = h.addVar('y', 'int?');
      var body = _Node();
      var finallyBlock = _Node();
      h.assignedVariables((vars) {
        vars.nest(body, () {});
        vars.nest(finallyBlock, () {});
      });
      h.run((flow) {
        h.declare(x, initialized: true);
        h.declare(y, initialized: true);
        h.promote(y, 'int');
        flow.tryFinallyStatement_bodyBegin();
        h.promote(x, 'int');
        expect(flow.promotedType(x).type, 'int');
        expect(flow.promotedType(y).type, 'int');
        flow.tryFinallyStatement_finallyBegin(body);
        expect(flow.promotedType(x), isNull);
        expect(flow.promotedType(y).type, 'int');
        flow.tryFinallyStatement_end(finallyBlock);
      });
    });

    test(
        'tryFinallyStatement_finallyBegin() un-promotes variables assigned in '
        'body', () {
      var h = _Harness();
      var x = h.addVar('x', 'int?');
      var body = _Node();
      var finallyBlock = _Node();
      h.assignedVariables((vars) {
        vars.nest(body, () => vars.write(x));
        vars.nest(finallyBlock, () {});
      });
      h.run((flow) {
        h.declare(x, initialized: true);
        h.promote(x, 'int');
        expect(flow.promotedType(x).type, 'int');
        flow.tryFinallyStatement_bodyBegin();
        flow.write(x, _Type('int?'));
        h.promote(x, 'int');
        expect(flow.promotedType(x).type, 'int');
        flow.tryFinallyStatement_finallyBegin(body);
        expect(flow.promotedType(x), isNull);
        flow.tryFinallyStatement_end(finallyBlock);
      });
    });

    test('tryFinallyStatement_finallyBegin() preserves write captures in body',
        () {
      // Note: it's not necessary for the write capture to survive to the end of
      // the try body, because an exception could occur at any time.  We check
      // this by putting an exit in the try body.
      var h = _Harness();
      var x = h.addVar('x', 'int?');
      var body = _Statement();
      var functionNode = _Node();
      var finallyBlock = _Node();
      h.assignedVariables((vars) => vars.nest(body, () {
            vars.function(functionNode, () => vars.write(x));
            vars.nest(finallyBlock, () {});
          }));
      h.run((flow) {
        h.declare(x, initialized: true);
        flow.tryFinallyStatement_bodyBegin();
        h.function(functionNode, () {
          flow.write(x, _Type('int?'));
        });
        flow.handleExit();
        flow.tryFinallyStatement_finallyBegin(body);
        h.promote(x, 'int');
        expect(flow.promotedType(x), isNull);
        flow.tryFinallyStatement_end(finallyBlock);
      });
    });

    test('tryFinallyStatement_end() restores promotions from try body', () {
      var h = _Harness();
      var x = h.addVar('x', 'int?');
      var y = h.addVar('y', 'int?');
      var body = _Statement();
      var finallyBlock = _Node();
      h.assignedVariables((vars) => vars.nest(body, () {
            vars.nest(body, () {});
            vars.nest(finallyBlock, () {});
          }));
      h.run((flow) {
        h.declare(x, initialized: true);
        h.declare(y, initialized: true);
        flow.tryFinallyStatement_bodyBegin();
        h.promote(x, 'int');
        expect(flow.promotedType(x).type, 'int');
        flow.tryFinallyStatement_finallyBegin(body);
        expect(flow.promotedType(x), isNull);
        h.promote(y, 'int');
        expect(flow.promotedType(y).type, 'int');
        flow.tryFinallyStatement_end(finallyBlock);
        // Both x and y should now be promoted.
        expect(flow.promotedType(x).type, 'int');
        expect(flow.promotedType(y).type, 'int');
      });
    });

    test(
        'tryFinallyStatement_end() does not restore try body promotions for '
        'variables assigned in finally', () {
      var h = _Harness();
      var x = h.addVar('x', 'int?');
      var y = h.addVar('y', 'int?');
      var body = _Node();
      var finallyBlock = _Node();
      h.assignedVariables((vars) {
        vars.nest(body, () {});
        vars.nest(finallyBlock, () {
          vars.write(x);
          vars.write(y);
        });
      });
      h.run((flow) {
        h.declare(x, initialized: true);
        h.declare(y, initialized: true);
        flow.tryFinallyStatement_bodyBegin();
        h.promote(x, 'int');
        expect(flow.promotedType(x).type, 'int');
        flow.tryFinallyStatement_finallyBegin(body);
        expect(flow.promotedType(x), isNull);
        flow.write(x, _Type('int?'));
        flow.write(y, _Type('int?'));
        h.promote(y, 'int');
        expect(flow.promotedType(y).type, 'int');
        flow.tryFinallyStatement_end(finallyBlock);
        // x should not be re-promoted, because it might have been assigned a
        // non-promoted value in the "finally" block.  But y's promotion still
        // stands, because y was promoted in the finally block.
        expect(flow.promotedType(x), isNull);
        expect(flow.promotedType(y).type, 'int');
      });
    });

    test('whileStatement_conditionBegin() un-promotes', () {
      var h = _Harness();
      var x = h.addVar('x', 'int?');
      var whileStatement = _Statement();
      h.assignedVariables(
          (vars) => vars.nest(whileStatement, () => vars.write(x)));
      h.run((flow) {
        h.declare(x, initialized: true);
        h.promote(x, 'int');
        expect(flow.promotedType(x).type, 'int');
        flow.whileStatement_conditionBegin(whileStatement);
        expect(flow.promotedType(x), isNull);
        flow.whileStatement_bodyBegin(_Statement(), _Expression());
        flow.whileStatement_end();
      });
    });

    test('whileStatement_conditionBegin() handles write captures in the loop',
        () {
      var h = _Harness();
      var x = h.addVar('x', 'int?');
      var whileStatement = _Statement();
      var functionNode = _Node();
      h.assignedVariables((vars) => vars.nest(whileStatement,
          () => vars.function(functionNode, () => vars.write(x))));
      h.run((flow) {
        h.declare(x, initialized: true);
        h.promote(x, 'int');
        expect(flow.promotedType(x).type, 'int');
        flow.whileStatement_conditionBegin(whileStatement);
        h.promote(x, 'int');
        expect(flow.promotedType(x), isNull);
        h.function(functionNode, () {
          flow.write(x, _Type('int?'));
        });
        flow.whileStatement_bodyBegin(_Statement(), _Expression());
        flow.whileStatement_end();
      });
    });

    test('whileStatement_conditionBegin() handles not-yet-seen variables', () {
      var h = _Harness();
      var x = h.addVar('x', 'int?');
      var y = h.addVar('y', 'int?');
      var whileStatement = _Statement();
      h.assignedVariables(
          (vars) => vars.nest(whileStatement, () => vars.write(x)));
      h.run((flow) {
        h.declare(y, initialized: true);
        h.promote(y, 'int');
        flow.whileStatement_conditionBegin(whileStatement);
        flow.initialize(x);
        flow.whileStatement_bodyBegin(_Statement(), _Expression());
        flow.whileStatement_end();
      });
    });

    test('whileStatement_bodyBegin() promotes', () {
      var h = _Harness();
      var x = h.addVar('x', 'int?');
      var stmt = _Statement();
      h.assignedVariables((vars) => vars.nest(stmt, () {}));
      h.run((flow) {
        h.declare(x, initialized: true);
        flow.whileStatement_conditionBegin(stmt);
        flow.whileStatement_bodyBegin(stmt, h.notNull(x)());
        expect(flow.promotedType(x).type, 'int');
        flow.whileStatement_end();
      });
    });

    test('whileStatement_end() joins break and condition-false states', () {
      // To test that the states are properly joined, we have three variables:
      // x, y, and z.  We promote x and y in the break path, and x and z in the
      // condition-false path.  After the loop, only x should be promoted.
      var h = _Harness();
      var x = h.addVar('x', 'int?');
      var y = h.addVar('y', 'int?');
      var z = h.addVar('z', 'int?');
      var stmt = _Statement();
      h.assignedVariables((vars) => vars.nest(stmt, () {}));
      h.run((flow) {
        h.declare(x, initialized: true);
        h.declare(y, initialized: true);
        h.declare(z, initialized: true);
        flow.whileStatement_conditionBegin(stmt);
        flow.whileStatement_bodyBegin(stmt, h.or(h.eqNull(x), h.eqNull(z))());
        h.if_(h.expr, () {
          h.promote(x, 'int');
          h.promote(y, 'int');
          flow.handleBreak(stmt);
        });
        flow.whileStatement_end();
        expect(flow.promotedType(x).type, 'int');
        expect(flow.promotedType(y), isNull);
        expect(flow.promotedType(z), isNull);
      });
    });

    test('Infinite loop does not implicitly assign variables', () {
      var h = _Harness();
      var x = h.addVar('x', 'int');
      var whileStatement = _Statement();
      h.assignedVariables(
          (vars) => vars.nest(whileStatement, () => vars.write(x)));
      h.run((flow) {
        h.declare(x, initialized: false);
        var trueCondition = _Expression();
        flow.whileStatement_conditionBegin(whileStatement);
        flow.booleanLiteral(trueCondition, true);
        flow.whileStatement_bodyBegin(whileStatement, trueCondition);
        flow.whileStatement_end();
        expect(flow.isAssigned(x), false);
      });
    });

    test('If(false) does not discard promotions', () {
      var h = _Harness();
      var x = h.addVar('x', 'Object');
      h.run((flow) {
        h.declare(x, initialized: true);
        h.promote(x, 'int');
        expect(flow.promotedType(x).type, 'int');
        // if (false) {
        var falseExpression = _Expression();
        flow.booleanLiteral(falseExpression, false);
        flow.ifStatement_thenBegin(falseExpression);
        expect(flow.promotedType(x).type, 'int');
        flow.ifStatement_end(false);
      });
    });

    test('Promotions do not occur when a variable is write-captured', () {
      var h = _Harness();
      var x = h.addVar('x', 'Object');
      var functionNode = _Node();
      h.assignedVariables(
          (vars) => vars.function(functionNode, () => vars.write(x)));
      h.run((flow) {
        h.declare(x, initialized: true);
        h.function(functionNode, () {});
        h.promote(x, 'int');
        expect(flow.promotedType(x), isNull);
      });
    });

    test('Promotion cancellation of write-captured vars survives join', () {
      var h = _Harness();
      var x = h.addVar('x', 'Object');
      var functionNode = _Node();
      h.assignedVariables(
          (vars) => vars.function(functionNode, () => vars.write(x)));
      h.run((flow) {
        h.declare(x, initialized: true);
        h.ifElse(h.expr, () {
          h.function(functionNode, () {});
        }, () {
          // Promotion should work here because the write capture is in the
          // other branch.
          h.promote(x, 'int');
          expect(flow.promotedType(x).type, 'int');
        });
        // But the promotion should be cancelled now, after the join.
        expect(flow.promotedType(x), isNull);
        // And further attempts to promote should fail due to the write capture.
        h.promote(x, 'int');
        expect(flow.promotedType(x), isNull);
      });
    });
  });

  group('State', () {
    var intVar = _Var('x', _Type('int'));
    var intQVar = _Var('x', _Type('int?'));
    var objectQVar = _Var('x', _Type('Object?'));
    group('setReachable', () {
      var unreachable = FlowModel<_Var, _Type>(false);
      var reachable = FlowModel<_Var, _Type>(true);
      test('unchanged', () {
        expect(unreachable.setReachable(false), same(unreachable));
        expect(reachable.setReachable(true), same(reachable));
      });

      test('changed', () {
        void _check(FlowModel<_Var, _Type> initial, bool newReachability) {
          var s = initial.setReachable(newReachability);
          expect(s, isNot(same(initial)));
          expect(s.reachable, newReachability);
          expect(s.variableInfo, same(initial.variableInfo));
        }

        _check(unreachable, true);
        _check(reachable, false);
      });
    });

    group('promote', () {
      test('unpromoted -> unchanged (same)', () {
        var h = _Harness();
        var s1 = FlowModel<_Var, _Type>(true);
        var s2 = s1.tryPromote(h, intVar, _Type('int'), true);
        expect(s2, same(s1));
      });

      test('unpromoted -> unchanged (supertype)', () {
        var h = _Harness();
        var s1 = FlowModel<_Var, _Type>(true);
        var s2 = s1.tryPromote(h, intVar, _Type('Object'), true);
        expect(s2, same(s1));
      });

      test('unpromoted -> unchanged (unrelated)', () {
        var h = _Harness();
        var s1 = FlowModel<_Var, _Type>(true);
        var s2 = s1.tryPromote(h, intVar, _Type('String'), true);
        expect(s2, same(s1));
      });

      test('unpromoted -> subtype', () {
        var h = _Harness();
        var s1 = FlowModel<_Var, _Type>(true);
        var s2 = s1.tryPromote(h, intQVar, _Type('int'), true);
        expect(s2.reachable, true);
<<<<<<< HEAD
        _Type.allowComparisons(() {
          expect(s2.variableInfo, {
            intQVar: VariableModel<_Type>(
                [_Type('int')], [_Type('int')], false, false)
          });
=======
        expect(s2.variableInfo, {
          intQVar: _matchVariableModel(chain: ['int'])
>>>>>>> 78eb87f7
        });
      });

      test('promoted -> unchanged (same)', () {
        var h = _Harness();
        var s1 = FlowModel<_Var, _Type>(true)
            .tryPromote(h, objectQVar, _Type('int'), true);
        var s2 = s1.tryPromote(h, objectQVar, _Type('int'), true);
        expect(s2, same(s1));
      });

      test('promoted -> unchanged (supertype)', () {
        var h = _Harness();
        var s1 = FlowModel<_Var, _Type>(true)
            .tryPromote(h, objectQVar, _Type('int'), true);
        var s2 = s1.tryPromote(h, objectQVar, _Type('Object'), true);
        expect(s2, same(s1));
      });

      test('promoted -> unchanged (unrelated)', () {
        var h = _Harness();
        var s1 = FlowModel<_Var, _Type>(true)
            .tryPromote(h, objectQVar, _Type('int'), true);
        var s2 = s1.tryPromote(h, objectQVar, _Type('String'), true);
        expect(s2, same(s1));
      });

      test('promoted -> subtype', () {
        var h = _Harness();
        var s1 = FlowModel<_Var, _Type>(true)
            .tryPromote(h, objectQVar, _Type('int?'), true);
        var s2 = s1.tryPromote(h, objectQVar, _Type('int'), true);
        expect(s2.reachable, true);
<<<<<<< HEAD
        _Type.allowComparisons(() {
          expect(s2.variableInfo, {
            objectQVar: VariableModel<_Type>([_Type('int?'), _Type('int')],
                [_Type('int?'), _Type('int')], false, false)
          });
=======
        expect(s2.variableInfo, {
          objectQVar: _matchVariableModel(chain: ['int?', 'int'])
>>>>>>> 78eb87f7
        });
      });
    });

    group('write', () {
      var objectQVar = _Var('x', _Type('Object?'));
      test('unchanged', () {
        var h = _Harness();
        var s1 =
            FlowModel<_Var, _Type>(true).write(objectQVar, _Type('Object?'), h);
        var s2 = s1.write(objectQVar, _Type('Object?'), h);
        expect(s2, same(s1));
      });

      test('marks as assigned', () {
        var h = _Harness();
        var s1 = FlowModel<_Var, _Type>(true);
        var s2 = s1.write(objectQVar, _Type('int?'), h);
        expect(s2.reachable, true);
        expect(s2.infoFor(objectQVar),
<<<<<<< HEAD
            VariableModel<_Type>(null, [], true, false));
=======
            _matchVariableModel(chain: null, assigned: true));
>>>>>>> 78eb87f7
      });

      test('un-promotes fully', () {
        var h = _Harness();
        var s1 = FlowModel<_Var, _Type>(true)
            .write(objectQVar, _Type('Object?'), h)
            .tryPromote(h, objectQVar, _Type('int'), true);
        expect(s1.variableInfo, contains(objectQVar));
        var s2 = s1.write(objectQVar, _Type('int?'), h);
        expect(s2.reachable, true);
        expect(s2.variableInfo,
<<<<<<< HEAD
            {objectQVar: VariableModel<_Type>(null, [], true, false)});
=======
            {objectQVar: _matchVariableModel(chain: null, assigned: true)});
>>>>>>> 78eb87f7
      });

      test('un-promotes partially, when no exact match', () {
        var h = _Harness();
        var s1 = FlowModel<_Var, _Type>(true)
            .write(objectQVar, _Type('Object?'), h)
<<<<<<< HEAD
            .tryPromote(h, objectQVar, _Type('num?'), true)
            .tryPromote(h, objectQVar, _Type('int'), true);
        _Type.allowComparisons(() {
          expect(s1.variableInfo, {
            objectQVar: VariableModel([_Type('num?'), _Type('int')],
                [_Type('num?'), _Type('int')], true, false)
          });
        });
        var s2 = s1.write(objectQVar, _Type('num'), h);
        expect(s2.reachable, true);
        _Type.allowComparisons(() {
          expect(s2.variableInfo, {
            objectQVar: VariableModel(
                [_Type('num?')], [_Type('num?'), _Type('int')], true, false)
          });
=======
            .promote(h, objectQVar, _Type('num?'))
            .promote(h, objectQVar, _Type('int'));
        expect(s1.variableInfo, {
          objectQVar:
              _matchVariableModel(chain: ['num?', 'int'], assigned: true)
        });
        var s2 = s1.write(objectQVar, _Type('num'), h);
        expect(s2.reachable, true);
        expect(s2.variableInfo, {
          objectQVar: _matchVariableModel(chain: ['num?'], assigned: true)
>>>>>>> 78eb87f7
        });
      });

      test('un-promotes partially, when exact match', () {
        var h = _Harness();
        var s1 = FlowModel<_Var, _Type>(true)
            .write(objectQVar, _Type('Object?'), h)
<<<<<<< HEAD
            .tryPromote(h, objectQVar, _Type('num?'), true)
            .tryPromote(h, objectQVar, _Type('num'), true)
            .tryPromote(h, objectQVar, _Type('int'), true);
        _Type.allowComparisons(() {
          expect(s1.variableInfo, {
            objectQVar: VariableModel(
                [_Type('num?'), _Type('num'), _Type('int')],
                [_Type('num?'), _Type('num'), _Type('int')],
                true,
                false)
          });
        });
        var s2 = s1.write(objectQVar, _Type('num'), h);
        expect(s2.reachable, true);
        _Type.allowComparisons(() {
          expect(s2.variableInfo, {
            objectQVar: VariableModel([_Type('num?'), _Type('num')],
                [_Type('num?'), _Type('num'), _Type('int')], true, false)
          });
=======
            .promote(h, objectQVar, _Type('num?'))
            .promote(h, objectQVar, _Type('num'))
            .promote(h, objectQVar, _Type('int'));
        expect(s1.variableInfo, {
          objectQVar:
              _matchVariableModel(chain: ['num?', 'num', 'int'], assigned: true)
        });
        var s2 = s1.write(objectQVar, _Type('num'), h);
        expect(s2.reachable, true);
        expect(s2.variableInfo, {
          objectQVar:
              _matchVariableModel(chain: ['num?', 'num'], assigned: true)
>>>>>>> 78eb87f7
        });
      });

      test('leaves promoted, when exact match', () {
        var h = _Harness();
        var s1 = FlowModel<_Var, _Type>(true)
            .write(objectQVar, _Type('Object?'), h)
<<<<<<< HEAD
            .tryPromote(h, objectQVar, _Type('num?'), true)
            .tryPromote(h, objectQVar, _Type('num'), true);
        _Type.allowComparisons(() {
          expect(s1.variableInfo, {
            objectQVar: VariableModel([_Type('num?'), _Type('num')],
                [_Type('num?'), _Type('num')], true, false)
          });
=======
            .promote(h, objectQVar, _Type('num?'))
            .promote(h, objectQVar, _Type('num'));
        expect(s1.variableInfo, {
          objectQVar:
              _matchVariableModel(chain: ['num?', 'num'], assigned: true)
>>>>>>> 78eb87f7
        });
        var s2 = s1.write(objectQVar, _Type('num'), h);
        expect(s2.reachable, true);
        expect(s2.variableInfo, same(s1.variableInfo));
      });

      test('leaves promoted, when writing a subtype', () {
        var h = _Harness();
        var s1 = FlowModel<_Var, _Type>(true)
            .write(objectQVar, _Type('Object?'), h)
<<<<<<< HEAD
            .tryPromote(h, objectQVar, _Type('num?'), true)
            .tryPromote(h, objectQVar, _Type('num'), true);
        _Type.allowComparisons(() {
          expect(s1.variableInfo, {
            objectQVar: VariableModel([_Type('num?'), _Type('num')],
                [_Type('num?'), _Type('num')], true, false)
          });
=======
            .promote(h, objectQVar, _Type('num?'))
            .promote(h, objectQVar, _Type('num'));
        expect(s1.variableInfo, {
          objectQVar:
              _matchVariableModel(chain: ['num?', 'num'], assigned: true)
>>>>>>> 78eb87f7
        });
        var s2 = s1.write(objectQVar, _Type('int'), h);
        expect(s2.reachable, true);
        expect(s2.variableInfo, same(s1.variableInfo));
      });
    });

    group('initialize', () {
      var objectQVar = _Var('x', _Type('Object?'));
      test('unchanged', () {
        var s1 = FlowModel<_Var, _Type>(true).initialize(objectQVar);
        var s2 = s1.initialize(objectQVar);
        expect(s2, same(s1));
      });

      test('marks as assigned', () {
        var s1 = FlowModel<_Var, _Type>(true);
        var s2 = s1.initialize(objectQVar);
        expect(s2.reachable, true);
        expect(s2.infoFor(objectQVar),
<<<<<<< HEAD
            VariableModel<_Type>(null, [], true, false));
=======
            _matchVariableModel(chain: null, assigned: true));
>>>>>>> 78eb87f7
      });

      test('un-promotes fully', () {
        var h = _Harness();
        var s1 = FlowModel<_Var, _Type>(true)
            .initialize(objectQVar)
            .tryPromote(h, objectQVar, _Type('int'), true);
        expect(s1.variableInfo, contains(objectQVar));
        var s2 = s1.initialize(objectQVar);
        expect(s2.reachable, true);
        expect(s2.variableInfo,
<<<<<<< HEAD
            {objectQVar: VariableModel<_Type>(null, [], true, false)});
=======
            {objectQVar: _matchVariableModel(chain: null, assigned: true)});
>>>>>>> 78eb87f7
      });
    });

    group('markNonNullable', () {
      test('unpromoted -> unchanged', () {
        var h = _Harness();
        var s1 = FlowModel<_Var, _Type>(true);
        var s2 = s1.tryMarkNonNullable(h, intVar, true);
        expect(s2, same(s1));
      });

      test('unpromoted -> promoted', () {
        var h = _Harness();
        var s1 = FlowModel<_Var, _Type>(true);
        var s2 = s1.tryMarkNonNullable(h, intQVar, true);
        expect(s2.reachable, true);
<<<<<<< HEAD
        _Type.allowComparisons(() {
          expect(s2.infoFor(intQVar),
              VariableModel([_Type('int')], [_Type('int')], false, false));
        });
=======
        expect(s2.infoFor(intQVar), _matchVariableModel(chain: ['int']));
>>>>>>> 78eb87f7
      });

      test('promoted -> unchanged', () {
        var h = _Harness();
        var s1 = FlowModel<_Var, _Type>(true)
            .tryPromote(h, objectQVar, _Type('int'), true);
        var s2 = s1.tryMarkNonNullable(h, objectQVar, true);
        expect(s2, same(s1));
      });

      test('promoted -> re-promoted', () {
        var h = _Harness();
        var s1 = FlowModel<_Var, _Type>(true)
            .tryPromote(h, objectQVar, _Type('int?'), true);
        var s2 = s1.tryMarkNonNullable(h, objectQVar, true);
        expect(s2.reachable, true);
<<<<<<< HEAD
        _Type.allowComparisons(() {
          expect(s2.variableInfo, {
            objectQVar: VariableModel<_Type>([_Type('int?'), _Type('int')],
                [_Type('int?'), _Type('int')], false, false)
          });
=======
        expect(s2.variableInfo, {
          objectQVar: _matchVariableModel(chain: ['int?', 'int'])
>>>>>>> 78eb87f7
        });
      });
    });

    group('removePromotedAll', () {
      test('unchanged', () {
        var h = _Harness();
        var s1 = FlowModel<_Var, _Type>(true)
            .tryPromote(h, objectQVar, _Type('int'), true);
        var s2 = s1.removePromotedAll([intQVar], []);
        expect(s2, same(s1));
      });

      test('written', () {
        var h = _Harness();
        var s1 = FlowModel<_Var, _Type>(true)
            .tryPromote(h, objectQVar, _Type('int'), true)
            .tryPromote(h, intQVar, _Type('int'), true);
        var s2 = s1.removePromotedAll([intQVar], []);
        expect(s2.reachable, true);
<<<<<<< HEAD
        _Type.allowComparisons(() {
          expect(s2.variableInfo, {
            objectQVar: VariableModel<_Type>(
                [_Type('int')], [_Type('int')], false, false),
            intQVar: VariableModel<_Type>(null, [_Type('int')], false, false)
          });
=======
        expect(s2.variableInfo, {
          objectQVar: _matchVariableModel(chain: ['int']),
          intQVar: _matchVariableModel(chain: null)
>>>>>>> 78eb87f7
        });
      });

      test('write captured', () {
        var h = _Harness();
        var s1 = FlowModel<_Var, _Type>(true)
            .tryPromote(h, objectQVar, _Type('int'), true)
            .tryPromote(h, intQVar, _Type('int'), true);
        var s2 = s1.removePromotedAll([], [intQVar]);
        expect(s2.reachable, true);
<<<<<<< HEAD
        _Type.allowComparisons(() {
          expect(s2.variableInfo, {
            objectQVar: VariableModel<_Type>(
                [_Type('int')], [_Type('int')], false, false),
            intQVar: VariableModel<_Type>(null, [], false, true)
          });
=======
        expect(s2.variableInfo, {
          objectQVar: _matchVariableModel(chain: ['int']),
          intQVar: _matchVariableModel(chain: null)
>>>>>>> 78eb87f7
        });
      });
    });

    group('restrict', () {
      test('reachability', () {
        var h = _Harness();
        var reachable = FlowModel<_Var, _Type>(true);
        var unreachable = reachable.setReachable(false);
        expect(reachable.restrict(h, reachable, Set()), same(reachable));
        expect(reachable.restrict(h, unreachable, Set()), same(unreachable));
        expect(unreachable.restrict(h, unreachable, Set()), same(unreachable));
        expect(unreachable.restrict(h, unreachable, Set()), same(unreachable));
      });

      test('assignments', () {
        var h = _Harness();
        var a = _Var('a', _Type('int'));
        var b = _Var('b', _Type('int'));
        var c = _Var('c', _Type('int'));
        var d = _Var('d', _Type('int'));
        var s0 = FlowModel<_Var, _Type>(true);
        var s1 = s0.write(a, _Type('int'), h).write(b, _Type('int'), h);
        var s2 = s0.write(a, _Type('int'), h).write(c, _Type('int'), h);
        var result = s1.restrict(h, s2, Set());
        expect(result.infoFor(a).assigned, true);
        expect(result.infoFor(b).assigned, true);
        expect(result.infoFor(c).assigned, true);
        expect(result.infoFor(d).assigned, false);
      });

      test('write captured', () {
        var h = _Harness();
        var a = _Var('a', _Type('int'));
        var b = _Var('b', _Type('int'));
        var c = _Var('c', _Type('int'));
        var d = _Var('d', _Type('int'));
        var s0 = FlowModel<_Var, _Type>(true);
        // In s1, a and b are write captured.  In s2, a and c are.
        var s1 = s0.removePromotedAll([a, b], [a, b]);
        var s2 = s0.removePromotedAll([a, c], [a, c]);
        var result = s1.restrict(h, s2, Set());
        expect(result.infoFor(a).writeCaptured, true);
        expect(result.infoFor(b).writeCaptured, true);
        expect(result.infoFor(c).writeCaptured, true);
        expect(result.infoFor(d).writeCaptured, false);
      });

      test('promotion', () {
        void _check(String thisType, String otherType, bool unsafe,
            List<String> expectedChain) {
          var h = _Harness();
          var x = _Var('x', _Type('Object?'));
          var s0 = FlowModel<_Var, _Type>(true).write(x, _Type('Object?'), h);
          var s1 = thisType == null
              ? s0
              : s0.tryPromote(h, x, _Type(thisType), true);
          var s2 = otherType == null
              ? s0
              : s0.tryPromote(h, x, _Type(otherType), true);
          var result = s1.restrict(h, s2, unsafe ? [x].toSet() : Set());
          if (expectedChain == null) {
            expect(result.variableInfo, contains(x));
            expect(result.infoFor(x).promotionChain, isNull);
          } else {
            expect(result.infoFor(x).promotionChain.map((t) => t.type).toList(),
                expectedChain);
          }
        }

        _check(null, null, false, null);
        _check(null, null, true, null);
        _check('int', null, false, ['int']);
        _check('int', null, true, ['int']);
        _check(null, 'int', false, ['int']);
        _check(null, 'int', true, null);
        _check('int?', 'int', false, ['int']);
        _check('int', 'int?', false, ['int?', 'int']);
        _check('int', 'String', false, ['String']);
        _check('int?', 'int', true, ['int?']);
        _check('int', 'int?', true, ['int']);
        _check('int', 'String', true, ['int']);
      });

      test('promotion chains', () {
        // Verify that the given promotion chain matches the expected list of
        // strings.
        void _checkChain(List<_Type> chain, List<String> expected) {
          var strings = (chain ?? <_Type>[]).map((t) => t.type).toList();
          expect(strings, expected);
        }

        // Test the following scenario:
        // - Prior to the try/finally block, the sequence of promotions in
        //   [before] is done.
        // - During the try block, the sequence of promotions in [inTry] is
        //   done.
        // - During the finally block, the sequence of promotions in
        //   [inFinally] is done.
        // - After calling `restrict` to refine the state from the finally
        //   block, the expected promotion chain is [expectedResult].
        void _check(List<String> before, List<String> inTry,
            List<String> inFinally, List<String> expectedResult) {
          var h = _Harness();
          var x = _Var('x', _Type('Object?'));
          var initialModel =
              FlowModel<_Var, _Type>(true).write(x, _Type('Object?'), h);
          for (var t in before) {
            initialModel = initialModel.tryPromote(h, x, _Type(t), true);
          }
          _checkChain(initialModel.infoFor(x).promotionChain, before);
          var tryModel = initialModel;
          for (var t in inTry) {
            tryModel = tryModel.tryPromote(h, x, _Type(t), true);
          }
          var expectedTryChain = before.toList()..addAll(inTry);
          _checkChain(tryModel.infoFor(x).promotionChain, expectedTryChain);
          var finallyModel = initialModel;
          for (var t in inFinally) {
            finallyModel = finallyModel.tryPromote(h, x, _Type(t), true);
          }
          var expectedFinallyChain = before.toList()..addAll(inFinally);
          _checkChain(
              finallyModel.infoFor(x).promotionChain, expectedFinallyChain);
          var result = finallyModel.restrict(h, tryModel, {});
          _checkChain(result.infoFor(x).promotionChain, expectedResult);
          // And verify that the inputs are unchanged.
          _checkChain(initialModel.infoFor(x).promotionChain, before);
          _checkChain(tryModel.infoFor(x).promotionChain, expectedTryChain);
          _checkChain(
              finallyModel.infoFor(x).promotionChain, expectedFinallyChain);
        }

        _check(['Object'], ['Iterable', 'List'], ['num', 'int'],
            ['Object', 'Iterable', 'List']);
        _check([], ['Iterable', 'List'], ['num', 'int'], ['Iterable', 'List']);
        _check(['Object'], ['Iterable', 'List'], [],
            ['Object', 'Iterable', 'List']);
        _check([], ['Iterable', 'List'], [], ['Iterable', 'List']);
        _check(['Object'], [], ['num', 'int'], ['Object', 'num', 'int']);
        _check([], [], ['num', 'int'], ['num', 'int']);
        _check(['Object'], [], [], ['Object']);
        _check([], [], [], []);
        _check(
            [], ['Object', 'Iterable'], ['num', 'int'], ['Object', 'Iterable']);
        _check([], ['Object'], ['num', 'int'], ['Object', 'num', 'int']);
        _check([], ['num', 'int'], ['Object', 'Iterable'], ['num', 'int']);
        _check([], ['num', 'int'], ['Object'], ['num', 'int']);
        _check([], ['Object', 'int'], ['num'], ['Object', 'int']);
        _check([], ['Object', 'num'], ['int'], ['Object', 'num', 'int']);
        _check([], ['num'], ['Object', 'int'], ['num', 'int']);
        _check([], ['int'], ['Object', 'num'], ['int']);
      });

      test('variable present in one state but not the other', () {
        var h = _Harness();
        var x = _Var('x', _Type('Object?'));
        var s0 = FlowModel<_Var, _Type>(true);
        var s1 = s0.write(x, _Type('Object?'), h);
        expect(s0.restrict(h, s1, {}), same(s1));
        expect(s0.restrict(h, s1, {x}), same(s1));
        expect(s1.restrict(h, s0, {}), same(s1));
        expect(s1.restrict(h, s0, {x}), same(s1));
      });
    });
  });

  group('joinPromotionChains', () {
    var doubleType = _Type('double');
    var intType = _Type('int');
    var numType = _Type('num');
    var objectType = _Type('Object');
    var neverType = _Type('Never');

    test('should handle nulls', () {
      var h = _Harness();
      expect(VariableModel.joinPromotionChains(null, null, h), null);
      expect(VariableModel.joinPromotionChains(null, [intType], h), null);
      expect(VariableModel.joinPromotionChains([intType], null, h), null);
    });

    test('should return null if there are no common types', () {
      var h = _Harness();
      expect(
          VariableModel.joinPromotionChains([intType], [doubleType], h), null);
    });

    test('should return common prefix if there are common types', () {
      var h = _Harness();
      expect(
          VariableModel.joinPromotionChains(
              [objectType, intType], [objectType, doubleType], h),
          _matchPromotionChain(['Object']));
      expect(
          VariableModel.joinPromotionChains([objectType, numType, intType],
              [objectType, numType, doubleType], h),
          _matchPromotionChain(['Object', 'num']));
    });

    test('should return an input if it is a prefix of the other', () {
      var h = _Harness();
      var prefix = [objectType, numType];
      var largerChain = [objectType, numType, intType];
      expect(VariableModel.joinPromotionChains(prefix, largerChain, h),
          same(prefix));
      expect(VariableModel.joinPromotionChains(largerChain, prefix, h),
          same(prefix));
      expect(
          VariableModel.joinPromotionChains(prefix, prefix, h), same(prefix));
    });

    test('should not keep common types after the first difference', () {
      var h = _Harness();
      expect(
          VariableModel.joinPromotionChains([objectType, intType, neverType],
              [objectType, doubleType, neverType], h),
          _matchPromotionChain(['Object']));
    });
  });

  group('join', () {
<<<<<<< HEAD
    var x = _Var('x', null);
    var y = _Var('y', null);
    var z = _Var('z', null);
    var w = _Var('w', null);
=======
    var x = _Var('x', _Type('Object?'));
    var y = _Var('y', _Type('Object?'));
    var z = _Var('z', _Type('Object?'));
    var w = _Var('w', _Type('Object?'));
>>>>>>> 78eb87f7
    var intType = _Type('int');
    var intQType = _Type('int?');
    var stringType = _Type('String');
    const emptyMap = <Null, VariableModel<Null>>{};

<<<<<<< HEAD
    VariableModel<_Type> model(List<_Type> promotionChain,
            [List<_Type> typesOfInterest]) =>
        VariableModel<_Type>(promotionChain,
            typesOfInterest ?? promotionChain ?? [], true, false);
=======
    VariableModel<_Type> model(List<_Type> promotionChain) =>
        VariableModel<_Type>(promotionChain, false, false);
>>>>>>> 78eb87f7

    group('without input reuse', () {
      test('promoted with unpromoted', () {
        var h = _Harness();
        var p1 = {
          x: model([intType]),
          y: model(null)
        };
        var p2 = {
          x: model(null),
          y: model([intType])
        };
<<<<<<< HEAD
        _Type.allowComparisons(() {
          expect(FlowModel.joinVariableInfo(h, p1, p2), {
            x: model(null, [intType]),
            y: model(null, [intType])
          });
=======
        expect(FlowModel.joinVariableInfo(h, p1, p2), {
          x: _matchVariableModel(chain: null),
          y: _matchVariableModel(chain: null)
>>>>>>> 78eb87f7
        });
      });
    });
    group('should re-use an input if possible', () {
      test('identical inputs', () {
        var h = _Harness();
        var p = {
          x: model([intType]),
          y: model([stringType])
        };
        expect(FlowModel.joinVariableInfo(h, p, p), same(p));
      });

      test('one input empty', () {
        var h = _Harness();
        var p1 = {
          x: model([intType]),
          y: model([stringType])
        };
        var p2 = <_Var, VariableModel<_Type>>{};
        expect(FlowModel.joinVariableInfo(h, p1, p2), same(emptyMap));
        expect(FlowModel.joinVariableInfo(h, p2, p1), same(emptyMap));
      });

      test('promoted with unpromoted', () {
        var h = _Harness();
        var p1 = {
          x: model([intType])
        };
        var p2 = {x: model(null)};
        var expected = {
          x: model(null, [intType])
        };
        _Type.allowComparisons(() {
          expect(FlowModel.joinVariableInfo(h, p1, p2), expected);
          expect(FlowModel.joinVariableInfo(h, p2, p1), expected);
        });
      });

      test('related type chains', () {
        var h = _Harness();
        var p1 = {
          x: model([intQType, intType])
        };
        var p2 = {
          x: model([intQType])
        };
        var expected = {
          x: model([intQType], [intQType, intType])
        };
        _Type.allowComparisons(() {
          expect(FlowModel.joinVariableInfo(h, p1, p2), expected);
          expect(FlowModel.joinVariableInfo(h, p2, p1), expected);
        });
      });

      test('unrelated type chains', () {
        var h = _Harness();
        var p1 = {
          x: model([intType])
        };
        var p2 = {
          x: model([stringType])
        };
<<<<<<< HEAD
        var expected = {
          x: model(null, [stringType, intType])
        };
        _Type.allowComparisons(() {
          expect(FlowModel.joinVariableInfo(h, p1, p2), expected);
          expect(FlowModel.joinVariableInfo(h, p2, p1), expected);
        });
=======
        expect(FlowModel.joinVariableInfo(h, p1, p2),
            {x: _matchVariableModel(chain: null)});
        expect(FlowModel.joinVariableInfo(h, p2, p1),
            {x: _matchVariableModel(chain: null)});
>>>>>>> 78eb87f7
      });

      test('sub-map', () {
        var h = _Harness();
        var xModel = model([intType]);
        var p1 = {
          x: xModel,
          y: model([stringType])
        };
        var p2 = {x: xModel};
        expect(FlowModel.joinVariableInfo(h, p1, p2), same(p2));
        expect(FlowModel.joinVariableInfo(h, p2, p1), same(p2));
      });

      test('sub-map with matched subtype', () {
        var h = _Harness();
        var p1 = {
          x: model([intQType, intType]),
          y: model([stringType])
        };
        var p2 = {
          x: model([intQType])
        };
        var expected = {
          x: model([intQType], [intQType, intType])
        };
        _Type.allowComparisons(() {
          expect(FlowModel.joinVariableInfo(h, p1, p2), expected);
          expect(FlowModel.joinVariableInfo(h, p2, p1), expected);
        });
      });

      test('sub-map with mismatched subtype', () {
        var h = _Harness();
        var p1 = {
          x: model([intQType]),
          y: model([stringType])
        };
        var p2 = {
          x: model([intQType, intType])
        };
        var join12 = FlowModel.joinVariableInfo(h, p1, p2);
<<<<<<< HEAD
        var expected = {
          x: model([intQType], [intQType, intType])
        };
        _Type.allowComparisons(() {
          return expect(join12, expected);
        });
        var join21 = FlowModel.joinVariableInfo(h, p2, p1);
        _Type.allowComparisons(() => expect(join21, expected));
=======
        expect(join12, {
          x: _matchVariableModel(chain: ['int?'])
        });
        var join21 = FlowModel.joinVariableInfo(h, p2, p1);
        expect(join21, {
          x: _matchVariableModel(chain: ['int?'])
        });
>>>>>>> 78eb87f7
      });

      test('assigned', () {
        var h = _Harness();
        var intQModel = model([intQType]);
        var writtenModel = intQModel.write(_Type('Object?'), h);
        var p1 = {x: writtenModel, y: writtenModel, z: intQModel, w: intQModel};
        var p2 = {x: writtenModel, y: intQModel, z: writtenModel, w: intQModel};
        var joined = FlowModel.joinVariableInfo(h, p1, p2);
        expect(joined, {
          x: same(writtenModel),
          y: _matchVariableModel(chain: null, assigned: false),
          z: _matchVariableModel(chain: null, assigned: false),
          w: same(intQModel)
        });
      });

      test('write captured', () {
        var h = _Harness();
        var intQModel = model([intQType]);
        var writeCapturedModel = intQModel.writeCapture();
        var p1 = {
          x: writeCapturedModel,
          y: writeCapturedModel,
          z: intQModel,
          w: intQModel
        };
        var p2 = {
          x: writeCapturedModel,
          y: intQModel,
          z: writeCapturedModel,
          w: intQModel
        };
        var joined = FlowModel.joinVariableInfo(h, p1, p2);
        expect(joined, {
          x: same(writeCapturedModel),
          y: same(writeCapturedModel),
          z: same(writeCapturedModel),
          w: same(intQModel)
        });
      });
    });
  });
}

/// Returns the appropriate matcher for expecting an assertion error to be
/// thrown or not, based on whether assertions are enabled.
Matcher get _asserts {
  var matcher = throwsA(TypeMatcher<AssertionError>());
  bool assertionsEnabled = false;
  assert(assertionsEnabled = true);
  if (!assertionsEnabled) {
    matcher = isNot(matcher);
  }
  return matcher;
}

String _describeMatcher(Matcher matcher) {
  var description = StringDescription();
  matcher.describe(description);
  return description.toString();
}

Matcher _matchPromotionChain(List<String> expectedTypes) {
  if (expectedTypes == null) return isNull;
  return predicate(
      (List<_Type> x) =>
          equals(expectedTypes).matches(x.map((t) => t.type).toList(), {}),
      'promotion chain $expectedTypes');
}

Matcher _matchVariableModel(
    {Object chain = anything,
    Object assigned = anything,
    Object writeCaptured = anything}) {
  Matcher chainMatcher =
      chain is List<String> ? _matchPromotionChain(chain) : wrapMatcher(chain);
  Matcher assignedMatcher = wrapMatcher(assigned);
  Matcher writeCapturedMatcher = wrapMatcher(writeCaptured);
  return predicate((VariableModel<_Type> model) {
    if (!chainMatcher.matches(model.promotionChain, {})) return false;
    if (!assignedMatcher.matches(model.assigned, {})) return false;
    if (!writeCapturedMatcher.matches(model.writeCaptured, {})) return false;
    return true;
  },
      'VariableModel(chain: ${_describeMatcher(chainMatcher)}, '
      'assigned: ${_describeMatcher(assignedMatcher)}, writeCaptured: '
      '${_describeMatcher(writeCapturedMatcher)})');
}

/// Representation of an expression to be visited by the test harness.  Calling
/// the function causes the expression to be "visited" (in other words, the
/// appropriate methods in [FlowAnalysis] are called in the appropriate order),
/// and the [_Expression] object representing the whole expression is returned.
///
/// This is used by methods in [_Harness] as a lightweight way of building up
/// complex sequences of calls to [FlowAnalysis] that represent large
/// expressions.
typedef _Expression LazyExpression();

class _AssignedVariablesHarness {
  final AssignedVariables<_Node, _Var> _assignedVariables;

  _AssignedVariablesHarness(this._assignedVariables);

  void function(_Node node, void Function() callback) {
    _assignedVariables.beginNode();
    callback();
    _assignedVariables.endNode(node, isClosure: true);
  }

  void nest(_Node node, void Function() callback) {
    _assignedVariables.beginNode();
    callback();
    _assignedVariables.endNode(node);
  }

  void write(_Var v) {
    _assignedVariables.write(v);
  }
}

class _Expression {
  static int _idCounter = 0;

  final int _id = _idCounter++;

  @override
  String toString() => 'E$_id';
}

class _Harness implements TypeOperations<_Var, _Type> {
  FlowAnalysis<_Node, _Statement, _Expression, _Var, _Type> _flow;

  final _assignedVariables = AssignedVariables<_Node, _Var>();

  /// Returns a [LazyExpression] representing an expression with now special
  /// flow analysis semantics.
  LazyExpression get expr => () => _Expression();

  LazyExpression get nullLiteral => () {
        var expr = _Expression();
        _flow.nullLiteral(expr);
        return expr;
      };

  _Var addVar(String name, String type) {
    assert(_flow == null);
    return _Var(name, _Type(type));
  }

  /// Given two [LazyExpression]s, produces a new [LazyExpression] representing
  /// the result of combining them with `&&`.
  LazyExpression and(LazyExpression lhs, LazyExpression rhs) {
    return () {
      var expr = _Expression();
      _flow.logicalBinaryOp_rightBegin(lhs(), isAnd: true);
      _flow.logicalBinaryOp_end(expr, rhs(), isAnd: true);
      return expr;
    };
  }

  void assignedVariables(void Function(_AssignedVariablesHarness) callback) {
    callback(_AssignedVariablesHarness(_assignedVariables));
  }

  /// Given three [LazyExpression]s, produces a new [LazyExpression]
  /// representing the result of combining them with `?` and `:`.
  LazyExpression conditional(
      LazyExpression cond, LazyExpression ifTrue, LazyExpression ifFalse) {
    return () {
      var expr = _Expression();
      _flow.conditional_thenBegin(cond());
      _flow.conditional_elseBegin(ifTrue());
      _flow.conditional_end(expr, ifFalse());
      return expr;
    };
  }

  FlowAnalysis<_Node, _Statement, _Expression, _Var, _Type> createFlow() =>
      FlowAnalysis<_Node, _Statement, _Expression, _Var, _Type>(
          this, _assignedVariables);

  void declare(_Var v, {@required bool initialized}) {
    if (initialized) {
      _flow.initialize(v);
    }
  }

  /// Creates a [LazyExpression] representing an `== null` check performed on
  /// [variable].
  LazyExpression eqNull(_Var variable) {
    return () {
      var varExpr = _Expression();
      _flow.variableRead(varExpr, variable);
      _flow.equalityOp_rightBegin(varExpr);
      var nullExpr = _Expression();
      _flow.nullLiteral(nullExpr);
      var expr = _Expression();
      _flow.equalityOp_end(expr, nullExpr, notEqual: false);
      return expr;
    };
  }

  /// Invokes flow analysis of a nested function.
  void function(_Node node, void body()) {
    _flow.functionExpression_begin(node);
    body();
    _flow.functionExpression_end();
  }

  /// Invokes flow analysis of an `if` statement with no `else` part.
  void if_(LazyExpression cond, void ifTrue()) {
    _flow.ifStatement_thenBegin(cond());
    ifTrue();
    _flow.ifStatement_end(false);
  }

  /// Invokes flow analysis of an `if` statement with an `else` part.
  void ifElse(LazyExpression cond, void ifTrue(), void ifFalse()) {
    _flow.ifStatement_thenBegin(cond());
    ifTrue();
    _flow.ifStatement_elseBegin();
    ifFalse();
    _flow.ifStatement_end(true);
  }

  /// Creates a [LazyExpression] representing an `is!` check, checking whether
  /// [subExpression] has the given [type].
  LazyExpression isNotType(LazyExpression subExpression, String type) {
    return () {
      var expr = _Expression();
      _flow.isExpression_end(expr, subExpression(), true, _Type(type));
      return expr;
    };
  }

  @override
  bool isSameType(_Type type1, _Type type2) {
    return type1.type == type2.type;
  }

  @override
  bool isSubtypeOf(_Type leftType, _Type rightType) {
    const Map<String, bool> _subtypes = const {
      'int <: int?': true,
      'int <: Iterable': false,
      'int <: List': false,
      'int <: num': true,
      'int <: num?': true,
      'int <: Object': true,
      'int <: Object?': true,
      'int <: String': false,
      'int? <: int': false,
      'int? <: Object?': true,
      'num <: int': false,
      'num <: Iterable': false,
      'num <: List': false,
      'num <: num?': true,
      'num <: Object': true,
      'num <: Object?': true,
      'num? <: num': false,
      'num? <: Object?': true,
      'Iterable <: int': false,
      'Iterable <: num': false,
      'Iterable <: Object': true,
      'Iterable <: Object?': true,
      'List <: int': false,
      'List <: Iterable': true,
      'List <: Object': true,
      'Object <: int': false,
      'Object <: List': false,
      'Object <: num': false,
      'Object <: Object?': true,
      'Object? <: int': false,
      'Object? <: int?': false,
      'String <: int': false,
      'String <: int?': false,
      'String <: Object?': true,
    };

    if (leftType.type == rightType.type) return true;
    var query = '$leftType <: $rightType';
    return _subtypes[query] ?? fail('Unknown subtype query: $query');
  }

  /// Creates a [LazyExpression] representing an `is` check, checking whether
  /// [subExpression] has the given [type].
  LazyExpression isType(LazyExpression subExpression, String type) {
    return () {
      var expr = _Expression();
      _flow.isExpression_end(expr, subExpression(), false, _Type(type));
      return expr;
    };
  }

  /// Creates a [LazyExpression] representing an equality check between two
  /// other expressions.
  LazyExpression notEqual(LazyExpression lhs, LazyExpression rhs) {
    return () {
      var expr = _Expression();
      _flow.equalityOp_rightBegin(lhs());
      _flow.equalityOp_end(expr, rhs(), notEqual: true);
      return expr;
    };
  }

  /// Creates a [LazyExpression] representing a `!= null` check performed on
  /// [variable].
  LazyExpression notNull(_Var variable) {
    return () {
      var varExpr = _Expression();
      _flow.variableRead(varExpr, variable);
      _flow.equalityOp_rightBegin(varExpr);
      var nullExpr = _Expression();
      _flow.nullLiteral(nullExpr);
      var expr = _Expression();
      _flow.equalityOp_end(expr, nullExpr, notEqual: true);
      return expr;
    };
  }

  /// Given two [LazyExpression]s, produces a new [LazyExpression] representing
  /// the result of combining them with `||`.
  LazyExpression or(LazyExpression lhs, LazyExpression rhs) {
    return () {
      var expr = _Expression();
      _flow.logicalBinaryOp_rightBegin(lhs(), isAnd: false);
      _flow.logicalBinaryOp_end(expr, rhs(), isAnd: false);
      return expr;
    };
  }

  /// Creates a [LazyExpression] representing a parenthesized subexpression.
  LazyExpression parenthesized(LazyExpression inner) {
    return () {
      var expr = _Expression();
      _flow.parenthesizedExpression(expr, inner());
      return expr;
    };
  }

  /// Causes [variable] to be promoted to [type].
  void promote(_Var variable, String type) {
    if_(isNotType(variableRead(variable), type), _flow.handleExit);
  }

  @override
  _Type promoteToNonNull(_Type type) {
    if (type.type.endsWith('?')) {
      return _Type(type.type.substring(0, type.type.length - 1));
    } else {
      return type;
    }
  }

  void run(
      void callback(
          FlowAnalysis<_Node, _Statement, _Expression, _Var, _Type> flow)) {
    assert(_flow == null);
    _flow = createFlow();
    callback(_flow);
    _flow.finish();
  }

  @override
  _Type tryPromoteToType(_Type to, _Type from) {
    if (isSubtypeOf(to, from)) {
      return to;
    } else {
      return null;
    }
  }

  LazyExpression variableRead(_Var variable) {
    return () {
      var expr = _Expression();
      _flow.variableRead(expr, variable);
      return expr;
    };
  }

  @override
  _Type variableType(_Var variable) {
    return variable.type;
  }
}

class _Node {}

class _Statement extends _Node {}

class _Type {
  final String type;

  _Type(this.type);

  @override
  bool operator ==(Object other) {
    // The flow analysis engine should not compare types using operator==.  It
    // should compare them using TypeOperations.
    fail('Unexpected use of operator== on types');
  }

  @override
  String toString() => type;
}

class _Var {
  final String name;

  final _Type type;

  _Var(this.name, this.type);

  @override
  String toString() => '$type $name';
}<|MERGE_RESOLUTION|>--- conflicted
+++ resolved
@@ -1701,16 +1701,8 @@
         var s1 = FlowModel<_Var, _Type>(true);
         var s2 = s1.tryPromote(h, intQVar, _Type('int'), true);
         expect(s2.reachable, true);
-<<<<<<< HEAD
-        _Type.allowComparisons(() {
-          expect(s2.variableInfo, {
-            intQVar: VariableModel<_Type>(
-                [_Type('int')], [_Type('int')], false, false)
-          });
-=======
         expect(s2.variableInfo, {
-          intQVar: _matchVariableModel(chain: ['int'])
->>>>>>> 78eb87f7
+          intQVar: _matchVariableModel(chain: ['int'], ofInterest: ['int'])
         });
       });
 
@@ -1744,16 +1736,8 @@
             .tryPromote(h, objectQVar, _Type('int?'), true);
         var s2 = s1.tryPromote(h, objectQVar, _Type('int'), true);
         expect(s2.reachable, true);
-<<<<<<< HEAD
-        _Type.allowComparisons(() {
-          expect(s2.variableInfo, {
-            objectQVar: VariableModel<_Type>([_Type('int?'), _Type('int')],
-                [_Type('int?'), _Type('int')], false, false)
-          });
-=======
         expect(s2.variableInfo, {
-          objectQVar: _matchVariableModel(chain: ['int?', 'int'])
->>>>>>> 78eb87f7
+          objectQVar: _matchVariableModel(chain: ['int?', 'int'], ofInterest: ['int?', 'int'])
         });
       });
     });
@@ -1774,11 +1758,7 @@
         var s2 = s1.write(objectQVar, _Type('int?'), h);
         expect(s2.reachable, true);
         expect(s2.infoFor(objectQVar),
-<<<<<<< HEAD
-            VariableModel<_Type>(null, [], true, false));
-=======
-            _matchVariableModel(chain: null, assigned: true));
->>>>>>> 78eb87f7
+            _matchVariableModel(chain: null, ofInterest: isEmpty, assigned: true));
       });
 
       test('un-promotes fully', () {
@@ -1790,45 +1770,23 @@
         var s2 = s1.write(objectQVar, _Type('int?'), h);
         expect(s2.reachable, true);
         expect(s2.variableInfo,
-<<<<<<< HEAD
-            {objectQVar: VariableModel<_Type>(null, [], true, false)});
-=======
-            {objectQVar: _matchVariableModel(chain: null, assigned: true)});
->>>>>>> 78eb87f7
+            {objectQVar: _matchVariableModel(chain: null, ofInterest: isEmpty, assigned: true)});
       });
 
       test('un-promotes partially, when no exact match', () {
         var h = _Harness();
         var s1 = FlowModel<_Var, _Type>(true)
             .write(objectQVar, _Type('Object?'), h)
-<<<<<<< HEAD
-            .tryPromote(h, objectQVar, _Type('num?'), true)
-            .tryPromote(h, objectQVar, _Type('int'), true);
-        _Type.allowComparisons(() {
-          expect(s1.variableInfo, {
-            objectQVar: VariableModel([_Type('num?'), _Type('int')],
-                [_Type('num?'), _Type('int')], true, false)
-          });
-        });
-        var s2 = s1.write(objectQVar, _Type('num'), h);
-        expect(s2.reachable, true);
-        _Type.allowComparisons(() {
-          expect(s2.variableInfo, {
-            objectQVar: VariableModel(
-                [_Type('num?')], [_Type('num?'), _Type('int')], true, false)
-          });
-=======
             .promote(h, objectQVar, _Type('num?'))
             .promote(h, objectQVar, _Type('int'));
         expect(s1.variableInfo, {
           objectQVar:
-              _matchVariableModel(chain: ['num?', 'int'], assigned: true)
+              _matchVariableModel(chain: ['num?', 'int'], ofInterest: ['num?', 'int'], assigned: true)
         });
         var s2 = s1.write(objectQVar, _Type('num'), h);
         expect(s2.reachable, true);
         expect(s2.variableInfo, {
-          objectQVar: _matchVariableModel(chain: ['num?'], assigned: true)
->>>>>>> 78eb87f7
+          objectQVar: _matchVariableModel(chain: ['num?'], ofInterest: ['num?', 'int'], assigned: true)
         });
       });
 
@@ -1836,40 +1794,18 @@
         var h = _Harness();
         var s1 = FlowModel<_Var, _Type>(true)
             .write(objectQVar, _Type('Object?'), h)
-<<<<<<< HEAD
-            .tryPromote(h, objectQVar, _Type('num?'), true)
-            .tryPromote(h, objectQVar, _Type('num'), true)
-            .tryPromote(h, objectQVar, _Type('int'), true);
-        _Type.allowComparisons(() {
-          expect(s1.variableInfo, {
-            objectQVar: VariableModel(
-                [_Type('num?'), _Type('num'), _Type('int')],
-                [_Type('num?'), _Type('num'), _Type('int')],
-                true,
-                false)
-          });
-        });
-        var s2 = s1.write(objectQVar, _Type('num'), h);
-        expect(s2.reachable, true);
-        _Type.allowComparisons(() {
-          expect(s2.variableInfo, {
-            objectQVar: VariableModel([_Type('num?'), _Type('num')],
-                [_Type('num?'), _Type('num'), _Type('int')], true, false)
-          });
-=======
             .promote(h, objectQVar, _Type('num?'))
             .promote(h, objectQVar, _Type('num'))
             .promote(h, objectQVar, _Type('int'));
         expect(s1.variableInfo, {
           objectQVar:
-              _matchVariableModel(chain: ['num?', 'num', 'int'], assigned: true)
+              _matchVariableModel(chain: ['num?', 'num', 'int'], ofInterest: ['num?', 'num', 'int'], assigned: true)
         });
         var s2 = s1.write(objectQVar, _Type('num'), h);
         expect(s2.reachable, true);
         expect(s2.variableInfo, {
           objectQVar:
-              _matchVariableModel(chain: ['num?', 'num'], assigned: true)
->>>>>>> 78eb87f7
+              _matchVariableModel(chain: ['num?', 'num'], ['num?', 'num', 'int'], assigned: true)
         });
       });
 
@@ -1877,21 +1813,11 @@
         var h = _Harness();
         var s1 = FlowModel<_Var, _Type>(true)
             .write(objectQVar, _Type('Object?'), h)
-<<<<<<< HEAD
-            .tryPromote(h, objectQVar, _Type('num?'), true)
-            .tryPromote(h, objectQVar, _Type('num'), true);
-        _Type.allowComparisons(() {
-          expect(s1.variableInfo, {
-            objectQVar: VariableModel([_Type('num?'), _Type('num')],
-                [_Type('num?'), _Type('num')], true, false)
-          });
-=======
             .promote(h, objectQVar, _Type('num?'))
             .promote(h, objectQVar, _Type('num'));
         expect(s1.variableInfo, {
           objectQVar:
-              _matchVariableModel(chain: ['num?', 'num'], assigned: true)
->>>>>>> 78eb87f7
+              _matchVariableModel(chain: ['num?', 'num'], ofInterest: ['num?', 'num'], assigned: true)
         });
         var s2 = s1.write(objectQVar, _Type('num'), h);
         expect(s2.reachable, true);
@@ -1902,21 +1828,11 @@
         var h = _Harness();
         var s1 = FlowModel<_Var, _Type>(true)
             .write(objectQVar, _Type('Object?'), h)
-<<<<<<< HEAD
-            .tryPromote(h, objectQVar, _Type('num?'), true)
-            .tryPromote(h, objectQVar, _Type('num'), true);
-        _Type.allowComparisons(() {
-          expect(s1.variableInfo, {
-            objectQVar: VariableModel([_Type('num?'), _Type('num')],
-                [_Type('num?'), _Type('num')], true, false)
-          });
-=======
             .promote(h, objectQVar, _Type('num?'))
             .promote(h, objectQVar, _Type('num'));
         expect(s1.variableInfo, {
           objectQVar:
-              _matchVariableModel(chain: ['num?', 'num'], assigned: true)
->>>>>>> 78eb87f7
+              _matchVariableModel(chain: ['num?', 'num'], ofInterest: ['num?', 'num'], assigned: true)
         });
         var s2 = s1.write(objectQVar, _Type('int'), h);
         expect(s2.reachable, true);
@@ -1937,11 +1853,7 @@
         var s2 = s1.initialize(objectQVar);
         expect(s2.reachable, true);
         expect(s2.infoFor(objectQVar),
-<<<<<<< HEAD
-            VariableModel<_Type>(null, [], true, false));
-=======
-            _matchVariableModel(chain: null, assigned: true));
->>>>>>> 78eb87f7
+            _matchVariableModel(chain: null, ofInterest: isEmpty, assigned: true));
       });
 
       test('un-promotes fully', () {
@@ -1953,11 +1865,7 @@
         var s2 = s1.initialize(objectQVar);
         expect(s2.reachable, true);
         expect(s2.variableInfo,
-<<<<<<< HEAD
-            {objectQVar: VariableModel<_Type>(null, [], true, false)});
-=======
-            {objectQVar: _matchVariableModel(chain: null, assigned: true)});
->>>>>>> 78eb87f7
+            {objectQVar: _matchVariableModel(chain: null, ofInterest: isEmpty, assigned: true)});
       });
     });
 
@@ -1974,14 +1882,7 @@
         var s1 = FlowModel<_Var, _Type>(true);
         var s2 = s1.tryMarkNonNullable(h, intQVar, true);
         expect(s2.reachable, true);
-<<<<<<< HEAD
-        _Type.allowComparisons(() {
-          expect(s2.infoFor(intQVar),
-              VariableModel([_Type('int')], [_Type('int')], false, false));
-        });
-=======
-        expect(s2.infoFor(intQVar), _matchVariableModel(chain: ['int']));
->>>>>>> 78eb87f7
+        expect(s2.infoFor(intQVar), _matchVariableModel(chain: ['int'], ofInterest: ['int']));
       });
 
       test('promoted -> unchanged', () {
@@ -1998,16 +1899,8 @@
             .tryPromote(h, objectQVar, _Type('int?'), true);
         var s2 = s1.tryMarkNonNullable(h, objectQVar, true);
         expect(s2.reachable, true);
-<<<<<<< HEAD
-        _Type.allowComparisons(() {
-          expect(s2.variableInfo, {
-            objectQVar: VariableModel<_Type>([_Type('int?'), _Type('int')],
-                [_Type('int?'), _Type('int')], false, false)
-          });
-=======
         expect(s2.variableInfo, {
-          objectQVar: _matchVariableModel(chain: ['int?', 'int'])
->>>>>>> 78eb87f7
+          objectQVar: _matchVariableModel(chain: ['int?', 'int'], ofInterest: ['int?', 'int'])
         });
       });
     });
@@ -2028,18 +1921,9 @@
             .tryPromote(h, intQVar, _Type('int'), true);
         var s2 = s1.removePromotedAll([intQVar], []);
         expect(s2.reachable, true);
-<<<<<<< HEAD
-        _Type.allowComparisons(() {
-          expect(s2.variableInfo, {
-            objectQVar: VariableModel<_Type>(
-                [_Type('int')], [_Type('int')], false, false),
-            intQVar: VariableModel<_Type>(null, [_Type('int')], false, false)
-          });
-=======
         expect(s2.variableInfo, {
-          objectQVar: _matchVariableModel(chain: ['int']),
-          intQVar: _matchVariableModel(chain: null)
->>>>>>> 78eb87f7
+          objectQVar: _matchVariableModel(chain: ['int'], ofInterest: ['int']),
+          intQVar: _matchVariableModel(chain: null, ofInterest: ['int'])
         });
       });
 
@@ -2050,18 +1934,9 @@
             .tryPromote(h, intQVar, _Type('int'), true);
         var s2 = s1.removePromotedAll([], [intQVar]);
         expect(s2.reachable, true);
-<<<<<<< HEAD
-        _Type.allowComparisons(() {
-          expect(s2.variableInfo, {
-            objectQVar: VariableModel<_Type>(
-                [_Type('int')], [_Type('int')], false, false),
-            intQVar: VariableModel<_Type>(null, [], false, true)
-          });
-=======
         expect(s2.variableInfo, {
-          objectQVar: _matchVariableModel(chain: ['int']),
-          intQVar: _matchVariableModel(chain: null)
->>>>>>> 78eb87f7
+          objectQVar: _matchVariableModel(chain: ['int'], ofInterest: ['int']),
+          intQVar: _matchVariableModel(chain: null, ofInterest: isEmpty)
         });
       });
     });
@@ -2283,31 +2158,19 @@
   });
 
   group('join', () {
-<<<<<<< HEAD
-    var x = _Var('x', null);
-    var y = _Var('y', null);
-    var z = _Var('z', null);
-    var w = _Var('w', null);
-=======
     var x = _Var('x', _Type('Object?'));
     var y = _Var('y', _Type('Object?'));
     var z = _Var('z', _Type('Object?'));
     var w = _Var('w', _Type('Object?'));
->>>>>>> 78eb87f7
     var intType = _Type('int');
     var intQType = _Type('int?');
     var stringType = _Type('String');
     const emptyMap = <Null, VariableModel<Null>>{};
 
-<<<<<<< HEAD
     VariableModel<_Type> model(List<_Type> promotionChain,
             [List<_Type> typesOfInterest]) =>
         VariableModel<_Type>(promotionChain,
-            typesOfInterest ?? promotionChain ?? [], true, false);
-=======
-    VariableModel<_Type> model(List<_Type> promotionChain) =>
-        VariableModel<_Type>(promotionChain, false, false);
->>>>>>> 78eb87f7
+            typesOfInterest ?? promotionChain ?? [], false, false);
 
     group('without input reuse', () {
       test('promoted with unpromoted', () {
@@ -2320,17 +2183,9 @@
           x: model(null),
           y: model([intType])
         };
-<<<<<<< HEAD
-        _Type.allowComparisons(() {
-          expect(FlowModel.joinVariableInfo(h, p1, p2), {
-            x: model(null, [intType]),
-            y: model(null, [intType])
-          });
-=======
         expect(FlowModel.joinVariableInfo(h, p1, p2), {
-          x: _matchVariableModel(chain: null),
-          y: _matchVariableModel(chain: null)
->>>>>>> 78eb87f7
+          x: _matchVariableModel(chain: null, ofInterest: ['int']),
+          y: _matchVariableModel(chain: null, ofInterest: ['int'])
         });
       });
     });
@@ -2395,20 +2250,13 @@
         var p2 = {
           x: model([stringType])
         };
-<<<<<<< HEAD
         var expected = {
-          x: model(null, [stringType, intType])
+          x: _matchVariableModel(chain: null, ofInterest: ['String', 'int'])
         };
-        _Type.allowComparisons(() {
-          expect(FlowModel.joinVariableInfo(h, p1, p2), expected);
-          expect(FlowModel.joinVariableInfo(h, p2, p1), expected);
-        });
-=======
         expect(FlowModel.joinVariableInfo(h, p1, p2),
-            {x: _matchVariableModel(chain: null)});
+            expected);
         expect(FlowModel.joinVariableInfo(h, p2, p1),
-            {x: _matchVariableModel(chain: null)});
->>>>>>> 78eb87f7
+            expected);
       });
 
       test('sub-map', () {
@@ -2451,24 +2299,14 @@
           x: model([intQType, intType])
         };
         var join12 = FlowModel.joinVariableInfo(h, p1, p2);
-<<<<<<< HEAD
         var expected = {
-          x: model([intQType], [intQType, intType])
+          x: _matchVariableModel(chain: ['int?'], ofInterest: ['int?', 'int'])
         };
-        _Type.allowComparisons(() {
-          return expect(join12, expected);
+        expect(join12, {
+          x: expected
         });
         var join21 = FlowModel.joinVariableInfo(h, p2, p1);
         _Type.allowComparisons(() => expect(join21, expected));
-=======
-        expect(join12, {
-          x: _matchVariableModel(chain: ['int?'])
-        });
-        var join21 = FlowModel.joinVariableInfo(h, p2, p1);
-        expect(join21, {
-          x: _matchVariableModel(chain: ['int?'])
-        });
->>>>>>> 78eb87f7
       });
 
       test('assigned', () {
