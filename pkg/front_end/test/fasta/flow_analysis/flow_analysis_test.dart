--- conflicted
+++ resolved
@@ -468,8 +468,6 @@
       h.flow.finish();
     });
 
-<<<<<<< HEAD
-=======
     test('switchStatement_end(true) allows fall-through of last case', () {
       var h = _Harness();
       var x = h.addAssignedVar('x', 'int?');
@@ -484,7 +482,6 @@
       h.flow.finish();
     });
 
->>>>>>> 2b8eee5b
     test('Infinite loop does not implicitly assign variables', () {
       var h = _Harness();
       var x = h.addUnassignedVar('x', 'int');
