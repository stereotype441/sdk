--- conflicted
+++ resolved
@@ -179,13 +179,6 @@
       h.flow.finish();
     });
 
-<<<<<<< HEAD
-    test('promotedType handles not-yet-seen variables', () {
-      // Note: this is needed for error recovery in the analyzer.
-      var h = _Harness();
-      var x = _Var('x', _Type('int'));
-      expect(h.flow.promotedType(x), isNull);
-=======
     test('logicalBinaryOp_rightBegin(isAnd: true) promotes in RHS', () {
       var h = _Harness();
       var x = h.addAssignedVar('x', 'int?');
@@ -256,7 +249,13 @@
         expect(h.flow.promotedType(y).type, 'int');
       });
       h.flow.finish();
->>>>>>> 0f109da0
+    });
+
+    test('promotedType handles not-yet-seen variables', () {
+      // Note: this is needed for error recovery in the analyzer.
+      var h = _Harness();
+      var x = _Var('x', _Type('int'));
+      expect(h.flow.promotedType(x), isNull);
     });
 
     test('Infinite loop does not implicitly assign variables', () {
