--- conflicted
+++ resolved
@@ -2154,17 +2154,10 @@
   });
 
   group('join', () {
-<<<<<<< HEAD
-    var x = _Var('x', null);
-    var y = _Var('y', null);
-    var z = _Var('z', null);
-    var w = _Var('w', null);
-=======
     var x = _Var('x', _Type('Object?'));
     var y = _Var('y', _Type('Object?'));
     var z = _Var('z', _Type('Object?'));
     var w = _Var('w', _Type('Object?'));
->>>>>>> 556b0c69
     var intType = _Type('int');
     var intQType = _Type('int?');
     var stringType = _Type('String');
@@ -2293,56 +2286,41 @@
 
       test('assigned', () {
         var h = _Harness();
+        var intQModel = model([intQType]);
+        var writtenModel = intQModel.write(_Type('Object?'), h);
+        var p1 = {x: writtenModel, y: writtenModel, z: intQModel, w: intQModel};
+        var p2 = {x: writtenModel, y: intQModel, z: writtenModel, w: intQModel};
+        var joined = FlowModel.joinVariableInfo(h, p1, p2);
+        expect(joined, {
+          x: same(writtenModel),
+          y: _matchVariableModel(chain: null, assigned: false),
+          z: _matchVariableModel(chain: null, assigned: false),
+          w: same(intQModel)
+        });
+      });
+
+      test('write captured', () {
+        var h = _Harness();
+        var intQModel = model([intQType]);
+        var writeCapturedModel = intQModel.writeCapture();
         var p1 = {
-          x: model([intQType]).write(_Type('Object?'), h),
-          y: model([intQType]).write(_Type('Object?'), h),
-          z: model([intQType]),
-          w: model([intQType])
+          x: writeCapturedModel,
+          y: writeCapturedModel,
+          z: intQModel,
+          w: intQModel
         };
         var p2 = {
-          x: model([intQType]).write(_Type('Object?'), h),
-          y: model([intQType]),
-          z: model([intQType]).write(_Type('Object?'), h),
-          w: model([intQType])
-        };
-        var joined = FlowModel.joinVariableInfo(h, p1, p2);
-<<<<<<< HEAD
-        expect(joined, {
-          x: _matchVariableModel(chain: ['int?'], assigned: true),
-          y: _matchVariableModel(chain: ['int?'], assigned: true),
-          z: _matchVariableModel(chain: ['int?'], assigned: true),
-          w: _matchVariableModel(chain: ['int?'], assigned: false)
-        });
-=======
-        _Type.allowComparisons(() => expect(joined, {
-              x: model(null).write(_Type('Object?'), h),
-              y: model(null),
-              z: model(null),
-              w: model([intQType])
-            }));
->>>>>>> 556b0c69
-      });
-
-      test('write captured', () {
-        var h = _Harness();
-        var p1 = {
-          x: model([intQType]).writeCapture(),
-          y: model([intQType]).writeCapture(),
-          z: model([intQType]),
-          w: model([intQType])
-        };
-        var p2 = {
-          x: model([intQType]).writeCapture(),
-          y: model([intQType]),
-          z: model([intQType]).writeCapture(),
-          w: model([intQType])
+          x: writeCapturedModel,
+          y: intQModel,
+          z: writeCapturedModel,
+          w: intQModel
         };
         var joined = FlowModel.joinVariableInfo(h, p1, p2);
         expect(joined, {
-          x: _matchVariableModel(chain: ['int?'], writeCaptured: true),
-          y: _matchVariableModel(chain: ['int?'], writeCaptured: true),
-          z: _matchVariableModel(chain: ['int?'], writeCaptured: true),
-          w: _matchVariableModel(chain: ['int?'], writeCaptured: false)
+          x: same(writeCapturedModel),
+          y: same(writeCapturedModel),
+          z: same(writeCapturedModel),
+          w: same(intQModel)
         });
       });
     });
