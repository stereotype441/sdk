// Copyright (c) 2019, the Dart project authors. Please see the AUTHORS file
// for details. All rights reserved. Use of this source code is governed by a
// BSD-style license that can be found in the LICENSE file.

void logicalAnd(int? x) {
<<<<<<< HEAD
  x == null && x?.isEven;
=======
  x == null && x!.isEven;
>>>>>>> 2902c7d5
}

void logicalOr(int? x) {
  x == null || /*nonNullable*/ x.isEven;
}

void logicalAnd_leftFalse(int x) {
  false && /*unreachable*/ (x == 1);
}

void logicalOr_leftTrue(int x) {
  true || /*unreachable*/ (x == 1);
}<|MERGE_RESOLUTION|>--- conflicted
+++ resolved
@@ -3,11 +3,7 @@
 // BSD-style license that can be found in the LICENSE file.
 
 void logicalAnd(int? x) {
-<<<<<<< HEAD
-  x == null && x?.isEven;
-=======
   x == null && x!.isEven;
->>>>>>> 2902c7d5
 }
 
 void logicalOr(int? x) {
