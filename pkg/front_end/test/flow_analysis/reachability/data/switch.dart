// Copyright (c) 2019, the Dart project authors. Please see the AUTHORS file
// for details. All rights reserved. Use of this source code is governed by a
// BSD-style license that can be found in the LICENSE file.

void case_never_completes(bool b, int i) {
  switch (i) {
    case 1:
      1;
      if (b) {
        return;
      } else {
        return;
      }
      /*stmt: unreachable*/ 2;
  }
  3;
}

<<<<<<< HEAD
/*member: all_cases_exit:doesNotComplete*/
void all_cases_exit(int i) {
  switch (i) {
    case 1:
      return;
    default:
      return;
  }
  /*stmt: unreachable*/ 1;
=======
void case_falls_through_end(int i) {
  switch (i) {
    case 1:
      1;
  }
  2;
>>>>>>> 5516a9f8
}<|MERGE_RESOLUTION|>--- conflicted
+++ resolved
@@ -16,7 +16,14 @@
   3;
 }
 
-<<<<<<< HEAD
+void case_falls_through_end(int i) {
+  switch (i) {
+    case 1:
+      1;
+  }
+  2;
+}
+
 /*member: all_cases_exit:doesNotComplete*/
 void all_cases_exit(int i) {
   switch (i) {
@@ -26,12 +33,4 @@
       return;
   }
   /*stmt: unreachable*/ 1;
-=======
-void case_falls_through_end(int i) {
-  switch (i) {
-    case 1:
-      1;
-  }
-  2;
->>>>>>> 5516a9f8
 }