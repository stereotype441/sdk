// Copyright (c) 2019, the Dart project authors. Please see the AUTHORS file
// for details. All rights reserved. Use of this source code is governed by a
// BSD-style license that can be found in the LICENSE file.

/*member: beforeSplitStatement:doesNotComplete*/
void beforeSplitStatement(bool b, int i) {
  return;
<<<<<<< HEAD
  /*unreachable*/ do /*unreachable*/ {} while (/*unreachable*/ b);
  /*unreachable*/ for (;;) /*unreachable*/ {}
  /*unreachable*/ for (var _ in /*unreachable*/ []) /*unreachable*/ {}
  /*unreachable*/ if (/*unreachable*/ b) /*unreachable*/ {}
  /*unreachable*/ switch (/*unreachable*/ i) {
  }
  /*unreachable*/ try /*unreachable*/ {} finally /*unreachable*/ {}
  /*unreachable*/ while (/*unreachable*/ b) /*unreachable*/ {}
=======
  /*analyzer.stmt: unreachable*/
  /*cfe.unreachable*/
  do /*analyzer.stmt: unreachable*/
      /*cfe.unreachable*/ {} while (/*unreachable*/ b);

  /*analyzer.stmt: unreachable*/
  /*cfe.unreachable*/
  for (;;) /*analyzer.stmt: unreachable*/
  /*cfe.unreachable*/ {}

  /*analyzer.stmt: unreachable*/
  /*cfe.unreachable*/
  /*cfe.iterator: unreachable*/
  /*cfe.current: unreachable*/
  /*cfe.moveNext: unreachable*/
  for (var _ in /*unreachable*/ [])
  /*analyzer.stmt: unreachable*/
  /*cfe.unreachable*/ {}

  /*analyzer.stmt: unreachable*/
  /*cfe.unreachable*/
  if (/*unreachable*/ b)
  /*analyzer.stmt: unreachable*/
  /*cfe.unreachable*/ {}

  /*analyzer.stmt: unreachable*/
  /*cfe.unreachable*/
  switch (/*unreachable*/ i) {
  }

  /*analyzer.stmt: unreachable*/
  /*cfe.unreachable*/
  try /*analyzer.stmt: unreachable*/
  /*cfe.unreachable*/ {} finally
  /*analyzer.stmt: unreachable*/
  /*cfe.unreachable*/ {}

  /*analyzer.stmt: unreachable*/
  /*cfe.unreachable*/
  while (/*unreachable*/ b)
  /*analyzer.stmt: unreachable*/
  /*cfe.unreachable*/ {}
>>>>>>> d576ce69
}<|MERGE_RESOLUTION|>--- conflicted
+++ resolved
@@ -5,57 +5,32 @@
 /*member: beforeSplitStatement:doesNotComplete*/
 void beforeSplitStatement(bool b, int i) {
   return;
-<<<<<<< HEAD
-  /*unreachable*/ do /*unreachable*/ {} while (/*unreachable*/ b);
-  /*unreachable*/ for (;;) /*unreachable*/ {}
-  /*unreachable*/ for (var _ in /*unreachable*/ []) /*unreachable*/ {}
-  /*unreachable*/ if (/*unreachable*/ b) /*unreachable*/ {}
-  /*unreachable*/ switch (/*unreachable*/ i) {
-  }
-  /*unreachable*/ try /*unreachable*/ {} finally /*unreachable*/ {}
-  /*unreachable*/ while (/*unreachable*/ b) /*unreachable*/ {}
-=======
-  /*analyzer.stmt: unreachable*/
-  /*cfe.unreachable*/
-  do /*analyzer.stmt: unreachable*/
-      /*cfe.unreachable*/ {} while (/*unreachable*/ b);
+  /*unreachable*/
+  do /*unreachable*/ {} while (/*unreachable*/ b);
 
-  /*analyzer.stmt: unreachable*/
-  /*cfe.unreachable*/
-  for (;;) /*analyzer.stmt: unreachable*/
-  /*cfe.unreachable*/ {}
+  /*unreachable*/
+  for (;;) /*unreachable*/ {}
 
-  /*analyzer.stmt: unreachable*/
-  /*cfe.unreachable*/
+  /*unreachable*/
   /*cfe.iterator: unreachable*/
   /*cfe.current: unreachable*/
   /*cfe.moveNext: unreachable*/
   for (var _ in /*unreachable*/ [])
-  /*analyzer.stmt: unreachable*/
-  /*cfe.unreachable*/ {}
+  /*unreachable*/ {}
 
-  /*analyzer.stmt: unreachable*/
-  /*cfe.unreachable*/
+  /*unreachable*/
   if (/*unreachable*/ b)
-  /*analyzer.stmt: unreachable*/
-  /*cfe.unreachable*/ {}
+  /*unreachable*/ {}
 
-  /*analyzer.stmt: unreachable*/
-  /*cfe.unreachable*/
+  /*unreachable*/
   switch (/*unreachable*/ i) {
   }
 
-  /*analyzer.stmt: unreachable*/
-  /*cfe.unreachable*/
-  try /*analyzer.stmt: unreachable*/
-  /*cfe.unreachable*/ {} finally
-  /*analyzer.stmt: unreachable*/
-  /*cfe.unreachable*/ {}
+  /*unreachable*/
+  try /*unreachable*/ {} finally
+  /*unreachable*/ {}
 
-  /*analyzer.stmt: unreachable*/
-  /*cfe.unreachable*/
+  /*unreachable*/
   while (/*unreachable*/ b)
-  /*analyzer.stmt: unreachable*/
-  /*cfe.unreachable*/ {}
->>>>>>> d576ce69
+  /*unreachable*/ {}
 }