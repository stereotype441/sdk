--- conflicted
+++ resolved
@@ -281,14 +281,8 @@
     Set<Variable> notPromoted = null;
     for (var entry in _current.variableInfo.entries) {
       var variable = entry.key;
-<<<<<<< HEAD
-      var promotedType = entry.value;
+      var promotedType = entry.value.promotedType;
       if (promotedType != null) {
-=======
-      var promotedType = entry.value.promotedType;
-      if (promotedType != null &&
-          functionBody.isPotentiallyMutatedInScope(variable)) {
->>>>>>> 6ecc63a8
         notPromoted ??= Set<Variable>.identity();
         notPromoted.add(variable);
       }
