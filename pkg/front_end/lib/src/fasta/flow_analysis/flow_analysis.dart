// Copyright (c) 2019, the Dart project authors. Please see the AUTHORS file
// for details. All rights reserved. Use of this source code is governed by a
// BSD-style license that can be found in the LICENSE file.

import 'package:meta/meta.dart';

/// Sets of local variables that are potentially assigned in a statement.
///
/// These statements are loops, `switch`, and `try` statements.
class AssignedVariables<Statement, Variable> {
  final emptySet = Set<Variable>();

  /// Mapping from a [Statement] to the set of local variables that are
  /// potentially assigned in that statement.
  final Map<Statement, Set<Variable>> _map = {};

  /// The stack of nested statements.
  final List<Set<Variable>> _stack = [];

  AssignedVariables();

  /// Return the set of variables that are potentially assigned in the
  /// [statement].
  Set<Variable> operator [](Statement statement) {
    return _map[statement] ?? emptySet;
  }

  void beginStatement() {
    var set = Set<Variable>.identity();
    _stack.add(set);
  }

  void endStatement(Statement node) {
    _map[node] = _stack.removeLast();
  }

  void write(Variable variable) {
    for (var i = 0; i < _stack.length; ++i) {
      _stack[i].add(variable);
    }
  }
}

class FlowAnalysis<Statement, Expression, Variable, Type> {
  static bool get _assertionsEnabled {
    bool result = false;
    assert(result = true);
    return result;
  }

  final _VariableSet<Variable> _emptySet;

  /// The [NodeOperations], used to manipulate expressions.
  final NodeOperations<Expression> nodeOperations;

  /// The [TypeOperations], used to access types, and check subtyping.
  final TypeOperations<Variable, Type> typeOperations;

  /// The enclosing function body, used to check for potential mutations.
  final FunctionBodyAccess<Variable> functionBody;

  /// The stack of states of variables that are not definitely assigned.
  final List<State<Variable, Type>> _stack = [];

  /// The mapping from labeled [Statement]s to the index in the [_stack]
  /// where the first related element is located.  The number of elements
  /// is statement specific.  Loops have two elements: `break` and `continue`
  /// states.
  final Map<Statement, int> _statementToStackIndex = {};

  /// List of all variables passed to [add].
  final List<Variable> _addedVariables = [];

  State<Variable, Type> _current;

  /// The last boolean condition, for [_conditionTrue] and [_conditionFalse].
  Expression _condition;

  /// The state when [_condition] evaluates to `true`.
  State<Variable, Type> _conditionTrue;

  /// The state when [_condition] evaluates to `false`.
  State<Variable, Type> _conditionFalse;

  /// If assertions are enabled, keeps track of all variables that have been
  /// passed into the API (other than through a call to [add]).  The [finish]
  /// method uses this to verify that the caller doesn't forget to pass a
  /// variable to [add].
  ///
  /// Note: the reason we have to keep track of this set (rather than simply
  /// checking each variable at the time it is passed into the API) is because
  /// the client doesn't call `add` until a variable is declared, and in
  /// erroneous code, it's possible that a variable might be used before its
  /// declaration.
  final Set<Variable> _referencedVariables =
      _assertionsEnabled ? Set<Variable>() : null;

  factory FlowAnalysis(
    NodeOperations<Expression> nodeOperations,
    TypeOperations<Variable, Type> typeOperations,
    FunctionBodyAccess<Variable> functionBody,
  ) {
    var emptySet = State<Variable, Type>(false).notAssigned;
    return FlowAnalysis._(
      nodeOperations,
      typeOperations,
      functionBody,
      emptySet,
    );
  }

  FlowAnalysis._(
    this.nodeOperations,
    this.typeOperations,
    this.functionBody,
    this._emptySet,
  ) {
    _current = State<Variable, Type>(true);
  }

  /// Return `true` if the current state is reachable.
  bool get isReachable => _current.reachable;

  /// Add a new [variable], which might be already [assigned].
  void add(Variable variable, {bool assigned: false}) {
    _addedVariables.add(variable);
    _current = _current.add(variable, assigned: assigned);
  }

  void booleanLiteral(Expression expression, bool value) {
    _condition = expression;
    if (value) {
      _conditionTrue = _current;
      _conditionFalse = _current.setReachable(false);
    } else {
      _conditionTrue = _current.setReachable(false);
      _conditionFalse = _current;
    }
  }

  void conditional_elseBegin(Expression conditionalExpression,
      Expression thenExpression, bool isBool) {
    var afterThen = _current;
    var falseCondition = _stack.removeLast();

    if (isBool) {
      _conditionalEnd(thenExpression);
      // Tail of the stack: falseThen, trueThen
    }

    _stack.add(afterThen);
    _current = falseCondition;
  }

  void conditional_end(Expression conditionalExpression,
      Expression elseExpression, bool isBool) {
    var afterThen = _stack.removeLast();
    var afterElse = _current;

    if (isBool) {
      _conditionalEnd(elseExpression);
      // Tail of the stack: falseThen, trueThen, falseElse, trueElse

      var trueElse = _stack.removeLast();
      var falseElse = _stack.removeLast();

      var trueThen = _stack.removeLast();
      var falseThen = _stack.removeLast();

      var trueResult = _join(trueThen, trueElse);
      var falseResult = _join(falseThen, falseElse);

      _condition = conditionalExpression;
      _conditionTrue = trueResult;
      _conditionFalse = falseResult;
    }

    _current = _join(afterThen, afterElse);
  }

  void conditional_thenBegin(
      Expression conditionalExpression, Expression condition) {
    _conditionalEnd(condition);
    // Tail of the stack: falseCondition, trueCondition

    var trueCondition = _stack.removeLast();
    _current = trueCondition;
  }

  /// The [binaryExpression] checks that the [variable] is equal to `null`.
  void conditionEqNull(Expression binaryExpression, Variable variable) {
    _variableReferenced(variable);
    if (functionBody.isPotentiallyMutatedInClosure(variable)) {
      return;
    }

    _condition = binaryExpression;
    _conditionTrue = _current;
    _conditionFalse = _current.markNonNullable(typeOperations, variable);
  }

  /// The [binaryExpression] checks that the [variable] is not equal to `null`.
  void conditionNotEqNull(Expression binaryExpression, Variable variable) {
    _variableReferenced(variable);
    if (functionBody.isPotentiallyMutatedInClosure(variable)) {
      return;
    }

    _condition = binaryExpression;
    _conditionTrue = _current.markNonNullable(typeOperations, variable);
    _conditionFalse = _current;
  }

  void doStatement_bodyBegin(
      Statement doStatement, Set<Variable> loopAssigned) {
    _variablesReferenced(loopAssigned);
    _current = _current.removePromotedAll(loopAssigned);

    _statementToStackIndex[doStatement] = _stack.length;
    _stack.add(null); // break
    _stack.add(null); // continue
  }

  void doStatement_conditionBegin() {
    // Tail of the stack: break, continue

    var continueState = _stack.removeLast();
    _current = _join(_current, continueState);
  }

  void doStatement_end(Statement doStatement, Expression condition) {
    _conditionalEnd(condition);
    // Tail of the stack:  break, falseCondition, trueCondition

    _stack.removeLast(); // trueCondition
    var falseCondition = _stack.removeLast();
    var breakState = _stack.removeLast();

    _current = _join(falseCondition, breakState);
  }

  /// This method should be called at the conclusion of flow analysis for a top
  /// level function or method.  Performs assertion checks.
  void finish() {
    assert(_stack.isEmpty);
    assert(() {
      var variablesNotAdded =
          _referencedVariables.difference(Set<Variable>.from(_addedVariables));
      assert(variablesNotAdded.isEmpty,
          'Variables not passed to add: $variablesNotAdded');
      return true;
    }());
  }

  void forEachStatement_bodyBegin(Set<Variable> loopAssigned) {
    _variablesReferenced(loopAssigned);
    _stack.add(_current);
    _current = _current.removePromotedAll(loopAssigned);
  }

  void forEachStatement_end() {
    var afterIterable = _stack.removeLast();
    _current = _join(_current, afterIterable);
  }

  void forStatement_bodyBegin(Statement node, Expression condition) {
    _conditionalEnd(condition);
    // Tail of the stack: falseCondition, trueCondition

    var trueCondition = _stack.removeLast();

    _statementToStackIndex[node] = _stack.length;
    _stack.add(null); // break
    _stack.add(null); // continue

    _current = trueCondition;
  }

  void forStatement_conditionBegin(Set<Variable> loopAssigned) {
    _variablesReferenced(loopAssigned);
    _current = _current.removePromotedAll(loopAssigned);
  }

  void forStatement_end() {
    // Tail of the stack: falseCondition, break
    var breakState = _stack.removeLast();
    var falseCondition = _stack.removeLast();

    _current = _join(falseCondition, breakState);
  }

  void forStatement_updaterBegin() {
    // Tail of the stack: falseCondition, break, continue
    var afterBody = _current;
    var continueState = _stack.removeLast();

    _current = _join(afterBody, continueState);
  }

  void functionExpression_begin() {
    _stack.add(_current);

    Set<Variable> notPromoted = null;
    for (var variable in _current.promoted.keys) {
      if (functionBody.isPotentiallyMutatedInScope(variable)) {
        notPromoted ??= Set<Variable>.identity();
        notPromoted.add(variable);
      }
    }

    if (notPromoted != null) {
      _current = _current.removePromotedAll(notPromoted);
    }
  }

  void functionExpression_end() {
    _current = _stack.removeLast();
  }

  void handleBreak(Statement target) {
    var breakIndex = _statementToStackIndex[target];
    if (breakIndex != null) {
      _stack[breakIndex] = _join(_stack[breakIndex], _current);
    }
    _current = _current.setReachable(false);
  }

  void handleContinue(Statement target) {
    var breakIndex = _statementToStackIndex[target];
    if (breakIndex != null) {
      var continueIndex = breakIndex + 1;
      _stack[continueIndex] = _join(_stack[continueIndex], _current);
    }
    _current = _current.setReachable(false);
  }

  /// Register the fact that the current state definitely exists, e.g. returns
  /// from the body, throws an exception, etc.
  void handleExit() {
    _current = _current.setReachable(false);
  }

  void ifNullExpression_end() {
    var afterLeft = _stack.removeLast();
    _current = _join(_current, afterLeft);
  }

  void ifNullExpression_rightBegin() {
    _stack.add(_current); // afterLeft
  }

  void ifStatement_elseBegin() {
    var afterThen = _current;
    var falseCondition = _stack.removeLast();
    _stack.add(afterThen);
    _current = falseCondition;
  }

  void ifStatement_end(bool hasElse) {
    State<Variable, Type> afterThen;
    State<Variable, Type> afterElse;
    if (hasElse) {
      afterThen = _stack.removeLast();
      afterElse = _current;
    } else {
      afterThen = _current; // no `else`, so `then` is still current
      afterElse = _stack.removeLast(); // `falseCond` is still on the stack
    }
    _current = _join(afterThen, afterElse);
  }

  void ifStatement_thenBegin(Expression condition) {
    _conditionalEnd(condition);
    // Tail of the stack:  falseCondition, trueCondition

    var trueCondition = _stack.removeLast();
    _current = trueCondition;
  }

  /// Return whether the [variable] is definitely assigned in the current state.
  bool isAssigned(Variable variable) {
    _variableReferenced(variable);
    return !_current.notAssigned.contains(variable);
  }

  void isExpression_end(
      Expression isExpression, Variable variable, bool isNot, Type type) {
    _variableReferenced(variable);
    if (functionBody.isPotentiallyMutatedInClosure(variable)) {
      return;
    }

    _condition = isExpression;
    if (isNot) {
      _conditionTrue = _current;
      _conditionFalse = _current.promote(typeOperations, variable, type);
    } else {
      _conditionTrue = _current.promote(typeOperations, variable, type);
      _conditionFalse = _current;
    }
  }

  void logicalAnd_end(Expression andExpression, Expression rightOperand) {
    _conditionalEnd(rightOperand);
    // Tail of the stack: falseLeft, trueLeft, falseRight, trueRight

    var trueRight = _stack.removeLast();
    var falseRight = _stack.removeLast();

    _stack.removeLast(); // trueLeft is not used
    var falseLeft = _stack.removeLast();

    var trueResult = trueRight;
    var falseResult = _join(falseLeft, falseRight);
    var afterResult = _join(trueResult, falseResult);

    _condition = andExpression;
    _conditionTrue = trueResult;
    _conditionFalse = falseResult;

    _current = afterResult;
  }

  void logicalAnd_rightBegin(Expression andExpression, Expression leftOperand) {
    _conditionalEnd(leftOperand);
    // Tail of the stack: falseLeft, trueLeft

    var trueLeft = _stack.last;
    _current = trueLeft;
  }

  void logicalNot_end(Expression notExpression, Expression operand) {
    _conditionalEnd(operand);
    var trueExpr = _stack.removeLast();
    var falseExpr = _stack.removeLast();

    _condition = notExpression;
    _conditionTrue = falseExpr;
    _conditionFalse = trueExpr;
  }

  void logicalOr_end(Expression orExpression, Expression rightOperand) {
    _conditionalEnd(rightOperand);
    // Tail of the stack: falseLeft, trueLeft, falseRight, trueRight

    var trueRight = _stack.removeLast();
    var falseRight = _stack.removeLast();

    var trueLeft = _stack.removeLast();
    _stack.removeLast(); // falseLeft is not used

    var trueResult = _join(trueLeft, trueRight);
    var falseResult = falseRight;
    var afterResult = _join(trueResult, falseResult);

    _condition = orExpression;
    _conditionTrue = trueResult;
    _conditionFalse = falseResult;

    _current = afterResult;
  }

  void logicalOr_rightBegin(Expression orExpression, Expression leftOperand) {
    _conditionalEnd(leftOperand);
    // Tail of the stack: falseLeft, trueLeft

    var falseLeft = _stack[_stack.length - 2];
    _current = falseLeft;
  }

  /// Retrieves the type that the [variable] is promoted to, if the [variable]
  /// is currently promoted.  Otherwise returns `null`.
  Type promotedType(Variable variable) {
    _variableReferenced(variable);
    return _current.promoted[variable];
  }

  /// The [notPromoted] set contains all variables that are potentially
  /// assigned in other cases that might target this with `continue`, so
  /// these variables might have different types and are "un-promoted" from
  /// the "afterExpression" state.
  void switchStatement_beginCase(Set<Variable> notPromoted) {
    _variablesReferenced(notPromoted);
    _current = _stack.last.removePromotedAll(notPromoted);
  }

  void switchStatement_end(Statement switchStatement, bool hasDefault) {
    // Tail of the stack: break, continue, afterExpression
    var afterExpression = _current = _stack.removeLast();
    _stack.removeLast(); // continue
    var breakState = _stack.removeLast();

    if (hasDefault) {
      // breakState should not be null because we should have joined it with
      // something non-null when handling the default case.
      assert(breakState != null);
      _current = breakState;
    } else {
      _current = _join(breakState, afterExpression);
    }
  }

  void switchStatement_expressionEnd(Statement switchStatement) {
    _statementToStackIndex[switchStatement] = _stack.length;
    _stack.add(null); // break
    _stack.add(null); // continue
    _stack.add(_current); // afterExpression
  }

  void tryCatchStatement_bodyBegin() {
    _stack.add(_current);
    // Tail of the stack: beforeBody
  }

  void tryCatchStatement_bodyEnd(Set<Variable> assignedInBody) {
    _variablesReferenced(assignedInBody);
    var beforeBody = _stack.removeLast();
    var beforeCatch = beforeBody.removePromotedAll(assignedInBody);
    _stack.add(beforeCatch);
    _stack.add(_current); // afterBodyAndCatches
    // Tail of the stack: beforeCatch, afterBodyAndCatches
  }

  void tryCatchStatement_catchBegin() {
    var beforeCatch = _stack[_stack.length - 2];
    _current = beforeCatch;
  }

  void tryCatchStatement_catchEnd() {
    var afterBodyAndCatches = _stack.last;
    _stack.last = _join(afterBodyAndCatches, _current);
  }

  void tryCatchStatement_end() {
    var afterBodyAndCatches = _stack.removeLast();
    _stack.removeLast(); // beforeCatch
    _current = afterBodyAndCatches;
  }

  void tryFinallyStatement_bodyBegin() {
    _stack.add(_current); // beforeTry
  }

  void tryFinallyStatement_end(Set<Variable> assignedInFinally) {
    _variablesReferenced(assignedInFinally);
    var afterBody = _stack.removeLast();
    _current = _current.restrict(
      typeOperations,
      _emptySet,
      afterBody,
      assignedInFinally,
    );
  }

  void tryFinallyStatement_finallyBegin(Set<Variable> assignedInBody) {
    _variablesReferenced(assignedInBody);
    var beforeTry = _stack.removeLast();
    var afterBody = _current;
    _stack.add(afterBody);
    _current = _join(afterBody, beforeTry.removePromotedAll(assignedInBody));
  }

  void whileStatement_bodyBegin(
      Statement whileStatement, Expression condition) {
    _conditionalEnd(condition);
    // Tail of the stack: falseCondition, trueCondition

    var trueCondition = _stack.removeLast();

    _statementToStackIndex[whileStatement] = _stack.length;
    _stack.add(null); // break
    _stack.add(null); // continue

    _current = trueCondition;
  }

  void whileStatement_conditionBegin(Set<Variable> loopAssigned) {
    _variablesReferenced(loopAssigned);
    _current = _current.removePromotedAll(loopAssigned);
  }

  void whileStatement_end() {
    _stack.removeLast(); // continue
    var breakState = _stack.removeLast();
    var falseCondition = _stack.removeLast();

    _current = _join(falseCondition, breakState);
  }

  /// Register write of the given [variable] in the current state.
  void write(Variable variable) {
    _variableReferenced(variable);
    _current = _current.write(typeOperations, _emptySet, variable);
  }

  void _conditionalEnd(Expression condition) {
    condition = nodeOperations.unwrapParenthesized(condition);
    if (identical(condition, _condition)) {
      _stack.add(_conditionFalse);
      _stack.add(_conditionTrue);
    } else {
      _stack.add(_current);
      _stack.add(_current);
    }
  }

  State<Variable, Type> _join(
<<<<<<< HEAD
          State<Variable, Type> first, State<Variable, Type> second) =>
      first.join(typeOperations, second);
=======
    State<Variable, Type> first,
    State<Variable, Type> second,
  ) {
    if (first == null) return second;
    if (second == null) return first;

    if (first.reachable && !second.reachable) return first;
    if (!first.reachable && second.reachable) return second;

    var newReachable = first.reachable || second.reachable;
    var newNotAssigned = first.notAssigned.union(second.notAssigned);
    var newPromoted = joinPromoted(first.promoted, second.promoted);

    return State._identicalOrNew(
      first,
      second,
      newReachable,
      newNotAssigned,
      newPromoted,
    );
  }
>>>>>>> 523a2aaf

  /// If assertions are enabled, records that the given variable has been
  /// referenced.  The [finish] method will verify that all referenced variables
  /// were eventually passed to [add].
  void _variableReferenced(Variable variable) {
    assert(() {
      _referencedVariables.add(variable);
      return true;
    }());
  }

  /// If assertions are enabled, records that the given variables have been
  /// referenced.  The [finish] method will verify that all referenced variables
  /// were eventually passed to [add].
  void _variablesReferenced(Iterable<Variable> variables) {
    assert(() {
      _referencedVariables.addAll(variables);
      return true;
    }());
  }
}

/// Accessor for function body information.
abstract class FunctionBodyAccess<Variable> {
  bool isPotentiallyMutatedInClosure(Variable variable);

  bool isPotentiallyMutatedInScope(Variable variable);
}

/// Operations on nodes, abstracted from concrete node interfaces.
abstract class NodeOperations<Expression> {
  /// If the [node] is a parenthesized expression, recursively unwrap it.
  Expression unwrapParenthesized(Expression node);
}

/// An instance of the [State] class represents the information gathered by flow
/// analysis at a single point in the control flow of the function or method
/// being analyzed.
///
/// Instances of this class are immutable, so the methods below that "update"
/// the state actually leave `this` unchanged and return a new state object.
@visibleForTesting
class State<Variable, Type> {
  /// Indicates whether this point in the control flow is reachable.
  final bool reachable;

  /// The set of variables that are not yet definitely assigned at this point in
  /// the control flow.
  final _VariableSet<Variable> notAssigned;

  /// For each variable whose type is promoted at this point in the control
  /// flow, the promoted type.  Variables whose type is not promoted are not
  /// present in the map.
  ///
  /// Flow analysis has no awareness of scope, so variables that are out of
  /// scope are retained in the map until such time as their promotions would
  /// have been lost, if their scope had extended to the entire function being
  /// analyzed.  So, for example, if a variable is declared and then promoted
  /// inside the `then` branch of an `if` statement, and the `else` branch of
  /// the `if` statement ends in a `return` statement, then the promotion
  /// remains in the map after the `if` statement ends.  This should not have
  /// any effect on analysis results for error-free code, because it is an error
  /// to refer to a variable that is no longer in scope.
  final Map<Variable, Type> promoted;

  /// Creates a state object with the given [reachable] status.  All variables
  /// are assumed to be unpromoted and already assigned, so joining another
  /// state with this one will have no effect on it.
  State(bool reachable)
      : this._(
          reachable,
          _VariableSet<Variable>._(const []),
          const {},
        );

  State._(
    this.reachable,
    this.notAssigned,
    this.promoted,
  );

  /// Updates the state to track a newly declared local [variable].  The
  /// optional [assigned] boolean indicates whether the variable is assigned at
  /// the point of declaration.
  State<Variable, Type> add(Variable variable, {bool assigned: false}) {
    var newNotAssigned = assigned ? notAssigned : notAssigned.add(variable);

    if (identical(newNotAssigned, notAssigned)) {
      return this;
    }

    return State<Variable, Type>._(
      reachable,
      newNotAssigned,
      promoted,
    );
  }

  /// Forms a new state to reflect a control flow path that might have come from
  /// either `this` or the [other] state.
  ///
  /// The control flow path is considered reachable if either of the input
  /// states is reachable.  Variables are considered definitely assigned if they
  /// were definitely assigned in both of the input states.  Variable promotions
  /// are kept only if they are common to both input states; if a variable is
  /// promoted to one type in one state and a subtype in the other state, the
  /// less specific type promotion is kept.
  State<Variable, Type> join(
    TypeOperations typeOperations,
    State<Variable, Type> other,
  ) {
    if (identical(this, _identity)) return other;
    if (identical(other, _identity)) return this;

    if (this.reachable && !other.reachable) return this;
    if (!this.reachable && other.reachable) return other;

    var newReachable = this.reachable || other.reachable;
    var newNotAssigned = this.notAssigned.union(other.notAssigned);
    var newPromoted =
        State.joinPromoted(typeOperations, this.promoted, other.promoted);

    return State._identicalOrNew(
      this,
      other,
      newReachable,
      newNotAssigned,
      newPromoted,
    );
  }

  /// Updates the state to indicate that the given [variable] has been
  /// determined to contain a non-null value.
  ///
  /// TODO(paulberry): should this method mark the variable as definitely
  /// assigned?  Does it matter?
  State<Variable, Type> markNonNullable(
      TypeOperations<Variable, Type> typeOperations, Variable variable) {
    var previousType = promoted[variable];
    previousType ??= typeOperations.variableType(variable);
    var type = typeOperations.promoteToNonNull(previousType);

    if (!typeOperations.isSameType(type, previousType)) {
      var newPromoted = <Variable, Type>{}..addAll(promoted);
      newPromoted[variable] = type;
      return State<Variable, Type>._(
        reachable,
        notAssigned,
        newPromoted,
      );
    }

    return this;
  }

  /// Updates the state to indicate that the given [variable] has been
  /// determined to satisfy the given [type], e.g. as a consequence of an `is`
  /// expression as the condition of an `if` statement.
  ///
  /// Note that the state is only changed if [type] is a subtype of the
  /// variable's previous (possibly promoted) type.
  ///
  /// TODO(paulberry): if the type is non-nullable, should this method mark the
  /// variable as definitely assigned?  Does it matter?
  State<Variable, Type> promote(
    TypeOperations<Variable, Type> typeOperations,
    Variable variable,
    Type type,
  ) {
    var previousType = promoted[variable];
    previousType ??= typeOperations.variableType(variable);

    if (typeOperations.isSubtypeOf(type, previousType) &&
        !typeOperations.isSameType(type, previousType)) {
      var newPromoted = <Variable, Type>{}..addAll(promoted);
      newPromoted[variable] = type;
      return State<Variable, Type>._(
        reachable,
        notAssigned,
        newPromoted,
      );
    }

    return this;
  }

  /// Updates the state to indicate that the given [variables] are no longer
  /// promoted; they are presumed to have their declared types.
  ///
  /// This is used at the top of loops to conservatively cancel the promotion of
  /// variables that are modified within the loop, so that we correctly analyze
  /// code like the following:
  ///
  ///     if (x is int) {
  ///       x.isEven; // OK, promoted to int
  ///       while (true) {
  ///         x.isEven; // ERROR: promotion lost
  ///         x = 'foo';
  ///       }
  ///     }
  ///
  /// Note that a more accurate analysis would be to iterate to a fixed point,
  /// and only remove promotions if it can be shown that they aren't restored
  /// later in the loop body.  If we switch to a fixed point analysis, we should
  /// be able to remove this method.
  State<Variable, Type> removePromotedAll(Set<Variable> variables) {
    var newPromoted = _removePromotedAll(promoted, variables);

    if (identical(newPromoted, promoted)) return this;

    return State<Variable, Type>._(
      reachable,
      notAssigned,
      newPromoted,
    );
  }

  /// Updates the state to reflect a control path that is known to have
  /// previously passed through some [other] state.
  ///
  /// Approximately, this method forms the union of the definite assignments and
  /// promotions in `this` state and the [other] state.  More precisely:
  ///
  /// The control flow path is considered reachable if both this state and the
  /// other state are reachable.  Variables are considered definitely assigned
  /// if they were definitely assigned in either this state or the other state.
  /// Variable type promotions are taken from this state, unless the promotion
  /// in the other state is more specific, and the variable is "safe".  A
  /// variable is considered safe if there is no chance that it was assigned
  /// more recently than the "other" state.
  ///
  /// This is used after a `try/finally` statement to combine the promotions and
  /// definite assignments that occurred in the `try` and `finally` blocks
  /// (where `this` is the state from the `finally` block and `other` is the
  /// state from the `try` block).  Variables that are assigned in the `finally`
  /// block are considered "unsafe" because the assignment might have cancelled
  /// the effect of any promotion that occurred inside the `try` block.
  State<Variable, Type> restrict(
    TypeOperations<Variable, Type> typeOperations,
    _VariableSet<Variable> emptySet,
    State<Variable, Type> other,
    Set<Variable> unsafe,
  ) {
    var newReachable = reachable && other.reachable;
    var newNotAssigned = notAssigned.intersect(
      empty: emptySet,
      other: other.notAssigned,
    );
    if (newNotAssigned.variables.length == notAssigned.variables.length) {
      newNotAssigned = notAssigned;
    } else if (newNotAssigned.variables.length ==
        other.notAssigned.variables.length) {
      newNotAssigned = other.notAssigned;
    }

    var newPromoted = <Variable, Type>{};
    bool promotedMatchesThis = true;
    bool promotedMatchesOther = true;
    for (var variable in Set<Variable>.from(promoted.keys)
      ..addAll(other.promoted.keys)) {
      var thisType = promoted[variable];
      var otherType = other.promoted[variable];
      if (!unsafe.contains(variable)) {
        if (otherType != null &&
            (thisType == null ||
                typeOperations.isSubtypeOf(otherType, thisType))) {
          newPromoted[variable] = otherType;
          if (promotedMatchesThis &&
              (thisType == null ||
                  !typeOperations.isSameType(thisType, otherType))) {
            promotedMatchesThis = false;
          }
          continue;
        }
      }
      if (thisType != null) {
        newPromoted[variable] = thisType;
        if (promotedMatchesOther &&
            (otherType == null ||
                !typeOperations.isSameType(thisType, otherType))) {
          promotedMatchesOther = false;
        }
      } else {
        if (promotedMatchesOther && otherType != null) {
          promotedMatchesOther = false;
        }
      }
    }
    assert(promotedMatchesThis ==
        _promotionsEqual(typeOperations, newPromoted, promoted));
    assert(promotedMatchesOther ==
        _promotionsEqual(typeOperations, newPromoted, other.promoted));
    if (promotedMatchesThis) {
      newPromoted = promoted;
    } else if (promotedMatchesOther) {
      newPromoted = other.promoted;
    }

    return _identicalOrNew(
      this,
      other,
      newReachable,
      newNotAssigned,
      newPromoted,
    );
  }

  /// Updates the state to indicate whether the control flow path is
  /// [reachable].
  State<Variable, Type> setReachable(bool reachable) {
    if (this.reachable == reachable) return this;

    return State<Variable, Type>._(
      reachable,
      notAssigned,
      promoted,
    );
  }

  @override
  String toString() => '($reachable, $notAssigned, $promoted)';

  /// Updates the state to indicate that an assignment was made to the given
  /// [variable].  The variable is marked as definitely assigned, and any
  /// previous type promotion is removed.
  ///
  /// TODO(paulberry): allow for writes that preserve type promotions.
  State<Variable, Type> write(TypeOperations<Variable, Type> typeOperations,
      _VariableSet<Variable> emptySet, Variable variable) {
    var newNotAssigned = typeOperations.isLocalVariable(variable)
        ? notAssigned.remove(emptySet, variable)
        : notAssigned;

    var newPromoted = _removePromoted(promoted, variable);

    if (identical(newNotAssigned, notAssigned) &&
        identical(newPromoted, promoted)) {
      return this;
    }

    return State<Variable, Type>._(
      reachable,
      newNotAssigned,
      newPromoted,
    );
  }

  /// Removes a [variable] from a "promoted" [map], treating the map as
  /// immutable.
  Map<Variable, Type> _removePromoted(
      Map<Variable, Type> map, Variable variable) {
    if (map.isEmpty) return const {};

    var result = <Variable, Type>{};
    for (var key in map.keys) {
      if (!identical(key, variable)) {
        result[key] = map[key];
      }
    }

    if (result.isEmpty) return const {};
    return result;
  }

  /// Removes a set of [variable]s from a "promoted" [map], treating the map as
  /// immutable.
  Map<Variable, Type> _removePromotedAll(
    Map<Variable, Type> map,
    Set<Variable> variables,
  ) {
    if (map.isEmpty) return const {};
    if (variables.isEmpty) return map;

    var result = <Variable, Type>{};
    var noChanges = true;
    for (var key in map.keys) {
      if (variables.contains(key)) {
        noChanges = false;
      } else {
        result[key] = map[key];
      }
    }

    if (noChanges) return map;
    if (result.isEmpty) return const {};
    return result;
  }

  /// Joins two "promoted" maps.  See [join] for details.
  @visibleForTesting
  static Map<Variable, Type> joinPromoted<Variable, Type>(
    TypeOperations typeOperations,
    Map<Variable, Type> first,
    Map<Variable, Type> second,
  ) {
    if (identical(first, second)) return first;
    if (first.isEmpty || second.isEmpty) return const {};

    var result = <Variable, Type>{};
    var alwaysFirst = true;
    var alwaysSecond = true;
    for (var variable in first.keys) {
      var firstType = first[variable];
      var secondType = second[variable];
      if (secondType != null) {
        if (identical(firstType, secondType)) {
          result[variable] = firstType;
        } else if (typeOperations.isSubtypeOf(firstType, secondType)) {
          result[variable] = secondType;
          alwaysFirst = false;
        } else if (typeOperations.isSubtypeOf(secondType, firstType)) {
          result[variable] = firstType;
          alwaysSecond = false;
        } else {
          alwaysFirst = false;
          alwaysSecond = false;
        }
      } else {
        alwaysFirst = false;
      }
    }

    if (alwaysFirst) return first;
    if (alwaysSecond && result.length == second.length) return second;
    if (result.isEmpty) return const {};
    return result;
  }

  /// Creates a new [State] object, unless it is equivalent to either [first] or
  /// [second], in which case one of those objects is re-used.
  static State<Variable, Type> _identicalOrNew<Variable, Type>(
    State<Variable, Type> first,
    State<Variable, Type> second,
    bool newReachable,
    _VariableSet<Variable> newNotAssigned,
    Map<Variable, Type> newPromoted,
  ) {
    if (first.reachable == newReachable &&
        identical(first.notAssigned, newNotAssigned) &&
        identical(first.promoted, newPromoted)) {
      return first;
    }
    if (second.reachable == newReachable &&
        identical(second.notAssigned, newNotAssigned) &&
        identical(second.promoted, newPromoted)) {
      return second;
    }

    return State<Variable, Type>._(
      newReachable,
      newNotAssigned,
      newPromoted,
    );
  }

  /// Determines whether the given "promoted" maps are equivalent.
  static bool _promotionsEqual<Variable, Type>(
      TypeOperations<Variable, Type> typeOperations,
      Map<Variable, Type> p1,
      Map<Variable, Type> p2) {
    if (p1.length != p2.length) return false;
    if (!p1.keys.toSet().containsAll(p2.keys)) return false;
    for (var entry in p1.entries) {
      var p1Value = entry.value;
      var p2Value = p2[entry.key];
      if (!typeOperations.isSameType(p1Value, p2Value)) return false;
    }
    return true;
  }
}

/// Operations on types, abstracted from concrete type interfaces.
abstract class TypeOperations<Variable, Type> {
  /// Return `true` if the [variable] is a local variable, not a parameter.
  bool isLocalVariable(Variable variable);

  /// Returns `true` if [type1] and [type2] are the same type.
  bool isSameType(Type type1, Type type2);

  /// Return `true` if the [leftType] is a subtype of the [rightType].
  bool isSubtypeOf(Type leftType, Type rightType);

  /// Returns the non-null promoted version of [type].
  ///
  /// Note that some types don't have a non-nullable version (e.g.
  /// `FutureOr<int?>`), so [type] may be returned even if it is nullable.
  Type /*!*/ promoteToNonNull(Type type);

  /// Return the static type of the given [variable].
  Type variableType(Variable variable);
}

/// List based immutable set of variables.
class _VariableSet<Variable> {
  final List<Variable> variables;

  _VariableSet._(this.variables);

  _VariableSet<Variable> add(Variable addedVariable) {
    if (contains(addedVariable)) {
      return this;
    }

    var length = variables.length;
    var newVariables = List<Variable>(length + 1);
    for (var i = 0; i < length; ++i) {
      newVariables[i] = variables[i];
    }
    newVariables[length] = addedVariable;
    return _VariableSet._(newVariables);
  }

  _VariableSet<Variable> addAll(Iterable<Variable> variables) {
    var result = this;
    for (var variable in variables) {
      result = result.add(variable);
    }
    return result;
  }

  bool contains(Variable variable) {
    var length = variables.length;
    for (var i = 0; i < length; ++i) {
      if (identical(variables[i], variable)) {
        return true;
      }
    }
    return false;
  }

  _VariableSet<Variable> intersect({
    _VariableSet<Variable> empty,
    _VariableSet<Variable> other,
  }) {
    if (identical(other, empty)) return empty;
    if (identical(this, other)) return this;

    // TODO(scheglov) optimize
    var newVariables =
        variables.toSet().intersection(other.variables.toSet()).toList();

    if (newVariables.isEmpty) return empty;
    return _VariableSet._(newVariables);
  }

  _VariableSet<Variable> remove(
    _VariableSet<Variable> empty,
    Variable removedVariable,
  ) {
    if (!contains(removedVariable)) {
      return this;
    }

    var length = variables.length;
    if (length == 1) {
      return empty;
    }

    var newVariables = List<Variable>(length - 1);
    var newIndex = 0;
    for (var i = 0; i < length; ++i) {
      var variable = variables[i];
      if (!identical(variable, removedVariable)) {
        newVariables[newIndex++] = variable;
      }
    }

    return _VariableSet._(newVariables);
  }

  @override
  String toString() => variables.isEmpty ? '{}' : '{ ${variables.join(', ')} }';

  _VariableSet<Variable> union(_VariableSet<Variable> other) {
    if (other.variables.isEmpty) {
      return this;
    }

    var result = this;
    var otherVariables = other.variables;
    for (var i = 0; i < otherVariables.length; ++i) {
      var otherVariable = otherVariables[i];
      result = result.add(otherVariable);
    }
    return result;
  }
}<|MERGE_RESOLUTION|>--- conflicted
+++ resolved
@@ -605,32 +605,8 @@
   }
 
   State<Variable, Type> _join(
-<<<<<<< HEAD
           State<Variable, Type> first, State<Variable, Type> second) =>
       first.join(typeOperations, second);
-=======
-    State<Variable, Type> first,
-    State<Variable, Type> second,
-  ) {
-    if (first == null) return second;
-    if (second == null) return first;
-
-    if (first.reachable && !second.reachable) return first;
-    if (!first.reachable && second.reachable) return second;
-
-    var newReachable = first.reachable || second.reachable;
-    var newNotAssigned = first.notAssigned.union(second.notAssigned);
-    var newPromoted = joinPromoted(first.promoted, second.promoted);
-
-    return State._identicalOrNew(
-      first,
-      second,
-      newReachable,
-      newNotAssigned,
-      newPromoted,
-    );
-  }
->>>>>>> 523a2aaf
 
   /// If assertions are enabled, records that the given variable has been
   /// referenced.  The [finish] method will verify that all referenced variables
@@ -738,24 +714,25 @@
   /// are kept only if they are common to both input states; if a variable is
   /// promoted to one type in one state and a subtype in the other state, the
   /// less specific type promotion is kept.
-  State<Variable, Type> join(
+  State<Variable, Type> join<Variable, Type>(
     TypeOperations typeOperations,
-    State<Variable, Type> other,
+    State<Variable, Type> first,
+    State<Variable, Type> second,
   ) {
-    if (identical(this, _identity)) return other;
-    if (identical(other, _identity)) return this;
-
-    if (this.reachable && !other.reachable) return this;
-    if (!this.reachable && other.reachable) return other;
-
-    var newReachable = this.reachable || other.reachable;
-    var newNotAssigned = this.notAssigned.union(other.notAssigned);
+    if (first == null) return second;
+    if (second == null) return first;
+
+    if (first.reachable && !second.reachable) return first;
+    if (!first.reachable && second.reachable) return second;
+
+    var newReachable = first.reachable || second.reachable;
+    var newNotAssigned = first.notAssigned.union(second.notAssigned);
     var newPromoted =
-        State.joinPromoted(typeOperations, this.promoted, other.promoted);
+        State.joinPromoted(typeOperations, first.promoted, second.promoted);
 
     return State._identicalOrNew(
-      this,
-      other,
+      first,
+      second,
       newReachable,
       newNotAssigned,
       newPromoted,
