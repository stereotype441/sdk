--- conflicted
+++ resolved
@@ -174,17 +174,9 @@
   /// The [TypeOperations], used to access types, and check subtyping.
   final TypeOperations<Variable, Type> typeOperations;
 
-<<<<<<< HEAD
-  /// The enclosing function body, used to check for potential mutations.
-  final FunctionBodyAccess<Variable> functionBody;
-
   /// Stack of [_FlowContext] objects representing the statements and
   /// expressions that are currently being visited.
   final List<_FlowContext> _stack = [];
-=======
-  /// The stack of states of variables that are not definitely assigned.
-  final List<FlowModel<Variable, Type>> _stack = [];
->>>>>>> 838904b4
 
   /// The mapping from [Statement]s that can act as targets for `break` and
   /// `continue` statements (i.e. loops and switch statements) to the to their
@@ -260,15 +252,7 @@
   /// `null`.
   void conditionEqNull(Expression binaryExpression, Variable variable,
       {bool notEqual: false}) {
-<<<<<<< HEAD
-    if (functionBody.isPotentiallyMutatedInClosure(variable)) {
-      return;
-    }
     FlowModel<Variable, Type> ifNotNull =
-=======
-    _condition = binaryExpression;
-    FlowModel<Variable, Type> currentModel =
->>>>>>> 838904b4
         _current.markNonNullable(typeOperations, variable);
     _storeExpressionInfo(
         binaryExpression,
@@ -277,22 +261,12 @@
             : _ExpressionInfo(_current, _current, ifNotNull));
   }
 
-<<<<<<< HEAD
-  void doStatement_bodyBegin(
-      Statement doStatement, Iterable<Variable> loopAssigned) {
+  void doStatement_bodyBegin(Statement doStatement,
+      Iterable<Variable> loopAssigned, Iterable<Variable> loopCaptured) {
     var context = _BranchTargetContext<Variable, Type>();
     _stack.add(context);
-    _current = _current.removePromotedAll(loopAssigned);
+    _current = _current.removePromotedAll(loopAssigned, loopCaptured);
     _statementToContext[doStatement] = context;
-=======
-  void doStatement_bodyBegin(Statement doStatement,
-      Iterable<Variable> loopAssigned, Iterable<Variable> loopCaptured) {
-    _current = _current.removePromotedAll(loopAssigned, loopCaptured);
-
-    _statementToStackIndex[doStatement] = _stack.length;
-    _stack.add(null); // break
-    _stack.add(null); // continue
->>>>>>> 838904b4
   }
 
   void doStatement_conditionBegin() {
@@ -392,17 +366,11 @@
   /// [loopAssigned] should be the set of variables that are assigned anywhere
   /// in the loop's body.  [loopVariable] should be the loop variable, if it's a
   /// local variable, or `null` otherwise.
-<<<<<<< HEAD
-  void forEach_bodyBegin(Set<Variable> loopAssigned, Variable loopVariable) {
+  void forEach_bodyBegin(Iterable<Variable> loopAssigned,
+      Iterable<Variable> loopCaptured, Variable loopVariable) {
     var context = _SimpleStatementContext<Variable, Type>(_current);
     _stack.add(context);
-    _current = _current.removePromotedAll(loopAssigned);
-=======
-  void forEach_bodyBegin(Iterable<Variable> loopAssigned,
-      Iterable<Variable> loopCaptured, Variable loopVariable) {
-    _stack.add(_current);
     _current = _current.removePromotedAll(loopAssigned, loopCaptured);
->>>>>>> 838904b4
     if (loopVariable != null) {
       _current = _current.write(loopVariable);
     }
@@ -416,34 +384,10 @@
     _current = _join(_current, context._previous);
   }
 
-<<<<<<< HEAD
-  void functionExpression_begin() {
-    _stack.add(_SimpleContext(_current));
-
-    List<Variable> notPromoted = [];
-    for (MapEntry<Variable, VariableModel<Type>> entry
-        in _current.variableInfo.entries) {
-      Variable variable = entry.key;
-      Type promotedType = entry.value.promotedType;
-      if (promotedType != null &&
-          functionBody.isPotentiallyMutatedInScope(variable)) {
-        notPromoted.add(variable);
-      }
-    }
-
-    if (notPromoted.isNotEmpty) {
-      _current = _current.removePromotedAll(notPromoted);
-    }
-  }
-
-  void functionExpression_end() {
-    var context = _stack.removeLast() as _SimpleContext<Variable, Type>;
-    _current = context._previous;
-=======
   void functionExpression_begin(Iterable<Variable> writeCaptured) {
     ++_functionNestingLevel;
     _current = _current.removePromotedAll(const [], writeCaptured);
-    _stack.add(_current);
+    _stack.add(_SimpleContext(_current));
     _current = _current.removePromotedAll(
         _variablesWrittenAnywhere, _variablesCapturedAnywhere);
   }
@@ -451,8 +395,8 @@
   void functionExpression_end() {
     --_functionNestingLevel;
     assert(_functionNestingLevel >= 0);
-    _current = _stack.removeLast();
->>>>>>> 838904b4
+    var context = _stack.removeLast() as _SimpleContext<Variable, Type>;
+    _current = context._previous;
   }
 
   void handleBreak(Statement target) {
@@ -525,26 +469,12 @@
 
   void isExpression_end(
       Expression isExpression, Variable variable, bool isNot, Type type) {
-<<<<<<< HEAD
-    if (functionBody.isPotentiallyMutatedInClosure(variable)) {
-      return;
-    }
     var promoted = _current.promote(typeOperations, variable, type);
     _storeExpressionInfo(
         isExpression,
         isNot
             ? _ExpressionInfo(_current, _current, promoted)
             : _ExpressionInfo(_current, promoted, _current));
-=======
-    _condition = isExpression;
-    if (isNot) {
-      _conditionTrue = _current;
-      _conditionFalse = _current.promote(typeOperations, variable, type);
-    } else {
-      _conditionTrue = _current.promote(typeOperations, variable, type);
-      _conditionFalse = _current;
-    }
->>>>>>> 838904b4
   }
 
   void logicalBinaryOp_end(Expression wholeExpression, Expression rightOperand,
@@ -595,18 +525,11 @@
   ///
   /// The [notPromoted] set contains all variables that are potentially assigned
   /// within the body of the switch statement.
-<<<<<<< HEAD
-  void switchStatement_beginCase(
-      bool hasLabel, Iterable<Variable> notPromoted) {
+  void switchStatement_beginCase(bool hasLabel, Iterable<Variable> notPromoted,
+      Iterable<Variable> captured) {
     var context = _stack.last as _SimpleStatementContext<Variable, Type>;
     if (hasLabel) {
-      _current = context._previous.removePromotedAll(notPromoted);
-=======
-  void switchStatement_beginCase(bool hasLabel, Iterable<Variable> notPromoted,
-      Iterable<Variable> captured) {
-    if (hasLabel) {
-      _current = _stack.last.removePromotedAll(notPromoted, captured);
->>>>>>> 838904b4
+      _current = context._previous.removePromotedAll(notPromoted, captured);
     } else {
       _current = context._previous;
     }
@@ -651,24 +574,14 @@
     _stack.add(_TryContext<Variable, Type>(_current));
   }
 
-<<<<<<< HEAD
-  void tryCatchStatement_bodyEnd(Iterable<Variable> assignedInBody) {
+  void tryCatchStatement_bodyEnd(
+      Iterable<Variable> assignedInBody, Iterable<Variable> capturedInBody) {
     var context = _stack.last as _TryContext<Variable, Type>;
     FlowModel<Variable, Type> beforeBody = context._previous;
     FlowModel<Variable, Type> beforeCatch =
-        beforeBody.removePromotedAll(assignedInBody);
+        beforeBody.removePromotedAll(assignedInBody, capturedInBody);
     context._beforeCatch = beforeCatch;
     context._afterBodyAndCatches = _current;
-=======
-  void tryCatchStatement_bodyEnd(
-      Iterable<Variable> assignedInBody, Iterable<Variable> capturedInBody) {
-    FlowModel<Variable, Type> beforeBody = _stack.removeLast();
-    FlowModel<Variable, Type> beforeCatch =
-        beforeBody.removePromotedAll(assignedInBody, capturedInBody);
-    _stack.add(beforeCatch);
-    _stack.add(_current); // afterBodyAndCatches
-    // Tail of the stack: beforeCatch, afterBodyAndCatches
->>>>>>> 838904b4
   }
 
   void tryCatchStatement_catchBegin() {
@@ -697,21 +610,12 @@
         typeOperations, context._afterBodyAndCatches, assignedInFinally);
   }
 
-<<<<<<< HEAD
-  void tryFinallyStatement_finallyBegin(Iterable<Variable> assignedInBody) {
+  void tryFinallyStatement_finallyBegin(
+      Iterable<Variable> assignedInBody, Iterable<Variable> capturedInBody) {
     var context = _stack.last as _TryContext<Variable, Type>;
     context._afterBodyAndCatches = _current;
     _current =
-        _join(_current, context._previous.removePromotedAll(assignedInBody));
-=======
-  void tryFinallyStatement_finallyBegin(
-      Iterable<Variable> assignedInBody, Iterable<Variable> capturedInBody) {
-    FlowModel<Variable, Type> beforeTry = _stack.removeLast();
-    FlowModel<Variable, Type> afterBody = _current;
-    _stack.add(afterBody);
-    _current = _join(
-        afterBody, beforeTry.removePromotedAll(assignedInBody, capturedInBody));
->>>>>>> 838904b4
+        _join(_current, context._previous.removePromotedAll(assignedInBody, capturedInBody));
   }
 
   void whileStatement_bodyBegin(
