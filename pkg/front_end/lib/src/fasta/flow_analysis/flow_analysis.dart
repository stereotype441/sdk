--- conflicted
+++ resolved
@@ -343,16 +343,10 @@
     _stack.add(_current);
 
     Set<Variable> notPromoted = null;
-<<<<<<< HEAD
     for (MapEntry<Variable, VariableModel<Type>> entry
         in _current.variableInfo.entries) {
       Variable variable = entry.key;
       Type promotedType = entry.value.promotedType;
-=======
-    for (var entry in _current.variableInfo.entries) {
-      var variable = entry.key;
-      var promotedType = entry.value.promotedType;
->>>>>>> 6ecc63a8
       if (promotedType != null &&
           functionBody.isPotentiallyMutatedInScope(variable)) {
         notPromoted ??= Set<Variable>.identity();
@@ -724,15 +718,10 @@
   /// optional [assigned] boolean indicates whether the variable is assigned at
   /// the point of declaration.
   FlowModel<Variable, Type> add(Variable variable, {bool assigned: false}) {
-<<<<<<< HEAD
     _VariableSet<Variable> newNotAssigned =
         assigned ? notAssigned : notAssigned.add(variable);
     Map<Variable, VariableModel<Type>> newVariableInfo =
         Map<Variable, VariableModel<Type>>.from(variableInfo);
-=======
-    var newNotAssigned = assigned ? notAssigned : notAssigned.add(variable);
-    var newVariableInfo = Map<Variable, VariableModel<Type>>.from(variableInfo);
->>>>>>> 6ecc63a8
     newVariableInfo[variable] = VariableModel<Type>(null);
 
     return FlowModel<Variable, Type>._(
@@ -749,31 +738,12 @@
   /// assigned?  Does it matter?
   FlowModel<Variable, Type> markNonNullable(
       TypeOperations<Variable, Type> typeOperations, Variable variable) {
-<<<<<<< HEAD
-    Type previousType = variableInfo[variable].promotedType;
+    VariableModel<Type> info = variableInfo[variable];
+    Type previousType = info.promotedType;
     previousType ??= typeOperations.variableType(variable);
     Type type = typeOperations.promoteToNonNull(previousType);
-
-    if (!typeOperations.isSameType(type, previousType)) {
-      Map<Variable, VariableModel<Type>> newVariableInfo =
-          Map<Variable, VariableModel<Type>>.from(variableInfo);
-      newVariableInfo[variable] = VariableModel<Type>(type);
-      return FlowModel<Variable, Type>._(
-        reachable,
-        notAssigned,
-        newVariableInfo,
-      );
-    }
-
-    return this;
-=======
-    var info = variableInfo[variable];
-    var previousType = info.promotedType;
-    previousType ??= typeOperations.variableType(variable);
-    var type = typeOperations.promoteToNonNull(previousType);
     if (typeOperations.isSameType(type, previousType)) return this;
     return _updateVariableInfo(variable, info.withPromotedType(type));
->>>>>>> 6ecc63a8
   }
 
   /// Updates the state to indicate that the given [variable] has been
@@ -790,29 +760,13 @@
     Variable variable,
     Type type,
   ) {
-<<<<<<< HEAD
-    Type previousType = variableInfo[variable].promotedType;
-    previousType ??= typeOperations.variableType(variable);
-
-    if (typeOperations.isSubtypeOf(type, previousType) &&
-        !typeOperations.isSameType(type, previousType)) {
-      Map<Variable, VariableModel<Type>> newVariableInfo =
-          Map<Variable, VariableModel<Type>>.from(variableInfo);
-      newVariableInfo[variable] = VariableModel<Type>(type);
-      return FlowModel<Variable, Type>._(
-        reachable,
-        notAssigned,
-        newVariableInfo,
-      );
-=======
-    var info = variableInfo[variable];
-    var previousType = info.promotedType;
+    VariableModel<Type> info = variableInfo[variable];
+    Type previousType = info.promotedType;
     previousType ??= typeOperations.variableType(variable);
 
     if (!typeOperations.isSubtypeOf(type, previousType) ||
         typeOperations.isSameType(type, previousType)) {
       return this;
->>>>>>> 6ecc63a8
     }
     return _updateVariableInfo(variable, info.withPromotedType(type));
   }
@@ -837,12 +791,8 @@
   /// later in the loop body.  If we switch to a fixed point analysis, we should
   /// be able to remove this method.
   FlowModel<Variable, Type> removePromotedAll(Set<Variable> variables) {
-<<<<<<< HEAD
     Map<Variable, VariableModel<Type>> newVariableInfo =
         _removePromotedAll(variableInfo, variables);
-=======
-    var newVariableInfo = _removePromotedAll(variableInfo, variables);
->>>>>>> 6ecc63a8
 
     if (identical(newVariableInfo, variableInfo)) return this;
 
@@ -891,61 +841,14 @@
       newNotAssigned = other.notAssigned;
     }
 
-<<<<<<< HEAD
-    Map<Variable, VariableModel<Type>> newVariableInfo =
-        <Variable, VariableModel<Type>>{};
-    bool promotedMatchesThis = true;
-    bool promotedMatchesOther =
-        other.variableInfo.length == variableInfo.length;
-    for (MapEntry<Variable, VariableModel<Type>> entry
-        in variableInfo.entries) {
-      Variable variable = entry.key;
-      Type thisType = entry.value.promotedType;
-      Type otherType = other.variableInfo[variable]?.promotedType;
-      if (!unsafe.contains(variable)) {
-        if (otherType != null &&
-            (thisType == null ||
-                typeOperations.isSubtypeOf(otherType, thisType))) {
-          newVariableInfo[variable] = VariableModel<Type>(otherType);
-          if (promotedMatchesThis &&
-              (thisType == null ||
-                  !typeOperations.isSameType(thisType, otherType))) {
-            promotedMatchesThis = false;
-          }
-          continue;
-        }
-      }
-      if (thisType != null) {
-        newVariableInfo[variable] = VariableModel<Type>(thisType);
-        if (promotedMatchesOther &&
-            (otherType == null ||
-                !typeOperations.isSameType(thisType, otherType))) {
-          promotedMatchesOther = false;
-        }
-      } else {
-        newVariableInfo[variable] = VariableModel<Type>(null);
-        if (promotedMatchesOther && otherType != null) {
-          promotedMatchesOther = false;
-        }
-      }
-    }
-    assert(promotedMatchesThis ==
-        _variableInfosEqual(typeOperations, newVariableInfo, variableInfo));
-    assert(promotedMatchesOther ==
-        _variableInfosEqual(
-            typeOperations, newVariableInfo, other.variableInfo));
-    if (promotedMatchesThis) {
-      newVariableInfo = variableInfo;
-    } else if (promotedMatchesOther) {
-=======
-    var newVariableInfo = <Variable, VariableModel<Type>>{};
+    Map<Variable, VariableModel<Type>> newVariableInfo = <Variable, VariableModel<Type>>{};
     bool variableInfoMatchesThis = true;
     bool variableInfoMatchesOther =
         other.variableInfo.length == variableInfo.length;
-    for (var entry in variableInfo.entries) {
-      var variable = entry.key;
-      var otherModel = other.variableInfo[variable];
-      var restricted = entry.value
+    for (MapEntry<Variable, VariableModel<Type>> entry in variableInfo.entries) {
+      Variable variable = entry.key;
+      VariableModel<Type> otherModel = other.variableInfo[variable];
+      VariableModel<Type> restricted = entry.value
           .restrict(typeOperations, otherModel, unsafe.contains(variable));
       newVariableInfo[variable] = restricted;
       if (!identical(restricted, entry.value)) variableInfoMatchesThis = false;
@@ -959,7 +862,6 @@
     if (variableInfoMatchesThis) {
       newVariableInfo = variableInfo;
     } else if (variableInfoMatchesOther) {
->>>>>>> 6ecc63a8
       newVariableInfo = other.variableInfo;
     }
 
@@ -999,12 +901,8 @@
             ? notAssigned.remove(emptySet, variable)
             : notAssigned;
 
-<<<<<<< HEAD
     Map<Variable, VariableModel<Type>> newVariableInfo =
         _removePromoted(variableInfo, variable);
-=======
-    var newVariableInfo = _removePromoted(variableInfo, variable);
->>>>>>> 6ecc63a8
 
     if (identical(newNotAssigned, notAssigned) &&
         identical(newVariableInfo, variableInfo)) {
@@ -1022,19 +920,11 @@
   /// immutable.
   Map<Variable, VariableModel<Type>> _removePromoted(
       Map<Variable, VariableModel<Type>> map, Variable variable) {
-<<<<<<< HEAD
-    if (map[variable].promotedType == null) return map;
-
-    Map<Variable, VariableModel<Type>> result =
-        Map<Variable, VariableModel<Type>>.from(map);
-    result[variable] = VariableModel<Type>(null);
-=======
     var info = map[variable];
     if (info.promotedType == null) return map;
 
-    var result = Map<Variable, VariableModel<Type>>.from(map);
+    Map<Variable, VariableModel<Type>> result = Map<Variable, VariableModel<Type>>.from(map);
     result[variable] = info.withPromotedType(null);
->>>>>>> 6ecc63a8
     return result;
   }
 
@@ -1047,28 +937,14 @@
     if (map.isEmpty) return const {};
     if (variables.isEmpty) return map;
 
-<<<<<<< HEAD
-    Map<Variable, VariableModel<Type>> result =
-        <Variable, VariableModel<Type>>{};
-    bool noChanges = true;
+    Map<Variable, VariableModel<Type>> result;
     for (MapEntry<Variable, VariableModel<Type>> entry in map.entries) {
       Variable variable = entry.key;
-      Type promotedType = entry.value.promotedType;
-      if (variables.contains(variable) && promotedType != null) {
-        result[variable] = VariableModel<Type>(null);
-        noChanges = false;
-      } else {
-        result[variable] = VariableModel<Type>(promotedType);
-=======
-    Map<Variable, VariableModel<Type>> result;
-    for (var entry in map.entries) {
-      var variable = entry.key;
-      var info = entry.value;
-      var promotedType = info.promotedType;
+      VariableModel<Type> info = entry.value;
+      Type promotedType = info.promotedType;
       if (variables.contains(variable) && promotedType != null) {
         (result ??= Map<Variable, VariableModel<Type>>.from(map))[variable] =
             info.withPromotedType(null);
->>>>>>> 6ecc63a8
       }
     }
 
@@ -1105,19 +981,12 @@
     if (first.reachable && !second.reachable) return first;
     if (!first.reachable && second.reachable) return second;
 
-<<<<<<< HEAD
     bool newReachable = first.reachable || second.reachable;
     _VariableSet<Variable> newNotAssigned =
         first.notAssigned.union(second.notAssigned);
     Map<Variable, VariableModel<Type>> newVariableInfo =
         FlowModel.joinVariableInfo(
             typeOperations, first.variableInfo, second.variableInfo);
-=======
-    var newReachable = first.reachable || second.reachable;
-    var newNotAssigned = first.notAssigned.union(second.notAssigned);
-    var newVariableInfo = FlowModel.joinVariableInfo(
-        typeOperations, first.variableInfo, second.variableInfo);
->>>>>>> 6ecc63a8
 
     return FlowModel._identicalOrNew(
       first,
@@ -1138,53 +1007,20 @@
     if (identical(first, second)) return first;
     if (first.isEmpty || second.isEmpty) return const {};
 
-<<<<<<< HEAD
-    Map<Variable, VariableModel<Type>> result =
-        <Variable, VariableModel<Type>>{};
+    Map<Variable, VariableModel<Type>> result = <Variable, VariableModel<Type>>{};
     bool alwaysFirst = true;
     bool alwaysSecond = true;
     for (MapEntry<Variable, VariableModel<Type>> entry in first.entries) {
       Variable variable = entry.key;
-      if (!second.containsKey(variable)) {
-        alwaysFirst = false;
-      } else {
-        Type firstType = entry.value.promotedType;
-        Type secondType = second[variable].promotedType;
-        if (identical(firstType, secondType)) {
-          result[variable] = VariableModel<Type>(firstType);
-        } else if (firstType == null) {
-          result[variable] = VariableModel<Type>(null);
-          alwaysSecond = false;
-        } else if (secondType == null) {
-          result[variable] = VariableModel<Type>(null);
-          alwaysFirst = false;
-        } else if (typeOperations.isSubtypeOf(firstType, secondType)) {
-          result[variable] = VariableModel<Type>(secondType);
-          alwaysFirst = false;
-        } else if (typeOperations.isSubtypeOf(secondType, firstType)) {
-          result[variable] = VariableModel<Type>(firstType);
-          alwaysSecond = false;
-        } else {
-          result[variable] = VariableModel<Type>(null);
-          alwaysFirst = false;
-          alwaysSecond = false;
-        }
-=======
-    var result = <Variable, VariableModel<Type>>{};
-    var alwaysFirst = true;
-    var alwaysSecond = true;
-    for (var entry in first.entries) {
-      var variable = entry.key;
-      var secondModel = second[variable];
+      VariableModel<Type> secondModel = second[variable];
       if (secondModel == null) {
         alwaysFirst = false;
       } else {
-        var joined =
+        VariableModel<Type> joined =
             VariableModel.join<Type>(typeOperations, entry.value, secondModel);
         result[variable] = joined;
         if (!identical(joined, entry.value)) alwaysFirst = false;
         if (!identical(joined, secondModel)) alwaysSecond = false;
->>>>>>> 6ecc63a8
       }
     }
 
@@ -1303,10 +1139,6 @@
         this.promotedType == other.promotedType;
   }
 
-<<<<<<< HEAD
-  @override
-  String toString() => 'VariableModel($promotedType)';
-=======
   /// Returns an updated model reflect a control path that is known to have
   /// previously passed through some [other] state.  See [FlowModel.restrict]
   /// for details.
@@ -1368,7 +1200,6 @@
       return VariableModel<Type>(newPromotedType);
     }
   }
->>>>>>> 6ecc63a8
 }
 
 /// List based immutable set of variables.
