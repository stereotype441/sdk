--- conflicted
+++ resolved
@@ -250,22 +250,6 @@
     _current = conditionInfo._ifTrue;
   }
 
-<<<<<<< HEAD
-=======
-  /// The [binaryExpression] checks that the [variable] is, or is not, equal to
-  /// `null`.
-  void conditionEqNull(Expression binaryExpression, Variable variable,
-      {bool notEqual: false}) {
-    FlowModel<Variable, Type> ifNotNull =
-        _current.markNonNullable(typeOperations, variable);
-    _storeExpressionInfo(
-        binaryExpression,
-        notEqual
-            ? new _ExpressionInfo(_current, ifNotNull, _current)
-            : new _ExpressionInfo(_current, _current, ifNotNull));
-  }
-
->>>>>>> 3e6701a1
   void doStatement_bodyBegin(Statement doStatement,
       Iterable<Variable> loopAssigned, Iterable<Variable> loopCaptured) {
     _BranchTargetContext<Variable, Type> context =
