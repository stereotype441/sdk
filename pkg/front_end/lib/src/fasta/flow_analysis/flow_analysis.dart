// Copyright (c) 2019, the Dart project authors. Please see the AUTHORS file
// for details. All rights reserved. Use of this source code is governed by a
// BSD-style license that can be found in the LICENSE file.

import 'package:meta/meta.dart';

/// [AssignedVariables] is a helper class capable of computing the set of
/// variables that are potentially written to, and potentially captured by
/// closures, at various locations inside the code being analyzed.  This class
/// should be used prior to running flow analysis, to compute the sets of
/// variables to pass in to flow analysis.
///
/// This class is intended to be used in two phases.  In the first phase, the
/// client should traverse the source code recursively, making calls to
/// [beginNode] and [endNode] to indicate the constructs in which writes should
/// be tracked, and calls to [write] to indicate when a write is encountered.
/// The order of visiting is not important provided that nesting is respected.
/// This phase is called the "pre-traversal" because it should happen prior to
/// flow analysis.
///
/// Then, in the second phase, the client may make queries using
/// [capturedAnywhere], [writtenInNode], and [capturedInNode].
///
/// We use the term "node" to refer generally to a loop statement, switch
/// statement, try statement, loop collection element, local function, or
/// closure.
class AssignedVariables<Node, Variable> {
  /// Mapping from a node to the set of local variables that are potentially
  /// written to within that node.
  final Map<Node, Set<Variable>> _writtenInNode = {};

  /// Mapping from a node to the set of local variables for which a potential
  /// write is captured by a local function or closure inside that node.
  final Map<Node, Set<Variable>> _capturedInNode = {};

  /// Set of local variables that are potentially written to anywhere in the
  /// code being analyzed.
  final Set<Variable> _writtenAnywhere = {};

  /// Set of local variables for which a potential write is captured by a local
  /// function or closure anywhere in the code being analyzed.
  final Set<Variable> _capturedAnywhere = {};

  /// Stack of sets accumulating variables that are potentially written to.
  ///
  /// A set is pushed onto the stack when a node is entered, and popped when
  /// a node is left.
  final List<Set<Variable>> _writtenStack = [new Set<Variable>.identity()];

  /// Stack of sets accumulating variables that are declared.
  ///
  /// A set is pushed onto the stack when a node is entered, and popped when
  /// a node is left.
  final List<Set<Variable>> _declaredStack = [new Set<Variable>.identity()];

  /// Stack of sets accumulating variables for which a potential write is
  /// captured by a local function or closure.
  ///
  /// A set is pushed onto the stack when a node is entered, and popped when
  /// a node is left.
  final List<Set<Variable>> _capturedStack = [new Set<Variable>.identity()];

  AssignedVariables();

  /// This method should be called during pre-traversal, to mark the start of a
  /// loop statement, switch statement, try statement, loop collection element,
  /// local function, or closure which might need to be queried later.
  ///
  /// [isClosure] should be true if the node is a local function or closure.
  ///
  /// The span between the call to [beginNode] and [endNode] should cover any
  /// statements and expressions that might be crossed by a backwards jump.  So
  /// for instance, in a "for" loop, the condition, updaters, and body should be
  /// covered, but the initializers should not.  Similarly, in a switch
  /// statement, the body of the switch statement should be covered, but the
  /// switch expression should not.
  void beginNode() {
    _writtenStack.add(new Set<Variable>.identity());
    _declaredStack.add(new Set<Variable>.identity());
    _capturedStack.add(new Set<Variable>.identity());
  }

  /// This method should be called during pre-traversal, to indicate that the
  /// declaration of a variable has been found.
  ///
  /// It is not required for the declaration to be seen prior to its use (this
  /// is to allow for error recovery in the analyzer).
  void declare(Variable variable) {
    _declaredStack.last.add(variable);
  }

  /// This method should be called during pre-traversal, to mark the end of a
  /// loop statement, switch statement, try statement, loop collection element,
  /// local function, or closure which might need to be queried later.
  ///
  /// [isClosure] should be true if the node is a local function or closure.
  ///
  /// See [beginNode] for more details.
  void endNode(Node node, {bool isClosure: false}) {
    Set<Variable> declaredInThisNode = _declaredStack.removeLast();
    Set<Variable> writtenInThisNode = _writtenStack.removeLast()
      ..removeAll(declaredInThisNode);
    Set<Variable> capturedInThisNode = _capturedStack.removeLast()
      ..removeAll(declaredInThisNode);
    _writtenInNode[node] = writtenInThisNode;
    _capturedInNode[node] = capturedInThisNode;
    _writtenStack.last.addAll(writtenInThisNode);
    _capturedStack.last.addAll(capturedInThisNode);
    if (isClosure) {
      _capturedStack.last.addAll(writtenInThisNode);
      _capturedAnywhere.addAll(writtenInThisNode);
    }
  }

  /// Call this after visiting the code to be analyzed, to check invariants.
  void finish() {
    assert(() {
      assert(_writtenStack.length == 1);
      assert(_declaredStack.length == 1);
      assert(_capturedStack.length == 1);
      Set<Variable> writtenInThisNode = _writtenStack.last;
      Set<Variable> declaredInThisNode = _declaredStack.last;
      Set<Variable> capturedInThisNode = _capturedStack.last;
      Set<Variable> undeclaredWrites =
          writtenInThisNode.difference(declaredInThisNode);
      assert(undeclaredWrites.isEmpty,
          'Variables written to but not declared: $undeclaredWrites');
      Set<Variable> undeclaredCaptures =
          capturedInThisNode.difference(declaredInThisNode);
      assert(undeclaredCaptures.isEmpty,
          'Variables captured but not declared: $undeclaredCaptures');
      return true;
    }());
  }

  /// This method should be called during pre-traversal, to mark a write to a
  /// variable.
  void write(Variable variable) {
    _writtenStack.last.add(variable);
    _writtenAnywhere.add(variable);
  }

  /// Queries the set of variables for which a potential write is captured by a
  /// local function or closure inside the [node].
  Set<Variable> _getCapturedInNode(Node node) {
    return _capturedInNode[node] ??
        (throw new StateError('No information for $node'));
  }

  /// Queries the set of variables that are potentially written to inside the
  /// [node].
  Set<Variable> _getWrittenInNode(Node node) {
    return _writtenInNode[node] ??
        (throw new StateError('No information for $node'));
  }
}

/// Extension of [AssignedVariables] intended for use in tests.  This class
/// exposes the results of the analysis so that they can be tested directly.
/// Not intended to be used by clients of flow analysis.
class AssignedVariablesForTesting<Node, Variable>
    extends AssignedVariables<Node, Variable> {
  final Map<Node, Set<Variable>> _declaredInNode = {};

  Set<Variable> get capturedAnywhere => _capturedAnywhere;

  Set<Variable> get declaredAtTopLevel => _declaredStack.first;

  Set<Variable> get writtenAnywhere => _writtenAnywhere;

  Set<Variable> capturedInNode(Node node) => _getCapturedInNode(node);

  Set<Variable> declaredInNode(Node node) =>
      _declaredInNode[node] ??
      (throw new StateError('No information for $node'));

  @override
  void endNode(Node node, {bool isClosure: false}) {
    _declaredInNode[node] = _declaredStack.last;
    super.endNode(node, isClosure: isClosure);
  }

  bool isTracked(Node node) => _writtenInNode.containsKey(node);

  Set<Variable> writtenInNode(Node node) => _getWrittenInNode(node);
}

/// Implementation of flow analysis to be shared between the analyzer and the
/// front end.
///
/// The client should create one instance of this class for every method, field,
/// or top level variable to be analyzed, and call the appropriate methods
/// while visiting the code for type inference.
abstract class FlowAnalysis<Node, Statement extends Node, Expression, Variable,
    Type> {
  factory FlowAnalysis(TypeOperations<Variable, Type> typeOperations,
      AssignedVariables<Node, Variable> assignedVariables) {
    return new _FlowAnalysisImpl(typeOperations, assignedVariables);
  }

  /// Return `true` if the current state is reachable.
  bool get isReachable;

  /// Call this method after visiting an "as" expression.
  ///
  /// [subExpression] should be the expression to which the "as" check was
  /// applied.  [type] should be the type being checked.
  void asExpression_end(Expression subExpression, Type type);

  /// Call this method after visiting the condition part of an assert statement
  /// (or assert initializer).
  ///
  /// [condition] should be the assert statement's condition.
  ///
  /// See [assert_begin] for more information.
  void assert_afterCondition(Expression condition);

  /// Call this method before visiting the condition part of an assert statement
  /// (or assert initializer).
  ///
  /// The order of visiting an assert statement with no "message" part should
  /// be:
  /// - Call [assert_begin]
  /// - Visit the condition
  /// - Call [assert_afterCondition]
  /// - Call [assert_end]
  ///
  /// The order of visiting an assert statement with a "message" part should be:
  /// - Call [assert_begin]
  /// - Visit the condition
  /// - Call [assert_afterCondition]
  /// - Visit the message
  /// - Call [assert_end]
  void assert_begin();

  /// Call this method after visiting an assert statement (or assert
  /// initializer).
  ///
  /// See [assert_begin] for more information.
  void assert_end();

  /// Call this method when visiting a boolean literal expression.
  void booleanLiteral(Expression expression, bool value);

  /// Call this method upon reaching the ":" part of a conditional expression
  /// ("?:").  [thenExpression] should be the expression preceding the ":".
  void conditional_elseBegin(Expression thenExpression);

  /// Call this method when finishing the visit of a conditional expression
  /// ("?:").  [elseExpression] should be the expression preceding the ":", and
  /// [conditionalExpression] should be the whole conditional expression.
  void conditional_end(
      Expression conditionalExpression, Expression elseExpression);

  /// Call this method upon reaching the "?" part of a conditional expression
  /// ("?:").  [condition] should be the expression preceding the "?".
  void conditional_thenBegin(Expression condition);

  /// Call this method before visiting the body of a "do-while" statement.
  /// [doStatement] should be the same node that was passed to
  /// [AssignedVariables.endNode] for the do-while statement.
  void doStatement_bodyBegin(Statement doStatement);

  /// Call this method after visiting the body of a "do-while" statement, and
  /// before visiting its condition.
  void doStatement_conditionBegin();

  /// Call this method after visiting the condition of a "do-while" statement.
  /// [condition] should be the condition of the loop.
  void doStatement_end(Expression condition);

  /// Call this method just after visiting a binary `==` or `!=` expression.
  void equalityOp_end(Expression wholeExpression, Expression rightOperand,
      {bool notEqual = false});

  /// Call this method just after visiting the left hand side of a binary `==`
  /// or `!=` expression.
  void equalityOp_rightBegin(Expression leftOperand);

  /// This method should be called at the conclusion of flow analysis for a top
  /// level function or method.  Performs assertion checks.
  void finish();

  /// Call this method just before visiting the body of a conventional "for"
  /// statement or collection element.  See [for_conditionBegin] for details.
  ///
  /// If a "for" statement is being entered, [node] is an opaque representation
  /// of the loop, for use as the target of future calls to [handleBreak] or
  /// [handleContinue].  If a "for" collection element is being entered, [node]
  /// should be `null`.
  ///
  /// [condition] is an opaque representation of the loop condition; it is
  /// matched against expressions passed to previous calls to determine whether
  /// the loop condition should cause any promotions to occur.  If [condition]
  /// is null, the condition is understood to be empty (equivalent to a
  /// condition of `true`).
  void for_bodyBegin(Statement node, Expression condition);

  /// Call this method just before visiting the condition of a conventional
  /// "for" statement or collection element.
  ///
  /// Note that a conventional "for" statement is a statement of the form
  /// `for (initializers; condition; updaters) body`.  Statements of the form
  /// `for (variable in iterable) body` should use [forEach_bodyBegin].  Similar
  /// for "for" collection elements.
  ///
  /// The order of visiting a "for" statement or collection element should be:
  /// - Visit the initializers.
  /// - Call [for_conditionBegin].
  /// - Visit the condition.
  /// - Call [for_bodyBegin].
  /// - Visit the body.
  /// - Call [for_updaterBegin].
  /// - Visit the updaters.
  /// - Call [for_end].
  ///
  /// [node] should be the same node that was passed to
  /// [AssignedVariables.endNode] for the for statement.
  void for_conditionBegin(Node node);

  /// Call this method just after visiting the updaters of a conventional "for"
  /// statement or collection element.  See [for_conditionBegin] for details.
  void for_end();

  /// Call this method just before visiting the updaters of a conventional "for"
  /// statement or collection element.  See [for_conditionBegin] for details.
  void for_updaterBegin();

  /// Call this method just before visiting the body of a "for-in" statement or
  /// collection element.
  ///
  /// The order of visiting a "for-in" statement or collection element should
  /// be:
  /// - Visit the iterable expression.
  /// - Call [forEach_bodyBegin].
  /// - Visit the body.
  /// - Call [forEach_end].
  ///
  /// [node] should be the same node that was passed to
  /// [AssignedVariables.endNode] for the for statement.  [loopVariable] should
  /// be the variable assigned to by the loop (if it is promotable, otherwise
  /// null).  [writtenType] should be the type written to that variable (i.e.
  /// if the loop iterates over `List<Foo>`, it should be `Foo`).
  void forEach_bodyBegin(Node node, Variable loopVariable, Type writtenType);

  /// Call this method just before visiting the body of a "for-in" statement or
  /// collection element.  See [forEach_bodyBegin] for details.
  void forEach_end();

  /// Call this method just before visiting the body of a function expression or
  /// local function.
  ///
  /// [node] should be the same node that was passed to
  /// [AssignedVariables.endNode] for the function expression.
  void functionExpression_begin(Node node);

  /// Call this method just after visiting the body of a function expression or
  /// local function.
  void functionExpression_end();

  /// Call this method when visiting a break statement.  [target] should be the
  /// statement targeted by the break.
  void handleBreak(Statement target);

  /// Call this method when visiting a continue statement.  [target] should be
  /// the statement targeted by the continue.
  void handleContinue(Statement target);

  /// Register the fact that the current state definitely exists, e.g. returns
  /// from the body, throws an exception, etc.
  ///
  /// Should also be called if a subexpression's type is Never.
  void handleExit();

  /// Call this method after visiting the RHS of an if-null expression ("??")
  /// or if-null assignment ("??=").
  ///
  /// Note: for an if-null assignment, the call to [write] should occur before
  /// the call to [ifNullExpression_end] (since the write only occurs if the
  /// read resulted in a null value).
  void ifNullExpression_end();

  /// Call this method after visiting the LHS of an if-null expression ("??")
  /// or if-null assignment ("??=").
  void ifNullExpression_rightBegin();

  /// Call this method after visiting the "then" part of an if statement, and
  /// before visiting the "else" part.
  void ifStatement_elseBegin();

  /// Call this method after visiting an if statement.
  void ifStatement_end(bool hasElse);

  /// Call this method after visiting the condition part of an if statement.
  /// [condition] should be the if statement's condition.
  ///
  /// The order of visiting an if statement with no "else" part should be:
  /// - Visit the condition
  /// - Call [ifStatement_thenBegin]
  /// - Visit the "then" statement
  /// - Call [ifStatement_end], passing `false` for `hasElse`.
  ///
  /// The order of visiting an if statement with an "else" part should be:
  /// - Visit the condition
  /// - Call [ifStatement_thenBegin]
  /// - Visit the "then" statement
  /// - Call [ifStatement_elseBegin]
  /// - Visit the "else" statement
  /// - Call [ifStatement_end], passing `true` for `hasElse`.
  void ifStatement_thenBegin(Expression condition);

  /// Register an initialized declaration of the given [variable] in the current
  /// state.  Should also be called for function parameters.
  void initialize(Variable variable);

  /// Return whether the [variable] is definitely assigned in the current state.
  bool isAssigned(Variable variable);

  /// Call this method after visiting the LHS of an "is" expression.
  ///
  /// [isExpression] should be the complete expression.  [subExpression] should
  /// be the expression to which the "is" check was applied.  [isNot] should be
  /// a boolean indicating whether this is an "is" or an "is!" expression.
  /// [type] should be the type being checked.
  void isExpression_end(
      Expression isExpression, Expression subExpression, bool isNot, Type type);

  /// Call this method after visiting the RHS of a logical binary operation
  /// ("||" or "&&").
  /// [wholeExpression] should be the whole logical binary expression.
  /// [rightOperand] should be the RHS.  [isAnd] should indicate whether the
  /// logical operator is "&&" or "||".
  void logicalBinaryOp_end(Expression wholeExpression, Expression rightOperand,
      {@required bool isAnd});

  /// Call this method after visiting the LHS of a logical binary operation
  /// ("||" or "&&").
  /// [rightOperand] should be the LHS.  [isAnd] should indicate whether the
  /// logical operator is "&&" or "||".
  void logicalBinaryOp_rightBegin(Expression leftOperand,
      {@required bool isAnd});

  /// Call this method after visiting a logical not ("!") expression.
  /// [notExpression] should be the complete expression.  [operand] should be
  /// the subexpression whose logical value is being negated.
  void logicalNot_end(Expression notExpression, Expression operand);

  /// Call this method just after visiting a non-null assertion (`x!`)
  /// expression.
  void nonNullAssert_end(Expression operand);

  /// Call this method after visiting an expression using `?.`.
  void nullAwareAccess_end();

  /// Call this method after visiting a null-aware operator such as `?.`,
  /// `?..`, `?.[`, or `?..[`.
  ///
  /// [target] should be the expression just before the null-aware operator, or
  /// `null` if the null-aware access starts a cascade section.
  ///
  /// Note that [nullAwareAccess_end] should be called after the conclusion
  /// of any null-shorting that is caused by the `?.`.  So, for example, if the
  /// code being analyzed is `x?.y?.z(x)`, [nullAwareAccess_rightBegin] should
  /// be called once upon reaching each `?.`, but [nullAwareAccess_end] should
  /// not be called until after processing the method call to `z(x)`.
  void nullAwareAccess_rightBegin(Expression target);

  /// Call this method when encountering an expression that is a `null` literal.
  void nullLiteral(Expression expression);

  /// Call this method just after visiting a parenthesized expression.
  ///
  /// This is only necessary if the implementation uses a different [Expression]
  /// object to represent a parenthesized expression and its contents.
  void parenthesizedExpression(
      Expression outerExpression, Expression innerExpression);

  /// Retrieves the type that the [variable] is promoted to, if the [variable]
  /// is currently promoted.  Otherwise returns `null`.
  ///
  /// For testing only.  Please use [variableRead] instead.
  @visibleForTesting
  Type promotedType(Variable variable);

  /// Call this method just before visiting one of the cases in the body of a
  /// switch statement.  See [switchStatement_expressionEnd] for details.
  ///
  /// [hasLabel] indicates whether the case has any labels.
  ///
  /// [node] should be the same node that was passed to
  /// [AssignedVariables.endNode] for the switch statement.
  void switchStatement_beginCase(bool hasLabel, Node node);

  /// Call this method just after visiting the body of a switch statement.  See
  /// [switchStatement_expressionEnd] for details.
  ///
  /// [hasDefault] indicates whether the switch statement had a "default" case.
  void switchStatement_end(bool hasDefault);

  /// Call this method just after visiting the expression part of a switch
  /// statement.
  ///
  /// The order of visiting a switch statement should be:
  /// - Visit the switch expression.
  /// - Call [switchStatement_expressionEnd].
  /// - For each switch case (including the default case, if any):
  ///   - Call [switchStatement_beginCase].
  ///   - Visit the case.
  /// - Call [switchStatement_end].
  void switchStatement_expressionEnd(Statement switchStatement);

  /// Call this method just before visiting the body of a "try/catch" statement.
  ///
  /// The order of visiting a "try/catch" statement should be:
  /// - Call [tryCatchStatement_bodyBegin]
  /// - Visit the try block
  /// - Call [tryCatchStatement_bodyEnd]
  /// - For each catch block:
  ///   - Call [tryCatchStatement_catchBegin]
  ///   - Call [initialize] for the exception and stack trace variables
  ///   - Visit the catch block
  ///   - Call [tryCatchStatement_catchEnd]
  /// - Call [tryCatchStatement_end]
  ///
  /// The order of visiting a "try/catch/finally" statement should be:
  /// - Call [tryFinallyStatement_bodyBegin]
  /// - Call [tryCatchStatement_bodyBegin]
  /// - Visit the try block
  /// - Call [tryCatchStatement_bodyEnd]
  /// - For each catch block:
  ///   - Call [tryCatchStatement_catchBegin]
  ///   - Call [initialize] for the exception and stack trace variables
  ///   - Visit the catch block
  ///   - Call [tryCatchStatement_catchEnd]
  /// - Call [tryCatchStatement_end]
  /// - Call [tryFinallyStatement_finallyBegin]
  /// - Visit the finally block
  /// - Call [tryFinallyStatement_end]
  void tryCatchStatement_bodyBegin();

  /// Call this method just after visiting the body of a "try/catch" statement.
  /// See [tryCatchStatement_bodyBegin] for details.
  ///
  /// [body] should be the same node that was passed to
  /// [AssignedVariables.endNode] for the "try" part of the try/catch statement.
  void tryCatchStatement_bodyEnd(Node body);

  /// Call this method just before visiting a catch clause of a "try/catch"
  /// statement.  See [tryCatchStatement_bodyBegin] for details.
  ///
  /// [exceptionVariable] should be the exception variable declared by the catch
  /// clause, or `null` if there is no exception variable.  Similar for
  /// [stackTraceVariable].
  void tryCatchStatement_catchBegin(
      Variable exceptionVariable, Variable stackTraceVariable);

  /// Call this method just after visiting a catch clause of a "try/catch"
  /// statement.  See [tryCatchStatement_bodyBegin] for details.
  void tryCatchStatement_catchEnd();

  /// Call this method just after visiting a "try/catch" statement.  See
  /// [tryCatchStatement_bodyBegin] for details.
  void tryCatchStatement_end();

  /// Call this method just before visiting the body of a "try/finally"
  /// statement.
  ///
  /// The order of visiting a "try/finally" statement should be:
  /// - Call [tryFinallyStatement_bodyBegin]
  /// - Visit the try block
  /// - Call [tryFinallyStatement_finallyBegin]
  /// - Visit the finally block
  /// - Call [tryFinallyStatement_end]
  ///
  /// See [tryCatchStatement_bodyBegin] for the order of visiting a
  /// "try/catch/finally" statement.
  void tryFinallyStatement_bodyBegin();

  /// Call this method just after visiting a "try/finally" statement.
  /// See [tryFinallyStatement_bodyBegin] for details.
  ///
  /// [finallyBlock] should be the same node that was passed to
  /// [AssignedVariables.endNode] for the "finally" part of the try/finally
  /// statement.
  void tryFinallyStatement_end(Node finallyBlock);

  /// Call this method just before visiting the finally block of a "try/finally"
  /// statement.  See [tryFinallyStatement_bodyBegin] for details.
  ///
  /// [body] should be the same node that was passed to
  /// [AssignedVariables.endNode] for the "try" part of the try/finally
  /// statement.
  void tryFinallyStatement_finallyBegin(Node body);

  /// Call this method when encountering an expression that reads the value of
  /// a variable.
  ///
  /// If the variable's type is currently promoted, the promoted type is
  /// returned.  Otherwise `null` is returned.
  Type variableRead(Expression expression, Variable variable);

  /// Call this method after visiting the condition part of a "while" statement.
  /// [whileStatement] should be the full while statement.  [condition] should
  /// be the condition part of the while statement.
  void whileStatement_bodyBegin(Statement whileStatement, Expression condition);

  /// Call this method before visiting the condition part of a "while"
  /// statement.
  ///
  /// [node] should be the same node that was passed to
  /// [AssignedVariables.endNode] for the while statement.
  void whileStatement_conditionBegin(Node node);

  /// Call this method after visiting a "while" statement.
  void whileStatement_end();

  /// Register write of the given [variable] in the current state.
  /// [writtenType] should be the type of the value that was written.
  void write(Variable variable, Type writtenType);
}

/// Alternate implementation of [FlowAnalysis] that prints out inputs and output
/// at the API boundary, for assistance in debugging.
class FlowAnalysisDebug<Node, Statement extends Node, Expression, Variable,
    Type> implements FlowAnalysis<Node, Statement, Expression, Variable, Type> {
  _FlowAnalysisImpl<Node, Statement, Expression, Variable, Type> _wrapped;

  bool _exceptionOccurred = false;

  factory FlowAnalysisDebug(TypeOperations<Variable, Type> typeOperations,
      AssignedVariables<Node, Variable> assignedVariables) {
    print('FlowAnalysisDebug()');
    return new FlowAnalysisDebug._(
        new _FlowAnalysisImpl(typeOperations, assignedVariables));
  }

  FlowAnalysisDebug._(this._wrapped);

  @override
  bool get isReachable =>
      _wrap('isReachable', () => _wrapped.isReachable, isQuery: true);

  @override
  void asExpression_end(Expression subExpression, Type type) {
    _wrap('asExpression_end($subExpression, $type)',
        () => _wrapped.asExpression_end(subExpression, type));
  }

  @override
  void assert_afterCondition(Expression condition) {
    _wrap('assert_afterCondition($condition)',
        () => _wrapped.assert_afterCondition(condition));
  }

  @override
  void assert_begin() {
    _wrap('assert_begin()', () => _wrapped.assert_begin());
  }

  @override
  void assert_end() {
    _wrap('assert_end()', () => _wrapped.assert_end());
  }

  @override
  void booleanLiteral(Expression expression, bool value) {
    _wrap('booleanLiteral($expression, $value)',
        () => _wrapped.booleanLiteral(expression, value));
  }

  @override
  void conditional_elseBegin(Expression thenExpression) {
    _wrap('conditional_elseBegin($thenExpression',
        () => _wrapped.conditional_elseBegin(thenExpression));
  }

  @override
  void conditional_end(
      Expression conditionalExpression, Expression elseExpression) {
    _wrap('conditional_end($conditionalExpression, $elseExpression',
        () => _wrapped.conditional_end(conditionalExpression, elseExpression));
  }

  @override
  void conditional_thenBegin(Expression condition) {
    _wrap('conditional_thenBegin($condition)',
        () => _wrapped.conditional_thenBegin(condition));
  }

  @override
  void doStatement_bodyBegin(Statement doStatement) {
    return _wrap('doStatement_bodyBegin($doStatement)',
        () => _wrapped.doStatement_bodyBegin(doStatement));
  }

  @override
  void doStatement_conditionBegin() {
    return _wrap('doStatement_conditionBegin()',
        () => _wrapped.doStatement_conditionBegin());
  }

  @override
  void doStatement_end(Expression condition) {
    return _wrap('doStatement_end($condition)',
        () => _wrapped.doStatement_end(condition));
  }

  @override
  void equalityOp_end(Expression wholeExpression, Expression rightOperand,
      {bool notEqual = false}) {
    _wrap(
        'equalityOp_end($wholeExpression, $rightOperand, notEqual: $notEqual)',
        () => _wrapped.equalityOp_end(wholeExpression, rightOperand,
            notEqual: notEqual));
  }

  @override
  void equalityOp_rightBegin(Expression leftOperand) {
    _wrap('equalityOp_rightBegin($leftOperand)',
        () => _wrapped.equalityOp_rightBegin(leftOperand));
  }

  @override
  void finish() {
    if (_exceptionOccurred) {
      print('finish() (skipped)');
    } else {
      print('finish()');
      _wrapped.finish();
    }
  }

  @override
  void for_bodyBegin(Statement node, Expression condition) {
    _wrap('for_bodyBegin($node, $condition)',
        () => _wrapped.for_bodyBegin(node, condition));
  }

  @override
  void for_conditionBegin(Node node) {
    _wrap('for_conditionBegin($node)', () => _wrapped.for_conditionBegin(node));
  }

  @override
  void for_end() {
    _wrap('for_end()', () => _wrapped.for_end());
  }

  @override
  void for_updaterBegin() {
    _wrap('for_updaterBegin()', () => _wrapped.for_updaterBegin());
  }

  @override
  void forEach_bodyBegin(Node node, Variable loopVariable, Type writtenType) {
    return _wrap('forEach_bodyBegin($node, $loopVariable, $writtenType)',
        () => _wrapped.forEach_bodyBegin(node, loopVariable, writtenType));
  }

  @override
  void forEach_end() {
    return _wrap('forEach_end()', () => _wrapped.forEach_end());
  }

  @override
  void functionExpression_begin(Node node) {
    _wrap('functionExpression_begin($node)',
        () => _wrapped.functionExpression_begin(node));
  }

  @override
  void functionExpression_end() {
    _wrap('functionExpression_end()', () => _wrapped.functionExpression_end());
  }

  @override
  void handleBreak(Statement target) {
    _wrap('handleBreak($target)', () => _wrapped.handleBreak(target));
  }

  @override
  void handleContinue(Statement target) {
    _wrap('handleContinue($target)', () => _wrapped.handleContinue(target));
  }

  @override
  void handleExit() {
    _wrap('handleExit()', () => _wrapped.handleExit());
  }

  @override
  void ifNullExpression_end() {
    return _wrap(
        'ifNullExpression_end()', () => _wrapped.ifNullExpression_end());
  }

  @override
  void ifNullExpression_rightBegin() {
    return _wrap('ifNullExpression_rightBegin()',
        () => _wrapped.ifNullExpression_rightBegin());
  }

  @override
  void ifStatement_elseBegin() {
    return _wrap(
        'ifStatement_elseBegin()', () => _wrapped.ifStatement_elseBegin());
  }

  @override
  void ifStatement_end(bool hasElse) {
    _wrap('ifStatement_end($hasElse)', () => _wrapped.ifStatement_end(hasElse));
  }

  @override
  void ifStatement_thenBegin(Expression condition) {
    _wrap('ifStatement_thenBegin($condition)',
        () => _wrapped.ifStatement_thenBegin(condition));
  }

  @override
  void initialize(Variable variable) {
    _wrap('initialize($variable)', () => _wrapped.initialize(variable));
  }

  @override
  bool isAssigned(Variable variable) {
    return _wrap('isAssigned($variable)', () => _wrapped.isAssigned(variable),
        isQuery: true);
  }

  @override
  void isExpression_end(Expression isExpression, Expression subExpression,
      bool isNot, Type type) {
    _wrap(
        'isExpression_end($isExpression, $subExpression, $isNot, $type)',
        () => _wrapped.isExpression_end(
            isExpression, subExpression, isNot, type));
  }

  @override
  void logicalBinaryOp_end(Expression wholeExpression, Expression rightOperand,
      {@required bool isAnd}) {
    _wrap(
        'logicalBinaryOp_end($wholeExpression, $rightOperand, isAnd: $isAnd)',
        () => _wrapped.logicalBinaryOp_end(wholeExpression, rightOperand,
            isAnd: isAnd));
  }

  @override
  void logicalBinaryOp_rightBegin(Expression leftOperand,
      {@required bool isAnd}) {
    _wrap('logicalBinaryOp_rightBegin($leftOperand, isAnd: $isAnd)',
        () => _wrapped.logicalBinaryOp_rightBegin(leftOperand, isAnd: isAnd));
  }

  @override
  void logicalNot_end(Expression notExpression, Expression operand) {
    return _wrap('logicalNot_end($notExpression, $operand)',
        () => _wrapped.logicalNot_end(notExpression, operand));
  }

  @override
  void nonNullAssert_end(Expression operand) {
    return _wrap('nonNullAssert_end($operand)',
        () => _wrapped.nonNullAssert_end(operand));
  }

  @override
  void nullAwareAccess_end() {
    _wrap('nullAwareAccess_end()', () => _wrapped.nullAwareAccess_end());
  }

  @override
  void nullAwareAccess_rightBegin(Expression target) {
    _wrap('nullAwareAccess_rightBegin($target)',
        () => _wrapped.nullAwareAccess_rightBegin(target));
  }

  @override
  void nullLiteral(Expression expression) {
    _wrap('nullLiteral($expression)', () => _wrapped.nullLiteral(expression));
  }

  @override
  void parenthesizedExpression(
      Expression outerExpression, Expression innerExpression) {
    _wrap(
        'parenthesizedExpression($outerExpression, $innerExpression)',
        () =>
            _wrapped.parenthesizedExpression(outerExpression, innerExpression));
  }

  @override
  Type promotedType(Variable variable) {
    return _wrap(
        'promotedType($variable)', () => _wrapped.promotedType(variable),
        isQuery: true);
  }

  @override
  void switchStatement_beginCase(bool hasLabel, Node node) {
    _wrap('switchStatement_beginCase($hasLabel, $node)',
        () => _wrapped.switchStatement_beginCase(hasLabel, node));
  }

  @override
  void switchStatement_end(bool hasDefault) {
    _wrap('switchStatement_end($hasDefault)',
        () => _wrapped.switchStatement_end(hasDefault));
  }

  @override
  void switchStatement_expressionEnd(Statement switchStatement) {
    _wrap('switchStatement_expressionEnd($switchStatement)',
        () => _wrapped.switchStatement_expressionEnd(switchStatement));
  }

  @override
  void tryCatchStatement_bodyBegin() {
    return _wrap('tryCatchStatement_bodyBegin()',
        () => _wrapped.tryCatchStatement_bodyBegin());
  }

  @override
  void tryCatchStatement_bodyEnd(Node body) {
    return _wrap('tryCatchStatement_bodyEnd($body)',
        () => _wrapped.tryCatchStatement_bodyEnd(body));
  }

  @override
  void tryCatchStatement_catchBegin(
      Variable exceptionVariable, Variable stackTraceVariable) {
    return _wrap(
        'tryCatchStatement_catchBegin($exceptionVariable, $stackTraceVariable)',
        () => _wrapped.tryCatchStatement_catchBegin(
            exceptionVariable, stackTraceVariable));
  }

  @override
  void tryCatchStatement_catchEnd() {
    return _wrap('tryCatchStatement_catchEnd()',
        () => _wrapped.tryCatchStatement_catchEnd());
  }

  @override
  void tryCatchStatement_end() {
    return _wrap(
        'tryCatchStatement_end()', () => _wrapped.tryCatchStatement_end());
  }

  @override
  void tryFinallyStatement_bodyBegin() {
    return _wrap('tryFinallyStatement_bodyBegin()',
        () => _wrapped.tryFinallyStatement_bodyBegin());
  }

  @override
  void tryFinallyStatement_end(Node finallyBlock) {
    return _wrap('tryFinallyStatement_end($finallyBlock)',
        () => _wrapped.tryFinallyStatement_end(finallyBlock));
  }

  @override
  void tryFinallyStatement_finallyBegin(Node body) {
    return _wrap('tryFinallyStatement_finallyBegin($body)',
        () => _wrapped.tryFinallyStatement_finallyBegin(body));
  }

  @override
  Type variableRead(Expression expression, Variable variable) {
    return _wrap('variableRead($expression, $variable)',
        () => _wrapped.variableRead(expression, variable),
        isQuery: true, isPure: false);
  }

  @override
  void whileStatement_bodyBegin(
      Statement whileStatement, Expression condition) {
    return _wrap('whileStatement_bodyBegin($whileStatement, $condition)',
        () => _wrapped.whileStatement_bodyBegin(whileStatement, condition));
  }

  @override
  void whileStatement_conditionBegin(Node node) {
    return _wrap('whileStatement_conditionBegin($node)',
        () => _wrapped.whileStatement_conditionBegin(node));
  }

  @override
  void whileStatement_end() {
    return _wrap('whileStatement_end()', () => _wrapped.whileStatement_end());
  }

  @override
  void write(Variable variable, Type writtenType) {
    _wrap('write($variable, $writtenType)',
        () => _wrapped.write(variable, writtenType));
  }

  T _wrap<T>(String description, T callback(),
      {bool isQuery: false, bool isPure}) {
    isPure ??= isQuery;
    print(description);
    T result;
    try {
      result = callback();
    } catch (e, st) {
      print('  => EXCEPTION $e');
      print('    ' + st.toString().replaceAll('\n', '\n    '));
      _exceptionOccurred = true;
      rethrow;
    }
    if (!isPure) {
      _wrapped._dumpState();
    }
    if (isQuery) {
      print('  => $result');
    }
    return result;
  }
}

/// An instance of the [FlowModel] class represents the information gathered by
/// flow analysis at a single point in the control flow of the function or
/// method being analyzed.
///
/// Instances of this class are immutable, so the methods below that "update"
/// the state actually leave `this` unchanged and return a new state object.
@visibleForTesting
class FlowModel<Variable, Type> {
  /// Indicates whether this point in the control flow is reachable.
  final bool reachable;

  /// For each variable being tracked by flow analysis, the variable's model.
  ///
  /// Flow analysis has no awareness of scope, so variables that are out of
  /// scope are retained in the map until such time as their declaration no
  /// longer dominates the control flow.  So, for example, if a variable is
  /// declared inside the `then` branch of an `if` statement, and the `else`
  /// branch of the `if` statement ends in a `return` statement, then the
  /// variable remains in the map after the `if` statement ends, even though the
  /// variable is not in scope anymore.  This should not have any effect on
  /// analysis results for error-free code, because it is an error to refer to a
  /// variable that is no longer in scope.
  final Map<Variable, VariableModel<Type> /*!*/ > variableInfo;

  /// Variable model for variables that have never been seen before.
  final VariableModel<Type> _freshVariableInfo;

  /// Creates a state object with the given [reachable] status.  All variables
  /// are assumed to be unpromoted and already assigned, so joining another
  /// state with this one will have no effect on it.
  FlowModel(bool reachable)
      : this._(
          reachable,
          const {},
        );

  FlowModel._(this.reachable, this.variableInfo)
      : _freshVariableInfo = new VariableModel.fresh() {
    assert(() {
      for (VariableModel<Type> value in variableInfo.values) {
        assert(value != null);
      }
      return true;
    }());
  }

  /// Gets the info for the given [variable], creating it if it doesn't exist.
  VariableModel<Type> infoFor(Variable variable) =>
      variableInfo[variable] ?? _freshVariableInfo;

  /// Updates the state to indicate that the given [variable] was initialized.
  /// The variable is marked as definitely assigned, and any previous type
  /// promotion is removed.
  FlowModel<Variable, Type> initialize(Variable variable) {
    VariableModel<Type> infoForVar = infoFor(variable);
    VariableModel<Type> newInfoForVar = infoForVar.initialize();
    if (identical(newInfoForVar, infoForVar)) return this;
    return _updateVariableInfo(variable, newInfoForVar);
  }

  /// Updates the state to indicate that the given [writtenVariables] are no
  /// longer promoted; they are presumed to have their declared types.
  ///
  /// This is used at the top of loops to conservatively cancel the promotion of
  /// variables that are modified within the loop, so that we correctly analyze
  /// code like the following:
  ///
  ///     if (x is int) {
  ///       x.isEven; // OK, promoted to int
  ///       while (true) {
  ///         x.isEven; // ERROR: promotion lost
  ///         x = 'foo';
  ///       }
  ///     }
  ///
  /// Note that a more accurate analysis would be to iterate to a fixed point,
  /// and only remove promotions if it can be shown that they aren't restored
  /// later in the loop body.  If we switch to a fixed point analysis, we should
  /// be able to remove this method.
  FlowModel<Variable, Type> removePromotedAll(
      Iterable<Variable> writtenVariables,
      Iterable<Variable> capturedVariables) {
    Map<Variable, VariableModel<Type>> newVariableInfo;
    for (Variable variable in writtenVariables) {
      VariableModel<Type> info = infoFor(variable);
      if (info.promotionChain != null) {
        (newVariableInfo ??= new Map<Variable, VariableModel<Type>>.from(
            variableInfo))[variable] = info.discardPromotions();
      }
    }
    for (Variable variable in capturedVariables) {
      VariableModel<Type> info = variableInfo[variable];
      if (info == null) {
        (newVariableInfo ??= new Map<Variable, VariableModel<Type>>.from(
                variableInfo))[variable] =
            new VariableModel<Type>(null, const [], false, true);
      } else if (!info.writeCaptured) {
        (newVariableInfo ??= new Map<Variable, VariableModel<Type>>.from(
            variableInfo))[variable] = info.writeCapture();
      }
    }
    if (newVariableInfo == null) return this;
    return new FlowModel<Variable, Type>._(reachable, newVariableInfo);
  }

  /// Updates the state to reflect a control path that is known to have
  /// previously passed through some [other] state.
  ///
  /// Approximately, this method forms the union of the definite assignments and
  /// promotions in `this` state and the [other] state.  More precisely:
  ///
  /// The control flow path is considered reachable if both this state and the
  /// other state are reachable.  Variables are considered definitely assigned
  /// if they were definitely assigned in either this state or the other state.
  /// Variable type promotions are taken from this state, unless the promotion
  /// in the other state is more specific, and the variable is "safe".  A
  /// variable is considered safe if there is no chance that it was assigned
  /// more recently than the "other" state.
  ///
  /// This is used after a `try/finally` statement to combine the promotions and
  /// definite assignments that occurred in the `try` and `finally` blocks
  /// (where `this` is the state from the `finally` block and `other` is the
  /// state from the `try` block).  Variables that are assigned in the `finally`
  /// block are considered "unsafe" because the assignment might have cancelled
  /// the effect of any promotion that occurred inside the `try` block.
  FlowModel<Variable, Type> restrict(
      TypeOperations<Variable, Type> typeOperations,
      FlowModel<Variable, Type> other,
      Set<Variable> unsafe) {
    bool newReachable = reachable && other.reachable;

    Map<Variable, VariableModel<Type>> newVariableInfo =
        <Variable, VariableModel<Type>>{};
    bool variableInfoMatchesThis = true;
    bool variableInfoMatchesOther = true;
    for (MapEntry<Variable, VariableModel<Type>> entry
        in variableInfo.entries) {
      Variable variable = entry.key;
      VariableModel<Type> thisModel = entry.value;
      VariableModel<Type> otherModel = other.infoFor(variable);
      VariableModel<Type> restricted = thisModel.restrict(
          typeOperations, otherModel, unsafe.contains(variable));
      if (!identical(restricted, _freshVariableInfo)) {
        newVariableInfo[variable] = restricted;
      }
      if (!identical(restricted, thisModel)) variableInfoMatchesThis = false;
      if (!identical(restricted, otherModel)) variableInfoMatchesOther = false;
    }
    for (MapEntry<Variable, VariableModel<Type>> entry
        in other.variableInfo.entries) {
      Variable variable = entry.key;
      if (variableInfo.containsKey(variable)) continue;
      VariableModel<Type> thisModel = _freshVariableInfo;
      VariableModel<Type> otherModel = entry.value;
      VariableModel<Type> restricted = thisModel.restrict(
          typeOperations, otherModel, unsafe.contains(variable));
      if (!identical(restricted, _freshVariableInfo)) {
        newVariableInfo[variable] = restricted;
      }
      if (!identical(restricted, thisModel)) variableInfoMatchesThis = false;
      if (!identical(restricted, otherModel)) variableInfoMatchesOther = false;
    }
    assert(variableInfoMatchesThis ==
        _variableInfosEqual(newVariableInfo, variableInfo));
    assert(variableInfoMatchesOther ==
        _variableInfosEqual(newVariableInfo, other.variableInfo));
    if (variableInfoMatchesThis) {
      newVariableInfo = variableInfo;
    } else if (variableInfoMatchesOther) {
      newVariableInfo = other.variableInfo;
    }

    return _identicalOrNew(this, other, newReachable, newVariableInfo);
  }

  /// Updates the state to indicate whether the control flow path is
  /// [reachable].
  FlowModel<Variable, Type> setReachable(bool reachable) {
    if (this.reachable == reachable) return this;

    return new FlowModel<Variable, Type>._(reachable, variableInfo);
  }

  @override
  String toString() => '($reachable, $variableInfo)';

  FlowModel<Variable, Type> tryMarkNonNullable(
      TypeOperations<Variable, Type> typeOperations,
      Variable variable,
      bool success) {
    VariableModel<Type> info = infoFor(variable);
    if (info.writeCaptured) return this;
    Type previousType = info.promotionChain?.last;
    previousType ??= typeOperations.variableType(variable);
    Type type = typeOperations.promoteToNonNull(previousType);
    if (typeOperations.isSameType(type, previousType)) return this;
    assert(typeOperations.isSubtypeOf(type, previousType));
    return _finishTypeTest(typeOperations, variable, info, type, success);
  }

  /// Updates the state to indicate that the given [variable] has been
  /// determined to satisfy the given [type], e.g. as a consequence of an `is`
  /// expression as the condition of an `if` statement.
  ///
  /// Note that the state is only changed if [type] is a subtype of the
  /// variable's previous (possibly promoted) type.
  ///
  /// TODO(paulberry): if the type is non-nullable, should this method mark the
  /// variable as definitely assigned?  Does it matter?
  FlowModel<Variable, Type> tryPromote(
      TypeOperations<Variable, Type> typeOperations,
      Variable variable,
      Type type,
      bool success) {
    VariableModel<Type> info = infoFor(variable);
    if (info.writeCaptured) return this;
    Type previousType = info.promotionChain?.last;
    previousType ??= typeOperations.variableType(variable);

    Type newType = typeOperations.tryPromoteToType(type, previousType);
    if (newType == null || typeOperations.isSameType(newType, previousType)) {
      return this;
    }
    assert(typeOperations.isSubtypeOf(newType, previousType));
    return _finishTypeTest(typeOperations, variable, info, newType, success);
  }

  /// Updates the state to indicate that an assignment was made to the given
  /// [variable].  The variable is marked as definitely assigned, and any
  /// previous type promotion is removed.
  FlowModel<Variable, Type> write(Variable variable, Type writtenType,
      TypeOperations<Variable, Type> typeOperations) {
    VariableModel<Type> infoForVar = infoFor(variable);
    VariableModel<Type> newInfoForVar =
        infoForVar.write(writtenType, typeOperations);
    if (identical(newInfoForVar, infoForVar)) return this;
    return _updateVariableInfo(variable, newInfoForVar);
  }

  FlowModel<Variable, Type> _finishTypeTest(
      TypeOperations<Variable, Type> typeOperations,
      Variable variable,
      VariableModel<Type> info,
      Type testedType,
      bool success) {
    var newModel = info.promotionAttempt(testedType, typeOperations, success);
    if (identical(newModel, info)) return this;
    return _updateVariableInfo(variable, newModel);
  }

  /// Returns a new [FlowModel] where the information for [variable] is replaced
  /// with [model].
  FlowModel<Variable, Type> _updateVariableInfo(
      Variable variable, VariableModel<Type> model) {
    Map<Variable, VariableModel<Type>> newVariableInfo =
        new Map<Variable, VariableModel<Type>>.from(variableInfo);
    newVariableInfo[variable] = model;
    return new FlowModel<Variable, Type>._(reachable, newVariableInfo);
  }

  /// Forms a new state to reflect a control flow path that might have come from
  /// either `this` or the [other] state.
  ///
  /// The control flow path is considered reachable if either of the input
  /// states is reachable.  Variables are considered definitely assigned if they
  /// were definitely assigned in both of the input states.  Variable promotions
  /// are kept only if they are common to both input states; if a variable is
  /// promoted to one type in one state and a subtype in the other state, the
  /// less specific type promotion is kept.
  static FlowModel<Variable, Type> join<Variable, Type>(
    TypeOperations<Variable, Type> typeOperations,
    FlowModel<Variable, Type> first,
    FlowModel<Variable, Type> second,
  ) {
    if (first == null) return second;
    if (second == null) return first;

    if (first.reachable && !second.reachable) return first;
    if (!first.reachable && second.reachable) return second;

    bool newReachable = first.reachable || second.reachable;
    Map<Variable, VariableModel<Type>> newVariableInfo =
        FlowModel.joinVariableInfo(
            typeOperations, first.variableInfo, second.variableInfo);

    return FlowModel._identicalOrNew(
        first, second, newReachable, newVariableInfo);
  }

  /// Joins two "variable info" maps.  See [join] for details.
  @visibleForTesting
  static Map<Variable, VariableModel<Type>> joinVariableInfo<Variable, Type>(
    TypeOperations<Variable, Type> typeOperations,
    Map<Variable, VariableModel<Type>> first,
    Map<Variable, VariableModel<Type>> second,
  ) {
    if (identical(first, second)) return first;
    if (first.isEmpty || second.isEmpty) return const {};

    Map<Variable, VariableModel<Type>> result =
        <Variable, VariableModel<Type>>{};
    bool alwaysFirst = true;
    bool alwaysSecond = true;
    for (MapEntry<Variable, VariableModel<Type>> entry in first.entries) {
      Variable variable = entry.key;
      VariableModel<Type> secondModel = second[variable];
      if (secondModel == null) {
        alwaysFirst = false;
      } else {
        VariableModel<Type> joined =
            VariableModel.join<Type>(typeOperations, entry.value, secondModel);
        result[variable] = joined;
        if (!identical(joined, entry.value)) alwaysFirst = false;
        if (!identical(joined, secondModel)) alwaysSecond = false;
      }
    }

    if (alwaysFirst) return first;
    if (alwaysSecond && result.length == second.length) return second;
    if (result.isEmpty) return const {};
    return result;
  }

  /// Creates a new [FlowModel] object, unless it is equivalent to either
  /// [first] or [second], in which case one of those objects is re-used.
  static FlowModel<Variable, Type> _identicalOrNew<Variable, Type>(
      FlowModel<Variable, Type> first,
      FlowModel<Variable, Type> second,
      bool newReachable,
      Map<Variable, VariableModel<Type>> newVariableInfo) {
    if (first.reachable == newReachable &&
        identical(first.variableInfo, newVariableInfo)) {
      return first;
    }
    if (second.reachable == newReachable &&
        identical(second.variableInfo, newVariableInfo)) {
      return second;
    }

    return new FlowModel<Variable, Type>._(newReachable, newVariableInfo);
  }

  /// Determines whether the given "variableInfo" maps are equivalent.
  ///
  /// The equivalence check is shallow; if two variables' models are not
  /// identical, we return `false`.
  static bool _variableInfosEqual<Variable, Type>(
      Map<Variable, VariableModel<Type>> p1,
      Map<Variable, VariableModel<Type>> p2) {
    if (p1.length != p2.length) return false;
    if (!p1.keys.toSet().containsAll(p2.keys)) return false;
    for (MapEntry<Variable, VariableModel<Type>> entry in p1.entries) {
      VariableModel<Type> p1Value = entry.value;
      VariableModel<Type> p2Value = p2[entry.key];
      if (!identical(p1Value, p2Value)) {
        return false;
      }
    }
    return true;
  }
}

/// Operations on types, abstracted from concrete type interfaces.
abstract class TypeOperations<Variable, Type> {
  /// Returns `true` if [type1] and [type2] are the same type.
  bool isSameType(Type type1, Type type2);

  /// Return `true` if the [leftType] is a subtype of the [rightType].
  bool isSubtypeOf(Type leftType, Type rightType);

  /// Returns the non-null promoted version of [type].
  ///
  /// Note that some types don't have a non-nullable version (e.g.
  /// `FutureOr<int?>`), so [type] may be returned even if it is nullable.
  Type /*!*/ promoteToNonNull(Type type);

  /// Tries to promote to the first type from the second type, and returns the
  /// promoted type if it succeeds, otherwise null.
  Type tryPromoteToType(Type to, Type from);

  /// Return the static type of the given [variable].
  Type variableType(Variable variable);
}

/// An instance of the [VariableModel] class represents the information gathered
/// by flow analysis for a single variable at a single point in the control flow
/// of the function or method being analyzed.
///
/// Instances of this class are immutable, so the methods below that "update"
/// the state actually leave `this` unchanged and return a new state object.
@visibleForTesting
class VariableModel<Type> {
  /// Sequence of types that the variable has been promoted to, where each
  /// element of the sequence is a subtype of the previous.  Null if the
  /// variable hasn't been promoted.
  final List<Type> promotionChain;

  /// List of types that the variable has been tested against in all code paths
  /// leading to the given point in the source coed.
  final List<Type> typesOfInterest;

  /// Indicates whether the variable has definitely been assigned.
  final bool assigned;

  /// Indicates whether the variable has been write captured.
  final bool writeCaptured;

  VariableModel(this.promotionChain, this.typesOfInterest, this.assigned,
      this.writeCaptured) {
    assert(promotionChain == null || promotionChain.isNotEmpty);
    assert(!writeCaptured || promotionChain == null,
        "Write-captured variables can't be promoted");
    assert(typesOfInterest != null);
  }

  /// Creates a [VariableModel] representing a variable that's never been seen
  /// before.
  VariableModel.fresh()
      : promotionChain = null,
        typesOfInterest = const [],
        assigned = false,
        writeCaptured = false;

<<<<<<< HEAD
  @override
  bool operator ==(Object other) {
    return other is VariableModel<Type> &&
        _typeListsEqual(this.promotionChain, other.promotionChain) &&
        _typeListsEqualUnordered(this.typesOfInterest, other.typesOfInterest) &&
        this.assigned == other.assigned &&
        this.writeCaptured == other.writeCaptured;
  }

=======
>>>>>>> 78eb87f7
  /// Returns a new [VariableModel] in which any promotions present have been
  /// dropped.
  VariableModel<Type> discardPromotions() {
    assert(promotionChain != null, 'No promotions to discard');
    return new VariableModel<Type>(
        null, typesOfInterest, assigned, writeCaptured);
  }

  /// Returns a new [VariableModel] reflecting the fact that the variable was
  /// just initialized.
  VariableModel<Type> initialize() {
    if (promotionChain == null && typesOfInterest.isEmpty && assigned) {
      return this;
    }
    return new VariableModel<Type>(null, const [], true, writeCaptured);
  }

  VariableModel<Type> promotionAttempt(Type testedType,
      TypeOperations<Object, Type> typeOperations, bool successful) {
    List<Type> newPromotionChain;
    if (!successful) {
      newPromotionChain = promotionChain;
    } else if (promotionChain == null) {
      newPromotionChain = [testedType];
    } else {
      newPromotionChain = (promotionChain.toList()..add(testedType));
    }
    List<Type> newTypesOfInterest =
        _addTypeToUniqueList(typesOfInterest, testedType, typeOperations);
    if (identical(newPromotionChain, promotionChain) &&
        identical(newTypesOfInterest, typesOfInterest)) {
      return this;
    }
    return new VariableModel<Type>(
        newPromotionChain, newTypesOfInterest, assigned, writeCaptured);
  }

  /// Returns an updated model reflect a control path that is known to have
  /// previously passed through some [other] state.  See [FlowModel.restrict]
  /// for details.
  VariableModel<Type> restrict(TypeOperations<Object, Type> typeOperations,
      VariableModel<Type> otherModel, bool unsafe) {
    List<Type> thisPromotionChain = promotionChain;
    List<Type> otherPromotionChain = otherModel.promotionChain;
    bool newAssigned = assigned || otherModel.assigned;
    bool newWriteCaptured = writeCaptured || otherModel.writeCaptured;
    List<Type> newPromotionChain;
    if (unsafe) {
      // There was an assignment to the variable in the "this" path, so none of
      // the promotions from the "other" path can be used.
      newPromotionChain = thisPromotionChain;
    } else if (otherPromotionChain == null) {
      // The other promotion chain contributes nothing so we just use this
      // promotion chain directly.
      newPromotionChain = thisPromotionChain;
    } else if (thisPromotionChain == null) {
      // This promotion chain contributes nothing so we just use the other
      // promotion chain directly.
      newPromotionChain = otherPromotionChain;
    } else {
      // Start with otherPromotionChain and apply each of the promotions in
      // thisPromotionChain (discarding any that don't follow the ordering
      // invariant)
      newPromotionChain = otherPromotionChain;
      Type otherPromotedType = otherPromotionChain.last;
      for (int i = 0; i < thisPromotionChain.length; i++) {
        Type nextType = thisPromotionChain[i];
        if (typeOperations.isSubtypeOf(nextType, otherPromotedType) &&
            !typeOperations.isSameType(nextType, otherPromotedType)) {
          newPromotionChain = otherPromotionChain.toList()
            ..addAll(thisPromotionChain.skip(i));
          break;
        }
      }
    }
    return _identicalOrNew(this, otherModel, newPromotionChain, typesOfInterest,
        newAssigned, newWriteCaptured);
  }

  @override
  String toString() {
    List<String> parts = [];
    if (promotionChain != null) {
      parts.add('promotionChain: $promotionChain');
    }
    if (typesOfInterest.isNotEmpty) {
      parts.add('typesOfInterest: $typesOfInterest');
    }
    if (assigned) {
      parts.add('assigned: true');
    }
    if (writeCaptured) {
      parts.add('writeCaptured: true');
    }
    return 'VariableModel(${parts.join(', ')})';
  }

  /// Returns a new [VariableModel] reflecting the fact that the variable was
  /// just written to.
  VariableModel<Type> write(
      Type writtenType, TypeOperations<Object, Type> typeOperations) {
    List<Type> newPromotionChain;
    if (promotionChain == null) {
      newPromotionChain = null;
    } else if (typeOperations.isSubtypeOf(writtenType, promotionChain.last)) {
      newPromotionChain = promotionChain;
    } else {
      int numChainElementsToKeep = promotionChain.length - 1;
      while (true) {
        if (numChainElementsToKeep == 0) {
          newPromotionChain = null;
          break;
        } else if (typeOperations.isSubtypeOf(
            writtenType, promotionChain[numChainElementsToKeep - 1])) {
          newPromotionChain = promotionChain.sublist(0, numChainElementsToKeep);
          break;
        } else {
          numChainElementsToKeep--;
        }
      }
    }
    newPromotionChain = _tryPromoteToTypeOfInterest(
        typeOperations, newPromotionChain, writtenType);
    if (identical(promotionChain, newPromotionChain) && assigned) return this;
    List<Type> newTypesOfInterest;
    if (newPromotionChain == null && promotionChain != null) {
      newTypesOfInterest = const [];
    } else {
      newTypesOfInterest = typesOfInterest;
    }
    return new VariableModel<Type>(
        newPromotionChain, newTypesOfInterest, true, writeCaptured);
  }

  /// Returns a new [VariableModel] reflecting the fact that the variable has
  /// been write-captured.
  VariableModel<Type> writeCapture() {
    return new VariableModel<Type>(null, const [], assigned, true);
  }

<<<<<<< HEAD
  List<Type> _tryPromoteToTypeOfInterest(
      TypeOperations<Object, Type> typeOperations,
      List<Type> promotionChain,
      Type writtenType) {
    // Figure out if we have any promotion candidates (types that are a
    // supertype of writtenType and a proper subtype of the currently-promoted
    // type).
    Type currentlyPromotedType = promotionChain?.last;
    List<Type> candidates = null;
    for (int i = 0; i < typesOfInterest.length; i++) {
      var type = typesOfInterest[i];
      if (!typeOperations.isSubtypeOf(writtenType, type)) {
        // Can't promote to this type; the type written is not a subtype of
        // it.
      } else if (currentlyPromotedType != null &&
          !typeOperations.isSubtypeOf(type, currentlyPromotedType)) {
        // Can't promote to this type; it's less specific than the currently
        // promoted type.
      } else if (currentlyPromotedType != null &&
          typeOperations.isSameType(type, currentlyPromotedType)) {
        // Can't promote to this type; it's the same as the currently
        // promoted type.
      } else {
        (candidates ??= []).add(type);
      }
      if (typeOperations.isSubtypeOf(writtenType, type)) {
        for (i++; i < typesOfInterest.length; i++) {
          type = typesOfInterest[i];
        }
      }
    }
    if (candidates != null) {
      // Figure out if we have a unique promotion candidate that's a subtype
      // of all the others.
      Type promoted;
      outer:
      for (int i = 0; i < candidates.length; i++) {
        for (int j = 0; j < candidates.length; j++) {
          if (j == i) continue;
          if (!typeOperations.isSubtypeOf(candidates[i], candidates[j])) {
            // Not a subtype of all the others.
            continue outer;
          }
        }
        if (promoted != null) {
          // Not unique.  Do not promote.
          return promotionChain;
        } else {
          promoted = candidates[i];
        }
      }
      if (promoted != null) {
        return promotionChain.toList()..add(promoted);
      }
    }
    // No suitable promotion found.
    return promotionChain;
  }

  bool _typeListsEqual(List<Type> list1, List<Type> list2) {
    if (list1 == null) return list2 == null;
    if (list2 == null) return false;
    if (list1.length != list2.length) return false;
    for (int i = 0; i < list1.length; i++) {
      if (list1[i] != list2[i]) return false;
    }
    return true;
  }

  bool _typeListsEqualUnordered(List<Type> list1, List<Type> list2) {
    if (list1.length != list2.length) return false;
    var list2Copy = List<Type>.from(list2);
    for (var type in list1) {
      if (!list2Copy.remove(type)) return false;
    }
    return true;
  }

=======
>>>>>>> 78eb87f7
  /// Joins two variable models.  See [FlowModel.join] for details.
  static VariableModel<Type> join<Type>(
      TypeOperations<Object, Type> typeOperations,
      VariableModel<Type> first,
      VariableModel<Type> second) {
    List<Type> newPromotionChain = joinPromotionChains(
        first.promotionChain, second.promotionChain, typeOperations);
    bool newAssigned = first.assigned && second.assigned;
    bool newWriteCaptured = first.writeCaptured || second.writeCaptured;
    List<Type> newTypesOfInterest = newWriteCaptured
        ? const []
        : joinTypesOfInterest(
            first.typesOfInterest, second.typesOfInterest, typeOperations);
    return _identicalOrNew(first, second, newPromotionChain, newTypesOfInterest,
        newAssigned, newWriteCaptured);
  }

  /// Performs the portion of the "join" algorithm that applies to promotion
  /// chains.  Briefly, we keep the longest initial subchain that both input
  /// chains share, and discard all other promotions.
  static List<Type> joinPromotionChains<Type>(List<Type> chain1,
      List<Type> chain2, TypeOperations<Object, Type> typeOperations) {
    if (chain1 == null) return chain1;
    if (chain2 == null) return chain2;
    int numCommonElements = 0;
    while (numCommonElements < chain1.length &&
        numCommonElements < chain2.length &&
        typeOperations.isSameType(
            chain1[numCommonElements], chain2[numCommonElements])) {
      ++numCommonElements;
    }
    if (numCommonElements == chain1.length) return chain1;
    if (numCommonElements == chain2.length) return chain2;
    // For now we just discard any promotions after the first non-matching
    // promotion.  TODO(paulberry): consider doing something smarter.
    return numCommonElements == 0 ? null : chain1.sublist(0, numCommonElements);
  }

  static List<Type> joinTypesOfInterest<Type>(List<Type> types1,
      List<Type> types2, TypeOperations<Object, Type> typeOperations) {
    // Ensure that types1 is the shorter list.
    if (types1.length > types2.length) {
      List<Type> tmp = types1;
      types1 = types2;
      types2 = tmp;
    }
    // Determine the length of the common prefix the two lists share.
    int shared = 0;
    for (; shared < types1.length; shared++) {
      if (!typeOperations.isSameType(types1[shared], types2[shared])) break;
    }
    // Use types2 as a starting point and add any entries from types1 that are
    // not present in it.
    for (int i = shared; i < types1.length; i++) {
      Type typeToAdd = types1[i];
      if (_typeListContains(typeOperations, types2, typeToAdd)) continue;
      List<Type> result = types2.toList()..add(typeToAdd);
      for (i++; i < types1.length; i++) {
        typeToAdd = types1[i];
        if (_typeListContains(typeOperations, types2, typeToAdd)) continue;
        result.add(typeToAdd);
      }
      return result;
    }
    // No types needed to be added.
    return types2;
  }

  static List<Type> _addTypeToUniqueList<Type>(List<Type> types, Type newType,
      TypeOperations<Object, Type> typeOperations) {
    if (_typeListContains(typeOperations, types, newType)) return types;
    return new List<Type>.from(types)..add(newType);
  }

  /// Creates a new [VariableModel] object, unless it is equivalent to either
  /// [first] or [second], in which case one of those objects is re-used.
  static VariableModel<Type> _identicalOrNew<Type>(
      VariableModel<Type> first,
      VariableModel<Type> second,
      List<Type> newPromotionChain,
      List<Type> newTypesOfInterest,
      bool newAssigned,
      bool newWriteCaptured) {
    if (identical(first.promotionChain, newPromotionChain) &&
        identical(first.typesOfInterest, newTypesOfInterest) &&
        first.assigned == newAssigned &&
        first.writeCaptured == newWriteCaptured) {
      return first;
    } else if (identical(second.promotionChain, newPromotionChain) &&
        identical(second.typesOfInterest, newTypesOfInterest) &&
        second.assigned == newAssigned &&
        second.writeCaptured == newWriteCaptured) {
      return second;
    } else {
      return new VariableModel<Type>(
          newPromotionChain, newTypesOfInterest, newAssigned, newWriteCaptured);
    }
  }

  static bool _typeListContains<Type>(
      TypeOperations<Object, Type> typeOperations,
      List<Type> list,
      Type searchType) {
    for (Type type in list) {
      if (typeOperations.isSameType(type, searchType)) return true;
    }
    return false;
  }
}

/// [_FlowContext] representing an assert statement or assert initializer.
class _AssertContext<Variable, Type> extends _SimpleContext<Variable, Type> {
  /// Flow models associated with the condition being asserted.
  _ExpressionInfo<Variable, Type> _conditionInfo;

  _AssertContext(FlowModel<Variable, Type> previous) : super(previous);

  @override
  String toString() =>
      '_AssertContext(previous: $_previous, conditionInfo: $_conditionInfo)';
}

/// [_FlowContext] representing a language construct that branches on a boolean
/// condition, such as an `if` statement, conditional expression, or a logical
/// binary operator.
class _BranchContext<Variable, Type> extends _FlowContext {
  /// Flow models associated with the condition being branched on.
  final _ExpressionInfo<Variable, Type> _conditionInfo;

  _BranchContext(this._conditionInfo);

  @override
  String toString() => '_BranchContext(conditionInfo: $_conditionInfo)';
}

/// [_FlowContext] representing a language construct that can be targeted by
/// `break` or `continue` statements, such as a loop or switch statement.
class _BranchTargetContext<Variable, Type> extends _FlowContext {
  /// Accumulated flow model for all `break` statements seen so far, or `null`
  /// if no `break` statements have been seen yet.
  FlowModel<Variable, Type> _breakModel;

  /// Accumulated flow model for all `continue` statements seen so far, or
  /// `null` if no `continue` statements have been seen yet.
  FlowModel<Variable, Type> _continueModel;

  @override
  String toString() => '_BranchTargetContext(breakModel: $_breakModel, '
      'continueModel: $_continueModel)';
}

/// [_FlowContext] representing a conditional expression.
class _ConditionalContext<Variable, Type>
    extends _BranchContext<Variable, Type> {
  /// Flow models associated with the value of the conditional expression in the
  /// circumstance where the "then" branch is taken.
  _ExpressionInfo<Variable, Type> _thenInfo;

  _ConditionalContext(_ExpressionInfo<Variable, Type> conditionInfo)
      : super(conditionInfo);

  @override
  String toString() => '_ConditionalContext(conditionInfo: $_conditionInfo, '
      'thenInfo: $_thenInfo)';
}

/// A collection of flow models representing the possible outcomes of evaluating
/// an expression that are relevant to flow analysis.
class _ExpressionInfo<Variable, Type> {
  /// The state after the expression evaluates, if we don't care what it
  /// evaluates to.
  final FlowModel<Variable, Type> _after;

  /// The state after the expression evaluates, if it evaluates to `true`.
  final FlowModel<Variable, Type> _ifTrue;

  /// The state after the expression evaluates, if it evaluates to `false`.
  final FlowModel<Variable, Type> _ifFalse;

  _ExpressionInfo(this._after, this._ifTrue, this._ifFalse);

  @override
  String toString() =>
      '_ExpressionInfo(after: $_after, _ifTrue: $_ifTrue, ifFalse: $_ifFalse)';
}

class _FlowAnalysisImpl<Node, Statement extends Node, Expression, Variable,
    Type> implements FlowAnalysis<Node, Statement, Expression, Variable, Type> {
  /// The [TypeOperations], used to access types, and check subtyping.
  final TypeOperations<Variable, Type> typeOperations;

  /// Stack of [_FlowContext] objects representing the statements and
  /// expressions that are currently being visited.
  final List<_FlowContext> _stack = [];

  /// The mapping from [Statement]s that can act as targets for `break` and
  /// `continue` statements (i.e. loops and switch statements) to the to their
  /// context information.
  final Map<Statement, _BranchTargetContext<Variable, Type>>
      _statementToContext = {};

  FlowModel<Variable, Type> _current;

  /// The most recently visited expression for which an [_ExpressionInfo] object
  /// exists, or `null` if no expression has been visited that has a
  /// corresponding [_ExpressionInfo] object.
  Expression _expressionWithInfo;

  /// If [_expressionWithInfo] is not `null`, the [_ExpressionInfo] object
  /// corresponding to it.  Otherwise `null`.
  _ExpressionInfo<Variable, Type> _expressionInfo;

  int _functionNestingLevel = 0;

  final AssignedVariables<Node, Variable> _assignedVariables;

  _FlowAnalysisImpl(this.typeOperations, this._assignedVariables) {
    _current = new FlowModel<Variable, Type>(true);
  }

  @override
  bool get isReachable => _current.reachable;

  @override
  void asExpression_end(Expression subExpression, Type type) {
    _ExpressionInfo<Variable, Type> subExpressionInfo =
        _getExpressionInfo(subExpression);
    Variable variable;
    if (subExpressionInfo is _VariableReadInfo<Variable, Type>) {
      variable = subExpressionInfo._variable;
    } else {
      return;
    }
    _current = _current.tryPromote(typeOperations, variable, type, true);
  }

  @override
  void assert_afterCondition(Expression condition) {
    _AssertContext<Variable, Type> context =
        _stack.last as _AssertContext<Variable, Type>;
    _ExpressionInfo<Variable, Type> conditionInfo = _expressionEnd(condition);
    context._conditionInfo = conditionInfo;
    _current = conditionInfo._ifFalse;
  }

  @override
  void assert_begin() {
    _stack.add(new _AssertContext<Variable, Type>(_current));
  }

  @override
  void assert_end() {
    _AssertContext<Variable, Type> context =
        _stack.removeLast() as _AssertContext<Variable, Type>;
    _current = _join(context._previous, context._conditionInfo._ifTrue);
  }

  @override
  void booleanLiteral(Expression expression, bool value) {
    FlowModel<Variable, Type> unreachable = _current.setReachable(false);
    _storeExpressionInfo(
        expression,
        value
            ? new _ExpressionInfo(_current, _current, unreachable)
            : new _ExpressionInfo(_current, unreachable, _current));
  }

  @override
  void conditional_elseBegin(Expression thenExpression) {
    _ConditionalContext<Variable, Type> context =
        _stack.last as _ConditionalContext<Variable, Type>;
    context._thenInfo = _expressionEnd(thenExpression);
    _current = context._conditionInfo._ifFalse;
  }

  @override
  void conditional_end(
      Expression conditionalExpression, Expression elseExpression) {
    _ConditionalContext<Variable, Type> context =
        _stack.removeLast() as _ConditionalContext<Variable, Type>;
    _ExpressionInfo<Variable, Type> thenInfo = context._thenInfo;
    _ExpressionInfo<Variable, Type> elseInfo = _expressionEnd(elseExpression);
    _storeExpressionInfo(
        conditionalExpression,
        new _ExpressionInfo(
            _join(thenInfo._after, elseInfo._after),
            _join(thenInfo._ifTrue, elseInfo._ifTrue),
            _join(thenInfo._ifFalse, elseInfo._ifFalse)));
  }

  @override
  void conditional_thenBegin(Expression condition) {
    _ExpressionInfo<Variable, Type> conditionInfo = _expressionEnd(condition);
    _stack.add(new _ConditionalContext(conditionInfo));
    _current = conditionInfo._ifTrue;
  }

  @override
  void doStatement_bodyBegin(Statement doStatement) {
    Iterable<Variable> loopAssigned =
        _assignedVariables._getWrittenInNode(doStatement);
    Iterable<Variable> loopCaptured =
        _assignedVariables._getCapturedInNode(doStatement);
    _BranchTargetContext<Variable, Type> context =
        new _BranchTargetContext<Variable, Type>();
    _stack.add(context);
    _current = _current.removePromotedAll(loopAssigned, loopCaptured);
    _statementToContext[doStatement] = context;
  }

  @override
  void doStatement_conditionBegin() {
    _BranchTargetContext<Variable, Type> context =
        _stack.last as _BranchTargetContext<Variable, Type>;
    _current = _join(_current, context._continueModel);
  }

  @override
  void doStatement_end(Expression condition) {
    _BranchTargetContext<Variable, Type> context =
        _stack.removeLast() as _BranchTargetContext<Variable, Type>;
    _current = _join(_expressionEnd(condition)._ifFalse, context._breakModel);
  }

  @override
  void equalityOp_end(Expression wholeExpression, Expression rightOperand,
      {bool notEqual = false}) {
    _BranchContext<Variable, Type> context =
        _stack.removeLast() as _BranchContext<Variable, Type>;
    _ExpressionInfo<Variable, Type> lhsInfo = context._conditionInfo;
    _ExpressionInfo<Variable, Type> rhsInfo = _getExpressionInfo(rightOperand);
    Variable variable;
    if (lhsInfo is _NullInfo<Variable, Type> &&
        rhsInfo is _VariableReadInfo<Variable, Type>) {
      variable = rhsInfo._variable;
    } else if (rhsInfo is _NullInfo<Variable, Type> &&
        lhsInfo is _VariableReadInfo<Variable, Type>) {
      variable = lhsInfo._variable;
    } else {
      return;
    }
    // TODO(paulberry): should tryMarkNonNullable return a pair?
    FlowModel<Variable, Type> ifNotNull =
        _current.tryMarkNonNullable(typeOperations, variable, true);
    FlowModel<Variable, Type> ifNull =
        _current.tryMarkNonNullable(typeOperations, variable, false);
    _storeExpressionInfo(
        wholeExpression,
        notEqual
            ? new _ExpressionInfo(_current, ifNotNull, ifNull)
            : new _ExpressionInfo(_current, ifNull, ifNotNull));
  }

  @override
  void equalityOp_rightBegin(Expression leftOperand) {
    _stack.add(
        new _BranchContext<Variable, Type>(_getExpressionInfo(leftOperand)));
  }

  @override
  void finish() {
    assert(_stack.isEmpty);
  }

  @override
  void for_bodyBegin(Statement node, Expression condition) {
    _ExpressionInfo<Variable, Type> conditionInfo = condition == null
        ? new _ExpressionInfo(_current, _current, _current.setReachable(false))
        : _expressionEnd(condition);
    _WhileContext<Variable, Type> context =
        new _WhileContext<Variable, Type>(conditionInfo);
    _stack.add(context);
    if (node != null) {
      _statementToContext[node] = context;
    }
    _current = conditionInfo._ifTrue;
  }

  @override
  void for_conditionBegin(Node node) {
    Iterable<Variable> loopAssigned =
        _assignedVariables._getWrittenInNode(node);
    Iterable<Variable> loopCaptured =
        _assignedVariables._getCapturedInNode(node);
    _current = _current.removePromotedAll(loopAssigned, loopCaptured);
  }

  @override
  void for_end() {
    _WhileContext<Variable, Type> context =
        _stack.removeLast() as _WhileContext<Variable, Type>;
    // Tail of the stack: falseCondition, break
    FlowModel<Variable, Type> breakState = context._breakModel;
    FlowModel<Variable, Type> falseCondition = context._conditionInfo._ifFalse;

    _current = _join(falseCondition, breakState);
  }

  @override
  void for_updaterBegin() {
    _WhileContext<Variable, Type> context =
        _stack.last as _WhileContext<Variable, Type>;
    _current = _join(_current, context._continueModel);
  }

  @override
  void forEach_bodyBegin(Node node, Variable loopVariable, Type writtenType) {
    Iterable<Variable> loopAssigned =
        _assignedVariables._getWrittenInNode(node);
    Iterable<Variable> loopCaptured =
        _assignedVariables._getCapturedInNode(node);
    _SimpleStatementContext<Variable, Type> context =
        new _SimpleStatementContext<Variable, Type>(_current);
    _stack.add(context);
    _current = _current.removePromotedAll(loopAssigned, loopCaptured);
    if (loopVariable != null) {
      _current = _current.write(loopVariable, writtenType, typeOperations);
    }
  }

  @override
  void forEach_end() {
    _SimpleStatementContext<Variable, Type> context =
        _stack.removeLast() as _SimpleStatementContext<Variable, Type>;
    _current = _join(_current, context._previous);
  }

  @override
  void functionExpression_begin(Node node) {
    Iterable<Variable> writeCaptured =
        _assignedVariables._getWrittenInNode(node);
    ++_functionNestingLevel;
    _current = _current.removePromotedAll(const [], writeCaptured);
    _stack.add(new _SimpleContext(_current));
    _current = _current.removePromotedAll(_assignedVariables._writtenAnywhere,
        _assignedVariables._capturedAnywhere);
  }

  @override
  void functionExpression_end() {
    --_functionNestingLevel;
    assert(_functionNestingLevel >= 0);
    _SimpleContext<Variable, Type> context =
        _stack.removeLast() as _SimpleContext<Variable, Type>;
    _current = context._previous;
  }

  @override
  void handleBreak(Statement target) {
    _BranchTargetContext<Variable, Type> context = _statementToContext[target];
    if (context != null) {
      context._breakModel = _join(context._breakModel, _current);
    }
    _current = _current.setReachable(false);
  }

  @override
  void handleContinue(Statement target) {
    _BranchTargetContext<Variable, Type> context = _statementToContext[target];
    if (context != null) {
      context._continueModel = _join(context._continueModel, _current);
    }
    _current = _current.setReachable(false);
  }

  @override
  void handleExit() {
    _current = _current.setReachable(false);
  }

  @override
  void ifNullExpression_end() {
    _SimpleContext<Variable, Type> context =
        _stack.removeLast() as _SimpleContext<Variable, Type>;
    _current = _join(_current, context._previous);
  }

  @override
  void ifNullExpression_rightBegin() {
    _stack.add(new _SimpleContext<Variable, Type>(_current));
  }

  @override
  void ifStatement_elseBegin() {
    _IfContext<Variable, Type> context =
        _stack.last as _IfContext<Variable, Type>;
    context._afterThen = _current;
    _current = context._conditionInfo._ifFalse;
  }

  @override
  void ifStatement_end(bool hasElse) {
    _IfContext<Variable, Type> context =
        _stack.removeLast() as _IfContext<Variable, Type>;
    FlowModel<Variable, Type> afterThen;
    FlowModel<Variable, Type> afterElse;
    if (hasElse) {
      afterThen = context._afterThen;
      afterElse = _current;
    } else {
      afterThen = _current; // no `else`, so `then` is still current
      afterElse = context._conditionInfo._ifFalse;
    }
    _current = _join(afterThen, afterElse);
  }

  @override
  void ifStatement_thenBegin(Expression condition) {
    _ExpressionInfo<Variable, Type> conditionInfo = _expressionEnd(condition);
    _stack.add(new _IfContext(conditionInfo));
    _current = conditionInfo._ifTrue;
  }

  @override
  void initialize(Variable variable) {
    _current = _current.initialize(variable);
  }

  @override
  bool isAssigned(Variable variable) {
    return _current.infoFor(variable).assigned;
  }

  @override
  void isExpression_end(Expression isExpression, Expression subExpression,
      bool isNot, Type type) {
    _ExpressionInfo<Variable, Type> subExpressionInfo =
        _getExpressionInfo(subExpression);
    Variable variable;
    if (subExpressionInfo is _VariableReadInfo<Variable, Type>) {
      variable = subExpressionInfo._variable;
    } else {
      return;
    }
    // TODO(paulberry): should tryPromote return a pair?
    FlowModel<Variable, Type> promoted =
        _current.tryPromote(typeOperations, variable, type, true);
    FlowModel<Variable, Type> unpromoted =
        _current.tryPromote(typeOperations, variable, type, false);
    _storeExpressionInfo(
        isExpression,
        isNot
            ? new _ExpressionInfo(_current, unpromoted, promoted)
            : new _ExpressionInfo(_current, promoted, unpromoted));
  }

  @override
  void logicalBinaryOp_end(Expression wholeExpression, Expression rightOperand,
      {@required bool isAnd}) {
    _BranchContext<Variable, Type> context =
        _stack.removeLast() as _BranchContext<Variable, Type>;
    _ExpressionInfo<Variable, Type> rhsInfo = _expressionEnd(rightOperand);

    FlowModel<Variable, Type> trueResult;
    FlowModel<Variable, Type> falseResult;
    if (isAnd) {
      trueResult = rhsInfo._ifTrue;
      falseResult = _join(context._conditionInfo._ifFalse, rhsInfo._ifFalse);
    } else {
      trueResult = _join(context._conditionInfo._ifTrue, rhsInfo._ifTrue);
      falseResult = rhsInfo._ifFalse;
    }
    _storeExpressionInfo(
        wholeExpression,
        new _ExpressionInfo(
            _join(trueResult, falseResult), trueResult, falseResult));
  }

  @override
  void logicalBinaryOp_rightBegin(Expression leftOperand,
      {@required bool isAnd}) {
    _ExpressionInfo<Variable, Type> conditionInfo = _expressionEnd(leftOperand);
    _stack.add(new _BranchContext<Variable, Type>(conditionInfo));
    _current = isAnd ? conditionInfo._ifTrue : conditionInfo._ifFalse;
  }

  @override
  void logicalNot_end(Expression notExpression, Expression operand) {
    _ExpressionInfo<Variable, Type> conditionInfo = _expressionEnd(operand);
    _storeExpressionInfo(
        notExpression,
        new _ExpressionInfo(conditionInfo._after, conditionInfo._ifFalse,
            conditionInfo._ifTrue));
  }

  @override
  void nonNullAssert_end(Expression operand) {
    _ExpressionInfo<Variable, Type> operandInfo = _getExpressionInfo(operand);
    if (operandInfo is _VariableReadInfo<Variable, Type>) {
      _current = _current.tryMarkNonNullable(
          typeOperations, operandInfo._variable, true);
    }
  }

  @override
  void nullAwareAccess_end() {
    _SimpleContext<Variable, Type> context =
        _stack.removeLast() as _SimpleContext<Variable, Type>;
    _current = _join(_current, context._previous);
  }

  @override
  void nullAwareAccess_rightBegin(Expression target) {
    _stack.add(new _SimpleContext<Variable, Type>(_current));
    if (target != null) {
      _ExpressionInfo<Variable, Type> targetInfo = _getExpressionInfo(target);
      if (targetInfo is _VariableReadInfo<Variable, Type>) {
        _current = _current.tryMarkNonNullable(
            typeOperations, targetInfo._variable, true);
      }
    }
  }

  @override
  void nullLiteral(Expression expression) {
    _storeExpressionInfo(expression, new _NullInfo(_current));
  }

  @override
  void parenthesizedExpression(
      Expression outerExpression, Expression innerExpression) {
    if (identical(_expressionWithInfo, innerExpression)) {
      _expressionWithInfo = outerExpression;
    }
  }

  @override
  Type promotedType(Variable variable) {
    return _current.infoFor(variable).promotionChain?.last;
  }

  @override
  void switchStatement_beginCase(bool hasLabel, Node node) {
    Iterable<Variable> notPromoted = _assignedVariables._getWrittenInNode(node);
    Iterable<Variable> captured = _assignedVariables._getCapturedInNode(node);
    _SimpleStatementContext<Variable, Type> context =
        _stack.last as _SimpleStatementContext<Variable, Type>;
    if (hasLabel) {
      _current = context._previous.removePromotedAll(notPromoted, captured);
    } else {
      _current = context._previous;
    }
  }

  @override
  void switchStatement_end(bool hasDefault) {
    _SimpleStatementContext<Variable, Type> context =
        _stack.removeLast() as _SimpleStatementContext<Variable, Type>;
    FlowModel<Variable, Type> breakState = context._breakModel;

    // It is allowed to "fall off" the end of a switch statement, so join the
    // current state to any breaks that were found previously.
    breakState = _join(breakState, _current);

    // And, if there is an implicit fall-through default, join it to any breaks.
    if (!hasDefault) breakState = _join(breakState, context._previous);

    _current = breakState;
  }

  @override
  void switchStatement_expressionEnd(Statement switchStatement) {
    _SimpleStatementContext<Variable, Type> context =
        new _SimpleStatementContext<Variable, Type>(_current);
    _stack.add(context);
    _statementToContext[switchStatement] = context;
  }

  @override
  void tryCatchStatement_bodyBegin() {
    _stack.add(new _TryContext<Variable, Type>(_current));
  }

  @override
  void tryCatchStatement_bodyEnd(Node body) {
    Iterable<Variable> assignedInBody =
        _assignedVariables._getWrittenInNode(body);
    Iterable<Variable> capturedInBody =
        _assignedVariables._getCapturedInNode(body);
    _TryContext<Variable, Type> context =
        _stack.last as _TryContext<Variable, Type>;
    FlowModel<Variable, Type> beforeBody = context._previous;
    FlowModel<Variable, Type> beforeCatch =
        beforeBody.removePromotedAll(assignedInBody, capturedInBody);
    context._beforeCatch = beforeCatch;
    context._afterBodyAndCatches = _current;
  }

  @override
  void tryCatchStatement_catchBegin(
      Variable exceptionVariable, Variable stackTraceVariable) {
    _TryContext<Variable, Type> context =
        _stack.last as _TryContext<Variable, Type>;
    _current = context._beforeCatch;
    if (exceptionVariable != null) {
      _current = _current.initialize(exceptionVariable);
    }
    if (stackTraceVariable != null) {
      _current = _current.initialize(stackTraceVariable);
    }
  }

  @override
  void tryCatchStatement_catchEnd() {
    _TryContext<Variable, Type> context =
        _stack.last as _TryContext<Variable, Type>;
    context._afterBodyAndCatches =
        _join(context._afterBodyAndCatches, _current);
  }

  @override
  void tryCatchStatement_end() {
    _TryContext<Variable, Type> context =
        _stack.removeLast() as _TryContext<Variable, Type>;
    _current = context._afterBodyAndCatches;
  }

  @override
  void tryFinallyStatement_bodyBegin() {
    _stack.add(new _TryContext<Variable, Type>(_current));
  }

  @override
  void tryFinallyStatement_end(Node finallyBlock) {
    Iterable<Variable> assignedInFinally =
        _assignedVariables._getWrittenInNode(finallyBlock);
    _TryContext<Variable, Type> context =
        _stack.removeLast() as _TryContext<Variable, Type>;
    _current = _current.restrict(
        typeOperations, context._afterBodyAndCatches, assignedInFinally);
  }

  @override
  void tryFinallyStatement_finallyBegin(Node body) {
    Iterable<Variable> assignedInBody =
        _assignedVariables._getWrittenInNode(body);
    Iterable<Variable> capturedInBody =
        _assignedVariables._getCapturedInNode(body);
    _TryContext<Variable, Type> context =
        _stack.last as _TryContext<Variable, Type>;
    context._afterBodyAndCatches = _current;
    _current = _join(_current,
        context._previous.removePromotedAll(assignedInBody, capturedInBody));
  }

  @override
  Type variableRead(Expression expression, Variable variable) {
    _storeExpressionInfo(expression, new _VariableReadInfo(_current, variable));
    return _current.infoFor(variable).promotionChain?.last;
  }

  @override
  void whileStatement_bodyBegin(
      Statement whileStatement, Expression condition) {
    _ExpressionInfo<Variable, Type> conditionInfo = _expressionEnd(condition);
    _WhileContext<Variable, Type> context =
        new _WhileContext<Variable, Type>(conditionInfo);
    _stack.add(context);
    _statementToContext[whileStatement] = context;
    _current = conditionInfo._ifTrue;
  }

  @override
  void whileStatement_conditionBegin(Node node) {
    Iterable<Variable> loopAssigned =
        _assignedVariables._getWrittenInNode(node);
    Iterable<Variable> loopCaptured =
        _assignedVariables._getCapturedInNode(node);
    _current = _current.removePromotedAll(loopAssigned, loopCaptured);
  }

  @override
  void whileStatement_end() {
    _WhileContext<Variable, Type> context =
        _stack.removeLast() as _WhileContext<Variable, Type>;
    _current = _join(context._conditionInfo._ifFalse, context._breakModel);
  }

  @override
  void write(Variable variable, Type writtenType) {
    assert(
        _assignedVariables._writtenAnywhere.contains(variable),
        "Variable is written to, but was not included in "
        "_variablesWrittenAnywhere: $variable");
    _current = _current.write(variable, writtenType, typeOperations);
  }

  void _dumpState() {
    print('  current: $_current');
    print('  expressionWithInfo: $_expressionWithInfo');
    print('  expressionInfo: $_expressionInfo');
    print('  stack:');
    for (_FlowContext stackEntry in _stack.reversed) {
      print('    $stackEntry');
    }
  }

  /// Gets the [_ExpressionInfo] associated with the [expression] (which should
  /// be the last expression that was traversed).  If there is no
  /// [_ExpressionInfo] associated with the [expression], then a fresh
  /// [_ExpressionInfo] is created recording the current flow analysis state.
  _ExpressionInfo<Variable, Type> _expressionEnd(Expression expression) =>
      _getExpressionInfo(expression) ??
      new _ExpressionInfo(_current, _current, _current);

  /// Gets the [_ExpressionInfo] associated with the [expression] (which should
  /// be the last expression that was traversed).  If there is no
  /// [_ExpressionInfo] associated with the [expression], then `null` is
  /// returned.
  _ExpressionInfo<Variable, Type> _getExpressionInfo(Expression expression) {
    if (identical(expression, _expressionWithInfo)) {
      _ExpressionInfo<Variable, Type> expressionInfo = _expressionInfo;
      _expressionInfo = null;
      return expressionInfo;
    } else {
      return null;
    }
  }

  FlowModel<Variable, Type> _join(
          FlowModel<Variable, Type> first, FlowModel<Variable, Type> second) =>
      FlowModel.join(typeOperations, first, second);

  /// Associates [expression], which should be the most recently visited
  /// expression, with the given [expressionInfo] object, and updates the
  /// current flow model state to correspond to it.
  void _storeExpressionInfo(
      Expression expression, _ExpressionInfo<Variable, Type> expressionInfo) {
    _expressionWithInfo = expression;
    _expressionInfo = expressionInfo;
    _current = expressionInfo._after;
  }
}

/// Base class for objects representing constructs in the Dart programming
/// language for which flow analysis information needs to be tracked.
abstract class _FlowContext {}

/// [_FlowContext] representing an `if` statement.
class _IfContext<Variable, Type> extends _BranchContext<Variable, Type> {
  /// Flow model associated with the state of program execution after the `if`
  /// statement executes, in the circumstance where the "then" branch is taken.
  FlowModel<Variable, Type> _afterThen;

  _IfContext(_ExpressionInfo<Variable, Type> conditionInfo)
      : super(conditionInfo);

  @override
  String toString() =>
      '_IfContext(conditionInfo: $_conditionInfo, afterThen: $_afterThen)';
}

/// [_ExpressionInfo] representing a `null` literal.
class _NullInfo<Variable, Type> implements _ExpressionInfo<Variable, Type> {
  @override
  final FlowModel<Variable, Type> _after;

  _NullInfo(this._after);

  @override
  FlowModel<Variable, Type> get _ifFalse => _after;

  @override
  FlowModel<Variable, Type> get _ifTrue => _after;
}

/// [_FlowContext] representing a language construct for which flow analysis
/// must store a flow model state to be retrieved later, such as a `try`
/// statement, function expression, or "if-null" (`??`) expression.
class _SimpleContext<Variable, Type> extends _FlowContext {
  /// The stored state.  For a `try` statement, this is the state from the
  /// beginning of the `try` block.  For a function expression, this is the
  /// state at the point the function expression was created.  For an "if-null"
  /// expression, this is the state after execution of the expression before the
  /// `??`.
  final FlowModel<Variable, Type> _previous;

  _SimpleContext(this._previous);

  @override
  String toString() => '_SimpleContext(previous: $_previous)';
}

/// [_FlowContext] representing a language construct that can be targeted by
/// `break` or `continue` statements, and for which flow analysis must store a
/// flow model state to be retrieved later.  Examples include "for each" and
/// `switch` statements.
class _SimpleStatementContext<Variable, Type>
    extends _BranchTargetContext<Variable, Type> {
  /// The stored state.  For a "for each" statement, this is the state after
  /// evaluation of the iterable.  For a `switch` statement, this is the state
  /// after evaluation of the switch expression.
  final FlowModel<Variable, Type> _previous;

  _SimpleStatementContext(this._previous);

  @override
  String toString() => '_SimpleStatementContext(breakModel: $_breakModel, '
      'continueModel: $_continueModel, previous: $_previous)';
}

/// [_FlowContext] representing a try statement.
class _TryContext<Variable, Type> extends _SimpleContext<Variable, Type> {
  /// If the statement is a "try/catch" statement, the flow model representing
  /// program state at the top of any `catch` block.
  FlowModel<Variable, Type> _beforeCatch;

  /// If the statement is a "try/catch" statement, the accumulated flow model
  /// representing program state after the `try` block or one of the `catch`
  /// blocks has finished executing.  If the statement is a "try/finally"
  /// statement, the flow model representing program state after the `try` block
  /// has finished executing.
  FlowModel<Variable, Type> _afterBodyAndCatches;

  _TryContext(FlowModel<Variable, Type> previous) : super(previous);

  @override
  String toString() =>
      '_TryContext(previous: $_previous, beforeCatch: $_beforeCatch, '
      'afterBodyAndCatches: $_afterBodyAndCatches)';
}

/// [_ExpressionInfo] representing an expression that reads the value of a
/// variable.
class _VariableReadInfo<Variable, Type>
    implements _ExpressionInfo<Variable, Type> {
  @override
  final FlowModel<Variable, Type> _after;

  /// The variable that is being read.
  final Variable _variable;

  _VariableReadInfo(this._after, this._variable);

  @override
  FlowModel<Variable, Type> get _ifFalse => _after;

  @override
  FlowModel<Variable, Type> get _ifTrue => _after;

  @override
  String toString() =>
      '_VariableReadInfo(after: $_after, variable: $_variable)';
}

/// [_FlowContext] representing a `while` loop (or a C-style `for` loop, which
/// is functionally similar).
class _WhileContext<Variable, Type>
    extends _BranchTargetContext<Variable, Type> {
  /// Flow models associated with the loop condition.
  final _ExpressionInfo<Variable, Type> _conditionInfo;

  _WhileContext(this._conditionInfo);

  @override
  String toString() => '_WhileContext(breakModel: $_breakModel, '
      'continueModel: $_continueModel, conditionInfo: $_conditionInfo)';
}<|MERGE_RESOLUTION|>--- conflicted
+++ resolved
@@ -1443,18 +1443,6 @@
         assigned = false,
         writeCaptured = false;
 
-<<<<<<< HEAD
-  @override
-  bool operator ==(Object other) {
-    return other is VariableModel<Type> &&
-        _typeListsEqual(this.promotionChain, other.promotionChain) &&
-        _typeListsEqualUnordered(this.typesOfInterest, other.typesOfInterest) &&
-        this.assigned == other.assigned &&
-        this.writeCaptured == other.writeCaptured;
-  }
-
-=======
->>>>>>> 78eb87f7
   /// Returns a new [VariableModel] in which any promotions present have been
   /// dropped.
   VariableModel<Type> discardPromotions() {
@@ -1595,7 +1583,6 @@
     return new VariableModel<Type>(null, const [], assigned, true);
   }
 
-<<<<<<< HEAD
   List<Type> _tryPromoteToTypeOfInterest(
       TypeOperations<Object, Type> typeOperations,
       List<Type> promotionChain,
@@ -1655,27 +1642,6 @@
     return promotionChain;
   }
 
-  bool _typeListsEqual(List<Type> list1, List<Type> list2) {
-    if (list1 == null) return list2 == null;
-    if (list2 == null) return false;
-    if (list1.length != list2.length) return false;
-    for (int i = 0; i < list1.length; i++) {
-      if (list1[i] != list2[i]) return false;
-    }
-    return true;
-  }
-
-  bool _typeListsEqualUnordered(List<Type> list1, List<Type> list2) {
-    if (list1.length != list2.length) return false;
-    var list2Copy = List<Type>.from(list2);
-    for (var type in list1) {
-      if (!list2Copy.remove(type)) return false;
-    }
-    return true;
-  }
-
-=======
->>>>>>> 78eb87f7
   /// Joins two variable models.  See [FlowModel.join] for details.
   static VariableModel<Type> join<Type>(
       TypeOperations<Object, Type> typeOperations,
