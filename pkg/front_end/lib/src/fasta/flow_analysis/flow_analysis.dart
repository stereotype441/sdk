--- conflicted
+++ resolved
@@ -336,13 +336,7 @@
         in _current.variableInfo.entries) {
       Variable variable = entry.key;
       Type promotedType = entry.value.promotedType;
-<<<<<<< HEAD
       if (promotedType != null) {
-        notPromoted ??= Set<Variable>.identity();
-=======
-      if (promotedType != null &&
-          functionBody.isPotentiallyMutatedInScope(variable)) {
->>>>>>> 967885e5
         notPromoted.add(variable);
       }
     }
