// Copyright (c) 2019, the Dart project authors. Please see the AUTHORS file
// for details. All rights reserved. Use of this source code is governed by a
// BSD-style license that can be found in the LICENSE file.

import 'package:meta/meta.dart';

/// [AssignedVariables] is a helper class capable of computing the set of
/// variables that are potentially written to, and potentially captured by
/// closures, at various locations inside the code being analyzed.  This class
/// should be used prior to running flow analysis, to compute the sets of
/// variables to pass in to flow analysis.
///
/// This class is intended to be used in two phases.  In the first phase, the
/// client should traverse the source code recursively, making calls to
/// [beginNode] and [endNode] to indicate the constructs in which writes should
/// be tracked, and calls to [write] to indicate when a write is encountered.
/// The order of visiting is not important provided that nesting is respected.
/// This phase is called the "pre-traversal" because it should happen prior to
/// flow analysis.
///
/// Then, in the second phase, the client may make queries using
/// [capturedAnywhere], [writtenInNode], and [capturedInNode].
///
/// We use the term "node" to refer generally to a loop statement, switch
/// statement, try statement, loop collection element, local function, or
/// closure.
class AssignedVariables<Node, Variable> {
  /// Mapping from a node to the set of local variables that are potentially
  /// written to within that node.
  final Map<Node, Set<Variable>> _writtenInNode = {};

  /// Mapping from a node to the set of local variables for which a potential
  /// write is captured by a local function or closure inside that node.
  final Map<Node, Set<Variable>> _capturedInNode = {};

  /// Set of local variables for which a potential write is captured by a local
  /// function or closure anywhere in the code being analyzed.
  final Set<Variable> _capturedAnywhere = {};

  /// Stack of sets accumulating variables that are potentially written to.
  ///
  /// A set is pushed onto the stack when a node is entered, and popped when
  /// a node is left.
  final List<Set<Variable>> _writtenStack = [];

  /// Stack of sets accumulating variables for which a potential write is
  /// captured by a local function or closure.
  ///
  /// A set is pushed onto the stack when a node is entered, and popped when
  /// a node is left.
  final List<Set<Variable>> _capturedStack = [];

  /// Stack of integers counting the number of entries in [_capturedStack] that
  /// should be updated when a variable write is seen.
  ///
  /// When a closure is entered, the length of [_capturedStack] is pushed onto
  /// this stack; when a node is left, it is popped.
  ///
  /// Each time a write occurs, we consult the top of this stack to determine
  /// how many elements of [capturedStack] should be updated.
  final List<int> _closureIndexStack = [];

  AssignedVariables();

  /// Queries the set of variables for which a potential write is captured by a
  /// local function or closure anywhere in the code being analyzed.
  Set<Variable> get capturedAnywhere => _capturedAnywhere;

  /// This method should be called during pre-traversal, to mark the start of a
  /// loop statement, switch statement, try statement, loop collection element,
  /// local function, or closure which might need to be queried later.
  ///
  /// [isClosure] should be true if the node is a local function or closure.
  ///
  /// The span between the call to [beginNode] and [endNode] should cover any
  /// statements and expressions that might be crossed by a backwards jump.  So
  /// for instance, in a "for" loop, the condition, updaters, and body should be
  /// covered, but the initializers should not.  Similarly, in a switch
  /// statement, the body of the switch statement should be covered, but the
  /// switch expression should not.
  void beginNode({bool isClosure: false}) {
    _writtenStack.add(new Set<Variable>.identity());
    if (isClosure) {
      _closureIndexStack.add(_capturedStack.length);
    }
    _capturedStack.add(new Set<Variable>.identity());
  }

  /// Queries the set of variables for which a potential write is captured by a
  /// local function or closure inside the [node].
  Set<Variable> capturedInNode(Node node) {
    return _capturedInNode[node] ?? const {};
  }

  /// This method should be called during pre-traversal, to mark the end of a
  /// loop statement, switch statement, try statement, loop collection element,
  /// local function, or closure which might need to be queried later.
  ///
  /// [isClosure] should be true if the node is a local function or closure.
  ///
  /// See [beginNode] for more details.
  void endNode(Node node, {bool isClosure: false}) {
    _writtenInNode[node] = _writtenStack.removeLast();
    _capturedInNode[node] = _capturedStack.removeLast();
    if (isClosure) {
      _closureIndexStack.removeLast();
    }
  }

  /// This method should be called during pre-traversal, to mark a write to a
  /// variable.
  void write(Variable variable) {
    for (int i = 0; i < _writtenStack.length; ++i) {
      _writtenStack[i].add(variable);
    }
    if (_closureIndexStack.isNotEmpty) {
      _capturedAnywhere.add(variable);
      int closureIndex = _closureIndexStack.last;
      for (int i = 0; i < closureIndex; ++i) {
        _capturedStack[i].add(variable);
      }
    }
  }

  /// Queries the set of variables that are potentially written to inside the
  /// [node].
  Set<Variable> writtenInNode(Node node) {
    return _writtenInNode[node] ?? const {};
  }
}

class FlowAnalysis<Statement, Expression, Variable, Type> {
  static bool get _assertionsEnabled {
    bool result = false;
    assert(result = true);
    return result;
  }

  /// The [NodeOperations], used to manipulate expressions.
  final NodeOperations<Expression> nodeOperations;

  /// The [TypeOperations], used to access types, and check subtyping.
  final TypeOperations<Variable, Type> typeOperations;

  /// The enclosing function body, used to check for potential mutations.
  final FunctionBodyAccess<Variable> functionBody;

  /// The stack of states of variables that are not definitely assigned.
  final List<FlowModel<Variable, Type>> _stack = [];

  /// The mapping from labeled [Statement]s to the index in the [_stack]
  /// where the first related element is located.  The number of elements
  /// is statement specific.  Loops have two elements: `break` and `continue`
  /// states.
  final Map<Statement, int> _statementToStackIndex = {};

  /// List of all variables passed to [add].
  final List<Variable> _addedVariables = [];

  FlowModel<Variable, Type> _current;

  /// The last boolean condition, for [_conditionTrue] and [_conditionFalse].
  Expression _condition;

  /// The state when [_condition] evaluates to `true`.
  FlowModel<Variable, Type> _conditionTrue;

  /// The state when [_condition] evaluates to `false`.
  FlowModel<Variable, Type> _conditionFalse;

  /// If assertions are enabled, keeps track of all variables that have been
  /// passed into the API (other than through a call to [add]).  The [finish]
  /// method uses this to verify that the caller doesn't forget to pass a
  /// variable to [add].
  ///
  /// Note: the reason we have to keep track of this set (rather than simply
  /// checking each variable at the time it is passed into the API) is because
  /// the client doesn't call `add` until a variable is declared, and in
  /// erroneous code, it's possible that a variable might be used before its
  /// declaration.
  final Set<Variable> _referencedVariables =
      _assertionsEnabled ? new Set<Variable>() : null;

  factory FlowAnalysis(
    NodeOperations<Expression> nodeOperations,
    TypeOperations<Variable, Type> typeOperations,
    FunctionBodyAccess<Variable> functionBody,
  ) {
    return new FlowAnalysis._(nodeOperations, typeOperations, functionBody);
  }

  FlowAnalysis._(this.nodeOperations, this.typeOperations, this.functionBody) {
    _current = new FlowModel<Variable, Type>(true);
  }

  /// Return `true` if the current state is reachable.
  bool get isReachable => _current.reachable;

  /// Add a new [variable], which might be already [assigned].
  void add(Variable variable, {bool assigned: false}) {
    _addedVariables.add(variable);
    _current = _current.add(variable, assigned: assigned);
  }

  void booleanLiteral(Expression expression, bool value) {
    _condition = expression;
    if (value) {
      _conditionTrue = _current;
      _conditionFalse = _current.setReachable(false);
    } else {
      _conditionTrue = _current.setReachable(false);
      _conditionFalse = _current;
    }
  }

  void conditional_elseBegin(Expression thenExpression) {
    FlowModel<Variable, Type> afterThen = _current;
    FlowModel<Variable, Type> falseCondition = _stack.removeLast();

    _conditionalEnd(thenExpression);
    // Tail of the stack: falseThen, trueThen

    _stack.add(afterThen);
    _current = falseCondition;
  }

  void conditional_end(
      Expression conditionalExpression, Expression elseExpression) {
    FlowModel<Variable, Type> afterThen = _stack.removeLast();
    FlowModel<Variable, Type> afterElse = _current;

    _conditionalEnd(elseExpression);
    // Tail of the stack: falseThen, trueThen, falseElse, trueElse

    FlowModel<Variable, Type> trueElse = _stack.removeLast();
    FlowModel<Variable, Type> falseElse = _stack.removeLast();

    FlowModel<Variable, Type> trueThen = _stack.removeLast();
    FlowModel<Variable, Type> falseThen = _stack.removeLast();

    FlowModel<Variable, Type> trueResult = _join(trueThen, trueElse);
    FlowModel<Variable, Type> falseResult = _join(falseThen, falseElse);

    _condition = conditionalExpression;
    _conditionTrue = trueResult;
    _conditionFalse = falseResult;

    _current = _join(afterThen, afterElse);
  }

  void conditional_thenBegin(Expression condition) {
    _conditionalEnd(condition);
    // Tail of the stack: falseCondition, trueCondition

    FlowModel<Variable, Type> trueCondition = _stack.removeLast();
    _current = trueCondition;
  }

  /// The [binaryExpression] checks that the [variable] is, or is not, equal to
  /// `null`.
  void conditionEqNull(Expression binaryExpression, Variable variable,
      {bool notEqual: false}) {
    _variableReferenced(variable);
    if (functionBody.isPotentiallyMutatedInClosure(variable)) {
      return;
    }

    _condition = binaryExpression;
    FlowModel<Variable, Type> currentModel =
        _current.markNonNullable(typeOperations, variable);
    if (notEqual) {
      _conditionTrue = currentModel;
      _conditionFalse = _current;
    } else {
      _conditionTrue = _current;
      _conditionFalse = currentModel;
    }
  }

  void doStatement_bodyBegin(
      Statement doStatement, Iterable<Variable> loopAssigned) {
    _current = _current.removePromotedAll(loopAssigned, _referencedVariables);

    _statementToStackIndex[doStatement] = _stack.length;
    _stack.add(null); // break
    _stack.add(null); // continue
  }

  void doStatement_conditionBegin() {
    // Tail of the stack: break, continue

    FlowModel<Variable, Type> continueState = _stack.removeLast();
    _current = _join(_current, continueState);
  }

  void doStatement_end(Expression condition) {
    _conditionalEnd(condition);
    // Tail of the stack:  break, falseCondition, trueCondition

    _stack.removeLast(); // trueCondition
    FlowModel<Variable, Type> falseCondition = _stack.removeLast();
    FlowModel<Variable, Type> breakState = _stack.removeLast();

    _current = _join(falseCondition, breakState);
  }

  /// This method should be called at the conclusion of flow analysis for a top
  /// level function or method.  Performs assertion checks.
  void finish() {
    assert(_stack.isEmpty);
    assert(() {
      Set<Variable> variablesNotAdded = _referencedVariables
          .difference(new Set<Variable>.from(_addedVariables));
      assert(variablesNotAdded.isEmpty,
          'Variables not passed to add: $variablesNotAdded');
      return true;
    }());
  }

  /// Call this method just before visiting the body of a conventional "for"
  /// statement or collection element.  See [for_conditionBegin] for details.
  ///
  /// If a "for" statement is being entered, [node] is an opaque representation
  /// of the loop, for use as the target of future calls to [handleBreak] or
  /// [handleContinue].  If a "for" collection element is being entered, [node]
  /// should be `null`.
  ///
  /// [condition] is an opaque representation of the loop condition; it is
  /// matched against expressions passed to previous calls to determine whether
  /// the loop condition should cause any promotions to occur.  If [condition]
  /// is null, the condition is understood to be empty (equivalent to a
  /// condition of `true`).
  void for_bodyBegin(Statement node, Expression condition) {
    FlowModel<Variable, Type> trueCondition;
    if (condition == null) {
      trueCondition = _current;
      _stack.add(_current.setReachable(false));
    } else {
      _conditionalEnd(condition);
      // Tail of the stack: falseCondition, trueCondition

      trueCondition = _stack.removeLast();
    }
    // Tail of the stack: falseCondition

    if (node != null) {
      _statementToStackIndex[node] = _stack.length;
    }
    _stack.add(null); // break
    _stack.add(null); // continue

    _current = trueCondition;
  }

  /// Call this method just before visiting the condition of a conventional
  /// "for" statement or collection element.
  ///
  /// Note that a conventional "for" statement is a statement of the form
  /// `for (initializers; condition; updaters) body`.  Statements of the form
  /// `for (variable in iterable) body` should use [forEach_bodyBegin].  Similar
  /// for "for" collection elements.
  ///
  /// The order of visiting a "for" statement or collection element should be:
  /// - Visit the initializers.
  /// - Call [for_conditionBegin].
  /// - Visit the condition.
  /// - Call [for_bodyBegin].
  /// - Visit the body.
  /// - Call [for_updaterBegin].
  /// - Visit the updaters.
  /// - Call [for_end].
  ///
  /// [loopAssigned] should be the set of variables that are assigned anywhere
  /// in the loop's condition, updaters, or body.
  void for_conditionBegin(Set<Variable> loopAssigned) {
    _current = _current.removePromotedAll(loopAssigned, _referencedVariables);
  }

  /// Call this method just after visiting the updaters of a conventional "for"
  /// statement or collection element.  See [for_conditionBegin] for details.
  void for_end() {
    // Tail of the stack: falseCondition, break
    FlowModel<Variable, Type> breakState = _stack.removeLast();
    FlowModel<Variable, Type> falseCondition = _stack.removeLast();

    _current = _join(falseCondition, breakState);
  }

  /// Call this method just before visiting the updaters of a conventional "for"
  /// statement or collection element.  See [for_conditionBegin] for details.
  void for_updaterBegin() {
    // Tail of the stack: falseCondition, break, continue
    FlowModel<Variable, Type> afterBody = _current;
    FlowModel<Variable, Type> continueState = _stack.removeLast();

    _current = _join(afterBody, continueState);
  }

  /// Call this method just before visiting the body of a "for-in" statement or
  /// collection element.
  ///
  /// The order of visiting a "for-in" statement or collection element should
  /// be:
  /// - Visit the iterable expression.
  /// - Call [forEach_bodyBegin].
  /// - Visit the body.
  /// - Call [forEach_end].
  ///
  /// [loopAssigned] should be the set of variables that are assigned anywhere
  /// in the loop's body.
  void forEach_bodyBegin(Set<Variable> loopAssigned) {
    _stack.add(_current);
    _current = _current.removePromotedAll(loopAssigned, _referencedVariables);
  }

  /// Call this method just before visiting the body of a "for-in" statement or
  /// collection element.  See [forEach_bodyBegin] for details.
  void forEach_end() {
    FlowModel<Variable, Type> afterIterable = _stack.removeLast();
    _current = _join(_current, afterIterable);
  }

  void functionExpression_begin() {
    _stack.add(_current);

    List<Variable> notPromoted = [];
    for (MapEntry<Variable, VariableModel<Type>> entry
        in _current.variableInfo.entries) {
      Variable variable = entry.key;
      Type promotedType = entry.value.promotedType;
      if (promotedType != null &&
          functionBody.isPotentiallyMutatedInScope(variable)) {
        notPromoted.add(variable);
      }
    }

    if (notPromoted.isNotEmpty) {
      _current = _current.removePromotedAll(notPromoted, null);
    }
  }

  void functionExpression_end() {
    _current = _stack.removeLast();
  }

  void handleBreak(Statement target) {
    int breakIndex = _statementToStackIndex[target];
    if (breakIndex != null) {
      _stack[breakIndex] = _join(_stack[breakIndex], _current);
    }
    _current = _current.setReachable(false);
  }

  void handleContinue(Statement target) {
    int breakIndex = _statementToStackIndex[target];
    if (breakIndex != null) {
      int continueIndex = breakIndex + 1;
      _stack[continueIndex] = _join(_stack[continueIndex], _current);
    }
    _current = _current.setReachable(false);
  }

  /// Register the fact that the current state definitely exists, e.g. returns
  /// from the body, throws an exception, etc.
  void handleExit() {
    _current = _current.setReachable(false);
  }

  void ifNullExpression_end() {
    FlowModel<Variable, Type> afterLeft = _stack.removeLast();
    _current = _join(_current, afterLeft);
  }

  void ifNullExpression_rightBegin() {
    _stack.add(_current); // afterLeft
  }

  void ifStatement_elseBegin() {
    FlowModel<Variable, Type> afterThen = _current;
    FlowModel<Variable, Type> falseCondition = _stack.removeLast();
    _stack.add(afterThen);
    _current = falseCondition;
  }

  void ifStatement_end(bool hasElse) {
    FlowModel<Variable, Type> afterThen;
    FlowModel<Variable, Type> afterElse;
    if (hasElse) {
      afterThen = _stack.removeLast();
      afterElse = _current;
    } else {
      afterThen = _current; // no `else`, so `then` is still current
      afterElse = _stack.removeLast(); // `falseCond` is still on the stack
    }
    _current = _join(afterThen, afterElse);
  }

  void ifStatement_thenBegin(Expression condition) {
    _conditionalEnd(condition);
    // Tail of the stack:  falseCondition, trueCondition

    FlowModel<Variable, Type> trueCondition = _stack.removeLast();
    _current = trueCondition;
  }

  /// Return whether the [variable] is definitely assigned in the current state.
  bool isAssigned(Variable variable) {
    _variableReferenced(variable);
    VariableModel<Type> variableInfo = _current.variableInfo[variable];
    if (variableInfo == null) {
      // In error-free code, variables should always be registered with flow
      // analysis before they're used.  But this can't be relied on when the
      // analyzer is doing error recovery.  So if we encounter a variable that
      // hasn't been registered with flow analysis yet, assume it's unassigned.
      return false;
    } else {
      return variableInfo.assigned;
    }
  }

  void isExpression_end(
      Expression isExpression, Variable variable, bool isNot, Type type) {
    _variableReferenced(variable);
    if (functionBody.isPotentiallyMutatedInClosure(variable)) {
      return;
    }

    _condition = isExpression;
    if (isNot) {
      _conditionTrue = _current;
      _conditionFalse = _current.promote(typeOperations, variable, type);
    } else {
      _conditionTrue = _current.promote(typeOperations, variable, type);
      _conditionFalse = _current;
    }
  }

  void logicalBinaryOp_end(Expression wholeExpression, Expression rightOperand,
      {@required bool isAnd}) {
    _conditionalEnd(rightOperand);
    // Tail of the stack: falseLeft, trueLeft, falseRight, trueRight

    FlowModel<Variable, Type> trueRight = _stack.removeLast();
    FlowModel<Variable, Type> falseRight = _stack.removeLast();

    FlowModel<Variable, Type> trueLeft = _stack.removeLast();
    FlowModel<Variable, Type> falseLeft = _stack.removeLast();

    FlowModel<Variable, Type> trueResult;
    FlowModel<Variable, Type> falseResult;
    if (isAnd) {
      trueResult = trueRight;
      falseResult = _join(falseLeft, falseRight);
    } else {
      trueResult = _join(trueLeft, trueRight);
      falseResult = falseRight;
    }

    FlowModel<Variable, Type> afterResult = _join(trueResult, falseResult);

    _condition = wholeExpression;
    _conditionTrue = trueResult;
    _conditionFalse = falseResult;

    _current = afterResult;
  }

  void logicalBinaryOp_rightBegin(Expression leftOperand,
      {@required bool isAnd}) {
    _conditionalEnd(leftOperand);
    // Tail of the stack: falseLeft, trueLeft

    if (isAnd) {
      FlowModel<Variable, Type> trueLeft = _stack.last;
      _current = trueLeft;
    } else {
      FlowModel<Variable, Type> falseLeft = _stack[_stack.length - 2];
      _current = falseLeft;
    }
  }

  void logicalNot_end(Expression notExpression, Expression operand) {
    _conditionalEnd(operand);
    FlowModel<Variable, Type> trueExpr = _stack.removeLast();
    FlowModel<Variable, Type> falseExpr = _stack.removeLast();

    _condition = notExpression;
    _conditionTrue = falseExpr;
    _conditionFalse = trueExpr;
  }

  /// Retrieves the type that the [variable] is promoted to, if the [variable]
  /// is currently promoted.  Otherwise returns `null`.
  Type promotedType(Variable variable) {
    _variableReferenced(variable);
    return _current.variableInfo[variable]?.promotedType;
  }

  /// Call this method just before visiting one of the cases in the body of a
  /// switch statement.  See [switchStatement_expressionEnd] for details.
  ///
  /// [hasLabel] indicates whether the case has any labels.
  ///
  /// The [notPromoted] set contains all variables that are potentially assigned
  /// within the body of the switch statement.
  void switchStatement_beginCase(
      bool hasLabel, Iterable<Variable> notPromoted) {
    if (hasLabel) {
      _current =
          _stack.last.removePromotedAll(notPromoted, _referencedVariables);
    } else {
      _current = _stack.last;
    }
  }

  /// Call this method just after visiting the body of a switch statement.  See
  /// [switchStatement_expressionEnd] for details.
  ///
  /// [hasDefault] indicates whether the switch statement had a "default" case.
  void switchStatement_end(bool hasDefault) {
    // Tail of the stack: break, continue, afterExpression
    FlowModel<Variable, Type> afterExpression = _stack.removeLast();
    _stack.removeLast(); // continue
    FlowModel<Variable, Type> breakState = _stack.removeLast();

    // It is allowed to "fall off" the end of a switch statement, so join the
    // current state to any breaks that were found previously.
    breakState = _join(breakState, _current);

    // And, if there is an implicit fall-through default, join it to any breaks.
    if (!hasDefault) breakState = _join(breakState, afterExpression);

    _current = breakState;
  }

  /// Call this method just after visiting the expression part of a switch
  /// statement.
  ///
  /// The order of visiting a switch statement should be:
  /// - Visit the switch expression.
  /// - Call [switchStatement_expressionEnd].
  /// - For each switch case (including the default case, if any):
  ///   - Call [switchStatement_beginCase].
  ///   - Visit the case.
  /// - Call [switchStatement_end].
  void switchStatement_expressionEnd(Statement switchStatement) {
    _statementToStackIndex[switchStatement] = _stack.length;
    _stack.add(null); // break
    _stack.add(null); // continue
    _stack.add(_current); // afterExpression
  }

  void tryCatchStatement_bodyBegin() {
    _stack.add(_current);
    // Tail of the stack: beforeBody
  }

  void tryCatchStatement_bodyEnd(Iterable<Variable> assignedInBody) {
    FlowModel<Variable, Type> beforeBody = _stack.removeLast();
    FlowModel<Variable, Type> beforeCatch =
        beforeBody.removePromotedAll(assignedInBody, _referencedVariables);
    _stack.add(beforeCatch);
    _stack.add(_current); // afterBodyAndCatches
    // Tail of the stack: beforeCatch, afterBodyAndCatches
  }

  void tryCatchStatement_catchBegin() {
    FlowModel<Variable, Type> beforeCatch = _stack[_stack.length - 2];
    _current = beforeCatch;
  }

  void tryCatchStatement_catchEnd() {
    FlowModel<Variable, Type> afterBodyAndCatches = _stack.last;
    _stack.last = _join(afterBodyAndCatches, _current);
  }

  void tryCatchStatement_end() {
    FlowModel<Variable, Type> afterBodyAndCatches = _stack.removeLast();
    _stack.removeLast(); // beforeCatch
    _current = afterBodyAndCatches;
  }

  void tryFinallyStatement_bodyBegin() {
    _stack.add(_current); // beforeTry
  }

  void tryFinallyStatement_end(Set<Variable> assignedInFinally) {
    _variablesReferenced(assignedInFinally);
    FlowModel<Variable, Type> afterBody = _stack.removeLast();
    _current = _current.restrict(typeOperations, afterBody, assignedInFinally);
  }

  void tryFinallyStatement_finallyBegin(Iterable<Variable> assignedInBody) {
    FlowModel<Variable, Type> beforeTry = _stack.removeLast();
    FlowModel<Variable, Type> afterBody = _current;
    _stack.add(afterBody);
    _current = _join(afterBody,
        beforeTry.removePromotedAll(assignedInBody, _referencedVariables));
  }

  void whileStatement_bodyBegin(
      Statement whileStatement, Expression condition) {
    _conditionalEnd(condition);
    // Tail of the stack: falseCondition, trueCondition

    FlowModel<Variable, Type> trueCondition = _stack.removeLast();

    _statementToStackIndex[whileStatement] = _stack.length;
    _stack.add(null); // break
    _stack.add(null); // continue

    _current = trueCondition;
  }

  void whileStatement_conditionBegin(Iterable<Variable> loopAssigned) {
    _current = _current.removePromotedAll(loopAssigned, _referencedVariables);
  }

  void whileStatement_end() {
    _stack.removeLast(); // continue
    FlowModel<Variable, Type> breakState = _stack.removeLast();
    FlowModel<Variable, Type> falseCondition = _stack.removeLast();

    _current = _join(falseCondition, breakState);
  }

  /// Register write of the given [variable] in the current state.
  void write(Variable variable) {
    _variableReferenced(variable);
    _current = _current.write(typeOperations, variable);
  }

  void _conditionalEnd(Expression condition) {
    condition = nodeOperations.unwrapParenthesized(condition);
    if (identical(condition, _condition)) {
      _stack.add(_conditionFalse);
      _stack.add(_conditionTrue);
    } else {
      _stack.add(_current);
      _stack.add(_current);
    }
  }

  FlowModel<Variable, Type> _join(
          FlowModel<Variable, Type> first, FlowModel<Variable, Type> second) =>
      FlowModel.join(typeOperations, first, second);

  /// If assertions are enabled, records that the given variable has been
  /// referenced.  The [finish] method will verify that all referenced variables
  /// were eventually passed to [add].
  void _variableReferenced(Variable variable) {
    assert(() {
      _referencedVariables.add(variable);
      return true;
    }());
  }

  /// If assertions are enabled, records that the given variables have been
  /// referenced.  The [finish] method will verify that all referenced variables
  /// were eventually passed to [add].
  void _variablesReferenced(Iterable<Variable> variables) {
    assert(() {
      _referencedVariables.addAll(variables);
      return true;
    }());
  }
}

/// An instance of the [FlowModel] class represents the information gathered by
/// flow analysis at a single point in the control flow of the function or
/// method being analyzed.
///
/// Instances of this class are immutable, so the methods below that "update"
/// the state actually leave `this` unchanged and return a new state object.
@visibleForTesting
class FlowModel<Variable, Type> {
  /// Indicates whether this point in the control flow is reachable.
  final bool reachable;

  /// For each variable being tracked by flow analysis, the variable's model.
  ///
  /// Flow analysis has no awareness of scope, so variables that are out of
  /// scope are retained in the map until such time as their declaration no
  /// longer dominates the control flow.  So, for example, if a variable is
  /// declared inside the `then` branch of an `if` statement, and the `else`
  /// branch of the `if` statement ends in a `return` statement, then the
  /// variable remains in the map after the `if` statement ends, even though the
  /// variable is not in scope anymore.  This should not have any effect on
  /// analysis results for error-free code, because it is an error to refer to a
  /// variable that is no longer in scope.
  final Map<Variable, VariableModel<Type> /*!*/ > variableInfo;

  /// Creates a state object with the given [reachable] status.  All variables
  /// are assumed to be unpromoted and already assigned, so joining another
  /// state with this one will have no effect on it.
  FlowModel(bool reachable)
      : this._(
          reachable,
          const {},
        );

  FlowModel._(this.reachable, this.variableInfo) {
    assert(() {
      for (VariableModel<Type> value in variableInfo.values) {
        assert(value != null);
      }
      return true;
    }());
  }

  /// Updates the state to track a newly declared local [variable].  The
  /// optional [assigned] boolean indicates whether the variable is assigned at
  /// the point of declaration.
  FlowModel<Variable, Type> add(Variable variable, {bool assigned: false}) {
    Map<Variable, VariableModel<Type>> newVariableInfo =
        new Map<Variable, VariableModel<Type>>.from(variableInfo);
    newVariableInfo[variable] = new VariableModel<Type>(null, assigned);

    return new FlowModel<Variable, Type>._(reachable, newVariableInfo);
  }

  /// Updates the state to indicate that the given [variable] has been
  /// determined to contain a non-null value.
  ///
  /// TODO(paulberry): should this method mark the variable as definitely
  /// assigned?  Does it matter?
  FlowModel<Variable, Type> markNonNullable(
      TypeOperations<Variable, Type> typeOperations, Variable variable) {
    VariableModel<Type> info = variableInfo[variable];
    Type previousType = info.promotedType;
    previousType ??= typeOperations.variableType(variable);
    Type type = typeOperations.promoteToNonNull(previousType);
    if (typeOperations.isSameType(type, previousType)) return this;
    return _updateVariableInfo(variable, info.withPromotedType(type));
  }

  /// Updates the state to indicate that the given [variable] has been
  /// determined to satisfy the given [type], e.g. as a consequence of an `is`
  /// expression as the condition of an `if` statement.
  ///
  /// Note that the state is only changed if [type] is a subtype of the
  /// variable's previous (possibly promoted) type.
  ///
  /// TODO(paulberry): if the type is non-nullable, should this method mark the
  /// variable as definitely assigned?  Does it matter?
  FlowModel<Variable, Type> promote(
    TypeOperations<Variable, Type> typeOperations,
    Variable variable,
    Type type,
  ) {
    VariableModel<Type> info = variableInfo[variable];
    Type previousType = info.promotedType;
    previousType ??= typeOperations.variableType(variable);

    if (!typeOperations.isSubtypeOf(type, previousType) ||
        typeOperations.isSameType(type, previousType)) {
      return this;
    }
    return _updateVariableInfo(variable, info.withPromotedType(type));
  }

  /// Updates the state to indicate that the given [variables] are no longer
  /// promoted; they are presumed to have their declared types.
  ///
  /// If assertions are enabled and [referencedVariables] is not `null`, all
  /// variables in [variables] will be stored in [referencedVariables] as a side
  /// effect of this call.
  ///
  /// This is used at the top of loops to conservatively cancel the promotion of
  /// variables that are modified within the loop, so that we correctly analyze
  /// code like the following:
  ///
  ///     if (x is int) {
  ///       x.isEven; // OK, promoted to int
  ///       while (true) {
  ///         x.isEven; // ERROR: promotion lost
  ///         x = 'foo';
  ///       }
  ///     }
  ///
  /// Note that a more accurate analysis would be to iterate to a fixed point,
  /// and only remove promotions if it can be shown that they aren't restored
  /// later in the loop body.  If we switch to a fixed point analysis, we should
  /// be able to remove this method.
  FlowModel<Variable, Type> removePromotedAll(
      Iterable<Variable> variables, Set<Variable> referencedVariables) {
<<<<<<< HEAD
    Map<Variable, VariableModel<Type>> newVariableInfo;
    for (Variable variable in variables) {
      assert(() {
        referencedVariables?.add(variable);
        return true;
      }());
      VariableModel<Type> info = variableInfo[variable];
      if (info.promotedType != null) {
        (newVariableInfo ??= Map<Variable, VariableModel<Type>>.from(
            variableInfo))[variable] = info.withPromotedType(null);
      }
    }
    if (newVariableInfo == null) return this;
    return FlowModel<Variable, Type>._(reachable, newVariableInfo);
=======
    Map<Variable, VariableModel<Type>> newVariableInfo =
        _removePromotedAll(variableInfo, variables, referencedVariables);

    if (identical(newVariableInfo, variableInfo)) return this;

    return new FlowModel<Variable, Type>._(reachable, newVariableInfo);
>>>>>>> 12cd516d
  }

  /// Updates the state to reflect a control path that is known to have
  /// previously passed through some [other] state.
  ///
  /// Approximately, this method forms the union of the definite assignments and
  /// promotions in `this` state and the [other] state.  More precisely:
  ///
  /// The control flow path is considered reachable if both this state and the
  /// other state are reachable.  Variables are considered definitely assigned
  /// if they were definitely assigned in either this state or the other state.
  /// Variable type promotions are taken from this state, unless the promotion
  /// in the other state is more specific, and the variable is "safe".  A
  /// variable is considered safe if there is no chance that it was assigned
  /// more recently than the "other" state.
  ///
  /// This is used after a `try/finally` statement to combine the promotions and
  /// definite assignments that occurred in the `try` and `finally` blocks
  /// (where `this` is the state from the `finally` block and `other` is the
  /// state from the `try` block).  Variables that are assigned in the `finally`
  /// block are considered "unsafe" because the assignment might have cancelled
  /// the effect of any promotion that occurred inside the `try` block.
  FlowModel<Variable, Type> restrict(
      TypeOperations<Variable, Type> typeOperations,
      FlowModel<Variable, Type> other,
      Set<Variable> unsafe) {
    bool newReachable = reachable && other.reachable;

    Map<Variable, VariableModel<Type>> newVariableInfo =
        <Variable, VariableModel<Type>>{};
    bool variableInfoMatchesThis = true;
    bool variableInfoMatchesOther =
        other.variableInfo.length == variableInfo.length;
    for (MapEntry<Variable, VariableModel<Type>> entry
        in variableInfo.entries) {
      Variable variable = entry.key;
      VariableModel<Type> otherModel = other.variableInfo[variable];
      VariableModel<Type> restricted = entry.value
          .restrict(typeOperations, otherModel, unsafe.contains(variable));
      newVariableInfo[variable] = restricted;
      if (!identical(restricted, entry.value)) variableInfoMatchesThis = false;
      if (!identical(restricted, otherModel)) variableInfoMatchesOther = false;
    }
    assert(variableInfoMatchesThis ==
        _variableInfosEqual(typeOperations, newVariableInfo, variableInfo));
    assert(variableInfoMatchesOther ==
        _variableInfosEqual(
            typeOperations, newVariableInfo, other.variableInfo));
    if (variableInfoMatchesThis) {
      newVariableInfo = variableInfo;
    } else if (variableInfoMatchesOther) {
      newVariableInfo = other.variableInfo;
    }

    return _identicalOrNew(this, other, newReachable, newVariableInfo);
  }

  /// Updates the state to indicate whether the control flow path is
  /// [reachable].
  FlowModel<Variable, Type> setReachable(bool reachable) {
    if (this.reachable == reachable) return this;

    return new FlowModel<Variable, Type>._(reachable, variableInfo);
  }

  @override
  String toString() => '($reachable, $variableInfo)';

  /// Updates the state to indicate that an assignment was made to the given
  /// [variable].  The variable is marked as definitely assigned, and any
  /// previous type promotion is removed.
  ///
  /// TODO(paulberry): allow for writes that preserve type promotions.
  FlowModel<Variable, Type> write(
      TypeOperations<Variable, Type> typeOperations, Variable variable) {
    VariableModel<Type> infoForVar = variableInfo[variable];
    VariableModel<Type> newInfoForVar = infoForVar.write();
    if (identical(newInfoForVar, infoForVar)) return this;
    return _updateVariableInfo(variable, newInfoForVar);
  }

<<<<<<< HEAD
=======
  /// Updates a "variableInfo" [map] to indicate that a set of [variable] is no
  /// longer promoted, treating the map as immutable.
  ///
  /// If assertions are enabled and [referencedVariables] is not `null`, all
  /// variables in [variables] will be stored in [referencedVariables] as a side
  /// effect of this call.
  Map<Variable, VariableModel<Type>> _removePromotedAll(
      Map<Variable, VariableModel<Type>> map,
      Iterable<Variable> variables,
      Set<Variable> referencedVariables) {
    if (map.isEmpty) return const {};
    Map<Variable, VariableModel<Type>> result;
    for (Variable variable in variables) {
      assert(() {
        referencedVariables?.add(variable);
        return true;
      }());
      VariableModel<Type> info = map[variable];
      if (info?.promotedType != null) {
        (result ??=
                new Map<Variable, VariableModel<Type>>.from(map))[variable] =
            info.withPromotedType(null);
      }
    }
    if (result == null) return map;
    return result;
  }

>>>>>>> 12cd516d
  /// Returns a new [FlowModel] where the information for [variable] is replaced
  /// with [model].
  FlowModel<Variable, Type> _updateVariableInfo(
      Variable variable, VariableModel<Type> model) {
    Map<Variable, VariableModel<Type>> newVariableInfo =
        new Map<Variable, VariableModel<Type>>.from(variableInfo);
    newVariableInfo[variable] = model;
    return new FlowModel<Variable, Type>._(reachable, newVariableInfo);
  }

  /// Forms a new state to reflect a control flow path that might have come from
  /// either `this` or the [other] state.
  ///
  /// The control flow path is considered reachable if either of the input
  /// states is reachable.  Variables are considered definitely assigned if they
  /// were definitely assigned in both of the input states.  Variable promotions
  /// are kept only if they are common to both input states; if a variable is
  /// promoted to one type in one state and a subtype in the other state, the
  /// less specific type promotion is kept.
  static FlowModel<Variable, Type> join<Variable, Type>(
    TypeOperations<Variable, Type> typeOperations,
    FlowModel<Variable, Type> first,
    FlowModel<Variable, Type> second,
  ) {
    if (first == null) return second;
    if (second == null) return first;

    if (first.reachable && !second.reachable) return first;
    if (!first.reachable && second.reachable) return second;

    bool newReachable = first.reachable || second.reachable;
    Map<Variable, VariableModel<Type>> newVariableInfo =
        FlowModel.joinVariableInfo(
            typeOperations, first.variableInfo, second.variableInfo);

    return FlowModel._identicalOrNew(
        first, second, newReachable, newVariableInfo);
  }

  /// Joins two "variable info" maps.  See [join] for details.
  @visibleForTesting
  static Map<Variable, VariableModel<Type>> joinVariableInfo<Variable, Type>(
    TypeOperations<Variable, Type> typeOperations,
    Map<Variable, VariableModel<Type>> first,
    Map<Variable, VariableModel<Type>> second,
  ) {
    if (identical(first, second)) return first;
    if (first.isEmpty || second.isEmpty) return const {};

    Map<Variable, VariableModel<Type>> result =
        <Variable, VariableModel<Type>>{};
    bool alwaysFirst = true;
    bool alwaysSecond = true;
    for (MapEntry<Variable, VariableModel<Type>> entry in first.entries) {
      Variable variable = entry.key;
      VariableModel<Type> secondModel = second[variable];
      if (secondModel == null) {
        alwaysFirst = false;
      } else {
        VariableModel<Type> joined =
            VariableModel.join<Type>(typeOperations, entry.value, secondModel);
        result[variable] = joined;
        if (!identical(joined, entry.value)) alwaysFirst = false;
        if (!identical(joined, secondModel)) alwaysSecond = false;
      }
    }

    if (alwaysFirst) return first;
    if (alwaysSecond && result.length == second.length) return second;
    if (result.isEmpty) return const {};
    return result;
  }

  /// Creates a new [FlowModel] object, unless it is equivalent to either
  /// [first] or [second], in which case one of those objects is re-used.
  static FlowModel<Variable, Type> _identicalOrNew<Variable, Type>(
      FlowModel<Variable, Type> first,
      FlowModel<Variable, Type> second,
      bool newReachable,
      Map<Variable, VariableModel<Type>> newVariableInfo) {
    if (first.reachable == newReachable &&
        identical(first.variableInfo, newVariableInfo)) {
      return first;
    }
    if (second.reachable == newReachable &&
        identical(second.variableInfo, newVariableInfo)) {
      return second;
    }

    return new FlowModel<Variable, Type>._(newReachable, newVariableInfo);
  }

  /// Determines whether the given "variableInfo" maps are equivalent.
  static bool _variableInfosEqual<Variable, Type>(
      TypeOperations<Variable, Type> typeOperations,
      Map<Variable, VariableModel<Type>> p1,
      Map<Variable, VariableModel<Type>> p2) {
    if (p1.length != p2.length) return false;
    if (!p1.keys.toSet().containsAll(p2.keys)) return false;
    for (MapEntry<Variable, VariableModel<Type>> entry in p1.entries) {
      VariableModel<Type> p1Value = entry.value;
      VariableModel<Type> p2Value = p2[entry.key];
      if (p1Value == null) {
        if (p2Value != null) return false;
      } else {
        if (p2Value == null) return false;
        if (!VariableModel._variableModelsEqual<Type>(
            typeOperations, p1Value, p2Value)) {
          return false;
        }
      }
    }
    return true;
  }
}

/// Accessor for function body information.
abstract class FunctionBodyAccess<Variable> {
  bool isPotentiallyMutatedInClosure(Variable variable);

  bool isPotentiallyMutatedInScope(Variable variable);
}

/// Operations on nodes, abstracted from concrete node interfaces.
abstract class NodeOperations<Expression> {
  /// If the [node] is a parenthesized expression, recursively unwrap it.
  Expression unwrapParenthesized(Expression node);
}

/// Operations on types, abstracted from concrete type interfaces.
abstract class TypeOperations<Variable, Type> {
  /// Return `true` if the [variable] is a local variable, not a parameter.
  bool isLocalVariable(Variable variable);

  /// Returns `true` if [type1] and [type2] are the same type.
  bool isSameType(Type type1, Type type2);

  /// Return `true` if the [leftType] is a subtype of the [rightType].
  bool isSubtypeOf(Type leftType, Type rightType);

  /// Returns the non-null promoted version of [type].
  ///
  /// Note that some types don't have a non-nullable version (e.g.
  /// `FutureOr<int?>`), so [type] may be returned even if it is nullable.
  Type /*!*/ promoteToNonNull(Type type);

  /// Return the static type of the given [variable].
  Type variableType(Variable variable);
}

/// An instance of the [VariableModel] class represents the information gathered
/// by flow analysis for a single variable at a single point in the control flow
/// of the function or method being analyzed.
///
/// Instances of this class are immutable, so the methods below that "update"
/// the state actually leave `this` unchanged and return a new state object.
@visibleForTesting
class VariableModel<Type> {
  /// The type that the variable has been promoted to, or `null` if the variable
  /// is not promoted.
  final Type promotedType;

  /// Indicates whether the variable has definitely been assigned.
  final bool assigned;

  VariableModel(this.promotedType, this.assigned);

  @override
  bool operator ==(Object other) {
    return other is VariableModel<Type> &&
        this.promotedType == other.promotedType &&
        this.assigned == other.assigned;
  }

  /// Returns an updated model reflect a control path that is known to have
  /// previously passed through some [other] state.  See [FlowModel.restrict]
  /// for details.
  VariableModel<Type> restrict(TypeOperations<Object, Type> typeOperations,
      VariableModel<Type> otherModel, bool unsafe) {
    Type thisType = promotedType;
    Type otherType = otherModel?.promotedType;
    bool newAssigned = assigned || otherModel.assigned;
    if (!unsafe) {
      if (otherType != null &&
          (thisType == null ||
              typeOperations.isSubtypeOf(otherType, thisType))) {
        return _identicalOrNew(this, otherModel, otherType, newAssigned);
      }
    }
    return _identicalOrNew(this, otherModel, thisType, newAssigned);
  }

  @override
  String toString() => 'VariableModel($promotedType, $assigned)';

  /// Returns a new [VariableModel] where the promoted type is replaced with
  /// [promotedType].
  VariableModel<Type> withPromotedType(Type promotedType) =>
      new VariableModel<Type>(promotedType, assigned);

  /// Returns a new [VariableModel] reflecting the fact that the variable was
  /// just written to.
  VariableModel<Type> write() {
    if (promotedType == null && assigned) return this;
    return new VariableModel<Type>(null, true);
  }

  /// Joins two variable models.  See [FlowModel.join] for details.
  static VariableModel<Type> join<Type>(
      TypeOperations<Object, Type> typeOperations,
      VariableModel<Type> first,
      VariableModel<Type> second) {
    Type firstType = first.promotedType;
    Type secondType = second.promotedType;
    Type newPromotedType;
    if (identical(firstType, secondType)) {
      newPromotedType = firstType;
    } else if (firstType == null || secondType == null) {
      newPromotedType = null;
    } else if (typeOperations.isSubtypeOf(firstType, secondType)) {
      newPromotedType = secondType;
    } else if (typeOperations.isSubtypeOf(secondType, firstType)) {
      newPromotedType = firstType;
    } else {
      newPromotedType = null;
    }
    bool newAssigned = first.assigned && second.assigned;
    return _identicalOrNew(first, second, newPromotedType, newAssigned);
  }

  /// Creates a new [VariableModel] object, unless it is equivalent to either
  /// [first] or [second], in which case one of those objects is re-used.
  static VariableModel<Type> _identicalOrNew<Type>(VariableModel<Type> first,
      VariableModel<Type> second, Type newPromotedType, bool newAssigned) {
    if (identical(first.promotedType, newPromotedType) &&
        first.assigned == newAssigned) {
      return first;
    } else if (identical(second.promotedType, newPromotedType) &&
        second.assigned == newAssigned) {
      return second;
    } else {
      return new VariableModel<Type>(newPromotedType, newAssigned);
    }
  }

  /// Determines whether the given variable models are equivalent.
  static bool _variableModelsEqual<Type>(
      TypeOperations<Object, Type> typeOperations,
      VariableModel<Type> model1,
      VariableModel<Type> model2) {
    Type p1Type = model1.promotedType;
    Type p2Type = model2.promotedType;
    if (p1Type == null) {
      if (p2Type != null) return false;
    } else {
      if (p2Type == null) return false;
      if (!typeOperations.isSameType(p1Type, p2Type)) return false;
    }
    if (model1.assigned != model2.assigned) return false;
    return true;
  }
}<|MERGE_RESOLUTION|>--- conflicted
+++ resolved
@@ -884,7 +884,6 @@
   /// be able to remove this method.
   FlowModel<Variable, Type> removePromotedAll(
       Iterable<Variable> variables, Set<Variable> referencedVariables) {
-<<<<<<< HEAD
     Map<Variable, VariableModel<Type>> newVariableInfo;
     for (Variable variable in variables) {
       assert(() {
@@ -899,14 +898,6 @@
     }
     if (newVariableInfo == null) return this;
     return FlowModel<Variable, Type>._(reachable, newVariableInfo);
-=======
-    Map<Variable, VariableModel<Type>> newVariableInfo =
-        _removePromotedAll(variableInfo, variables, referencedVariables);
-
-    if (identical(newVariableInfo, variableInfo)) return this;
-
-    return new FlowModel<Variable, Type>._(reachable, newVariableInfo);
->>>>>>> 12cd516d
   }
 
   /// Updates the state to reflect a control path that is known to have
@@ -988,37 +979,6 @@
     return _updateVariableInfo(variable, newInfoForVar);
   }
 
-<<<<<<< HEAD
-=======
-  /// Updates a "variableInfo" [map] to indicate that a set of [variable] is no
-  /// longer promoted, treating the map as immutable.
-  ///
-  /// If assertions are enabled and [referencedVariables] is not `null`, all
-  /// variables in [variables] will be stored in [referencedVariables] as a side
-  /// effect of this call.
-  Map<Variable, VariableModel<Type>> _removePromotedAll(
-      Map<Variable, VariableModel<Type>> map,
-      Iterable<Variable> variables,
-      Set<Variable> referencedVariables) {
-    if (map.isEmpty) return const {};
-    Map<Variable, VariableModel<Type>> result;
-    for (Variable variable in variables) {
-      assert(() {
-        referencedVariables?.add(variable);
-        return true;
-      }());
-      VariableModel<Type> info = map[variable];
-      if (info?.promotedType != null) {
-        (result ??=
-                new Map<Variable, VariableModel<Type>>.from(map))[variable] =
-            info.withPromotedType(null);
-      }
-    }
-    if (result == null) return map;
-    return result;
-  }
-
->>>>>>> 12cd516d
   /// Returns a new [FlowModel] where the information for [variable] is replaced
   /// with [model].
   FlowModel<Variable, Type> _updateVariableInfo(
