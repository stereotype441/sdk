// Copyright (c) 2019, the Dart project authors. Please see the AUTHORS file
// for details. All rights reserved. Use of this source code is governed by a
// BSD-style license that can be found in the LICENSE file.

import 'package:meta/meta.dart';

/// [AssignedVariables] is a helper class capable of computing the set of
/// variables that are potentially written to, and potentially captured by
/// closures, at various locations inside the code being analyzed.  This class
/// should be used prior to running flow analysis, to compute the sets of
/// variables to pass in to flow analysis.
///
/// This class is intended to be used in two phases.  In the first phase, the
/// client should traverse the source code recursively, making calls to
/// [beginNode] and [endNode] to indicate the constructs in which writes should
/// be tracked, and calls to [write] to indicate when a write is encountered.
/// The order of visiting is not important provided that nesting is respected.
/// This phase is called the "pre-traversal" because it should happen prior to
/// flow analysis.
///
/// Then, in the second phase, the client may make queries using
/// [capturedAnywhere], [writtenInNode], and [capturedInNode].
///
/// We use the term "node" to refer generally to a loop statement, switch
/// statement, try statement, loop collection element, local function, or
/// closure.
class AssignedVariables<Node, Variable> {
  /// Mapping from a node to the set of local variables that are potentially
  /// written to within that node.
  final Map<Node, Set<Variable>> _writtenInNode = {};

  /// Mapping from a node to the set of local variables for which a potential
  /// write is captured by a local function or closure inside that node.
  final Map<Node, Set<Variable>> _capturedInNode = {};

  /// Set of local variables that are potentially written to anywhere in the
  /// code being analyzed.
  final Set<Variable> _writtenAnywhere = {};

  /// Set of local variables for which a potential write is captured by a local
  /// function or closure anywhere in the code being analyzed.
  final Set<Variable> _capturedAnywhere = {};

  /// Stack of sets accumulating variables that are potentially written to.
  ///
  /// A set is pushed onto the stack when a node is entered, and popped when
  /// a node is left.
  final List<Set<Variable>> _writtenStack = [new Set<Variable>.identity()];

  /// Stack of sets accumulating variables that are declared.
  ///
  /// A set is pushed onto the stack when a node is entered, and popped when
  /// a node is left.
  final List<Set<Variable>> _declaredStack = [new Set<Variable>.identity()];

  /// Stack of sets accumulating variables for which a potential write is
  /// captured by a local function or closure.
  ///
  /// A set is pushed onto the stack when a node is entered, and popped when
  /// a node is left.
  final List<Set<Variable>> _capturedStack = [new Set<Variable>.identity()];

  AssignedVariables();

  /// Queries the set of variables for which a potential write is captured by a
  /// local function or closure anywhere in the code being analyzed.
  Set<Variable> get capturedAnywhere => _capturedAnywhere;

  /// Queries the set of variables that are potentially written to anywhere in
  /// the code being analyzed.
  Set<Variable> get writtenAnywhere => _writtenAnywhere;

  /// This method should be called during pre-traversal, to mark the start of a
  /// loop statement, switch statement, try statement, loop collection element,
  /// local function, or closure which might need to be queried later.
  ///
  /// [isClosure] should be true if the node is a local function or closure.
  ///
  /// The span between the call to [beginNode] and [endNode] should cover any
  /// statements and expressions that might be crossed by a backwards jump.  So
  /// for instance, in a "for" loop, the condition, updaters, and body should be
  /// covered, but the initializers should not.  Similarly, in a switch
  /// statement, the body of the switch statement should be covered, but the
  /// switch expression should not.
  void beginNode() {
    _writtenStack.add(new Set<Variable>.identity());
    _declaredStack.add(new Set<Variable>.identity());
    _capturedStack.add(new Set<Variable>.identity());
  }

  /// Queries the set of variables for which a potential write is captured by a
  /// local function or closure inside the [node].
  Set<Variable> capturedInNode(Node node) {
    return _capturedInNode[node] ??
        (throw new StateError('No information for $node'));
  }

  /// This method should be called during pre-traversal, to indicate that the
  /// declaration of a variable has been found.
  ///
  /// It is not required for the declaration to be seen prior to its use (this
  /// is to allow for error recovery in the analyzer).
  void declare(Variable variable) {
    _declaredStack.last.add(variable);
  }

  /// This method should be called during pre-traversal, to mark the end of a
  /// loop statement, switch statement, try statement, loop collection element,
  /// local function, or closure which might need to be queried later.
  ///
  /// [isClosure] should be true if the node is a local function or closure.
  ///
  /// See [beginNode] for more details.
  void endNode(Node node, {bool isClosure: false}) {
    Set<Variable> declaredInThisNode = _declaredStack.removeLast();
    Set<Variable> writtenInThisNode = _writtenStack.removeLast()
      ..removeAll(declaredInThisNode);
    Set<Variable> capturedInThisNode = _capturedStack.removeLast()
      ..removeAll(declaredInThisNode);
    _writtenInNode[node] = writtenInThisNode;
    _capturedInNode[node] = capturedInThisNode;
    _writtenStack.last.addAll(writtenInThisNode);
    _capturedStack.last.addAll(capturedInThisNode);
    if (isClosure) {
      _capturedStack.last.addAll(writtenInThisNode);
      _capturedAnywhere.addAll(writtenInThisNode);
    }
  }

  /// Call this after visiting the code to be analyzed, to check invariants.
  void finish() {
    assert(() {
      assert(_writtenStack.length == 1);
      assert(_declaredStack.length == 1);
      assert(_capturedStack.length == 1);
      Set<Variable> writtenInThisNode = _writtenStack.last;
      Set<Variable> declaredInThisNode = _declaredStack.last;
      Set<Variable> capturedInThisNode = _capturedStack.last;
      Set<Variable> undeclaredWrites =
          writtenInThisNode.difference(declaredInThisNode);
      assert(undeclaredWrites.isEmpty,
          'Variables written to but not declared: $undeclaredWrites');
      Set<Variable> undeclaredCaptures =
          capturedInThisNode.difference(declaredInThisNode);
      assert(undeclaredCaptures.isEmpty,
          'Variables captured but not declared: $undeclaredCaptures');
      return true;
    }());
  }

  /// This method should be called during pre-traversal, to mark a write to a
  /// variable.
  void write(Variable variable) {
    _writtenStack.last.add(variable);
    _writtenAnywhere.add(variable);
  }

  /// Queries the set of variables that are potentially written to inside the
  /// [node].
  Set<Variable> writtenInNode(Node node) {
    return _writtenInNode[node] ??
        (throw new StateError('No information for $node'));
  }
}

/// Implementation of flow analysis to be shared between the analyzer and the
/// front end.
///
/// The client should create one instance of this class for every method, field,
/// or top level variable to be analyzed, and call the appropriate methods
/// while visiting the code for type inference.
abstract class FlowAnalysis<Statement, Expression, Variable, Type> {
  factory FlowAnalysis(
      TypeOperations<Variable, Type> typeOperations,
      Iterable<Variable> variablesWrittenAnywhere,
      Iterable<Variable> variablesCapturedAnywhere) {
    return new _FlowAnalysisImpl(typeOperations,
        variablesWrittenAnywhere.toList(), variablesCapturedAnywhere.toList());
  }

  /// Return `true` if the current state is reachable.
  bool get isReachable;

  /// Call this method when visiting a boolean literal expression.
  void booleanLiteral(Expression expression, bool value);

  /// Call this method upon reaching the ":" part of a conditional expression
  /// ("?:").  [thenExpression] should be the expression preceding the ":".
  void conditional_elseBegin(Expression thenExpression);

  /// Call this method when finishing the visit of a conditional expression
  /// ("?:").  [elseExpression] should be the expression preceding the ":", and
  /// [conditionalExpression] should be the whole conditional expression.
  void conditional_end(
      Expression conditionalExpression, Expression elseExpression);

  /// Call this method upon reaching the "?" part of a conditional expression
  /// ("?:").  [condition] should be the expression preceding the "?".
  void conditional_thenBegin(Expression condition);

  /// Call this method before visiting the body of a "do-while" statement.
  /// [loopAssigned] should be the set of variables that are assigned in the
  /// body of the loop (or the condition), and [loopCaptured] should be the set
  /// of variables that are captured by closures within the body of the loop (or
  /// the condition).
  void doStatement_bodyBegin(Statement doStatement,
      Iterable<Variable> loopAssigned, Iterable<Variable> loopCaptured);

  /// Call this method after visiting the body of a "do-while" statement, and
  /// before visiting its condition.
  void doStatement_conditionBegin();

  /// Call this method after visiting the condition of a "do-while" statement.
  /// [condition] should be the condition of the loop.
  void doStatement_end(Expression condition);

  /// Call this method just after visiting a binary `==` or `!=` expression.
  void equalityOp_end(Expression wholeExpression, Expression rightOperand,
      {bool notEqual = false});

  /// Call this method just after visiting the left hand side of a binary `==`
  /// or `!=` expression.
  void equalityOp_rightBegin(Expression leftOperand);

  /// This method should be called at the conclusion of flow analysis for a top
  /// level function or method.  Performs assertion checks.
  void finish();

  /// Call this method just before visiting the body of a conventional "for"
  /// statement or collection element.  See [for_conditionBegin] for details.
  ///
  /// If a "for" statement is being entered, [node] is an opaque representation
  /// of the loop, for use as the target of future calls to [handleBreak] or
  /// [handleContinue].  If a "for" collection element is being entered, [node]
  /// should be `null`.
  ///
  /// [condition] is an opaque representation of the loop condition; it is
  /// matched against expressions passed to previous calls to determine whether
  /// the loop condition should cause any promotions to occur.  If [condition]
  /// is null, the condition is understood to be empty (equivalent to a
  /// condition of `true`).
  void for_bodyBegin(Statement node, Expression condition);

  /// Call this method just before visiting the condition of a conventional
  /// "for" statement or collection element.
  ///
  /// Note that a conventional "for" statement is a statement of the form
  /// `for (initializers; condition; updaters) body`.  Statements of the form
  /// `for (variable in iterable) body` should use [forEach_bodyBegin].  Similar
  /// for "for" collection elements.
  ///
  /// The order of visiting a "for" statement or collection element should be:
  /// - Visit the initializers.
  /// - Call [for_conditionBegin].
  /// - Visit the condition.
  /// - Call [for_bodyBegin].
  /// - Visit the body.
  /// - Call [for_updaterBegin].
  /// - Visit the updaters.
  /// - Call [for_end].
  ///
  /// [loopAssigned] should be the set of variables that are assigned anywhere
  /// in the loop's condition, updaters, or body.
  void for_conditionBegin(
      Set<Variable> loopAssigned, Set<Variable> loopCaptured);

  /// Call this method just after visiting the updaters of a conventional "for"
  /// statement or collection element.  See [for_conditionBegin] for details.
  void for_end();

  /// Call this method just before visiting the updaters of a conventional "for"
  /// statement or collection element.  See [for_conditionBegin] for details.
  void for_updaterBegin();

  /// Call this method just before visiting the body of a "for-in" statement or
  /// collection element.
  ///
  /// The order of visiting a "for-in" statement or collection element should
  /// be:
  /// - Visit the iterable expression.
  /// - Call [forEach_bodyBegin].
  /// - Visit the body.
  /// - Call [forEach_end].
  ///
  /// [loopAssigned] should be the set of variables that are assigned anywhere
  /// in the loop's body.  [loopVariable] should be the loop variable, if it's a
  /// local variable, or `null` otherwise.
  void forEach_bodyBegin(Iterable<Variable> loopAssigned,
      Iterable<Variable> loopCaptured, Variable loopVariable);

  /// Call this method just before visiting the body of a "for-in" statement or
  /// collection element.  See [forEach_bodyBegin] for details.
  void forEach_end();

  /// Call this method just before visiting the body of a function expression or
  /// local function.
  void functionExpression_begin(Iterable<Variable> writeCaptured);

  /// Call this method just after visiting the body of a function expression or
  /// local function.
  void functionExpression_end();

  /// Call this method when visiting a break statement.  [target] should be the
  /// statement targeted by the break.
  void handleBreak(Statement target);

  /// Call this method when visiting a continue statement.  [target] should be
  /// the statement targeted by the continue.
  void handleContinue(Statement target);

  /// Register the fact that the current state definitely exists, e.g. returns
  /// from the body, throws an exception, etc.
  void handleExit();

  /// Call this method after visiting the RHS of an if-null ("??") expression.
  void ifNullExpression_end();

  /// Call this method after visiting the LHS of an if-null ("??") expression.
  void ifNullExpression_rightBegin();

  /// Call this method after visiting the "then" part of an if statement, and
  /// before visiting the "else" part.
  void ifStatement_elseBegin();

  /// Call this method after visiting an if statement.
  void ifStatement_end(bool hasElse);

  /// Call this method after visiting the condition part of an if statement.
  /// [condition] should be the if statement's condition.
  ///
  /// The order of visiting an if statement with no "else" part should be:
  /// - Visit the condition
  /// - Call [ifStatement_thenBegin]
  /// - Visit the "then" statement
  /// - Call [ifStatement_end], passing `false` for `hasElse`.
  ///
  /// The order of visiting an if statement with an "else" part should be:
  /// - Visit the condition
  /// - Call [ifStatement_thenBegin]
  /// - Visit the "then" statement
  /// - Call [ifStatement_elseBegin]
  /// - Visit the "else" statement
  /// - Call [ifStatement_end], passing `true` for `hasElse`.
  void ifStatement_thenBegin(Expression condition);

  /// Register an initialized declaration of the given [variable] in the current
  /// state.  Should also be called for function parameters.
  void initialize(Variable variable);

  /// Return whether the [variable] is definitely assigned in the current state.
  bool isAssigned(Variable variable);

  /// Call this method after visiting the LHS of an "is" expression that checks
  /// the type of a promotable variable.
  /// [isExpression] should be the complete expression.  [variable] should be
  /// the promotable variable.  [isNot] should be a boolean indicating whether
  /// this is an "is" or an "is!" expression.  [type] should be the type being
  /// checked.
  void isExpression_end(
      Expression isExpression, Variable variable, bool isNot, Type type);

  /// Call this method after visiting the RHS of a logical binary operation
  /// ("||" or "&&").
  /// [wholeExpression] should be the whole logical binary expression.
  /// [rightOperand] should be the RHS.  [isAnd] should indicate whether the
  /// logical operator is "&&" or "||".
  void logicalBinaryOp_end(Expression wholeExpression, Expression rightOperand,
      {@required bool isAnd});

  /// Call this method after visiting the LHS of a logical binary operation
  /// ("||" or "&&").
  /// [rightOperand] should be the LHS.  [isAnd] should indicate whether the
  /// logical operator is "&&" or "||".
  void logicalBinaryOp_rightBegin(Expression leftOperand,
      {@required bool isAnd});

  /// Call this method after visiting a logical not ("!") expression.
  /// [notExpression] should be the complete expression.  [operand] should be
  /// the subexpression whose logical value is being negated.
  void logicalNot_end(Expression notExpression, Expression operand);

  /// Call this method just after visiting a non-null assertion (`x!`)
  /// expression.
  void nonNullAssert_end(Expression operand);

  /// Call this method when encountering an expression that is a `null` literal.
  void nullLiteral(Expression expression);

  /// Call this method just after visiting a parenthesized expression.
  ///
  /// This is only necessary if the implementation uses a different [Expression]
  /// object to represent a parenthesized expression and its contents.
  void parenthesizedExpression(
      Expression outerExpression, Expression innerExpression);

  /// Retrieves the type that the [variable] is promoted to, if the [variable]
  /// is currently promoted.  Otherwise returns `null`.
  ///
  /// For testing only.  Please use [variableRead] instead.
  @visibleForTesting
  Type promotedType(Variable variable);

  /// Call this method just before visiting one of the cases in the body of a
  /// switch statement.  See [switchStatement_expressionEnd] for details.
  ///
  /// [hasLabel] indicates whether the case has any labels.
  ///
  /// The [notPromoted] set contains all variables that are potentially assigned
  /// within the body of the switch statement.
  void switchStatement_beginCase(bool hasLabel, Iterable<Variable> notPromoted,
      Iterable<Variable> captured);

  /// Call this method just after visiting the body of a switch statement.  See
  /// [switchStatement_expressionEnd] for details.
  ///
  /// [hasDefault] indicates whether the switch statement had a "default" case.
  void switchStatement_end(bool hasDefault);

  /// Call this method just after visiting the expression part of a switch
  /// statement.
  ///
  /// The order of visiting a switch statement should be:
  /// - Visit the switch expression.
  /// - Call [switchStatement_expressionEnd].
  /// - For each switch case (including the default case, if any):
  ///   - Call [switchStatement_beginCase].
  ///   - Visit the case.
  /// - Call [switchStatement_end].
  void switchStatement_expressionEnd(Statement switchStatement);

  /// Call this method just before visiting the body of a "try/catch" statement.
  ///
  /// The order of visiting a "try/catch" statement should be:
  /// - Call [tryCatchStatement_bodyBegin]
  /// - Visit the try block
  /// - Call [tryCatchStatement_bodyEnd]
  /// - For each catch block:
  ///   - Call [tryCatchStatement_catchBegin]
  ///   - Call [initialize] for the exception and stack trace variables
  ///   - Visit the catch block
  ///   - Call [tryCatchStatement_catchEnd]
  /// - Call [tryCatchStatement_end]
  ///
  /// The order of visiting a "try/catch/finally" statement should be:
  /// - Call [tryFinallyStatement_bodyBegin]
  /// - Call [tryCatchStatement_bodyBegin]
  /// - Visit the try block
  /// - Call [tryCatchStatement_bodyEnd]
  /// - For each catch block:
  ///   - Call [tryCatchStatement_catchBegin]
  ///   - Call [initialize] for the exception and stack trace variables
  ///   - Visit the catch block
  ///   - Call [tryCatchStatement_catchEnd]
  /// - Call [tryCatchStatement_end]
  /// - Call [tryFinallyStatement_finallyBegin]
  /// - Visit the finally block
  /// - Call [tryFinallyStatement_end]
  void tryCatchStatement_bodyBegin();

  /// Call this method just after visiting the body of a "try/catch" statement.
  /// See [tryCatchStatement_bodyBegin] for details.
  ///
  /// [assignedInBody] should be the set of variables assigned in the "try" part
  /// of the statement.  [capturedInBody] should be the set of variables
  /// captured by closures in the "try" part of the statement.
  void tryCatchStatement_bodyEnd(
      Iterable<Variable> assignedInBody, Iterable<Variable> capturedInBody);

  /// Call this method just before visiting a catch clause of a "try/catch"
  /// statement.  See [tryCatchStatement_bodyBegin] for details.
  void tryCatchStatement_catchBegin();

  /// Call this method just after visiting a catch clause of a "try/catch"
  /// statement.  See [tryCatchStatement_bodyBegin] for details.
  void tryCatchStatement_catchEnd();

  /// Call this method just after visiting a "try/catch" statement.  See
  /// [tryCatchStatement_bodyBegin] for details.
  void tryCatchStatement_end();

  /// Call this method just before visiting the body of a "try/finally"
  /// statement.
  ///
  /// The order of visiting a "try/finally" statement should be:
  /// - Call [tryFinallyStatement_bodyBegin]
  /// - Visit the try block
  /// - Call [tryFinallyStatement_finallyBegin]
  /// - Visit the finally block
  /// - Call [tryFinallyStatement_end]
  ///
  /// See [tryCatchStatement_bodyBegin] for the order of visiting a
  /// "try/catch/finally" statement.
  void tryFinallyStatement_bodyBegin();

  /// Call this method just after visiting a "try/finally" statement.
  /// See [tryFinallyStatement_bodyBegin] for details.
  ///
  /// [assignedInFinally] should be the set of variables assigned in the
  /// "finally" part of the statement.
  void tryFinallyStatement_end(Set<Variable> assignedInFinally);

  /// Call this method just before visiting the finally block of a "try/finally"
  /// statement.  See [tryFinallyStatement_bodyBegin] for details.
  void tryFinallyStatement_finallyBegin(
      Iterable<Variable> assignedInBody, Iterable<Variable> capturedInBody);

  /// Call this method when encountering an expression that reads the value of
  /// a variable.
  ///
  /// If the variable's type is currently promoted, the promoted type is
  /// returned.  Otherwise `null` is returned.
  Type variableRead(Expression expression, Variable variable);

  /// Call this method after visiting the condition part of a "while" statement.
  /// [whileStatement] should be the full while statement.  [condition] should
  /// be the condition part of the while statement.
  void whileStatement_bodyBegin(Statement whileStatement, Expression condition);

  /// Call this method before visiting the condition part of a "while"
  /// statement.
  /// [loopAssigned] should be the set of variables assigned in the body of the
  /// loop (or in the condition).  [loopCaptured] should be the set of variables
  /// captured by closures in the body of the loop (or in the condition).
  void whileStatement_conditionBegin(
      Iterable<Variable> loopAssigned, Iterable<Variable> loopCaptured);

  /// Call this method after visiting a "while" statement.
  void whileStatement_end();

  /// Register write of the given [variable] in the current state.
<<<<<<< HEAD
  void write(Variable variable) {
    assert(
        _variablesWrittenAnywhere.contains(variable),
        "Variable is written to, but was not included in "
        "_variablesWrittenAnywhere: $variable");
    _current = _current.write(variable);
  }

  void _dumpState() {
    print('  current: $_current');
    print('  expressionWithInfo: $_expressionWithInfo');
    print('  expressionInfo: $_expressionInfo');
    print('  stack:');
    for (var stackEntry in _stack.reversed) {
      print('    $stackEntry');
    }
  }

  /// Gets the [_ExpressionInfo] associated with the [expression] (which should
  /// be the last expression that was traversed).  If there is no
  /// [_ExpressionInfo] associated with the [expression], then a fresh
  /// [_ExpressionInfo] is created recording the current flow analysis state.
  _ExpressionInfo<Variable, Type> _expressionEnd(Expression expression) =>
      _getExpressionInfo(expression) ??
      new _ExpressionInfo(_current, _current, _current);

  /// Gets the [_ExpressionInfo] associated with the [expression] (which should
  /// be the last expression that was traversed).  If there is no
  /// [_ExpressionInfo] associated with the [expression], then `null` is
  /// returned.
  _ExpressionInfo<Variable, Type> _getExpressionInfo(Expression expression) {
    if (identical(expression, _expressionWithInfo)) {
      _ExpressionInfo<Variable, Type> expressionInfo = _expressionInfo;
      _expressionInfo = null;
      return expressionInfo;
    } else {
      return null;
    }
  }

  FlowModel<Variable, Type> _join(
          FlowModel<Variable, Type> first, FlowModel<Variable, Type> second) =>
      FlowModel.join(typeOperations, first, second);

  /// Associates [expression], which should be the most recently visited
  /// expression, with the given [expressionInfo] object, and updates the
  /// current flow model state to correspond to it.
  void _storeExpressionInfo(
      Expression expression, _ExpressionInfo<Variable, Type> expressionInfo) {
    _expressionWithInfo = expression;
    _expressionInfo = expressionInfo;
    _current = expressionInfo._after;
  }
=======
  void write(Variable variable);
>>>>>>> 8a94f4d9
}

class FlowAnalysisDebug<Statement, Expression, Variable, Type>
    implements FlowAnalysis<Statement, Expression, Variable, Type> {
  FlowAnalysis<Statement, Expression, Variable, Type> _wrapped;

  bool _exceptionOccurred = false;

  factory FlowAnalysisDebug(
      TypeOperations<Variable, Type> typeOperations,
      Iterable<Variable> variablesWrittenAnywhere,
      Iterable<Variable> variablesCapturedAnywhere) {
    variablesWrittenAnywhere = variablesWrittenAnywhere.toList();
    variablesCapturedAnywhere = variablesCapturedAnywhere.toList();
    print('FlowAnalysisDebug($variablesWrittenAnywhere, '
        '$variablesCapturedAnywhere)');
    return FlowAnalysisDebug._(FlowAnalysis(
        typeOperations, variablesWrittenAnywhere, variablesCapturedAnywhere));
  }

  FlowAnalysisDebug._(this._wrapped);

  @override
  bool get isReachable =>
      _wrap('isReachable', () => _wrapped.isReachable, isQuery: true);

  @override
  void booleanLiteral(Expression expression, bool value) {
    _wrap('booleanLiteral($expression, $value)',
        () => _wrapped.booleanLiteral(expression, value));
  }

  @override
  void conditional_elseBegin(Expression thenExpression) {
    _wrap('conditional_elseBegin($thenExpression',
        () => _wrapped.conditional_elseBegin(thenExpression));
  }

  @override
  void conditional_end(
      Expression conditionalExpression, Expression elseExpression) {
    _wrap('conditional_end($conditionalExpression, $elseExpression',
        () => _wrapped.conditional_end(conditionalExpression, elseExpression));
  }

  @override
  void conditional_thenBegin(Expression condition) {
    _wrap('conditional_thenBegin($condition)',
        () => _wrapped.conditional_thenBegin(condition));
  }

  @override
  void equalityOp_end(Expression wholeExpression, Expression rightOperand,
      {bool notEqual = false}) {
    _wrap(
        'equalityOp_end($wholeExpression, $rightOperand, notEqual: $notEqual)',
        () => _wrapped.equalityOp_end(wholeExpression, rightOperand,
            notEqual: notEqual));
  }

  @override
  void equalityOp_rightBegin(Expression leftOperand) {
    _wrap('equalityOp_rightBegin($leftOperand)',
        () => _wrapped.equalityOp_rightBegin(leftOperand));
  }

  @override
  void finish() {
    if (_exceptionOccurred) {
      print('finish() (skipped)');
    } else {
      print('finish()');
      _wrapped.finish();
    }
  }

  @override
  void for_bodyBegin(Statement node, Expression condition) {
    _wrap('for_bodyBegin($node, $condition)',
        () => _wrapped.for_bodyBegin(node, condition));
  }

  @override
  void for_conditionBegin(
      Set<Variable> loopAssigned, Set<Variable> loopCaptured) {
    _wrap('for_conditionBegin($loopAssigned, $loopCaptured)',
        () => _wrapped.for_conditionBegin(loopAssigned, loopCaptured));
  }

  @override
  void for_end() {
    _wrap('for_end()', () => _wrapped.for_end());
  }

  @override
  void for_updaterBegin() {
    _wrap('for_updaterBegin()', () => _wrapped.for_updaterBegin());
  }

  @override
  void functionExpression_begin(Iterable<Variable> writeCaptured) {
    writeCaptured = writeCaptured.toList();
    _wrap('functionExpression_begin($writeCaptured)',
        () => _wrapped.functionExpression_begin(writeCaptured));
  }

  @override
  void functionExpression_end() {
    _wrap('functionExpression_end()', () => _wrapped.functionExpression_end());
  }

  @override
  void handleBreak(Statement target) {
    _wrap('handleBreak($target)', () => _wrapped.handleBreak(target));
  }

  @override
  void handleContinue(Statement target) {
    _wrap('handleContinue($target)', () => _wrapped.handleContinue(target));
  }

  @override
  void handleExit() {
    _wrap('handleExit()', () => _wrapped.handleExit());
  }

  @override
  void ifStatement_end(bool hasElse) {
    _wrap('ifStatement_end($hasElse)', () => _wrapped.ifStatement_end(hasElse));
  }

  @override
  void ifStatement_thenBegin(Expression condition) {
    _wrap('ifStatement_thenBegin($condition)',
        () => _wrapped.ifStatement_thenBegin(condition));
  }

  @override
  void initialize(Variable variable) {
    _wrap('initialize($variable)', () => _wrapped.initialize(variable));
  }

  @override
  void isExpression_end(
      Expression isExpression, Variable variable, bool isNot, Type type) {
    _wrap('isExpression_end($isExpression, $variable, $isNot, $type)',
        () => _wrapped.isExpression_end(isExpression, variable, isNot, type));
  }

  @override
  void logicalBinaryOp_end(Expression wholeExpression, Expression rightOperand,
      {@required bool isAnd}) {
    _wrap(
        'logicalBinaryOp_end($wholeExpression, $rightOperand, isAnd: $isAnd)',
        () => _wrapped.logicalBinaryOp_end(wholeExpression, rightOperand,
            isAnd: isAnd));
  }

  @override
  void logicalBinaryOp_rightBegin(Expression leftOperand,
      {@required bool isAnd}) {
    _wrap('logicalBinaryOp_rightBegin($leftOperand, isAnd: $isAnd)',
        () => _wrapped.logicalBinaryOp_rightBegin(leftOperand, isAnd: isAnd));
  }

  @override
  noSuchMethod(Invocation invocation) {
    _exceptionOccurred = true;
    print('No such method: ${invocation.memberName}');
    return super.noSuchMethod(invocation);
  }

  @override
  void nullLiteral(Expression expression) {
    _wrap('nullLiteral($expression)', () => _wrapped.nullLiteral(expression));
  }

  @override
  void parenthesizedExpression(
      Expression outerExpression, Expression innerExpression) {
    _wrap(
        'parenthesizedExpression($outerExpression, $innerExpression)',
        () =>
            _wrapped.parenthesizedExpression(outerExpression, innerExpression));
  }

  @override
  Type promotedType(Variable variable) {
    return _wrap(
        'promotedType($variable)', () => _wrapped.promotedType(variable),
        isQuery: true);
  }

  @override
  void switchStatement_beginCase(bool hasLabel, Iterable<Variable> notPromoted,
      Iterable<Variable> captured) {
    notPromoted = notPromoted.toList();
    _wrap(
        'switchStatement_beginCase($hasLabel, $notPromoted, $captured)',
        () => _wrapped.switchStatement_beginCase(
            hasLabel, notPromoted, captured));
  }

  @override
  void switchStatement_end(bool hasDefault) {
    _wrap('switchStatement_end($hasDefault)',
        () => _wrapped.switchStatement_end(hasDefault));
  }

  @override
  void switchStatement_expressionEnd(Statement switchStatement) {
    _wrap('switchStatement_expressionEnd($switchStatement)',
        () => _wrapped.switchStatement_expressionEnd(switchStatement));
  }

  @override
  Type variableRead(Expression expression, Variable variable) {
    return _wrap('variableRead($expression, $variable)',
        () => _wrapped.variableRead(expression, variable),
        isQuery: true, isPure: false);
  }

  @override
  void write(Variable variable) {
    _wrap('write($variable)', () => _wrapped.write(variable));
  }

  T _wrap<T>(String desc, T callback(), {bool isQuery: false, bool isPure}) {
    isPure ??= isQuery;
    print(desc);
    T result;
    try {
      result = callback();
    } catch (e, st) {
      print('  => EXCEPTION $e');
      print('    ' + st.toString().replaceAll('\n', '\n    '));
      _exceptionOccurred = true;
      rethrow;
    }
    if (!isPure) {
      _wrapped._dumpState();
    }
    if (isQuery) {
      print('  => $result');
    }
    return result;
  }
}

/// An instance of the [FlowModel] class represents the information gathered by
/// flow analysis at a single point in the control flow of the function or
/// method being analyzed.
///
/// Instances of this class are immutable, so the methods below that "update"
/// the state actually leave `this` unchanged and return a new state object.
@visibleForTesting
class FlowModel<Variable, Type> {
  /// Indicates whether this point in the control flow is reachable.
  final bool reachable;

  /// For each variable being tracked by flow analysis, the variable's model.
  ///
  /// Flow analysis has no awareness of scope, so variables that are out of
  /// scope are retained in the map until such time as their declaration no
  /// longer dominates the control flow.  So, for example, if a variable is
  /// declared inside the `then` branch of an `if` statement, and the `else`
  /// branch of the `if` statement ends in a `return` statement, then the
  /// variable remains in the map after the `if` statement ends, even though the
  /// variable is not in scope anymore.  This should not have any effect on
  /// analysis results for error-free code, because it is an error to refer to a
  /// variable that is no longer in scope.
  final Map<Variable, VariableModel<Type> /*!*/ > variableInfo;

  /// Variable model for variables that have never been seen before.
  final VariableModel<Type> _freshVariableInfo;

  /// Creates a state object with the given [reachable] status.  All variables
  /// are assumed to be unpromoted and already assigned, so joining another
  /// state with this one will have no effect on it.
  FlowModel(bool reachable)
      : this._(
          reachable,
          const {},
        );

  FlowModel._(this.reachable, this.variableInfo)
      : _freshVariableInfo = new VariableModel.fresh() {
    assert(() {
      for (VariableModel<Type> value in variableInfo.values) {
        assert(value != null);
      }
      return true;
    }());
  }

  /// Gets the info for the given [variable], creating it if it doesn't exist.
  VariableModel<Type> infoFor(Variable variable) =>
      variableInfo[variable] ?? _freshVariableInfo;

  /// Updates the state to indicate that the given [variable] has been
  /// determined to contain a non-null value.
  ///
  /// TODO(paulberry): should this method mark the variable as definitely
  /// assigned?  Does it matter?
  FlowModel<Variable, Type> markNonNullable(
      TypeOperations<Variable, Type> typeOperations, Variable variable) {
    VariableModel<Type> info = infoFor(variable);
    if (info.writeCaptured) return this;
    Type previousType = info.promotedType;
    previousType ??= typeOperations.variableType(variable);
    Type type = typeOperations.promoteToNonNull(previousType);
    if (typeOperations.isSameType(type, previousType)) return this;
    return _updateVariableInfo(variable, info.withPromotedType(type));
  }

  /// Updates the state to indicate that the given [variable] has been
  /// determined to satisfy the given [type], e.g. as a consequence of an `is`
  /// expression as the condition of an `if` statement.
  ///
  /// Note that the state is only changed if [type] is a subtype of the
  /// variable's previous (possibly promoted) type.
  ///
  /// TODO(paulberry): if the type is non-nullable, should this method mark the
  /// variable as definitely assigned?  Does it matter?
  FlowModel<Variable, Type> promote(
    TypeOperations<Variable, Type> typeOperations,
    Variable variable,
    Type type,
  ) {
    VariableModel<Type> info = infoFor(variable);
    if (info.writeCaptured) return this;
    Type previousType = info.promotedType;
    previousType ??= typeOperations.variableType(variable);

    if (!typeOperations.isSubtypeOf(type, previousType) ||
        typeOperations.isSameType(type, previousType)) {
      return this;
    }
    return _updateVariableInfo(variable, info.withPromotedType(type));
  }

  /// Updates the state to indicate that the given [writtenVariables] are no
  /// longer promoted; they are presumed to have their declared types.
  ///
  /// This is used at the top of loops to conservatively cancel the promotion of
  /// variables that are modified within the loop, so that we correctly analyze
  /// code like the following:
  ///
  ///     if (x is int) {
  ///       x.isEven; // OK, promoted to int
  ///       while (true) {
  ///         x.isEven; // ERROR: promotion lost
  ///         x = 'foo';
  ///       }
  ///     }
  ///
  /// Note that a more accurate analysis would be to iterate to a fixed point,
  /// and only remove promotions if it can be shown that they aren't restored
  /// later in the loop body.  If we switch to a fixed point analysis, we should
  /// be able to remove this method.
  FlowModel<Variable, Type> removePromotedAll(
      Iterable<Variable> writtenVariables,
      Iterable<Variable> capturedVariables) {
    Map<Variable, VariableModel<Type>> newVariableInfo;
    for (Variable variable in writtenVariables) {
      VariableModel<Type> info = infoFor(variable);
      if (info.promotedType != null) {
        (newVariableInfo ??= new Map<Variable, VariableModel<Type>>.from(
            variableInfo))[variable] = info.withPromotedType(null);
      }
    }
    for (Variable variable in capturedVariables) {
      VariableModel<Type> info = variableInfo[variable];
      if (info == null) {
        (newVariableInfo ??= new Map<Variable, VariableModel<Type>>.from(
                variableInfo))[variable] =
            new VariableModel<Type>(null, false, true);
      } else if (!info.writeCaptured) {
        (newVariableInfo ??= new Map<Variable, VariableModel<Type>>.from(
            variableInfo))[variable] = info.writeCapture();
      }
    }
    if (newVariableInfo == null) return this;
    return new FlowModel<Variable, Type>._(reachable, newVariableInfo);
  }

  /// Updates the state to reflect a control path that is known to have
  /// previously passed through some [other] state.
  ///
  /// Approximately, this method forms the union of the definite assignments and
  /// promotions in `this` state and the [other] state.  More precisely:
  ///
  /// The control flow path is considered reachable if both this state and the
  /// other state are reachable.  Variables are considered definitely assigned
  /// if they were definitely assigned in either this state or the other state.
  /// Variable type promotions are taken from this state, unless the promotion
  /// in the other state is more specific, and the variable is "safe".  A
  /// variable is considered safe if there is no chance that it was assigned
  /// more recently than the "other" state.
  ///
  /// This is used after a `try/finally` statement to combine the promotions and
  /// definite assignments that occurred in the `try` and `finally` blocks
  /// (where `this` is the state from the `finally` block and `other` is the
  /// state from the `try` block).  Variables that are assigned in the `finally`
  /// block are considered "unsafe" because the assignment might have cancelled
  /// the effect of any promotion that occurred inside the `try` block.
  FlowModel<Variable, Type> restrict(
      TypeOperations<Variable, Type> typeOperations,
      FlowModel<Variable, Type> other,
      Set<Variable> unsafe) {
    bool newReachable = reachable && other.reachable;

    Map<Variable, VariableModel<Type>> newVariableInfo =
        <Variable, VariableModel<Type>>{};
    bool variableInfoMatchesThis = true;
    bool variableInfoMatchesOther = true;
    for (MapEntry<Variable, VariableModel<Type>> entry
        in variableInfo.entries) {
      Variable variable = entry.key;
      VariableModel<Type> thisModel = entry.value;
      VariableModel<Type> otherModel = other.infoFor(variable);
      VariableModel<Type> restricted = thisModel.restrict(
          typeOperations, otherModel, unsafe.contains(variable));
      if (!identical(restricted, _freshVariableInfo)) {
        newVariableInfo[variable] = restricted;
      }
      if (!identical(restricted, thisModel)) variableInfoMatchesThis = false;
      if (!identical(restricted, otherModel)) variableInfoMatchesOther = false;
    }
    for (MapEntry<Variable, VariableModel<Type>> entry
        in other.variableInfo.entries) {
      Variable variable = entry.key;
      if (variableInfo.containsKey(variable)) continue;
      VariableModel<Type> thisModel = _freshVariableInfo;
      VariableModel<Type> otherModel = entry.value;
      VariableModel<Type> restricted = thisModel.restrict(
          typeOperations, otherModel, unsafe.contains(variable));
      if (!identical(restricted, _freshVariableInfo)) {
        newVariableInfo[variable] = restricted;
      }
      if (!identical(restricted, thisModel)) variableInfoMatchesThis = false;
      if (!identical(restricted, otherModel)) variableInfoMatchesOther = false;
    }
    assert(variableInfoMatchesThis ==
        _variableInfosEqual(newVariableInfo, variableInfo));
    assert(variableInfoMatchesOther ==
        _variableInfosEqual(newVariableInfo, other.variableInfo));
    if (variableInfoMatchesThis) {
      newVariableInfo = variableInfo;
    } else if (variableInfoMatchesOther) {
      newVariableInfo = other.variableInfo;
    }

    return _identicalOrNew(this, other, newReachable, newVariableInfo);
  }

  /// Updates the state to indicate whether the control flow path is
  /// [reachable].
  FlowModel<Variable, Type> setReachable(bool reachable) {
    if (this.reachable == reachable) return this;

    return new FlowModel<Variable, Type>._(reachable, variableInfo);
  }

  @override
  String toString() => '($reachable, $variableInfo)';

  /// Updates the state to indicate that an assignment was made to the given
  /// [variable].  The variable is marked as definitely assigned, and any
  /// previous type promotion is removed.
  ///
  /// TODO(paulberry): allow for writes that preserve type promotions.
  FlowModel<Variable, Type> write(Variable variable) {
    VariableModel<Type> infoForVar = infoFor(variable);
    VariableModel<Type> newInfoForVar = infoForVar.write();
    if (identical(newInfoForVar, infoForVar)) return this;
    return _updateVariableInfo(variable, newInfoForVar);
  }

  /// Returns a new [FlowModel] where the information for [variable] is replaced
  /// with [model].
  FlowModel<Variable, Type> _updateVariableInfo(
      Variable variable, VariableModel<Type> model) {
    Map<Variable, VariableModel<Type>> newVariableInfo =
        new Map<Variable, VariableModel<Type>>.from(variableInfo);
    newVariableInfo[variable] = model;
    return new FlowModel<Variable, Type>._(reachable, newVariableInfo);
  }

  /// Forms a new state to reflect a control flow path that might have come from
  /// either `this` or the [other] state.
  ///
  /// The control flow path is considered reachable if either of the input
  /// states is reachable.  Variables are considered definitely assigned if they
  /// were definitely assigned in both of the input states.  Variable promotions
  /// are kept only if they are common to both input states; if a variable is
  /// promoted to one type in one state and a subtype in the other state, the
  /// less specific type promotion is kept.
  static FlowModel<Variable, Type> join<Variable, Type>(
    TypeOperations<Variable, Type> typeOperations,
    FlowModel<Variable, Type> first,
    FlowModel<Variable, Type> second,
  ) {
    if (first == null) return second;
    if (second == null) return first;

    if (first.reachable && !second.reachable) return first;
    if (!first.reachable && second.reachable) return second;

    bool newReachable = first.reachable || second.reachable;
    Map<Variable, VariableModel<Type>> newVariableInfo =
        FlowModel.joinVariableInfo(
            typeOperations, first.variableInfo, second.variableInfo);

    return FlowModel._identicalOrNew(
        first, second, newReachable, newVariableInfo);
  }

  /// Joins two "variable info" maps.  See [join] for details.
  @visibleForTesting
  static Map<Variable, VariableModel<Type>> joinVariableInfo<Variable, Type>(
    TypeOperations<Variable, Type> typeOperations,
    Map<Variable, VariableModel<Type>> first,
    Map<Variable, VariableModel<Type>> second,
  ) {
    if (identical(first, second)) return first;
    if (first.isEmpty || second.isEmpty) return const {};

    Map<Variable, VariableModel<Type>> result =
        <Variable, VariableModel<Type>>{};
    bool alwaysFirst = true;
    bool alwaysSecond = true;
    for (MapEntry<Variable, VariableModel<Type>> entry in first.entries) {
      Variable variable = entry.key;
      VariableModel<Type> secondModel = second[variable];
      if (secondModel == null) {
        alwaysFirst = false;
      } else {
        VariableModel<Type> joined =
            VariableModel.join<Type>(typeOperations, entry.value, secondModel);
        result[variable] = joined;
        if (!identical(joined, entry.value)) alwaysFirst = false;
        if (!identical(joined, secondModel)) alwaysSecond = false;
      }
    }

    if (alwaysFirst) return first;
    if (alwaysSecond && result.length == second.length) return second;
    if (result.isEmpty) return const {};
    return result;
  }

  /// Creates a new [FlowModel] object, unless it is equivalent to either
  /// [first] or [second], in which case one of those objects is re-used.
  static FlowModel<Variable, Type> _identicalOrNew<Variable, Type>(
      FlowModel<Variable, Type> first,
      FlowModel<Variable, Type> second,
      bool newReachable,
      Map<Variable, VariableModel<Type>> newVariableInfo) {
    if (first.reachable == newReachable &&
        identical(first.variableInfo, newVariableInfo)) {
      return first;
    }
    if (second.reachable == newReachable &&
        identical(second.variableInfo, newVariableInfo)) {
      return second;
    }

    return new FlowModel<Variable, Type>._(newReachable, newVariableInfo);
  }

  /// Determines whether the given "variableInfo" maps are equivalent.
  ///
  /// The equivalence check is shallow; if two variables' models are not
  /// identical, we return `false`.
  static bool _variableInfosEqual<Variable, Type>(
      Map<Variable, VariableModel<Type>> p1,
      Map<Variable, VariableModel<Type>> p2) {
    if (p1.length != p2.length) return false;
    if (!p1.keys.toSet().containsAll(p2.keys)) return false;
    for (MapEntry<Variable, VariableModel<Type>> entry in p1.entries) {
      VariableModel<Type> p1Value = entry.value;
      VariableModel<Type> p2Value = p2[entry.key];
      if (!identical(p1Value, p2Value)) {
        return false;
      }
    }
    return true;
  }
}

/// Operations on types, abstracted from concrete type interfaces.
abstract class TypeOperations<Variable, Type> {
  /// Returns `true` if [type1] and [type2] are the same type.
  bool isSameType(Type type1, Type type2);

  /// Return `true` if the [leftType] is a subtype of the [rightType].
  bool isSubtypeOf(Type leftType, Type rightType);

  /// Returns the non-null promoted version of [type].
  ///
  /// Note that some types don't have a non-nullable version (e.g.
  /// `FutureOr<int?>`), so [type] may be returned even if it is nullable.
  Type /*!*/ promoteToNonNull(Type type);

  /// Return the static type of the given [variable].
  Type variableType(Variable variable);
}

/// An instance of the [VariableModel] class represents the information gathered
/// by flow analysis for a single variable at a single point in the control flow
/// of the function or method being analyzed.
///
/// Instances of this class are immutable, so the methods below that "update"
/// the state actually leave `this` unchanged and return a new state object.
@visibleForTesting
class VariableModel<Type> {
  /// The type that the variable has been promoted to, or `null` if the variable
  /// is not promoted.
  final Type promotedType;

  /// Indicates whether the variable has definitely been assigned.
  final bool assigned;

  /// Indicates whether the variable has been write captured.
  final bool writeCaptured;

  VariableModel(this.promotedType, this.assigned, this.writeCaptured) {
    assert(!writeCaptured || promotedType == null,
        "Write-captured variables can't be promoted");
  }

  /// Creates a [VariableModel] representing a variable that's never been seen
  /// before.
  VariableModel.fresh()
      : promotedType = null,
        assigned = false,
        writeCaptured = false;

  @override
  bool operator ==(Object other) {
    return other is VariableModel<Type> &&
        this.promotedType == other.promotedType &&
        this.assigned == other.assigned &&
        this.writeCaptured == other.writeCaptured;
  }

  /// Returns an updated model reflect a control path that is known to have
  /// previously passed through some [other] state.  See [FlowModel.restrict]
  /// for details.
  VariableModel<Type> restrict(TypeOperations<Object, Type> typeOperations,
      VariableModel<Type> otherModel, bool unsafe) {
    Type thisType = promotedType;
    Type otherType = otherModel.promotedType;
    bool newAssigned = assigned || otherModel.assigned;
    bool newWriteCaptured = writeCaptured || otherModel.writeCaptured;
    if (!unsafe) {
      if (otherType != null &&
          (thisType == null ||
              typeOperations.isSubtypeOf(otherType, thisType))) {
        return _identicalOrNew(
            this, otherModel, otherType, newAssigned, newWriteCaptured);
      }
    }
    return _identicalOrNew(
        this, otherModel, thisType, newAssigned, newWriteCaptured);
  }

  @override
  String toString() {
    List<String> parts = [];
    if (promotedType != null) {
      parts.add('promotedType: $promotedType');
    }
    if (assigned) {
      parts.add('assigned: true');
    }
    if (writeCaptured) {
      parts.add('writeCaptured: true');
    }
    return 'VariableModel(${parts.join(', ')})';
  }

  /// Returns a new [VariableModel] where the promoted type is replaced with
  /// [promotedType].
  VariableModel<Type> withPromotedType(Type promotedType) =>
      new VariableModel<Type>(promotedType, assigned, writeCaptured);

  /// Returns a new [VariableModel] reflecting the fact that the variable was
  /// just written to.
  VariableModel<Type> write() {
    if (promotedType == null && assigned) return this;
    return new VariableModel<Type>(null, true, writeCaptured);
  }

  /// Returns a new [VariableModel] reflecting the fact that the variable has
  /// been write-captured.
  VariableModel<Type> writeCapture() {
    return new VariableModel<Type>(null, assigned, true);
  }

  /// Joins two variable models.  See [FlowModel.join] for details.
  static VariableModel<Type> join<Type>(
      TypeOperations<Object, Type> typeOperations,
      VariableModel<Type> first,
      VariableModel<Type> second) {
    Type firstType = first.promotedType;
    Type secondType = second.promotedType;
    Type newPromotedType;
    if (identical(firstType, secondType)) {
      newPromotedType = firstType;
    } else if (firstType == null || secondType == null) {
      newPromotedType = null;
    } else if (typeOperations.isSubtypeOf(firstType, secondType)) {
      newPromotedType = secondType;
    } else if (typeOperations.isSubtypeOf(secondType, firstType)) {
      newPromotedType = firstType;
    } else {
      newPromotedType = null;
    }
    bool newAssigned = first.assigned && second.assigned;
    bool newWriteCaptured = first.writeCaptured || second.writeCaptured;
    return _identicalOrNew(
        first, second, newPromotedType, newAssigned, newWriteCaptured);
  }

  /// Creates a new [VariableModel] object, unless it is equivalent to either
  /// [first] or [second], in which case one of those objects is re-used.
  static VariableModel<Type> _identicalOrNew<Type>(
      VariableModel<Type> first,
      VariableModel<Type> second,
      Type newPromotedType,
      bool newAssigned,
      bool newWriteCaptured) {
    if (identical(first.promotedType, newPromotedType) &&
        first.assigned == newAssigned &&
        first.writeCaptured == newWriteCaptured) {
      return first;
    } else if (identical(second.promotedType, newPromotedType) &&
        second.assigned == newAssigned &&
        second.writeCaptured == newWriteCaptured) {
      return second;
    } else {
      return new VariableModel<Type>(
          newPromotedType, newAssigned, newWriteCaptured);
    }
  }
}

/// [_FlowContext] representing a language construct that branches on a boolean
/// condition, such as an `if` statement, conditional expression, or a logical
/// binary operator.
class _BranchContext<Variable, Type> extends _FlowContext {
  /// Flow models associated with the condition being branched on.
  final _ExpressionInfo<Variable, Type> _conditionInfo;

  _BranchContext(this._conditionInfo);

  @override
  String toString() => '_BranchContext(conditionInfo: $_conditionInfo)';
}

/// [_FlowContext] representing a language construct that can be targeted by
/// `break` or `continue` statements, such as a loop or switch statement.
class _BranchTargetContext<Variable, Type> extends _FlowContext {
  /// Accumulated flow model for all `break` statements seen so far, or `null`
  /// if no `break` statements have been seen yet.
  FlowModel<Variable, Type> _breakModel;

  /// Accumulated flow model for all `continue` statements seen so far, or
  /// `null` if no `continue` statements have been seen yet.
  FlowModel<Variable, Type> _continueModel;
}

/// [_FlowContext] representing a conditional expression.
class _ConditionalContext<Variable, Type>
    extends _BranchContext<Variable, Type> {
  /// Flow models associated with the value of the conditional expression in the
  /// circumstance where the "then" branch is taken.
  _ExpressionInfo<Variable, Type> _thenInfo;

  _ConditionalContext(_ExpressionInfo<Variable, Type> conditionInfo)
      : super(conditionInfo);

  @override
  String toString() => '_ConditionalContext(conditionInfo: $_conditionInfo, '
      'thenInfo: $_thenInfo)';
}

/// A collection of flow models representing the possible outcomes of evaluating
/// an expression that are relevant to flow analysis.
class _ExpressionInfo<Variable, Type> {
  /// The state after the expression evaluates, if we don't care what it
  /// evaluates to.
  final FlowModel<Variable, Type> _after;

  /// The state after the expression evaluates, if it evaluates to `true`.
  final FlowModel<Variable, Type> _ifTrue;

  /// The state after the expression evaluates, if it evaluates to `false`.
  final FlowModel<Variable, Type> _ifFalse;

  _ExpressionInfo(this._after, this._ifTrue, this._ifFalse);
}

class _FlowAnalysisImpl<Statement, Expression, Variable, Type>
    implements FlowAnalysis<Statement, Expression, Variable, Type> {
  final List<Variable> _variablesWrittenAnywhere;

  final List<Variable> _variablesCapturedAnywhere;

  /// The [TypeOperations], used to access types, and check subtyping.
  final TypeOperations<Variable, Type> typeOperations;

  /// Stack of [_FlowContext] objects representing the statements and
  /// expressions that are currently being visited.
  final List<_FlowContext> _stack = [];

  /// The mapping from [Statement]s that can act as targets for `break` and
  /// `continue` statements (i.e. loops and switch statements) to the to their
  /// context information.
  final Map<Statement, _BranchTargetContext<Variable, Type>>
      _statementToContext = {};

  FlowModel<Variable, Type> _current;

  /// The most recently visited expression for which an [_ExpressionInfo] object
  /// exists, or `null` if no expression has been visited that has a
  /// corresponding [_ExpressionInfo] object.
  Expression _expressionWithInfo;

  /// If [_expressionWithInfo] is not `null`, the [_ExpressionInfo] object
  /// corresponding to it.  Otherwise `null`.
  _ExpressionInfo<Variable, Type> _expressionInfo;

  int _functionNestingLevel = 0;

  _FlowAnalysisImpl(this.typeOperations, this._variablesWrittenAnywhere,
      this._variablesCapturedAnywhere) {
    _current = new FlowModel<Variable, Type>(true);
  }

  @override
  bool get isReachable => _current.reachable;

  @override
  void booleanLiteral(Expression expression, bool value) {
    FlowModel<Variable, Type> unreachable = _current.setReachable(false);
    _storeExpressionInfo(
        expression,
        value
            ? new _ExpressionInfo(_current, _current, unreachable)
            : new _ExpressionInfo(_current, unreachable, _current));
  }

  @override
  void conditional_elseBegin(Expression thenExpression) {
    _ConditionalContext<Variable, Type> context =
        _stack.last as _ConditionalContext<Variable, Type>;
    context._thenInfo = _expressionEnd(thenExpression);
    _current = context._conditionInfo._ifFalse;
  }

  @override
  void conditional_end(
      Expression conditionalExpression, Expression elseExpression) {
    _ConditionalContext<Variable, Type> context =
        _stack.removeLast() as _ConditionalContext<Variable, Type>;
    _ExpressionInfo<Variable, Type> thenInfo = context._thenInfo;
    _ExpressionInfo<Variable, Type> elseInfo = _expressionEnd(elseExpression);
    _storeExpressionInfo(
        conditionalExpression,
        new _ExpressionInfo(
            _join(thenInfo._after, elseInfo._after),
            _join(thenInfo._ifTrue, elseInfo._ifTrue),
            _join(thenInfo._ifFalse, elseInfo._ifFalse)));
  }

  @override
  void conditional_thenBegin(Expression condition) {
    _ExpressionInfo<Variable, Type> conditionInfo = _expressionEnd(condition);
    _stack.add(new _ConditionalContext(conditionInfo));
    _current = conditionInfo._ifTrue;
  }

  @override
  void doStatement_bodyBegin(Statement doStatement,
      Iterable<Variable> loopAssigned, Iterable<Variable> loopCaptured) {
    _BranchTargetContext<Variable, Type> context =
        new _BranchTargetContext<Variable, Type>();
    _stack.add(context);
    _current = _current.removePromotedAll(loopAssigned, loopCaptured);
    _statementToContext[doStatement] = context;
  }

  @override
  void doStatement_conditionBegin() {
    _BranchTargetContext<Variable, Type> context =
        _stack.last as _BranchTargetContext<Variable, Type>;
    _current = _join(_current, context._continueModel);
  }

  @override
  void doStatement_end(Expression condition) {
    _BranchTargetContext<Variable, Type> context =
        _stack.removeLast() as _BranchTargetContext<Variable, Type>;
    _current = _join(_expressionEnd(condition)._ifFalse, context._breakModel);
  }

  @override
  void equalityOp_end(Expression wholeExpression, Expression rightOperand,
      {bool notEqual = false}) {
    _BranchContext<Variable, Type> context =
        _stack.removeLast() as _BranchContext<Variable, Type>;
    _ExpressionInfo<Variable, Type> lhsInfo = context._conditionInfo;
    _ExpressionInfo<Variable, Type> rhsInfo = _getExpressionInfo(rightOperand);
    Variable variable;
    if (lhsInfo is _NullInfo<Variable, Type> &&
        rhsInfo is _VariableReadInfo<Variable, Type>) {
      variable = rhsInfo._variable;
    } else if (rhsInfo is _NullInfo<Variable, Type> &&
        lhsInfo is _VariableReadInfo<Variable, Type>) {
      variable = lhsInfo._variable;
    } else {
      return;
    }
    FlowModel<Variable, Type> ifNotNull =
        _current.markNonNullable(typeOperations, variable);
    _storeExpressionInfo(
        wholeExpression,
        notEqual
            ? new _ExpressionInfo(_current, ifNotNull, _current)
            : new _ExpressionInfo(_current, _current, ifNotNull));
  }

  @override
  void equalityOp_rightBegin(Expression leftOperand) {
    _stack.add(
        new _BranchContext<Variable, Type>(_getExpressionInfo(leftOperand)));
  }

  @override
  void finish() {
    assert(_stack.isEmpty);
  }

  @override
  void for_bodyBegin(Statement node, Expression condition) {
    _ExpressionInfo<Variable, Type> conditionInfo = condition == null
        ? new _ExpressionInfo(_current, _current, _current.setReachable(false))
        : _expressionEnd(condition);
    _WhileContext<Variable, Type> context =
        new _WhileContext<Variable, Type>(conditionInfo);
    _stack.add(context);
    if (node != null) {
      _statementToContext[node] = context;
    }
    _current = conditionInfo._ifTrue;
  }

  @override
  void for_conditionBegin(
      Set<Variable> loopAssigned, Set<Variable> loopCaptured) {
    _current = _current.removePromotedAll(loopAssigned, loopCaptured);
  }

  @override
  void for_end() {
    _WhileContext<Variable, Type> context =
        _stack.removeLast() as _WhileContext<Variable, Type>;
    // Tail of the stack: falseCondition, break
    FlowModel<Variable, Type> breakState = context._breakModel;
    FlowModel<Variable, Type> falseCondition = context._conditionInfo._ifFalse;

    _current = _join(falseCondition, breakState);
  }

  @override
  void for_updaterBegin() {
    _WhileContext<Variable, Type> context =
        _stack.last as _WhileContext<Variable, Type>;
    _current = _join(_current, context._continueModel);
  }

  @override
  void forEach_bodyBegin(Iterable<Variable> loopAssigned,
      Iterable<Variable> loopCaptured, Variable loopVariable) {
    _SimpleStatementContext<Variable, Type> context =
        new _SimpleStatementContext<Variable, Type>(_current);
    _stack.add(context);
    _current = _current.removePromotedAll(loopAssigned, loopCaptured);
    if (loopVariable != null) {
      _current = _current.write(loopVariable);
    }
  }

  @override
  void forEach_end() {
    _SimpleStatementContext<Variable, Type> context =
        _stack.removeLast() as _SimpleStatementContext<Variable, Type>;
    _current = _join(_current, context._previous);
  }

  @override
  void functionExpression_begin(Iterable<Variable> writeCaptured) {
    ++_functionNestingLevel;
    _current = _current.removePromotedAll(const [], writeCaptured);
    _stack.add(new _SimpleContext(_current));
    _current = _current.removePromotedAll(
        _variablesWrittenAnywhere, _variablesCapturedAnywhere);
  }

  @override
  void functionExpression_end() {
    --_functionNestingLevel;
    assert(_functionNestingLevel >= 0);
    _SimpleContext<Variable, Type> context =
        _stack.removeLast() as _SimpleContext<Variable, Type>;
    _current = context._previous;
  }

  @override
  void handleBreak(Statement target) {
    _BranchTargetContext<Variable, Type> context = _statementToContext[target];
    if (context != null) {
      context._breakModel = _join(context._breakModel, _current);
    }
    _current = _current.setReachable(false);
  }

  @override
  void handleContinue(Statement target) {
    _BranchTargetContext<Variable, Type> context = _statementToContext[target];
    if (context != null) {
      context._continueModel = _join(context._continueModel, _current);
    }
    _current = _current.setReachable(false);
  }

  @override
  void handleExit() {
    _current = _current.setReachable(false);
  }

  @override
  void ifNullExpression_end() {
    _SimpleContext<Variable, Type> context =
        _stack.removeLast() as _SimpleContext<Variable, Type>;
    _current = _join(_current, context._previous);
  }

  @override
  void ifNullExpression_rightBegin() {
    _stack.add(new _SimpleContext<Variable, Type>(_current));
  }

  @override
  void ifStatement_elseBegin() {
    _IfContext<Variable, Type> context =
        _stack.last as _IfContext<Variable, Type>;
    context._afterThen = _current;
    _current = context._conditionInfo._ifFalse;
  }

  @override
  void ifStatement_end(bool hasElse) {
    _IfContext<Variable, Type> context =
        _stack.removeLast() as _IfContext<Variable, Type>;
    FlowModel<Variable, Type> afterThen;
    FlowModel<Variable, Type> afterElse;
    if (hasElse) {
      afterThen = context._afterThen;
      afterElse = _current;
    } else {
      afterThen = _current; // no `else`, so `then` is still current
      afterElse = context._conditionInfo._ifFalse;
    }
    _current = _join(afterThen, afterElse);
  }

  @override
  void ifStatement_thenBegin(Expression condition) {
    _ExpressionInfo<Variable, Type> conditionInfo = _expressionEnd(condition);
    _stack.add(new _IfContext(conditionInfo));
    _current = conditionInfo._ifTrue;
  }

  @override
  void initialize(Variable variable) {
    _current = _current.write(variable);
  }

  @override
  bool isAssigned(Variable variable) {
    return _current.infoFor(variable).assigned;
  }

  @override
  void isExpression_end(
      Expression isExpression, Variable variable, bool isNot, Type type) {
    FlowModel<Variable, Type> promoted =
        _current.promote(typeOperations, variable, type);
    _storeExpressionInfo(
        isExpression,
        isNot
            ? new _ExpressionInfo(_current, _current, promoted)
            : new _ExpressionInfo(_current, promoted, _current));
  }

  @override
  void logicalBinaryOp_end(Expression wholeExpression, Expression rightOperand,
      {@required bool isAnd}) {
    _BranchContext<Variable, Type> context =
        _stack.removeLast() as _BranchContext<Variable, Type>;
    _ExpressionInfo<Variable, Type> rhsInfo = _expressionEnd(rightOperand);

    FlowModel<Variable, Type> trueResult;
    FlowModel<Variable, Type> falseResult;
    if (isAnd) {
      trueResult = rhsInfo._ifTrue;
      falseResult = _join(context._conditionInfo._ifFalse, rhsInfo._ifFalse);
    } else {
      trueResult = _join(context._conditionInfo._ifTrue, rhsInfo._ifTrue);
      falseResult = rhsInfo._ifFalse;
    }
    _storeExpressionInfo(
        wholeExpression,
        new _ExpressionInfo(
            _join(trueResult, falseResult), trueResult, falseResult));
  }

  @override
  void logicalBinaryOp_rightBegin(Expression leftOperand,
      {@required bool isAnd}) {
    _ExpressionInfo<Variable, Type> conditionInfo = _expressionEnd(leftOperand);
    _stack.add(new _BranchContext<Variable, Type>(conditionInfo));
    _current = isAnd ? conditionInfo._ifTrue : conditionInfo._ifFalse;
  }

  @override
  void logicalNot_end(Expression notExpression, Expression operand) {
    _ExpressionInfo<Variable, Type> conditionInfo = _expressionEnd(operand);
    _storeExpressionInfo(
        notExpression,
        new _ExpressionInfo(conditionInfo._after, conditionInfo._ifFalse,
            conditionInfo._ifTrue));
  }

  @override
  void nonNullAssert_end(Expression operand) {
    _ExpressionInfo<Variable, Type> operandInfo = _getExpressionInfo(operand);
    if (operandInfo is _VariableReadInfo<Variable, Type>) {
      _current =
          _current.markNonNullable(typeOperations, operandInfo._variable);
    }
  }

  @override
  void nullLiteral(Expression expression) {
    _storeExpressionInfo(expression, new _NullInfo(_current));
  }

  @override
  void parenthesizedExpression(
      Expression outerExpression, Expression innerExpression) {
    if (identical(_expressionWithInfo, innerExpression)) {
      _expressionWithInfo = outerExpression;
    }
  }

  @override
  Type promotedType(Variable variable) {
    return _current.infoFor(variable).promotedType;
  }

  @override
  void switchStatement_beginCase(bool hasLabel, Iterable<Variable> notPromoted,
      Iterable<Variable> captured) {
    _SimpleStatementContext<Variable, Type> context =
        _stack.last as _SimpleStatementContext<Variable, Type>;
    if (hasLabel) {
      _current = context._previous.removePromotedAll(notPromoted, captured);
    } else {
      _current = context._previous;
    }
  }

  @override
  void switchStatement_end(bool hasDefault) {
    _SimpleStatementContext<Variable, Type> context =
        _stack.removeLast() as _SimpleStatementContext<Variable, Type>;
    FlowModel<Variable, Type> breakState = context._breakModel;

    // It is allowed to "fall off" the end of a switch statement, so join the
    // current state to any breaks that were found previously.
    breakState = _join(breakState, _current);

    // And, if there is an implicit fall-through default, join it to any breaks.
    if (!hasDefault) breakState = _join(breakState, context._previous);

    _current = breakState;
  }

  @override
  void switchStatement_expressionEnd(Statement switchStatement) {
    _SimpleStatementContext<Variable, Type> context =
        new _SimpleStatementContext<Variable, Type>(_current);
    _stack.add(context);
    _statementToContext[switchStatement] = context;
  }

  @override
  void tryCatchStatement_bodyBegin() {
    _stack.add(new _TryContext<Variable, Type>(_current));
  }

  @override
  void tryCatchStatement_bodyEnd(
      Iterable<Variable> assignedInBody, Iterable<Variable> capturedInBody) {
    _TryContext<Variable, Type> context =
        _stack.last as _TryContext<Variable, Type>;
    FlowModel<Variable, Type> beforeBody = context._previous;
    FlowModel<Variable, Type> beforeCatch =
        beforeBody.removePromotedAll(assignedInBody, capturedInBody);
    context._beforeCatch = beforeCatch;
    context._afterBodyAndCatches = _current;
  }

  @override
  void tryCatchStatement_catchBegin() {
    _TryContext<Variable, Type> context =
        _stack.last as _TryContext<Variable, Type>;
    _current = context._beforeCatch;
  }

  @override
  void tryCatchStatement_catchEnd() {
    _TryContext<Variable, Type> context =
        _stack.last as _TryContext<Variable, Type>;
    context._afterBodyAndCatches =
        _join(context._afterBodyAndCatches, _current);
  }

  @override
  void tryCatchStatement_end() {
    _TryContext<Variable, Type> context =
        _stack.removeLast() as _TryContext<Variable, Type>;
    _current = context._afterBodyAndCatches;
  }

  @override
  void tryFinallyStatement_bodyBegin() {
    _stack.add(new _TryContext<Variable, Type>(_current));
  }

  @override
  void tryFinallyStatement_end(Set<Variable> assignedInFinally) {
    _TryContext<Variable, Type> context =
        _stack.removeLast() as _TryContext<Variable, Type>;
    _current = _current.restrict(
        typeOperations, context._afterBodyAndCatches, assignedInFinally);
  }

  @override
  void tryFinallyStatement_finallyBegin(
      Iterable<Variable> assignedInBody, Iterable<Variable> capturedInBody) {
    _TryContext<Variable, Type> context =
        _stack.last as _TryContext<Variable, Type>;
    context._afterBodyAndCatches = _current;
    _current = _join(_current,
        context._previous.removePromotedAll(assignedInBody, capturedInBody));
  }

  @override
  Type variableRead(Expression expression, Variable variable) {
    _storeExpressionInfo(expression, new _VariableReadInfo(_current, variable));
    return _current.infoFor(variable).promotedType;
  }

  @override
  void whileStatement_bodyBegin(
      Statement whileStatement, Expression condition) {
    _ExpressionInfo<Variable, Type> conditionInfo = _expressionEnd(condition);
    _WhileContext<Variable, Type> context =
        new _WhileContext<Variable, Type>(conditionInfo);
    _stack.add(context);
    _statementToContext[whileStatement] = context;
    _current = conditionInfo._ifTrue;
  }

  @override
  void whileStatement_conditionBegin(
      Iterable<Variable> loopAssigned, Iterable<Variable> loopCaptured) {
    _current = _current.removePromotedAll(loopAssigned, loopCaptured);
  }

  @override
  void whileStatement_end() {
    _WhileContext<Variable, Type> context =
        _stack.removeLast() as _WhileContext<Variable, Type>;
    _current = _join(context._conditionInfo._ifFalse, context._breakModel);
  }

  @override
  void write(Variable variable) {
    assert(
        _variablesWrittenAnywhere.contains(variable),
        "Variable is written to, but was not included in "
        "_variablesWrittenAnywhere: $variable");
    _current = _current.write(variable);
  }

  /// Gets the [_ExpressionInfo] associated with the [expression] (which should
  /// be the last expression that was traversed).  If there is no
  /// [_ExpressionInfo] associated with the [expression], then a fresh
  /// [_ExpressionInfo] is created recording the current flow analysis state.
  _ExpressionInfo<Variable, Type> _expressionEnd(Expression expression) =>
      _getExpressionInfo(expression) ??
      new _ExpressionInfo(_current, _current, _current);

  /// Gets the [_ExpressionInfo] associated with the [expression] (which should
  /// be the last expression that was traversed).  If there is no
  /// [_ExpressionInfo] associated with the [expression], then `null` is
  /// returned.
  _ExpressionInfo<Variable, Type> _getExpressionInfo(Expression expression) {
    if (identical(expression, _expressionWithInfo)) {
      _ExpressionInfo<Variable, Type> expressionInfo = _expressionInfo;
      _expressionInfo = null;
      return expressionInfo;
    } else {
      return null;
    }
  }

  FlowModel<Variable, Type> _join(
          FlowModel<Variable, Type> first, FlowModel<Variable, Type> second) =>
      FlowModel.join(typeOperations, first, second);

  /// Associates [expression], which should be the most recently visited
  /// expression, with the given [expressionInfo] object, and updates the
  /// current flow model state to correspond to it.
  void _storeExpressionInfo(
      Expression expression, _ExpressionInfo<Variable, Type> expressionInfo) {
    _expressionWithInfo = expression;
    _expressionInfo = expressionInfo;
    _current = expressionInfo._after;
  }
}

/// Base class for objects representing constructs in the Dart programming
/// language for which flow analysis information needs to be tracked.
class _FlowContext {}

/// [_FlowContext] representing an `if` statement.
class _IfContext<Variable, Type> extends _BranchContext<Variable, Type> {
  /// Flow model associated with the state of program execution after the `if`
  /// statement executes, in the circumstance where the "then" branch is taken.
  FlowModel<Variable, Type> _afterThen;

  _IfContext(_ExpressionInfo<Variable, Type> conditionInfo)
      : super(conditionInfo);

  @override
  String toString() =>
      '_IfContext(conditionInfo: $_conditionInfo, afterThen: $_afterThen)';
}

/// [_ExpressionInfo] representing a `null` literal.
class _NullInfo<Variable, Type> implements _ExpressionInfo<Variable, Type> {
  @override
  final FlowModel<Variable, Type> _after;

  _NullInfo(this._after);

  @override
  FlowModel<Variable, Type> get _ifFalse => _after;

  @override
  FlowModel<Variable, Type> get _ifTrue => _after;
}

/// [_FlowContext] representing a language construct for which flow analysis
/// must store a flow model state to be retrieved later, such as a `try`
/// statement, function expression, or "if-null" (`??`) expression.
class _SimpleContext<Variable, Type> extends _FlowContext {
  /// The stored state.  For a `try` statement, this is the state from the
  /// beginning of the `try` block.  For a function expression, this is the
  /// state at the point the function expression was created.  For an "if-null"
  /// expression, this is the state after execution of the expression before the
  /// `??`.
  final FlowModel<Variable, Type> _previous;

  _SimpleContext(this._previous);
}

/// [_FlowContext] representing a language construct that can be targeted by
/// `break` or `continue` statements, and for which flow analysis must store a
/// flow model state to be retrieved later.  Examples include "for each" and
/// `switch` statements.
class _SimpleStatementContext<Variable, Type>
    extends _BranchTargetContext<Variable, Type> {
  /// The stored state.  For a "for each" statement, this is the state after
  /// evaluation of the iterable.  For a `switch` statement, this is the state
  /// after evaluation of the switch expression.
  final FlowModel<Variable, Type> _previous;

  _SimpleStatementContext(this._previous);
}

/// [_FlowContext] representing a try statement.
class _TryContext<Variable, Type> extends _SimpleContext<Variable, Type> {
  /// If the statement is a "try/catch" statement, the flow model representing
  /// program state at the top of any `catch` block.
  FlowModel<Variable, Type> _beforeCatch;

  /// If the statement is a "try/catch" statement, the accumulated flow model
  /// representing program state after the `try` block or one of the `catch`
  /// blocks has finished executing.  If the statement is a "try/finally"
  /// statement, the flow model representing program state after the `try` block
  /// has finished executing.
  FlowModel<Variable, Type> _afterBodyAndCatches;

  _TryContext(FlowModel<Variable, Type> previous) : super(previous);
}

/// [_ExpressionInfo] representing an expression that reads the value of a
/// variable.
class _VariableReadInfo<Variable, Type>
    implements _ExpressionInfo<Variable, Type> {
  @override
  final FlowModel<Variable, Type> _after;

  /// The variable that is being read.
  final Variable _variable;

  _VariableReadInfo(this._after, this._variable);

  @override
  FlowModel<Variable, Type> get _ifFalse => _after;

  @override
  FlowModel<Variable, Type> get _ifTrue => _after;

  @override
  String toString() =>
      '_VariableReadInfo(after: $_after, variable: $_variable)';
}

/// [_FlowContext] representing a `while` loop (or a C-style `for` loop, which
/// is functionally similar).
class _WhileContext<Variable, Type>
    extends _BranchTargetContext<Variable, Type> {
  /// Flow models associated with the loop condition.
  final _ExpressionInfo<Variable, Type> _conditionInfo;

  _WhileContext(this._conditionInfo);
}<|MERGE_RESOLUTION|>--- conflicted
+++ resolved
@@ -528,63 +528,7 @@
   void whileStatement_end();
 
   /// Register write of the given [variable] in the current state.
-<<<<<<< HEAD
-  void write(Variable variable) {
-    assert(
-        _variablesWrittenAnywhere.contains(variable),
-        "Variable is written to, but was not included in "
-        "_variablesWrittenAnywhere: $variable");
-    _current = _current.write(variable);
-  }
-
-  void _dumpState() {
-    print('  current: $_current');
-    print('  expressionWithInfo: $_expressionWithInfo');
-    print('  expressionInfo: $_expressionInfo');
-    print('  stack:');
-    for (var stackEntry in _stack.reversed) {
-      print('    $stackEntry');
-    }
-  }
-
-  /// Gets the [_ExpressionInfo] associated with the [expression] (which should
-  /// be the last expression that was traversed).  If there is no
-  /// [_ExpressionInfo] associated with the [expression], then a fresh
-  /// [_ExpressionInfo] is created recording the current flow analysis state.
-  _ExpressionInfo<Variable, Type> _expressionEnd(Expression expression) =>
-      _getExpressionInfo(expression) ??
-      new _ExpressionInfo(_current, _current, _current);
-
-  /// Gets the [_ExpressionInfo] associated with the [expression] (which should
-  /// be the last expression that was traversed).  If there is no
-  /// [_ExpressionInfo] associated with the [expression], then `null` is
-  /// returned.
-  _ExpressionInfo<Variable, Type> _getExpressionInfo(Expression expression) {
-    if (identical(expression, _expressionWithInfo)) {
-      _ExpressionInfo<Variable, Type> expressionInfo = _expressionInfo;
-      _expressionInfo = null;
-      return expressionInfo;
-    } else {
-      return null;
-    }
-  }
-
-  FlowModel<Variable, Type> _join(
-          FlowModel<Variable, Type> first, FlowModel<Variable, Type> second) =>
-      FlowModel.join(typeOperations, first, second);
-
-  /// Associates [expression], which should be the most recently visited
-  /// expression, with the given [expressionInfo] object, and updates the
-  /// current flow model state to correspond to it.
-  void _storeExpressionInfo(
-      Expression expression, _ExpressionInfo<Variable, Type> expressionInfo) {
-    _expressionWithInfo = expression;
-    _expressionInfo = expressionInfo;
-    _current = expressionInfo._after;
-  }
-=======
   void write(Variable variable);
->>>>>>> 8a94f4d9
 }
 
 class FlowAnalysisDebug<Statement, Expression, Variable, Type>
@@ -1396,6 +1340,16 @@
 
   final List<Variable> _variablesCapturedAnywhere;
 
+  void _dumpState() {
+    print('  current: $_current');
+    print('  expressionWithInfo: $_expressionWithInfo');
+    print('  expressionInfo: $_expressionInfo');
+    print('  stack:');
+    for (var stackEntry in _stack.reversed) {
+      print('    $stackEntry');
+    }
+  }
+
   /// The [TypeOperations], used to access types, and check subtyping.
   final TypeOperations<Variable, Type> typeOperations;
 
