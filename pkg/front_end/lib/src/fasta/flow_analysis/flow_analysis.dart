--- conflicted
+++ resolved
@@ -130,19 +130,10 @@
 }
 
 class FlowAnalysis<Statement, Expression, Variable, Type> {
-<<<<<<< HEAD
-  static bool get _assertionsEnabled {
-    bool result = false;
-    assert(result = true);
-    return result;
-  }
-
   final List<Variable> _variablesWrittenAnywhere;
 
   final List<Variable> _variablesCapturedAnywhere;
 
-=======
->>>>>>> 8daf3fdb
   /// The [NodeOperations], used to manipulate expressions.
   final NodeOperations<Expression> nodeOperations;
 
@@ -169,24 +160,8 @@
   /// The state when [_condition] evaluates to `false`.
   FlowModel<Variable, Type> _conditionFalse;
 
-<<<<<<< HEAD
-  /// If assertions are enabled, keeps track of all variables that have been
-  /// passed into the API (other than through a call to [add]).  The [finish]
-  /// method uses this to verify that the caller doesn't forget to pass a
-  /// variable to [add].
-  ///
-  /// Note: the reason we have to keep track of this set (rather than simply
-  /// checking each variable at the time it is passed into the API) is because
-  /// the client doesn't call `add` until a variable is declared, and in
-  /// erroneous code, it's possible that a variable might be used before its
-  /// declaration.
-  final Set<Variable> _referencedVariables =
-      _assertionsEnabled ? new Set<Variable>() : null;
-
   int _functionNestingLevel = 0;
 
-=======
->>>>>>> 8daf3fdb
   factory FlowAnalysis(
       NodeOperations<Expression> nodeOperations,
       TypeOperations<Variable, Type> typeOperations,
@@ -204,15 +179,6 @@
   /// Return `true` if the current state is reachable.
   bool get isReachable => _current.reachable;
 
-<<<<<<< HEAD
-  /// Add a new [variable], which might be already [assigned].
-  void add(Variable variable, {bool assigned: false}) {
-    _addedVariables.add(variable);
-    _current = _current.add(typeOperations, variable, assigned: assigned);
-  }
-
-=======
->>>>>>> 8daf3fdb
   void booleanLiteral(Expression expression, bool value) {
     _condition = expression;
     if (value) {
@@ -271,14 +237,6 @@
   /// `null`.
   void conditionEqNull(Expression binaryExpression, Variable variable,
       {bool notEqual: false}) {
-<<<<<<< HEAD
-    _variableReferenced(variable);
-=======
-    if (functionBody.isPotentiallyMutatedInClosure(variable)) {
-      return;
-    }
-
->>>>>>> 8daf3fdb
     _condition = binaryExpression;
     FlowModel<Variable, Type> currentModel =
         _current.markNonNullable(typeOperations, variable);
@@ -291,16 +249,10 @@
     }
   }
 
-<<<<<<< HEAD
   void doStatement_bodyBegin(Statement doStatement,
       Iterable<Variable> loopAssigned, Iterable<Variable> loopCaptured) {
     _current = _current.removePromotedAll(
-        loopAssigned, loopCaptured, _referencedVariables);
-=======
-  void doStatement_bodyBegin(
-      Statement doStatement, Iterable<Variable> loopAssigned) {
-    _current = _current.removePromotedAll(loopAssigned);
->>>>>>> 8daf3fdb
+        loopAssigned, loopCaptured);
 
     _statementToStackIndex[doStatement] = _stack.length;
     _stack.add(null); // break
@@ -386,15 +338,10 @@
   ///
   /// [loopAssigned] should be the set of variables that are assigned anywhere
   /// in the loop's condition, updaters, or body.
-<<<<<<< HEAD
   void for_conditionBegin(
       Set<Variable> loopAssigned, Set<Variable> loopCaptured) {
     _current = _current.removePromotedAll(
-        loopAssigned, loopCaptured, _referencedVariables);
-=======
-  void for_conditionBegin(Set<Variable> loopAssigned) {
-    _current = _current.removePromotedAll(loopAssigned);
->>>>>>> 8daf3fdb
+        loopAssigned, loopCaptured);
   }
 
   /// Call this method just after visiting the updaters of a conventional "for"
@@ -428,24 +375,17 @@
   /// - Call [forEach_end].
   ///
   /// [loopAssigned] should be the set of variables that are assigned anywhere
-<<<<<<< HEAD
-  /// in the loop's body.
+  /// in the loop's body.  [loopVariable] should be the loop variable, if it's a
+  /// local variable, or `null` otherwise.
   void forEach_bodyBegin(
-      Iterable<Variable> loopAssigned, Iterable<Variable> loopCaptured) {
+      Iterable<Variable> loopAssigned, Iterable<Variable> loopCaptured, Variable loopVariable) {
     _stack.add(_current);
     _current = _current.removePromotedAll(
-        loopAssigned, loopCaptured, _referencedVariables);
-=======
-  /// in the loop's body.  [loopVariable] should be the loop variable, if it's a
-  /// local variable, or `null` otherwise.
-  void forEach_bodyBegin(Set<Variable> loopAssigned, Variable loopVariable) {
-    _stack.add(_current);
-    _current = _current.removePromotedAll(loopAssigned);
+        loopAssigned, loopCaptured);
     if (loopVariable != null) {
       assert(loopAssigned.contains(loopVariable));
       _current = _current.write(loopVariable);
     }
->>>>>>> 8daf3fdb
   }
 
   /// Call this method just before visiting the body of a "for-in" statement or
@@ -460,26 +400,8 @@
     _current = _current
         .removePromotedAll(const [], writeCaptured, _referencedVariables);
     _stack.add(_current);
-<<<<<<< HEAD
     _current = _current.removePromotedAll(
-        _variablesWrittenAnywhere, _variablesCapturedAnywhere, null);
-=======
-
-    List<Variable> notPromoted = [];
-    for (MapEntry<Variable, VariableModel<Type>> entry
-        in _current.variableInfo.entries) {
-      Variable variable = entry.key;
-      Type promotedType = entry.value.promotedType;
-      if (promotedType != null &&
-          functionBody.isPotentiallyMutatedInScope(variable)) {
-        notPromoted.add(variable);
-      }
-    }
-
-    if (notPromoted.isNotEmpty) {
-      _current = _current.removePromotedAll(notPromoted);
-    }
->>>>>>> 8daf3fdb
+        _variablesWrittenAnywhere, _variablesCapturedAnywhere);
   }
 
   void functionExpression_end() {
@@ -555,14 +477,6 @@
 
   void isExpression_end(
       Expression isExpression, Variable variable, bool isNot, Type type) {
-<<<<<<< HEAD
-    _variableReferenced(variable);
-=======
-    if (functionBody.isPotentiallyMutatedInClosure(variable)) {
-      return;
-    }
-
->>>>>>> 8daf3fdb
     _condition = isExpression;
     if (isNot) {
       _conditionTrue = _current;
@@ -643,12 +557,8 @@
   void switchStatement_beginCase(bool hasLabel, Iterable<Variable> notPromoted,
       Iterable<Variable> captured) {
     if (hasLabel) {
-<<<<<<< HEAD
       _current = _stack.last
-          .removePromotedAll(notPromoted, captured, _referencedVariables);
-=======
-      _current = _stack.last.removePromotedAll(notPromoted);
->>>>>>> 8daf3fdb
+          .removePromotedAll(notPromoted, captured);
     } else {
       _current = _stack.last;
     }
@@ -699,13 +609,8 @@
   void tryCatchStatement_bodyEnd(
       Iterable<Variable> assignedInBody, Iterable<Variable> capturedInBody) {
     FlowModel<Variable, Type> beforeBody = _stack.removeLast();
-<<<<<<< HEAD
     FlowModel<Variable, Type> beforeCatch = beforeBody.removePromotedAll(
-        assignedInBody, capturedInBody, _referencedVariables);
-=======
-    FlowModel<Variable, Type> beforeCatch =
-        beforeBody.removePromotedAll(assignedInBody);
->>>>>>> 8daf3fdb
+        assignedInBody, capturedInBody);
     _stack.add(beforeCatch);
     _stack.add(_current); // afterBodyAndCatches
     // Tail of the stack: beforeCatch, afterBodyAndCatches
@@ -741,14 +646,10 @@
     FlowModel<Variable, Type> beforeTry = _stack.removeLast();
     FlowModel<Variable, Type> afterBody = _current;
     _stack.add(afterBody);
-<<<<<<< HEAD
     _current = _join(
         afterBody,
         beforeTry.removePromotedAll(
-            assignedInBody, capturedInBody, _referencedVariables));
-=======
-    _current = _join(afterBody, beforeTry.removePromotedAll(assignedInBody));
->>>>>>> 8daf3fdb
+            assignedInBody, capturedInBody));
   }
 
   void whileStatement_bodyBegin(
@@ -765,15 +666,10 @@
     _current = trueCondition;
   }
 
-<<<<<<< HEAD
   void whileStatement_conditionBegin(
       Iterable<Variable> loopAssigned, Iterable<Variable> loopCaptured) {
     _current = _current.removePromotedAll(
-        loopAssigned, loopCaptured, _referencedVariables);
-=======
-  void whileStatement_conditionBegin(Iterable<Variable> loopAssigned) {
-    _current = _current.removePromotedAll(loopAssigned);
->>>>>>> 8daf3fdb
+        loopAssigned, loopCaptured);
   }
 
   void whileStatement_end() {
@@ -786,8 +682,6 @@
 
   /// Register write of the given [variable] in the current state.
   void write(Variable variable) {
-<<<<<<< HEAD
-    _variableReferenced(variable);
     assert(
         _variablesWrittenAnywhere.contains(variable),
         "Variable is written to, but was not included in "
@@ -797,10 +691,7 @@
             _variablesCapturedAnywhere.contains(variable),
         "Variable is captured by a local function, but was not included in "
         "_variablesCapturedAnywhere");
-    _current = _current.write(typeOperations, variable);
-=======
     _current = _current.write(variable);
->>>>>>> 8daf3fdb
   }
 
   void _conditionalEnd(Expression condition) {
@@ -865,30 +756,9 @@
     }());
   }
 
-<<<<<<< HEAD
-  /// Updates the state to track a newly declared local [variable].  The
-  /// optional [assigned] boolean indicates whether the variable is assigned at
-  /// the point of declaration.
-  FlowModel<Variable, Type> add(
-      TypeOperations<Variable, Type> typeOperations, Variable variable,
-      {bool assigned: false}) {
-    var prevInfo = variableInfo[variable];
-    if (prevInfo == null) {
-      Map<Variable, VariableModel<Type>> newVariableInfo =
-          Map<Variable, VariableModel<Type>>.from(variableInfo);
-      newVariableInfo[variable] = VariableModel<Type>(null, assigned, false);
-      return new FlowModel<Variable, Type>._(reachable, newVariableInfo);
-    } else if (assigned) {
-      return write(typeOperations, variable);
-    } else {
-      return this;
-    }
-  }
-=======
   /// Gets the info for the given [variable], creating it if it doesn't exist.
   VariableModel<Type> infoFor(Variable variable) =>
       variableInfo[variable] ?? _freshVariableInfo;
->>>>>>> 8daf3fdb
 
   /// Updates the state to indicate that the given [variable] has been
   /// determined to contain a non-null value.
@@ -897,12 +767,8 @@
   /// assigned?  Does it matter?
   FlowModel<Variable, Type> markNonNullable(
       TypeOperations<Variable, Type> typeOperations, Variable variable) {
-<<<<<<< HEAD
-    VariableModel<Type> info = variableInfo[variable];
+    VariableModel<Type> info = infoFor(variable);
     if (info.writeCaptured) return this;
-=======
-    VariableModel<Type> info = infoFor(variable);
->>>>>>> 8daf3fdb
     Type previousType = info.promotedType;
     previousType ??= typeOperations.variableType(variable);
     Type type = typeOperations.promoteToNonNull(previousType);
@@ -924,17 +790,13 @@
     Variable variable,
     Type type,
   ) {
-<<<<<<< HEAD
-    VariableModel<Type> info = variableInfo[variable];
+    VariableModel<Type> info = infoFor(variable);
     if (info == null) {
       return this
           .add(typeOperations, variable, assigned: false)
           .promote(typeOperations, variable, type);
     }
     if (info.writeCaptured) return this;
-=======
-    VariableModel<Type> info = infoFor(variable);
->>>>>>> 8daf3fdb
     Type previousType = info.promotedType;
     previousType ??= typeOperations.variableType(variable);
 
@@ -948,13 +810,6 @@
   /// Updates the state to indicate that the given [writtenVariables] are no
   /// longer promoted; they are presumed to have their declared types.
   ///
-<<<<<<< HEAD
-  /// If assertions are enabled and [referencedVariables] is not `null`, all
-  /// variables in [writtenVariables] will be stored in [referencedVariables] as
-  /// a side effect of this call.
-  ///
-=======
->>>>>>> 8daf3fdb
   /// This is used at the top of loops to conservatively cancel the promotion of
   /// variables that are modified within the loop, so that we correctly analyze
   /// code like the following:
@@ -971,26 +826,13 @@
   /// and only remove promotions if it can be shown that they aren't restored
   /// later in the loop body.  If we switch to a fixed point analysis, we should
   /// be able to remove this method.
-<<<<<<< HEAD
   FlowModel<Variable, Type> removePromotedAll(
       Iterable<Variable> writtenVariables,
-      Iterable<Variable> capturedVariables,
-      Set<Variable> referencedVariables) {
+      Iterable<Variable> capturedVariables) {
     Map<Variable, VariableModel<Type>> newVariableInfo;
     for (Variable variable in writtenVariables) {
-      assert(() {
-        referencedVariables?.add(variable);
-        return true;
-      }());
-      VariableModel<Type> info = variableInfo[variable];
-      if (info?.promotedType != null) {
-=======
-  FlowModel<Variable, Type> removePromotedAll(Iterable<Variable> variables) {
-    Map<Variable, VariableModel<Type>> newVariableInfo;
-    for (Variable variable in variables) {
       VariableModel<Type> info = infoFor(variable);
       if (info.promotedType != null) {
->>>>>>> 8daf3fdb
         (newVariableInfo ??= new Map<Variable, VariableModel<Type>>.from(
             variableInfo))[variable] = info.withPromotedType(null);
       }
@@ -1042,16 +884,6 @@
     for (MapEntry<Variable, VariableModel<Type>> entry
         in variableInfo.entries) {
       Variable variable = entry.key;
-<<<<<<< HEAD
-      VariableModel<Type> otherModel = other.variableInfo[variable];
-      VariableModel<Type> restricted = entry.value;
-      if (otherModel != null) {
-        restricted = restricted.restrict(
-            typeOperations, otherModel, unsafe.contains(variable));
-      }
-      newVariableInfo[variable] = restricted;
-      if (!identical(restricted, entry.value)) variableInfoMatchesThis = false;
-=======
       VariableModel<Type> thisModel = entry.value;
       VariableModel<Type> otherModel = other.infoFor(variable);
       VariableModel<Type> restricted = thisModel.restrict(
@@ -1074,7 +906,6 @@
         newVariableInfo[variable] = restricted;
       }
       if (!identical(restricted, thisModel)) variableInfoMatchesThis = false;
->>>>>>> 8daf3fdb
       if (!identical(restricted, otherModel)) variableInfoMatchesOther = false;
     }
     assert(variableInfoMatchesThis ==
@@ -1106,17 +937,8 @@
   /// previous type promotion is removed.
   ///
   /// TODO(paulberry): allow for writes that preserve type promotions.
-<<<<<<< HEAD
-  FlowModel<Variable, Type> write(
-      TypeOperations<Variable, Type> typeOperations, Variable variable) {
-    VariableModel<Type> infoForVar = variableInfo[variable];
-    if (infoForVar == null) {
-      return add(typeOperations, variable, assigned: true);
-    }
-=======
   FlowModel<Variable, Type> write(Variable variable) {
     VariableModel<Type> infoForVar = infoFor(variable);
->>>>>>> 8daf3fdb
     VariableModel<Type> newInfoForVar = infoForVar.write();
     if (identical(newInfoForVar, infoForVar)) return this;
     return _updateVariableInfo(variable, newInfoForVar);
