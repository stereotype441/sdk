--- conflicted
+++ resolved
@@ -186,31 +186,11 @@
     TypeOperations<Variable, Type> typeOperations,
     FunctionBodyAccess<Variable> functionBody,
   ) {
-<<<<<<< HEAD
     return FlowAnalysis._(nodeOperations, typeOperations, functionBody);
   }
 
   FlowAnalysis._(this.nodeOperations, this.typeOperations, this.functionBody) {
     _current = FlowModel<Variable, Type>(true);
-=======
-    _VariableSet<Variable> emptySet =
-        new FlowModel<Variable, Type>(false).notAssigned;
-    return new FlowAnalysis._(
-      nodeOperations,
-      typeOperations,
-      functionBody,
-      emptySet,
-    );
-  }
-
-  FlowAnalysis._(
-    this.nodeOperations,
-    this.typeOperations,
-    this.functionBody,
-    this._emptySet,
-  ) {
-    _current = new FlowModel<Variable, Type>(true);
->>>>>>> 9a3680c0
   }
 
   /// Return `true` if the current state is reachable.
@@ -816,10 +796,6 @@
   FlowModel(bool reachable)
       : this._(
           reachable,
-<<<<<<< HEAD
-=======
-          new _VariableSet<Variable>._(const []),
->>>>>>> 9a3680c0
           const {},
         );
 
@@ -837,21 +813,10 @@
   /// the point of declaration.
   FlowModel<Variable, Type> add(Variable variable, {bool assigned: false}) {
     Map<Variable, VariableModel<Type>> newVariableInfo =
-<<<<<<< HEAD
         Map<Variable, VariableModel<Type>>.from(variableInfo);
     newVariableInfo[variable] = VariableModel<Type>(null, assigned);
 
     return FlowModel<Variable, Type>._(reachable, newVariableInfo);
-=======
-        new Map<Variable, VariableModel<Type>>.from(variableInfo);
-    newVariableInfo[variable] = new VariableModel<Type>(null);
-
-    return new FlowModel<Variable, Type>._(
-      reachable,
-      newNotAssigned,
-      newVariableInfo,
-    );
->>>>>>> 9a3680c0
   }
 
   /// Updates the state to indicate that the given [variable] has been
@@ -924,15 +889,7 @@
 
     if (identical(newVariableInfo, variableInfo)) return this;
 
-<<<<<<< HEAD
     return FlowModel<Variable, Type>._(reachable, newVariableInfo);
-=======
-    return new FlowModel<Variable, Type>._(
-      reachable,
-      notAssigned,
-      newVariableInfo,
-    );
->>>>>>> 9a3680c0
   }
 
   /// Updates the state to reflect a control path that is known to have
@@ -995,15 +952,7 @@
   FlowModel<Variable, Type> setReachable(bool reachable) {
     if (this.reachable == reachable) return this;
 
-<<<<<<< HEAD
     return FlowModel<Variable, Type>._(reachable, variableInfo);
-=======
-    return new FlowModel<Variable, Type>._(
-      reachable,
-      notAssigned,
-      variableInfo,
-    );
->>>>>>> 9a3680c0
   }
 
   @override
@@ -1014,48 +963,12 @@
   /// previous type promotion is removed.
   ///
   /// TODO(paulberry): allow for writes that preserve type promotions.
-<<<<<<< HEAD
   FlowModel<Variable, Type> write(
       TypeOperations<Variable, Type> typeOperations, Variable variable) {
     VariableModel<Type> infoForVar = variableInfo[variable];
     VariableModel<Type> newInfoForVar = infoForVar.write();
     if (identical(newInfoForVar, infoForVar)) return this;
     return _updateVariableInfo(variable, newInfoForVar);
-=======
-  FlowModel<Variable, Type> write(TypeOperations<Variable, Type> typeOperations,
-      _VariableSet<Variable> emptySet, Variable variable) {
-    _VariableSet<Variable> newNotAssigned =
-        typeOperations.isLocalVariable(variable)
-            ? notAssigned.remove(emptySet, variable)
-            : notAssigned;
-
-    Map<Variable, VariableModel<Type>> newVariableInfo =
-        _removePromoted(variableInfo, variable);
-
-    if (identical(newNotAssigned, notAssigned) &&
-        identical(newVariableInfo, variableInfo)) {
-      return this;
-    }
-
-    return new FlowModel<Variable, Type>._(
-      reachable,
-      newNotAssigned,
-      newVariableInfo,
-    );
-  }
-
-  /// Updates a "variableInfo" [map] to indicate that a [variable] is no longer
-  /// promoted, treating the map as immutable.
-  Map<Variable, VariableModel<Type>> _removePromoted(
-      Map<Variable, VariableModel<Type>> map, Variable variable) {
-    VariableModel<Type> info = map[variable];
-    if (info.promotedType == null) return map;
-
-    Map<Variable, VariableModel<Type>> result =
-        new Map<Variable, VariableModel<Type>>.from(map);
-    result[variable] = info.withPromotedType(null);
-    return result;
->>>>>>> 9a3680c0
   }
 
   /// Updates a "variableInfo" [map] to indicate that a set of [variable] is no
@@ -1093,12 +1006,7 @@
     Map<Variable, VariableModel<Type>> newVariableInfo =
         new Map<Variable, VariableModel<Type>>.from(variableInfo);
     newVariableInfo[variable] = model;
-<<<<<<< HEAD
     return FlowModel<Variable, Type>._(reachable, newVariableInfo);
-=======
-    return new FlowModel<Variable, Type>._(
-        reachable, notAssigned, newVariableInfo);
->>>>>>> 9a3680c0
   }
 
   /// Forms a new state to reflect a control flow path that might have come from
@@ -1180,15 +1088,7 @@
       return second;
     }
 
-<<<<<<< HEAD
     return FlowModel<Variable, Type>._(newReachable, newVariableInfo);
-=======
-    return new FlowModel<Variable, Type>._(
-      newReachable,
-      newNotAssigned,
-      newVariableInfo,
-    );
->>>>>>> 9a3680c0
   }
 
   /// Determines whether the given "variableInfo" maps are equivalent.
@@ -1297,7 +1197,6 @@
   /// Returns a new [VariableModel] where the promoted type is replaced with
   /// [promotedType].
   VariableModel<Type> withPromotedType(Type promotedType) =>
-<<<<<<< HEAD
       VariableModel<Type>(promotedType, assigned);
 
   /// Returns a new [VariableModel] reflecting the fact that the variable was
@@ -1306,9 +1205,6 @@
     if (promotedType == null && assigned) return this;
     return VariableModel<Type>(null, true);
   }
-=======
-      new VariableModel<Type>(promotedType);
->>>>>>> 9a3680c0
 
   /// Joins two variable models.  See [FlowModel.join] for details.
   static VariableModel<Type> join<Type>(
@@ -1344,15 +1240,10 @@
         second.assigned == newAssigned) {
       return second;
     } else {
-<<<<<<< HEAD
       return VariableModel<Type>(newPromotedType, newAssigned);
-=======
-      return new VariableModel<Type>(newPromotedType);
->>>>>>> 9a3680c0
-    }
-  }
-
-<<<<<<< HEAD
+    }
+  }
+
   /// Determines whether the given variable models are equivalent.
   static bool _variableModelsEqual<Type>(
       TypeOperations<Object, Type> typeOperations,
@@ -1365,88 +1256,6 @@
     } else {
       if (p2Type == null) return false;
       if (!typeOperations.isSameType(p1Type, p2Type)) return false;
-=======
-    int length = variables.length;
-    List<Variable> newVariables = new List<Variable>(length + 1);
-    for (int i = 0; i < length; ++i) {
-      newVariables[i] = variables[i];
-    }
-    newVariables[length] = addedVariable;
-    return new _VariableSet._(newVariables);
-  }
-
-  _VariableSet<Variable> addAll(Iterable<Variable> variables) {
-    _VariableSet<Variable> result = this;
-    for (Variable variable in variables) {
-      result = result.add(variable);
-    }
-    return result;
-  }
-
-  bool contains(Variable variable) {
-    int length = variables.length;
-    for (int i = 0; i < length; ++i) {
-      if (identical(variables[i], variable)) {
-        return true;
-      }
-    }
-    return false;
-  }
-
-  _VariableSet<Variable> intersect({
-    _VariableSet<Variable> empty,
-    _VariableSet<Variable> other,
-  }) {
-    if (identical(other, empty)) return empty;
-    if (identical(this, other)) return this;
-
-    // TODO(scheglov) optimize
-    List<Variable> newVariables =
-        variables.toSet().intersection(other.variables.toSet()).toList();
-
-    if (newVariables.isEmpty) return empty;
-    return new _VariableSet._(newVariables);
-  }
-
-  _VariableSet<Variable> remove(
-    _VariableSet<Variable> empty,
-    Variable removedVariable,
-  ) {
-    if (!contains(removedVariable)) {
-      return this;
-    }
-
-    int length = variables.length;
-    if (length == 1) {
-      return empty;
-    }
-
-    List<Variable> newVariables = new List<Variable>(length - 1);
-    int newIndex = 0;
-    for (int i = 0; i < length; ++i) {
-      Variable variable = variables[i];
-      if (!identical(variable, removedVariable)) {
-        newVariables[newIndex++] = variable;
-      }
-    }
-
-    return new _VariableSet._(newVariables);
-  }
-
-  @override
-  String toString() => variables.isEmpty ? '{}' : '{ ${variables.join(', ')} }';
-
-  _VariableSet<Variable> union(_VariableSet<Variable> other) {
-    if (other.variables.isEmpty) {
-      return this;
-    }
-
-    _VariableSet<Variable> result = this;
-    List<Variable> otherVariables = other.variables;
-    for (int i = 0; i < otherVariables.length; ++i) {
-      Variable otherVariable = otherVariables[i];
-      result = result.add(otherVariable);
->>>>>>> 9a3680c0
     }
     if (model1.assigned != model2.assigned) return false;
     return true;
