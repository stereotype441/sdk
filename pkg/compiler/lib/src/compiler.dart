// Copyright (c) 2012, the Dart project authors.  Please see the AUTHORS file
// for details. All rights reserved. Use of this source code is governed by a
// BSD-style license that can be found in the LICENSE file.

library dart2js.compiler_base;

import 'dart:async' show
    EventSink,
    Future;

import '../compiler_new.dart' as api;
import 'cache_strategy.dart' show
    CacheStrategy;
import 'closure.dart' as closureMapping show
    ClosureTask;
import 'common.dart';
import 'common/backend_api.dart' show
    Backend;
import 'common/codegen.dart' show
    CodegenImpact,
    CodegenWorkItem;
import 'common/names.dart' show
    Identifiers,
    Uris;
import 'common/registry.dart' show
    EagerRegistry,
    Registry;
import 'common/resolution.dart' show
    Parsing,
    Resolution,
    ResolutionWorkItem,
    ResolutionImpact;
import 'common/tasks.dart' show
    CompilerTask,
    GenericTask,
    Measurer;
import 'common/work.dart' show
    ItemCompilationContext,
    WorkItem;
import 'compile_time_constants.dart';
import 'constants/values.dart';
import 'core_types.dart' show
    CoreClasses,
    CoreTypes;
import 'dart_backend/dart_backend.dart' as dart_backend;
import 'dart_types.dart' show
    DartType,
    DynamicType,
    InterfaceType,
    Types;
import 'deferred_load.dart' show DeferredLoadTask, OutputUnit;
import 'diagnostics/code_location.dart';
import 'diagnostics/diagnostic_listener.dart' show
    DiagnosticOptions;
import 'diagnostics/invariant.dart' show
    REPORT_EXCESS_RESOLUTION;
import 'diagnostics/messages.dart' show
    Message,
    MessageTemplate;
import 'dump_info.dart' show
    DumpInfoTask;
import 'elements/elements.dart';
import 'elements/modelx.dart' show
    ErroneousElementX,
    ClassElementX,
    CompilationUnitElementX,
    DeferredLoaderGetterElementX,
    MethodElementX,
    LibraryElementX,
    PrefixElementX;
import 'enqueue.dart' show
    CodegenEnqueuer,
    Enqueuer,
    EnqueueTask,
    ResolutionEnqueuer,
    QueueFilter;
import 'io/source_information.dart' show
    SourceInformation;
import 'js_backend/backend_helpers.dart' as js_backend show
    BackendHelpers;
import 'js_backend/js_backend.dart' as js_backend show
    JavaScriptBackend;
import 'library_loader.dart' show
    LibraryLoader,
    LibraryLoaderTask,
    LoadedLibraries;
import 'mirrors_used.dart' show
    MirrorUsageAnalyzerTask;
import 'common/names.dart' show
    Selectors;
import 'null_compiler_output.dart' show
    NullCompilerOutput,
    NullSink;
import 'parser/diet_parser_task.dart' show
    DietParserTask;
import 'parser/element_listener.dart' show
    ScannerOptions;
import 'parser/parser_task.dart' show
    ParserTask;
import 'patch_parser.dart' show
    PatchParserTask;
import 'resolution/registry.dart' show
    ResolutionRegistry;
import 'resolution/resolution.dart' show
    ResolverTask;
import 'resolution/tree_elements.dart' show
    TreeElementMapping;
import 'scanner/scanner_task.dart' show
    ScannerTask;
import 'serialization/task.dart' show
    SerializationTask;
import 'script.dart' show
    Script;
import 'ssa/nodes.dart' show
    HInstruction;
import 'tracer.dart' show
    Tracer;
import 'tokens/token.dart' show
    StringToken,
    Token,
    TokenPair;
import 'tokens/token_constants.dart' as Tokens show
    COMMENT_TOKEN,
    EOF_TOKEN;
import 'tokens/token_map.dart' show
    TokenMap;
import 'tree/tree.dart' show
    Node,
    TypeAnnotation;
import 'typechecker.dart' show
    TypeCheckerTask;
import 'types/types.dart' as ti;
import 'universe/call_structure.dart' show
    CallStructure;
import 'universe/selector.dart' show
    Selector;
import 'universe/universe.dart' show
    Universe;
import 'universe/use.dart' show
    StaticUse;
import 'universe/world_impact.dart' show
    ImpactStrategy,
    WorldImpact;
import 'util/util.dart' show
    Link,
    Setlet;
import 'world.dart' show
    World;

typedef Backend MakeBackendFuncion(Compiler compiler);

typedef CompilerDiagnosticReporter MakeReporterFunction(
    Compiler compiler, DiagnosticOptions diagnosticOptions);

abstract class Compiler {
  /// Helper instance for measurements in [CompilerTask].
  ///
  /// Note: MUST be first field to ensure [Measurer.wallclock] is started
  /// before other computations.
  final Measurer measurer = new Measurer();

  int nextFreeClassId = 0;
  World world;
  Types types;
  _CompilerCoreTypes _coreTypes;
  CompilerDiagnosticReporter _reporter;
  _CompilerResolution _resolution;
  _CompilerParsing _parsing;

  final CacheStrategy cacheStrategy;

  ImpactStrategy impactStrategy = const ImpactStrategy();

  /**
   * Map from token to the first preceding comment token.
   */
  final TokenMap commentMap = new TokenMap();

  /**
   * Records global dependencies, that is, dependencies that don't
   * correspond to a particular element.
   *
   * We should get rid of this and ensure that all dependencies are
   * associated with a particular element.
   */
  GlobalDependencyRegistry globalDependencies;

  /**
   * Dependencies that are only included due to mirrors.
   *
   * We should get rid of this and ensure that all dependencies are
   * associated with a particular element.
   */
  // TODO(johnniwinther): This should not be a [ResolutionRegistry].
  final Registry mirrorDependencies =
      new ResolutionRegistry(null, new TreeElementMapping(null));

  /// Options provided from command-line arguments.
  final api.CompilerOptions options;

  /**
   * If true, stop compilation after type inference is complete. Used for
   * debugging and testing purposes only.
   */
  bool stopAfterTypeInference = false;

  /// Output provider from user of Compiler API.
  api.CompilerOutput userOutputProvider;

  List<Uri> librariesToAnalyzeWhenRun;

  /// The set of platform libraries reported as unsupported.
  ///
  /// For instance when importing 'dart:io' without '--categories=Server'.
  Set<Uri> disallowedLibraryUris = new Setlet<Uri>();

  Tracer tracer;

  LibraryElement coreLibrary;
  LibraryElement asyncLibrary;

  LibraryElement mainApp;
  FunctionElement mainFunction;

  /// Initialized when dart:mirrors is loaded.
  LibraryElement mirrorsLibrary;

  /// Initialized when dart:typed_data is loaded.
  LibraryElement typedDataLibrary;

  DiagnosticReporter get reporter => _reporter;
  CoreClasses get coreClasses => _coreTypes;
  CoreTypes get coreTypes => _coreTypes;
  Resolution get resolution => _resolution;
  Parsing get parsing => _parsing;

  ClassElement typedDataClass;

  /// The constant for the [proxy] variable defined in dart:core.
  ConstantValue proxyConstant;

  // TODO(johnniwinther): Move this to the JavaScriptBackend.
  /// The class for patch annotation defined in dart:_js_helper.
  ClassElement patchAnnotationClass;

  // TODO(johnniwinther): Move this to the JavaScriptBackend.
  ClassElement nativeAnnotationClass;

  // Initialized after symbolClass has been resolved.
  FunctionElement symbolConstructor;

  // Initialized when dart:mirrors is loaded.
  ClassElement mirrorSystemClass;

  // Initialized when dart:mirrors is loaded.
  ClassElement mirrorsUsedClass;

  // Initialized after mirrorSystemClass has been resolved.
  FunctionElement mirrorSystemGetNameFunction;

  // Initialized when dart:_internal is loaded.
  ClassElement symbolImplementationClass;

  // Initialized when symbolImplementationClass has been resolved.
  // TODO(johnniwinther): Move this to [BackendHelpers].
  FunctionElement symbolValidatedConstructor;

  // Initialized when mirrorsUsedClass has been resolved.
  FunctionElement mirrorsUsedConstructor;

  // Initialized when dart:mirrors is loaded.
  ClassElement deferredLibraryClass;

  /// Document class from dart:mirrors.
  ClassElement documentClass;
  Element identicalFunction;
  Element loadLibraryFunction;
  Element functionApplyMethod;

  /// The [int.fromEnvironment] constructor.
  ConstructorElement intEnvironment;

  /// The [bool.fromEnvironment] constructor.
  ConstructorElement boolEnvironment;

  /// The [String.fromEnvironment] constructor.
  ConstructorElement stringEnvironment;

  // TODO(zarah): Remove this map and incorporate compile-time errors
  // in the model.
  /// Tracks elements with compile-time errors.
  final Map<Element, List<DiagnosticMessage>> elementsWithCompileTimeErrors =
      new Map<Element, List<DiagnosticMessage>>();

  fromEnvironment(String name) => null;

  Element get currentElement => _reporter.currentElement;

  List<CompilerTask> tasks;
  ScannerTask scanner;
  DietParserTask dietParser;
  ParserTask parser;
  PatchParserTask patchParser;
  LibraryLoaderTask libraryLoader;
  SerializationTask serialization;
  ResolverTask resolver;
  closureMapping.ClosureTask closureToClassMapper;
  TypeCheckerTask checker;
  ti.TypesTask typesTask;
  Backend backend;

  GenericTask reuseLibraryTask;

  GenericTask selfTask;

  /// The constant environment for the frontend interpretation of compile-time
  /// constants.
  ConstantEnvironment constants;

  EnqueueTask enqueuer;
  DeferredLoadTask deferredLoadTask;
  MirrorUsageAnalyzerTask mirrorUsageAnalyzerTask;
  DumpInfoTask dumpInfoTask;

  /// A customizable filter that is applied to enqueued work items.
  QueueFilter enqueuerFilter = new QueueFilter();

  final Selector symbolValidatedConstructorSelector = new Selector.call(
      const PublicName('validated'), CallStructure.ONE_ARG);

  static const String CREATE_INVOCATION_MIRROR =
      'createInvocationMirror';

  bool enabledRuntimeType = false;
  bool enabledFunctionApply = false;
  bool enabledInvokeOn = false;
  bool hasIsolateSupport = false;

  bool get hasCrashed => _reporter.hasCrashed;

  Stopwatch progress;

  bool get shouldPrintProgress {
    return options.verbose && progress.elapsedMilliseconds > 500;
  }

  static const int PHASE_SCANNING = 0;
  static const int PHASE_RESOLVING = 1;
  static const int PHASE_DONE_RESOLVING = 2;
  static const int PHASE_COMPILING = 3;
  int phase;

  bool compilationFailed = false;

<<<<<<< HEAD
  /// Set by the backend if real reflection is detected in use of dart:mirrors.
  bool disableTypeInferenceForMirrors = false;

  Compiler({this.enableTypeAssertions: false,
            this.enableUserAssertions: false,
            this.trustTypeAnnotations: false,
            this.trustPrimitives: false,
            bool disableTypeInferenceFlag: false,
            this.maxConcreteTypeSize: 5,
            this.enableMinification: false,
            this.preserveUris: false,
            this.enableNativeLiveTypeAnalysis: false,
            bool emitJavaScript: true,
            bool dart2dartMultiFile: false,
            bool generateSourceMap: true,
            bool analyzeAllFlag: false,
            bool analyzeOnly: false,
            this.analyzeMain: false,
            bool analyzeSignaturesOnly: false,
            this.preserveComments: false,
            this.useCpsIr: false,
            this.useFrequencyNamer: false,
            this.verbose: false,
            this.sourceMapUri: null,
            this.outputUri: null,
            this.buildId: UNDETERMINED_BUILD_ID,
            this.deferredMapUri: null,
            this.dumpInfo: false,
            bool useStartupEmitter: false,
            this.useContentSecurityPolicy: false,
            bool hasIncrementalSupport: false,
            this.enableExperimentalMirrors: false,
            this.enableAssertMessage: false,
            this.allowNativeExtensions: false,
            this.generateCodeWithCompileTimeErrors: false,
            this.testMode: false,
            DiagnosticOptions diagnosticOptions,
            api.CompilerOutput outputProvider,
            List<String> strips: const [],
            MakeBackendFuncion makeBackend,
            MakeReporterFunction makeReporter})
      : this.disableTypeInferenceFlag =
            disableTypeInferenceFlag || !emitJavaScript,
        this.analyzeOnly =
            analyzeOnly || analyzeSignaturesOnly || analyzeAllFlag,
        this.analyzeSignaturesOnly = analyzeSignaturesOnly,
        this.analyzeAllFlag = analyzeAllFlag,
        this.hasIncrementalSupport = hasIncrementalSupport,
        cacheStrategy = new CacheStrategy(hasIncrementalSupport),
=======
  Compiler({api.CompilerOptions options,
            api.CompilerOutput outputProvider})
      : this.options = options,
        this.cacheStrategy = new CacheStrategy(options.hasIncrementalSupport),
>>>>>>> 900e4288
        this.userOutputProvider = outputProvider == null
            ? const NullCompilerOutput() : outputProvider {

    world = new World(this);
<<<<<<< HEAD
    if (makeReporter != null) {
      _reporter = makeReporter(this, diagnosticOptions);
    } else {
      // TODO(johnniwinther): Initialize core types in [initializeCoreClasses]
      // and make its field final.
      _reporter = new CompilerDiagnosticReporter(this, diagnosticOptions);
    }
=======
    // TODO(johnniwinther): Initialize core types in [initializeCoreClasses] and
    // make its field final.
    _reporter = new _CompilerDiagnosticReporter(
        this, options.diagnosticOptions);
>>>>>>> 900e4288
    _parsing = new _CompilerParsing(this);
    _resolution = new _CompilerResolution(this);
    _coreTypes = new _CompilerCoreTypes(_resolution);
    types = new Types(_resolution);
    tracer = new Tracer(this, this.outputProvider);

    if (options.verbose) {
      progress = new Stopwatch()..start();
    }

    // TODO(johnniwinther): Separate the dependency tracking from the enqueuing
    // for global dependencies.
    globalDependencies = new GlobalDependencyRegistry(this);

<<<<<<< HEAD
    if (makeBackend != null) {
      backend = makeBackend(this);
    } else if (emitJavaScript) {
=======
    if (options.emitJavaScript) {
>>>>>>> 900e4288
      js_backend.JavaScriptBackend jsBackend =
          new js_backend.JavaScriptBackend(
              this, generateSourceMap: options.generateSourceMap,
              useStartupEmitter: options.useStartupEmitter,
              useNewSourceInfo: options.useNewSourceInfo);
      backend = jsBackend;
    } else {
      backend = new dart_backend.DartBackend(this, options.strips,
          multiFile: options.dart2dartMultiFile);
      if (options.dumpInfo) {
        throw new ArgumentError('--dump-info is not supported for dart2dart.');
      }
    }

    tasks = [
      libraryLoader = new LibraryLoaderTask(this),
      serialization = new SerializationTask(this),
      scanner = new ScannerTask(this),
      dietParser = new DietParserTask(
          this, enableConditionalDirectives: options.enableConditionalDirectives),
      parser = new ParserTask(
          this, enableConditionalDirectives: options.enableConditionalDirectives),
      patchParser = new PatchParserTask(
          this, enableConditionalDirectives: options.enableConditionalDirectives),
      resolver = new ResolverTask(this, backend.constantCompilerTask),
      closureToClassMapper = new closureMapping.ClosureTask(this),
      checker = new TypeCheckerTask(this),
      typesTask = new ti.TypesTask(this),
      constants = backend.constantCompilerTask,
      deferredLoadTask = new DeferredLoadTask(this),
      mirrorUsageAnalyzerTask = new MirrorUsageAnalyzerTask(this),
      enqueuer = backend.makeEnqueuer(),
      dumpInfoTask = new DumpInfoTask(this),
      reuseLibraryTask = new GenericTask('Reuse library', this),
      selfTask = new GenericTask('self', this),
    ];

    tasks.addAll(backend.tasks);
  }

  Universe get resolverWorld => enqueuer.resolution.universe;
  Universe get codegenWorld => enqueuer.codegen.universe;

  bool get analyzeAll => options.analyzeAll || compileAll;

  bool get compileAll => false;

  bool get disableTypeInference =>
      options.disableTypeInference || compilationFailed;

  int getNextFreeClassId() => nextFreeClassId++;

  void unimplemented(Spannable spannable, String methodName) {
    try {
      // Provoke a coredump if --abort-on-assertion-errors was passed to DartVM.
      assert(false);
    } catch (_) {
      // Ignored.
    }
    reporter.internalError(spannable, "$methodName not implemented.");
  }

  // Compiles the dart script at [uri].
  //
  // The resulting future will complete with true if the compilation
  // succeded.
  Future<bool> run(Uri uri) => selfTask.measureSubtask("Compiler.run", () {
    measurer.startWallClock();

    return new Future.sync(() => runInternal(uri))
        .catchError((error) => _reporter.onError(uri, error))
        .whenComplete(() {
      tracer.close();
      measurer.stopWallClock();
    }).then((_) {
      return !compilationFailed;
    });
  });

  /// This method is called immediately after the [LibraryElement] [library] has
  /// been created.
  ///
  /// Use this callback method to store references to specific libraries.
  /// Note that [library] has not been scanned yet, nor has its imports/exports
  /// been resolved.
  void onLibraryCreated(LibraryElement library) {
    Uri uri = library.canonicalUri;
    if (uri == Uris.dart_core) {
      coreLibrary = library;
    } else if (uri == Uris.dart__native_typed_data) {
      typedDataLibrary = library;
    } else if (uri == Uris.dart_mirrors) {
      mirrorsLibrary = library;
    }
    backend.onLibraryCreated(library);
  }

  /// This method is called immediately after the [library] and its parts have
  /// been scanned.
  ///
  /// Use this callback method to store references to specific member declared
  /// in certain libraries. Note that [library] has not been patched yet, nor
  /// has its imports/exports been resolved.
  ///
  /// Use [loader] to register the creation and scanning of a patch library
  /// for [library].
  Future onLibraryScanned(LibraryElement library, LibraryLoader loader) {
    Uri uri = library.canonicalUri;
    if (uri == Uris.dart_core) {
      initializeCoreClasses();
      identicalFunction = coreLibrary.find('identical');
    } else if (uri == Uris.dart__internal) {
      symbolImplementationClass = findRequiredElement(library, 'Symbol');
    } else if (uri == Uris.dart_mirrors) {
      mirrorSystemClass = findRequiredElement(library, 'MirrorSystem');
      mirrorsUsedClass = findRequiredElement(library, 'MirrorsUsed');
    } else if (uri == Uris.dart_async) {
      asyncLibrary = library;
      deferredLibraryClass = findRequiredElement(library, 'DeferredLibrary');
      _coreTypes.futureClass = findRequiredElement(library, 'Future');
      _coreTypes.streamClass = findRequiredElement(library, 'Stream');
    } else if (uri == Uris.dart__native_typed_data) {
      typedDataClass = findRequiredElement(library, 'NativeTypedData');
    } else if (uri == js_backend.BackendHelpers.DART_JS_HELPER) {
      patchAnnotationClass = findRequiredElement(library, '_Patch');
      nativeAnnotationClass = findRequiredElement(library, 'Native');
    }
    return backend.onLibraryScanned(library, loader);
  }

  /// Compute the set of distinct import chains to the library at [uri] within
  /// [loadedLibraries].
  ///
  /// The chains are strings of the form
  ///
  ///       <main-uri> => <intermediate-uri1> => <intermediate-uri2> => <uri>
  ///
  Set<String> computeImportChainsFor(LoadedLibraries loadedLibraries, Uri uri) {
    // TODO(johnniwinther): Move computation of dependencies to the library
    // loader.
    Uri rootUri = loadedLibraries.rootUri;
    Set<String> importChains = new Set<String>();
    // The maximum number of full imports chains to process.
    final int chainLimit = 10000;
    // The maximum number of imports chains to show.
    final int compactChainLimit = options.verbose ? 20 : 10;
    int chainCount = 0;
    loadedLibraries.forEachImportChain(uri,
        callback: (Link<Uri> importChainReversed) {
      Link<CodeLocation> compactImportChain = const Link<CodeLocation>();
      CodeLocation currentCodeLocation =
          new UriLocation(importChainReversed.head);
      compactImportChain = compactImportChain.prepend(currentCodeLocation);
      for (Link<Uri> link = importChainReversed.tail;
           !link.isEmpty;
           link = link.tail) {
        Uri uri = link.head;
        if (!currentCodeLocation.inSameLocation(uri)) {
          currentCodeLocation =
              options.verbose ? new UriLocation(uri) : new CodeLocation(uri);
          compactImportChain =
              compactImportChain.prepend(currentCodeLocation);
        }
      }
      String importChain =
          compactImportChain.map((CodeLocation codeLocation) {
            return codeLocation.relativize(rootUri);
          }).join(' => ');

      if (!importChains.contains(importChain)) {
        if (importChains.length > compactChainLimit) {
          importChains.add('...');
          return false;
        } else {
          importChains.add(importChain);
        }
      }

      chainCount++;
      if (chainCount > chainLimit) {
        // Assume there are more import chains.
        importChains.add('...');
        return false;
      }
      return true;
    });
    return importChains;
  }

  /// Register that [uri] was recognized but disallowed as a dependency.
  ///
  /// For instance import of 'dart:io' without '--categories=Server'.
  void registerDisallowedLibraryUse(Uri uri) {
    disallowedLibraryUris.add(uri);
  }

  /// This method is called when all new libraries loaded through
  /// [LibraryLoader.loadLibrary] has been loaded and their imports/exports
  /// have been computed.
  ///
  /// [loadedLibraries] contains the newly loaded libraries.
  ///
  /// The method returns a [Future] allowing for the loading of additional
  /// libraries.
  Future onLibrariesLoaded(LoadedLibraries loadedLibraries) {
    return new Future.sync(() {
      for (Uri uri in disallowedLibraryUris) {
        if (loadedLibraries.containsLibrary(uri)) {
          Set<String> importChains =
              computeImportChainsFor(loadedLibraries, uri);
          reporter.reportInfo(NO_LOCATION_SPANNABLE,
             MessageKind.DISALLOWED_LIBRARY_IMPORT,
              {'uri': uri,
               'importChain': importChains.join(
                   MessageTemplate.DISALLOWED_LIBRARY_IMPORT_PADDING)});
        }
      }

      if (!loadedLibraries.containsLibrary(Uris.dart_core)) {
        return null;
      }

      bool importsMirrorsLibrary =
          loadedLibraries.containsLibrary(Uris.dart_mirrors);
      if (importsMirrorsLibrary && !backend.supportsReflection) {
        Set<String> importChains =
            computeImportChainsFor(loadedLibraries, Uris.dart_mirrors);
        reporter.reportErrorMessage(
            NO_LOCATION_SPANNABLE,
            MessageKind.MIRRORS_LIBRARY_NOT_SUPPORT_BY_BACKEND,
            {'importChain': importChains.join(
                MessageTemplate.MIRRORS_NOT_SUPPORTED_BY_BACKEND_PADDING)});
      } else if (importsMirrorsLibrary && !options.enableExperimentalMirrors) {
        Set<String> importChains =
            computeImportChainsFor(loadedLibraries, Uris.dart_mirrors);
        reporter.reportWarningMessage(
            NO_LOCATION_SPANNABLE,
            MessageKind.IMPORT_EXPERIMENTAL_MIRRORS,
            {'importChain': importChains.join(
                 MessageTemplate.IMPORT_EXPERIMENTAL_MIRRORS_PADDING)});
      }

      coreClasses.functionClass.ensureResolved(resolution);
      functionApplyMethod =
          coreClasses.functionClass.lookupLocalMember('apply');

      if (options.preserveComments) {
        return libraryLoader.loadLibrary(Uris.dart_mirrors)
            .then((LibraryElement libraryElement) {
          documentClass = libraryElement.find('Comment');
        });
      }
    }).then((_) => backend.onLibrariesLoaded(loadedLibraries));
  }

  bool isProxyConstant(ConstantValue value) {
    FieldElement field = coreLibrary.find('proxy');
    if (field == null) return false;
    if (!resolution.hasBeenResolved(field)) return false;
    if (proxyConstant == null) {
      proxyConstant =
          constants.getConstantValue(
              resolver.constantCompiler.compileConstant(field));
    }
    return proxyConstant == value;
  }

  Element findRequiredElement(LibraryElement library, String name) {
    var element = library.find(name);
    if (element == null) {
      reporter.internalError(library,
          "The library '${library.canonicalUri}' does not contain required "
          "element: '$name'.");
    }
    return element;
  }

  // TODO(johnniwinther): Move this to [PatchParser] when it is moved to the
  // [JavaScriptBackend]. Currently needed for testing.
  String get patchVersion => backend.patchVersion;

  void onClassResolved(ClassElement cls) {
    if (mirrorSystemClass == cls) {
      mirrorSystemGetNameFunction = cls.lookupLocalMember('getName');
    } else if (coreClasses.symbolClass == cls) {
      symbolConstructor = cls.constructors.head;
    } else if (symbolImplementationClass == cls) {
      symbolValidatedConstructor = cls.lookupConstructor(
          symbolValidatedConstructorSelector.name);
    } else if (mirrorsUsedClass == cls) {
      mirrorsUsedConstructor = cls.constructors.head;
    } else if (coreClasses.intClass == cls) {
      intEnvironment = cls.lookupConstructor(Identifiers.fromEnvironment);
    } else if (coreClasses.stringClass == cls) {
      stringEnvironment = cls.lookupConstructor(Identifiers.fromEnvironment);
    } else if (coreClasses.boolClass == cls) {
      boolEnvironment = cls.lookupConstructor(Identifiers.fromEnvironment);
    }
  }

  void initializeCoreClasses() {
    final List missingCoreClasses = [];
    ClassElement lookupCoreClass(String name) {
      ClassElement result = coreLibrary.find(name);
      if (result == null) {
        missingCoreClasses.add(name);
      }
      return result;
    }
    _coreTypes.objectClass = lookupCoreClass('Object');
    _coreTypes.boolClass = lookupCoreClass('bool');
    _coreTypes.numClass = lookupCoreClass('num');
    _coreTypes.intClass = lookupCoreClass('int');
    _coreTypes.doubleClass = lookupCoreClass('double');
    _coreTypes.resourceClass = lookupCoreClass('Resource');
    _coreTypes.stringClass = lookupCoreClass('String');
    _coreTypes.functionClass = lookupCoreClass('Function');
    _coreTypes.listClass = lookupCoreClass('List');
    _coreTypes.typeClass = lookupCoreClass('Type');
    _coreTypes.mapClass = lookupCoreClass('Map');
    _coreTypes.nullClass = lookupCoreClass('Null');
    _coreTypes.stackTraceClass = lookupCoreClass('StackTrace');
    _coreTypes.iterableClass = lookupCoreClass('Iterable');
    _coreTypes.symbolClass = lookupCoreClass('Symbol');
    if (!missingCoreClasses.isEmpty) {
      reporter.internalError(
          coreLibrary,
          'dart:core library does not contain required classes: '
          '$missingCoreClasses');
    }
  }

  Element _unnamedListConstructor;
  Element get unnamedListConstructor {
    if (_unnamedListConstructor != null) return _unnamedListConstructor;
    return _unnamedListConstructor =
        coreClasses.listClass.lookupDefaultConstructor();
  }

  Element _filledListConstructor;
  Element get filledListConstructor {
    if (_filledListConstructor != null) return _filledListConstructor;
    return _filledListConstructor =
        coreClasses.listClass.lookupConstructor("filled");
  }

  /**
   * Get an [Uri] pointing to a patch for the dart: library with
   * the given path. Returns null if there is no patch.
   */
  Uri resolvePatchUri(String dartLibraryPath);

  Future runInternal(Uri uri) {
    // TODO(ahe): This prevents memory leaks when invoking the compiler
    // multiple times. Implement a better mechanism where we can store
    // such caches in the compiler and get access to them through a
    // suitably maintained static reference to the current compiler.
    StringToken.canonicalizedSubstrings.clear();
    Selector.canonicalizedValues.clear();

    // The selector objects held in static fields must remain canonical.
    for (Selector selector in Selectors.ALL) {
      Selector.canonicalizedValues
        .putIfAbsent(selector.hashCode, () => <Selector>[])
        .add(selector);
    }

    assert(uri != null || options.analyzeOnly || options.hasIncrementalSupport);
    return new Future.sync(() {
      if (librariesToAnalyzeWhenRun != null) {
        return Future.forEach(librariesToAnalyzeWhenRun, (libraryUri) {
          reporter.log('Analyzing $libraryUri (${options.buildId})');
          return libraryLoader.loadLibrary(libraryUri);
        });
      }
    }).then((_) {
      if (uri != null) {
        if (options.analyzeOnly) {
          reporter.log('Analyzing $uri (${options.buildId})');
        } else {
          reporter.log('Compiling $uri (${options.buildId})');
        }
        return libraryLoader.loadLibrary(uri).then((LibraryElement library) {
          mainApp = library;
        });
      }
    }).then((_) {
      compileLoadedLibraries();
    });
  }

  void computeMain() {
    if (mainApp == null) return;

    Element main = mainApp.findExported(Identifiers.main);
    ErroneousElement errorElement = null;
    if (main == null) {
      if (options.analyzeOnly) {
        if (!analyzeAll) {
          errorElement = new ErroneousElementX(
              MessageKind.CONSIDER_ANALYZE_ALL, {'main': Identifiers.main},
              Identifiers.main, mainApp);
        }
      } else {
        // Compilation requires a main method.
        errorElement = new ErroneousElementX(
            MessageKind.MISSING_MAIN, {'main': Identifiers.main},
            Identifiers.main, mainApp);
      }
      mainFunction = backend.helperForMissingMain();
    } else if (main.isError && main.isSynthesized) {
      if (main is ErroneousElement) {
        errorElement = main;
      } else {
        reporter.internalError(main, 'Problem with ${Identifiers.main}.');
      }
      mainFunction = backend.helperForBadMain();
    } else if (!main.isFunction) {
      errorElement = new ErroneousElementX(
          MessageKind.MAIN_NOT_A_FUNCTION, {'main': Identifiers.main},
          Identifiers.main, main);
      mainFunction = backend.helperForBadMain();
    } else {
      mainFunction = main;
      mainFunction.computeType(resolution);
      FunctionSignature parameters = mainFunction.functionSignature;
      if (parameters.requiredParameterCount > 2) {
        int index = 0;
        parameters.orderedForEachParameter((Element parameter) {
          if (index++ < 2) return;
          errorElement = new ErroneousElementX(
              MessageKind.MAIN_WITH_EXTRA_PARAMETER, {'main': Identifiers.main},
              Identifiers.main,
              parameter);
          mainFunction = backend.helperForMainArity();
          // Don't warn about main not being used:
          enqueuer.resolution.registerStaticUse(new StaticUse.foreignUse(main));
        });
      }
    }
    if (mainFunction == null) {
      if (errorElement == null && !options.analyzeOnly && !analyzeAll) {
        reporter.internalError(mainApp, "Problem with '${Identifiers.main}'.");
      } else {
        mainFunction = errorElement;
      }
    }
    if (errorElement != null &&
        errorElement.isSynthesized &&
        !mainApp.isSynthesized) {
      reporter.reportWarningMessage(
          errorElement, errorElement.messageKind,
          errorElement.messageArguments);
    }
  }

  /// Analyze all members of the library in [libraryUri].
  ///
  /// If [skipLibraryWithPartOfTag] is `true`, member analysis is skipped if the
  /// library has a `part of` tag, assuming it is a part and not a library.
  ///
  /// This operation assumes an unclosed resolution queue and is only supported
  /// when the '--analyze-main' option is used.
  Future<LibraryElement> analyzeUri(
      Uri libraryUri,
      {bool skipLibraryWithPartOfTag: true}) {
    assert(options.analyzeMain);
    reporter.log('Analyzing $libraryUri (${options.buildId})');
    return libraryLoader.loadLibrary(
        libraryUri, skipFileWithPartOfTag: true).then(
            (LibraryElement library) {
      if (library == null) return null;
      fullyEnqueueLibrary(library, enqueuer.resolution);
      emptyQueue(enqueuer.resolution);
      enqueuer.resolution.logSummary(reporter.log);
      return library;
    });
  }

  /// Performs the compilation when all libraries have been loaded.
  void compileLoadedLibraries()
      => selfTask.measureSubtask("Compiler.compileLoadedLibraries", () {

    computeMain();

    mirrorUsageAnalyzerTask.analyzeUsage(mainApp);

    // In order to see if a library is deferred, we must compute the
    // compile-time constants that are metadata.  This means adding
    // something to the resolution queue.  So we cannot wait with
    // this until after the resolution queue is processed.
    deferredLoadTask.beforeResolution(this);
    impactStrategy = backend.createImpactStrategy(
        supportDeferredLoad: deferredLoadTask.isProgramSplit,
        supportDumpInfo: options.dumpInfo,
        supportSerialization: serialization.supportSerialization);

    phase = PHASE_RESOLVING;
    if (analyzeAll) {
      libraryLoader.libraries.forEach((LibraryElement library) {
      reporter.log('Enqueuing ${library.canonicalUri}');
        fullyEnqueueLibrary(library, enqueuer.resolution);
      });
    } else if (options.analyzeMain) {
      if (mainApp != null) {
        fullyEnqueueLibrary(mainApp, enqueuer.resolution);
      }
      if (librariesToAnalyzeWhenRun != null) {
        for (Uri libraryUri in librariesToAnalyzeWhenRun) {
          fullyEnqueueLibrary(libraryLoader.lookupLibrary(libraryUri),
              enqueuer.resolution);
        }
      }
    }
    // Elements required by enqueueHelpers are global dependencies
    // that are not pulled in by a particular element.
    backend.enqueueHelpers(enqueuer.resolution, globalDependencies);
    resolveLibraryMetadata();
    reporter.log('Resolving...');
    processQueue(enqueuer.resolution, mainFunction);
    enqueuer.resolution.logSummary(reporter.log);

    _reporter.reportSuppressedMessagesSummary();

    if (compilationFailed){
      if (!options.generateCodeWithCompileTimeErrors) return;
      if (!backend.enableCodegenWithErrorsIfSupported(NO_LOCATION_SPANNABLE)) {
        return;
      }
    }

    if (options.analyzeOnly) {
      if (!analyzeAll && !compilationFailed) {
        // No point in reporting unused code when [analyzeAll] is true: all
        // code is artificially used.
        // If compilation failed, it is possible that the error prevents the
        // compiler from analyzing all the code.
        // TODO(johnniwinther): Reenable this when the reporting is more
        // precise.
        //reportUnusedCode();
      }
      return;
    }
    assert(mainFunction != null);
    phase = PHASE_DONE_RESOLVING;

    world.populate();
    // Compute whole-program-knowledge that the backend needs. (This might
    // require the information computed in [world.populate].)
    backend.onResolutionComplete();

    deferredLoadTask.onResolutionComplete(mainFunction);

    reporter.log('Inferring types...');
    typesTask.onResolutionComplete(mainFunction);

    if (stopAfterTypeInference) return;

    backend.onTypeInferenceComplete();

    reporter.log('Compiling...');
    phase = PHASE_COMPILING;
    backend.onCodegenStart();
    // TODO(johnniwinther): Move these to [CodegenEnqueuer].
    if (hasIsolateSupport) {
      backend.enableIsolateSupport(enqueuer.codegen);
    }
    if (compileAll) {
      libraryLoader.libraries.forEach((LibraryElement library) {
        fullyEnqueueLibrary(library, enqueuer.codegen);
      });
    }
    processQueue(enqueuer.codegen, mainFunction);
    enqueuer.codegen.logSummary(reporter.log);

    int programSize = backend.assembleProgram();

    if (options.dumpInfo) {
      dumpInfoTask.reportSize(programSize);
      dumpInfoTask.dumpInfo();
    }

    backend.sourceInformationStrategy.onComplete();

    checkQueues();
  });

  void fullyEnqueueLibrary(LibraryElement library, Enqueuer world) {
    void enqueueAll(Element element) {
      fullyEnqueueTopLevelElement(element, world);
    }
    library.implementation.forEachLocalMember(enqueueAll);
  }

  void fullyEnqueueTopLevelElement(Element element, Enqueuer world) {
    if (element.isClass) {
      ClassElement cls = element;
      cls.ensureResolved(resolution);
      cls.forEachLocalMember(enqueuer.resolution.addToWorkList);
      backend.registerInstantiatedType(
          cls.rawType, world, globalDependencies);
    } else {
      world.addToWorkList(element);
    }
  }

  // Resolves metadata on library elements.  This is necessary in order to
  // resolve metadata classes referenced only from metadata on library tags.
  // TODO(ahe): Figure out how to do this lazily.
  void resolveLibraryMetadata() {
    for (LibraryElement library in libraryLoader.libraries) {
      if (library.metadata != null) {
        for (MetadataAnnotation metadata in library.metadata) {
          metadata.ensureResolved(resolution);
        }
      }
    }
  }

  /**
   * Empty the [world] queue.
   */
  void emptyQueue(Enqueuer world)
      => selfTask.measureSubtask("Compiler.emptyQueue", () {
    world.forEach((WorkItem work) {
      reporter.withCurrentElement(
          work.element, () => selfTask.measureSubtask("world.applyImpact", () {
        world.applyImpact(
            work.element,
            selfTask.measureSubtask("work.run", () => work.run(this, world)));
      }));
    });
  });

  void processQueue(Enqueuer world, Element main)
      => selfTask.measureSubtask("Compiler.processQueue", () {
    world.nativeEnqueuer.processNativeClasses(libraryLoader.libraries);
    if (main != null && !main.isMalformed) {
      FunctionElement mainMethod = main;
      mainMethod.computeType(resolution);
      if (mainMethod.functionSignature.parameterCount != 0) {
        // The first argument could be a list of strings.
        backend.listImplementation.ensureResolved(resolution);
        backend.registerInstantiatedType(
            backend.listImplementation.rawType, world, globalDependencies);
        backend.stringImplementation.ensureResolved(resolution);
        backend.registerInstantiatedType(
            backend.stringImplementation.rawType, world, globalDependencies);

        backend.registerMainHasArguments(world);
      }
      world.addToWorkList(main);
    }
    if (options.verbose) {
      progress.reset();
    }
    emptyQueue(world);
    world.queueIsClosed = true;
    // Notify the impact strategy impacts are no longer needed for this
    // enqueuer.
    impactStrategy.onImpactUsed(world.impactUse);
    backend.onQueueClosed();
    assert(compilationFailed || world.checkNoEnqueuedInvokedInstanceMethods());
  });

  /**
   * Perform various checks of the queues. This includes checking that
   * the queues are empty (nothing was added after we stopped
   * processing the queues). Also compute the number of methods that
   * were resolved, but not compiled (aka excess resolution).
   */
  checkQueues() {
    for (Enqueuer world in [enqueuer.resolution, enqueuer.codegen]) {
      world.forEach((WorkItem work) {
        reporter.internalError(work.element, "Work list is not empty.");
      });
    }
    if (!REPORT_EXCESS_RESOLUTION) return;
    var resolved = new Set.from(enqueuer.resolution.processedElements);
    for (Element e in enqueuer.codegen.generatedCode.keys) {
      resolved.remove(e);
    }
    for (Element e in new Set.from(resolved)) {
      if (e.isClass ||
          e.isField ||
          e.isTypeVariable ||
          e.isTypedef ||
          identical(e.kind, ElementKind.ABSTRACT_FIELD)) {
        resolved.remove(e);
      }
      if (identical(e.kind, ElementKind.GENERATIVE_CONSTRUCTOR)) {
        resolved.remove(e);
      }
      if (backend.isBackendLibrary(e.library)) {
        resolved.remove(e);
      }
    }
    reporter.log('Excess resolution work: ${resolved.length}.');
    for (Element e in resolved) {
      reporter.reportWarningMessage(e,
          MessageKind.GENERIC,
          {'text': 'Warning: $e resolved but not compiled.'});
    }
  }

  WorldImpact analyzeElement(Element element)
      => selfTask.measureSubtask("Compiler.analyzeElement", () {
    assert(invariant(element,
           element.impliesType ||
           element.isField ||
           element.isFunction ||
           element.isConstructor ||
           element.isGetter ||
           element.isSetter,
           message: 'Unexpected element kind: ${element.kind}'));
    assert(invariant(element, element is AnalyzableElement,
        message: 'Element $element is not analyzable.'));
    assert(invariant(element, element.isDeclaration));
    return resolution.computeWorldImpact(element);
  });

  WorldImpact analyze(ResolutionWorkItem work, ResolutionEnqueuer world)
      => selfTask.measureSubtask("Compiler.analyze", () {
    assert(invariant(work.element, identical(world, enqueuer.resolution)));
    assert(invariant(work.element, !work.isAnalyzed,
        message: 'Element ${work.element} has already been analyzed'));
    if (shouldPrintProgress) {
      // TODO(ahe): Add structured diagnostics to the compiler API and
      // use it to separate this from the --verbose option.
      if (phase == PHASE_RESOLVING) {
        reporter.log(
            'Resolved ${enqueuer.resolution.processedElements.length} '
            'elements.');
        progress.reset();
      }
    }
    AstElement element = work.element;
    if (world.hasBeenProcessed(element)) {
      return const WorldImpact();
    }
    WorldImpact worldImpact = analyzeElement(element);
    backend.onElementResolved(element, element.resolvedAst.elements);
    world.registerProcessedElement(element);
    return worldImpact;
  });

  WorldImpact codegen(CodegenWorkItem work, CodegenEnqueuer world) {
    assert(invariant(work.element, identical(world, enqueuer.codegen)));
    if (shouldPrintProgress) {
      // TODO(ahe): Add structured diagnostics to the compiler API and
      // use it to separate this from the --verbose option.
      reporter.log(
          'Compiled ${enqueuer.codegen.generatedCode.length} methods.');
      progress.reset();
    }
    return backend.codegen(work);
  }

  void reportDiagnostic(DiagnosticMessage message,
                        List<DiagnosticMessage> infos,
                        api.Diagnostic kind);

  void reportCrashInUserCode(String message, exception, stackTrace) {
    _reporter.onCrashInUserCode(message, exception, stackTrace);
  }

  /// Messages for which compile-time errors are reported but compilation
  /// continues regardless.
  static const List<MessageKind> BENIGN_ERRORS = const <MessageKind>[
      MessageKind.INVALID_METADATA,
      MessageKind.INVALID_METADATA_GENERIC,
  ];

  bool markCompilationAsFailed(DiagnosticMessage message, api.Diagnostic kind) {
    if (options.testMode) {
      // When in test mode, i.e. on the build-bot, we always stop compilation.
      return true;
    }
    if (reporter.options.fatalWarnings) {
      return true;
    }
    return !BENIGN_ERRORS.contains(message.message.kind);
  }

  void fatalDiagnosticReported(DiagnosticMessage message,
                               List<DiagnosticMessage> infos,
                               api.Diagnostic kind) {
    if (markCompilationAsFailed(message, kind)) {
      compilationFailed = true;
    }
  }

  /**
   * Translates the [resolvedUri] into a readable URI.
   *
   * The [importingLibrary] holds the library importing [resolvedUri] or
   * [:null:] if [resolvedUri] is loaded as the main library. The
   * [importingLibrary] is used to grant access to internal libraries from
   * platform libraries and patch libraries.
   *
   * If the [resolvedUri] is not accessible from [importingLibrary], this method
   * is responsible for reporting errors.
   *
   * See [LibraryLoader] for terminology on URIs.
   */
  Uri translateResolvedUri(LibraryElement importingLibrary,
                           Uri resolvedUri, Spannable spannable) {
    unimplemented(importingLibrary, 'Compiler.translateResolvedUri');
    return null;
  }

  /**
   * Reads the script specified by the [readableUri].
   *
   * See [LibraryLoader] for terminology on URIs.
   */
  Future<Script> readScript(Spannable node, Uri readableUri) {
    unimplemented(node, 'Compiler.readScript');
    return null;
  }

  /// Compatible with [readScript] and used by [LibraryLoader] to create
  /// synthetic scripts to recover from read errors and bad URIs.
  Future<Script> synthesizeScript(Spannable node, Uri readableUri) {
    unimplemented(node, 'Compiler.synthesizeScript');
    return null;
  }

  Element lookupElementIn(ScopeContainerElement container, String name) {
    Element element = container.localLookup(name);
    if (element == null) {
      throw 'Could not find $name in $container';
    }
    return element;
  }

  bool get isMockCompilation => false;

  Token processAndStripComments(Token currentToken) {
    Token firstToken = currentToken;
    Token prevToken;
    while (currentToken.kind != Tokens.EOF_TOKEN) {
      if (identical(currentToken.kind, Tokens.COMMENT_TOKEN)) {
        Token firstCommentToken = currentToken;
        while (identical(currentToken.kind, Tokens.COMMENT_TOKEN)) {
          currentToken = currentToken.next;
        }
        commentMap[currentToken] = firstCommentToken;
        if (prevToken == null) {
          firstToken = currentToken;
        } else {
          prevToken.next = currentToken;
        }
      }
      prevToken = currentToken;
      currentToken = currentToken.next;
    }
    return firstToken;
  }

  void reportUnusedCode() {
    void checkLive(member) {
      if (member.isMalformed) return;
      if (member.isFunction) {
        if (!enqueuer.resolution.hasBeenProcessed(member)) {
          reporter.reportHintMessage(
              member, MessageKind.UNUSED_METHOD, {'name': member.name});
        }
      } else if (member.isClass) {
        if (!member.isResolved) {
          reporter.reportHintMessage(
              member, MessageKind.UNUSED_CLASS, {'name': member.name});
        } else {
          member.forEachLocalMember(checkLive);
        }
      } else if (member.isTypedef) {
        if (!member.isResolved) {
          reporter.reportHintMessage(
              member, MessageKind.UNUSED_TYPEDEF, {'name': member.name});
        }
      }
    }
    libraryLoader.libraries.forEach((LibraryElement library) {
      // TODO(ahe): Implement better heuristics to discover entry points of
      // packages and use that to discover unused implementation details in
      // packages.
      if (library.isPlatformLibrary || library.isPackageLibrary) return;
      library.compilationUnits.forEach((unit) {
        unit.forEachLocalMember(checkLive);
      });
    });
  }

  /// Helper for determining whether the current element is declared within
  /// 'user code'.
  ///
  /// See [inUserCode] for what defines 'user code'.
  bool currentlyInUserCode() {
    return inUserCode(currentElement);
  }

  /// Helper for determining whether [element] is declared within 'user code'.
  ///
  /// What constitutes 'user code' is defined by the URI(s) provided by the
  /// entry point(s) of compilation or analysis:
  ///
  /// If an entrypoint URI uses the 'package' scheme then every library from
  /// that same package is considered to be in user code. For instance, if
  /// an entry point URI is 'package:foo/bar.dart' then every library whose
  /// canonical URI starts with 'package:foo/' is in user code.
  ///
  /// If an entrypoint URI uses another scheme than 'package' then every library
  /// with that scheme is in user code. For instance, an entry point URI is
  /// 'file:///foo.dart' then every library whose canonical URI scheme is
  /// 'file' is in user code.
  ///
  /// If [assumeInUserCode] is `true`, [element] is assumed to be in user code
  /// if no entrypoints have been set.
  bool inUserCode(Element element, {bool assumeInUserCode: false}) {
    if (element == null) return false;
    Iterable<CodeLocation> userCodeLocations =
        computeUserCodeLocations(assumeInUserCode: assumeInUserCode);
    Uri libraryUri = element.library.canonicalUri;
    return userCodeLocations.any(
        (CodeLocation codeLocation) => codeLocation.inSameLocation(libraryUri));
  }

  Iterable<CodeLocation> computeUserCodeLocations(
      {bool assumeInUserCode: false}) {
    List<CodeLocation> userCodeLocations = <CodeLocation>[];
    if (mainApp != null) {
      userCodeLocations.add(new CodeLocation(mainApp.canonicalUri));
    }
    if (librariesToAnalyzeWhenRun != null) {
      userCodeLocations.addAll(librariesToAnalyzeWhenRun.map(
          (Uri uri) => new CodeLocation(uri)));
    }
    if (userCodeLocations.isEmpty && assumeInUserCode) {
      // Assume in user code since [mainApp] has not been set yet.
      userCodeLocations.add(const AnyLocation());
    }
    return userCodeLocations;
  }

  /// Return a canonical URI for the source of [element].
  ///
  /// For a package library with canonical URI 'package:foo/bar/baz.dart' the
  /// return URI is 'package:foo'. For non-package libraries the returned URI is
  /// the canonical URI of the library itself.
  Uri getCanonicalUri(Element element) {
    if (element == null) return null;
    Uri libraryUri = element.library.canonicalUri;
    if (libraryUri.scheme == 'package') {
      int slashPos = libraryUri.path.indexOf('/');
      if (slashPos != -1) {
        String packageName = libraryUri.path.substring(0, slashPos);
        return new Uri(scheme: 'package', path: packageName);
      }
    }
    return libraryUri;
  }

  void diagnoseCrashInUserCode(String message, exception, stackTrace) {
    // Overridden by Compiler in apiimpl.dart.
  }

  void forgetElement(Element element) {
    resolution.forgetElement(element);
    enqueuer.forgetElement(element);
    if (element is MemberElement) {
      for (Element closure in element.nestedClosures) {
        // TODO(ahe): It would be nice to reuse names of nested closures.
        closureToClassMapper.forgetElement(closure);
      }
    }
    backend.forgetElement(element);
  }

  /// Returns [true] if a compile-time error has been reported for element.
  bool elementHasCompileTimeError(Element element) {
    return elementsWithCompileTimeErrors.containsKey(element);
  }

  /// Associate [element] with a compile-time error [message].
  void registerCompiletimeError(Element element, DiagnosticMessage message) {
    // The information is only needed if [generateCodeWithCompileTimeErrors].
    if (generateCodeWithCompileTimeErrors) {
      if (element == null) {
        // Record as global error.
        // TODO(zarah): Extend element model to represent compile-time
        // errors instead of using a map.
        element = mainFunction;
      }
      elementsWithCompileTimeErrors.
          putIfAbsent(element, () => <DiagnosticMessage>[]).add(message);
    }
  }

  EventSink<String> outputProvider(String name, String extension) {
    if (compilationFailed) {
      if (!options.generateCodeWithCompileTimeErrors || options.testMode) {
        // Disable output in test mode: The build bot currently uses the time
        // stamp of the generated file to determine whether the output is
        // up-to-date.
        return new NullSink('$name.$extension');
      }
    }
    return userOutputProvider.createEventSink(name, extension);
  }
}

/// Information about suppressed warnings and hints for a given library.
class SuppressionInfo {
  int warnings = 0;
  int hints = 0;
}

class _CompilerCoreTypes implements CoreTypes, CoreClasses {
  final Resolution resolution;

  ClassElement objectClass;
  ClassElement boolClass;
  ClassElement numClass;
  ClassElement intClass;
  ClassElement doubleClass;
  ClassElement stringClass;
  ClassElement functionClass;
  ClassElement nullClass;
  ClassElement listClass;
  ClassElement typeClass;
  ClassElement mapClass;
  ClassElement symbolClass;
  ClassElement stackTraceClass;
  ClassElement futureClass;
  ClassElement iterableClass;
  ClassElement streamClass;
  ClassElement resourceClass;

  _CompilerCoreTypes(this.resolution);

  @override
  InterfaceType get objectType {
    objectClass.ensureResolved(resolution);
    return objectClass.rawType;
  }

  @override
  InterfaceType get boolType {
    boolClass.ensureResolved(resolution);
    return boolClass.rawType;
  }

  @override
  InterfaceType get doubleType {
    doubleClass.ensureResolved(resolution);
    return doubleClass.rawType;
  }

  @override
  InterfaceType get functionType {
    functionClass.ensureResolved(resolution);
    return functionClass.rawType;
  }

  @override
  InterfaceType get intType {
    intClass.ensureResolved(resolution);
    return intClass.rawType;
  }

  @override
  InterfaceType get resourceType {
    resourceClass.ensureResolved(resolution);
    return resourceClass.rawType;
  }

  @override
  InterfaceType listType([DartType elementType]) {
    listClass.ensureResolved(resolution);
    InterfaceType type = listClass.rawType;
    if (elementType == null) {
      return type;
    }
    return type.createInstantiation([elementType]);
  }

  @override
  InterfaceType mapType([DartType keyType,
                         DartType valueType]) {
    mapClass.ensureResolved(resolution);
    InterfaceType type = mapClass.rawType;
    if (keyType == null && valueType == null) {
      return type;
    } else if (keyType == null) {
      keyType = const DynamicType();
    } else if (valueType == null) {
      valueType = const DynamicType();
    }
    return type.createInstantiation([keyType, valueType]);
  }

  @override
  InterfaceType get nullType {
    nullClass.ensureResolved(resolution);
    return nullClass.rawType;
  }

  @override
  InterfaceType get numType {
    numClass.ensureResolved(resolution);
    return numClass.rawType;
  }

  @override
  InterfaceType get stringType {
    stringClass.ensureResolved(resolution);
    return stringClass.rawType;
  }

  @override
  InterfaceType get symbolType {
    symbolClass.ensureResolved(resolution);
    return symbolClass.rawType;
  }

  @override
  InterfaceType get typeType {
    typeClass.ensureResolved(resolution);
    return typeClass.rawType;
  }

  @override
  InterfaceType get stackTraceType {
    stackTraceClass.ensureResolved(resolution);
    return stackTraceClass.rawType;
  }

  @override
  InterfaceType iterableType([DartType elementType]) {
    iterableClass.ensureResolved(resolution);
    InterfaceType type = iterableClass.rawType;
    if (elementType == null) {
      return type;
    }
    return type.createInstantiation([elementType]);
  }

  @override
  InterfaceType futureType([DartType elementType]) {
    futureClass.ensureResolved(resolution);
    InterfaceType type = futureClass.rawType;
    if (elementType == null) {
      return type;
    }
    return type.createInstantiation([elementType]);
  }

  @override
  InterfaceType streamType([DartType elementType]) {
    streamClass.ensureResolved(resolution);
    InterfaceType type = streamClass.rawType;
    if (elementType == null) {
      return type;
    }
    return type.createInstantiation([elementType]);
  }
}

class CompilerDiagnosticReporter extends DiagnosticReporter {
  final Compiler compiler;
  final DiagnosticOptions options;

  Element _currentElement;
  bool hasCrashed = false;

  /// `true` if the last diagnostic was filtered, in which case the
  /// accompanying info message should be filtered as well.
  bool lastDiagnosticWasFiltered = false;

  /// Map containing information about the warnings and hints that have been
  /// suppressed for each library.
  Map<Uri, SuppressionInfo> suppressedWarnings = <Uri, SuppressionInfo>{};

  CompilerDiagnosticReporter(this.compiler, this.options);

  Element get currentElement => _currentElement;

  DiagnosticMessage createMessage(
      Spannable spannable,
      MessageKind messageKind,
      [Map arguments = const {}]) {
    SourceSpan span = spanFromSpannable(spannable);
    MessageTemplate template = MessageTemplate.TEMPLATES[messageKind];
    Message message = template.message(arguments, options.terseDiagnostics);
    return new DiagnosticMessage(span, spannable, message);
  }

  void reportError(
      DiagnosticMessage message,
      [List<DiagnosticMessage> infos = const <DiagnosticMessage>[]]) {
    reportDiagnosticInternal(message, infos, api.Diagnostic.ERROR);
  }

  void reportWarning(
      DiagnosticMessage message,
      [List<DiagnosticMessage> infos = const <DiagnosticMessage>[]]) {
    reportDiagnosticInternal(message, infos, api.Diagnostic.WARNING);
  }

  void reportHint(
      DiagnosticMessage message,
      [List<DiagnosticMessage> infos = const <DiagnosticMessage>[]]) {
    reportDiagnosticInternal(message, infos, api.Diagnostic.HINT);
  }

  @deprecated
  void reportInfo(Spannable node, MessageKind messageKind,
                  [Map arguments = const {}]) {
    reportDiagnosticInternal(
        createMessage(node, messageKind, arguments),
        const <DiagnosticMessage>[],
        api.Diagnostic.INFO);
  }

  void reportDiagnosticInternal(DiagnosticMessage message,
                                List<DiagnosticMessage> infos,
                                api.Diagnostic kind) {
    if (!options.showAllPackageWarnings &&
        message.spannable != NO_LOCATION_SPANNABLE) {
      switch (kind) {
      case api.Diagnostic.WARNING:
      case api.Diagnostic.HINT:
        Element element = elementFromSpannable(message.spannable);
        if (!compiler.inUserCode(element, assumeInUserCode: true)) {
          Uri uri = compiler.getCanonicalUri(element);
          if (options.showPackageWarningsFor(uri)) {
            reportDiagnostic(message, infos, kind);
            return;
          }
          SuppressionInfo info =
              suppressedWarnings.putIfAbsent(uri, () => new SuppressionInfo());
          if (kind == api.Diagnostic.WARNING) {
            info.warnings++;
          } else {
            info.hints++;
          }
          lastDiagnosticWasFiltered = true;
          return;
        }
        break;
      case api.Diagnostic.INFO:
        if (lastDiagnosticWasFiltered) {
          return;
        }
        break;
      }
    }
    lastDiagnosticWasFiltered = false;
    reportDiagnostic(message, infos, kind);
  }

  void reportDiagnostic(DiagnosticMessage message,
                        List<DiagnosticMessage> infos,
                        api.Diagnostic kind) {
    compiler.reportDiagnostic(message, infos, kind);
    if (kind == api.Diagnostic.ERROR ||
        kind == api.Diagnostic.CRASH ||
        (options.fatalWarnings &&
         kind == api.Diagnostic.WARNING)) {
<<<<<<< HEAD
      Element errorElement;
      if (message.spannable is Element) {
        errorElement = message.spannable;
      } else {
        errorElement = currentElement;
      }
      compiler.registerCompiletimeError(errorElement, message);
      compiler.compilationFailed = true;
=======
      compiler.fatalDiagnosticReported(message, infos, kind);
>>>>>>> 900e4288
    }
  }

  /**
   * Perform an operation, [f], returning the return value from [f].  If an
   * error occurs then report it as having occurred during compilation of
   * [element].  Can be nested.
   */
  withCurrentElement(Element element, f()) {
    Element old = currentElement;
    _currentElement = element;
    try {
      return f();
    } on SpannableAssertionFailure catch (ex) {
      if (!hasCrashed) {
        reportAssertionFailure(ex);
        pleaseReportCrash();
      }
      hasCrashed = true;
      rethrow;
    } on StackOverflowError {
      // We cannot report anything useful in this case, because we
      // do not have enough stack space.
      rethrow;
    } catch (ex) {
      if (hasCrashed) rethrow;
      try {
        unhandledExceptionOnElement(element);
      } catch (doubleFault) {
        // Ignoring exceptions in exception handling.
      }
      rethrow;
    } finally {
      _currentElement = old;
    }
  }

  void reportAssertionFailure(SpannableAssertionFailure ex) {
    String message = (ex.message != null) ? tryToString(ex.message)
                                          : tryToString(ex);
    reportDiagnosticInternal(
        createMessage(ex.node, MessageKind.GENERIC, {'text': message}),
        const <DiagnosticMessage>[],
        api.Diagnostic.CRASH);
  }

  SourceSpan spanFromTokens(Token begin, Token end, [Uri uri]) {
    if (begin == null || end == null) {
      // TODO(ahe): We can almost always do better. Often it is only
      // end that is null. Otherwise, we probably know the current
      // URI.
      throw 'Cannot find tokens to produce error message.';
    }
    if (uri == null && currentElement != null) {
      uri = currentElement.compilationUnit.script.resourceUri;
      assert(invariant(currentElement, () {

        bool sameToken(Token token, Token sought) {
          if (token == sought) return true;
          if (token.stringValue == '>>') {
            // `>>` is converted to `>` in the parser when needed.
            return sought.stringValue == '>' &&
                token.charOffset <= sought.charOffset &&
                sought.charOffset < token.charEnd;
          }
          return false;
        }

        /// Check that [begin] and [end] can be found between [from] and [to].
        validateToken(Token from, Token to) {
          if (from == null || to == null) return true;
          bool foundBegin = false;
          bool foundEnd = false;
          Token token = from;
          while (true) {
            if (sameToken(token, begin)) {
              foundBegin = true;
            }
            if (sameToken(token, end)) {
              foundEnd = true;
            }
            if (foundBegin && foundEnd) {
              return true;
            }
            if (token == to || token == token.next || token.next == null) {
              break;
            }
            token = token.next;
          }

          // Create a good message for when the tokens were not found.
          StringBuffer sb = new StringBuffer();
          sb.write('Invalid current element: $currentElement. ');
          sb.write('Looking for ');
          sb.write('[${begin} (${begin.hashCode}),');
          sb.write('${end} (${end.hashCode})] in');

          token = from;
          while (true) {
            sb.write('\n ${token} (${token.hashCode})');
            if (token == to || token == token.next || token.next == null) {
              break;
            }
            token = token.next;
          }
          return sb.toString();
        }

        if (currentElement.enclosingClass != null &&
            currentElement.enclosingClass.isEnumClass) {
          // Enums ASTs are synthesized (and give messed up messages).
          return true;
        }

        if (currentElement is AstElement) {
          AstElement astElement = currentElement;
          if (astElement.hasNode) {
            Token from = astElement.node.getBeginToken();
            Token to = astElement.node.getEndToken();
            if (astElement.metadata.isNotEmpty) {
              from = astElement.metadata.first.beginToken;
            }
            return validateToken(from, to);
          }
        }
        return true;
      }, message: "Invalid current element: $currentElement [$begin,$end]."));
    }
    return new SourceSpan.fromTokens(uri, begin, end);
  }

  SourceSpan spanFromNode(Node node) {
    return spanFromTokens(node.getBeginToken(), node.getPrefixEndToken());
  }

  SourceSpan spanFromElement(Element element) {
    if (element != null && element.sourcePosition != null) {
      return element.sourcePosition;
    }
    while (element != null && element.isSynthesized) {
      element = element.enclosingElement;
    }
    if (element != null &&
        element.sourcePosition == null &&
        !element.isLibrary &&
        !element.isCompilationUnit) {
      // Sometimes, the backend fakes up elements that have no
      // position. So we use the enclosing element instead. It is
      // not a good error location, but cancel really is "internal
      // error" or "not implemented yet", so the vicinity is good
      // enough for now.
      element = element.enclosingElement;
      // TODO(ahe): I plan to overhaul this infrastructure anyways.
    }
    if (element == null) {
      element = currentElement;
    }
    if (element == null) {
      return null;
    }

    if (element.sourcePosition != null) {
      return element.sourcePosition;
    }
    Token position = element.position;
    Uri uri = element.compilationUnit.script.resourceUri;
    return (position == null)
        ? new SourceSpan(uri, 0, 0)
        : spanFromTokens(position, position, uri);
  }

  SourceSpan spanFromHInstruction(HInstruction instruction) {
    Element element = _elementFromHInstruction(instruction);
    if (element == null) element = currentElement;
    SourceInformation position = instruction.sourceInformation;
    if (position == null) return spanFromElement(element);
    return position.sourceSpan;
  }

  SourceSpan spanFromSpannable(Spannable node) {
    // TODO(johnniwinther): Disallow `node == null` ?
    if (node == null) return null;
    if (node == CURRENT_ELEMENT_SPANNABLE) {
      node = currentElement;
    } else if (node == NO_LOCATION_SPANNABLE) {
      if (currentElement == null) return null;
      node = currentElement;
    }
    if (node is SourceSpan) {
      return node;
    } else if (node is Node) {
      return spanFromNode(node);
    } else if (node is TokenPair) {
      return spanFromTokens(node.begin, node.end);
    } else if (node is Token) {
      return spanFromTokens(node, node);
    } else if (node is HInstruction) {
      return spanFromHInstruction(node);
    } else if (node is Element) {
      return spanFromElement(node);
    } else if (node is MetadataAnnotation) {
      Uri uri = node.annotatedElement.compilationUnit.script.resourceUri;
      return spanFromTokens(node.beginToken, node.endToken, uri);
    } else if (node is Local) {
      Local local = node;
      return spanFromElement(local.executableContext);
    } else {
      throw 'No error location.';
    }
  }

  Element _elementFromHInstruction(HInstruction instruction) {
    return instruction.sourceElement is Element
        ? instruction.sourceElement : null;
  }

  internalError(Spannable node, reason) {
    String message = tryToString(reason);
    reportDiagnosticInternal(
        createMessage(node, MessageKind.GENERIC, {'text': message}),
        const <DiagnosticMessage>[],
        api.Diagnostic.CRASH);
    throw 'Internal Error: $message';
  }

  void unhandledExceptionOnElement(Element element) {
    if (hasCrashed) return;
    hasCrashed = true;
    reportDiagnostic(
        createMessage(element, MessageKind.COMPILER_CRASHED),
        const <DiagnosticMessage>[],
        api.Diagnostic.CRASH);
    pleaseReportCrash();
  }

  void pleaseReportCrash() {
    print(
        MessageTemplate.TEMPLATES[MessageKind.PLEASE_REPORT_THE_CRASH]
            .message({'buildId': compiler.options.buildId}));
  }

  /// Finds the approximate [Element] for [node]. [currentElement] is used as
  /// the default value.
  Element elementFromSpannable(Spannable node) {
    Element element;
    if (node is Element) {
      element = node;
    } else if (node is HInstruction) {
      element = _elementFromHInstruction(node);
    } else if (node is MetadataAnnotation) {
      element = node.annotatedElement;
    }
    return element != null ? element : currentElement;
  }

  void log(message) {
    Message msg = MessageTemplate.TEMPLATES[MessageKind.GENERIC]
        .message({'text': '$message'});
    reportDiagnostic(
        new DiagnosticMessage(null, null, msg),
        const <DiagnosticMessage>[],
        api.Diagnostic.VERBOSE_INFO);
  }

  String tryToString(object) {
    try {
      return object.toString();
    } catch (_) {
      return '<exception in toString()>';
    }
  }

  onError(Uri uri, error) {
    try {
      if (!hasCrashed) {
        hasCrashed = true;
        if (error is SpannableAssertionFailure) {
          reportAssertionFailure(error);
        } else {
          reportDiagnostic(
              createMessage(
                  new SourceSpan(uri, 0, 0),
                  MessageKind.COMPILER_CRASHED),
              const <DiagnosticMessage>[],
              api.Diagnostic.CRASH);
        }
        pleaseReportCrash();
      }
    } catch (doubleFault) {
      // Ignoring exceptions in exception handling.
    }
    throw error;
  }

  void onCrashInUserCode(String message, exception, stackTrace) {
    hasCrashed = true;
    print('$message: ${tryToString(exception)}');
    print(tryToString(stackTrace));
  }

  void reportSuppressedMessagesSummary() {
    if (!options.showAllPackageWarnings && !options.suppressWarnings) {
      suppressedWarnings.forEach((Uri uri, SuppressionInfo info) {
        MessageKind kind = MessageKind.HIDDEN_WARNINGS_HINTS;
        if (info.warnings == 0) {
          kind = MessageKind.HIDDEN_HINTS;
        } else if (info.hints == 0) {
          kind = MessageKind.HIDDEN_WARNINGS;
        }
        MessageTemplate template = MessageTemplate.TEMPLATES[kind];
        Message message = template.message(
            {'warnings': info.warnings,
             'hints': info.hints,
             'uri': uri},
             options.terseDiagnostics);
        reportDiagnostic(
            new DiagnosticMessage(null, null, message),
            const <DiagnosticMessage>[],
            api.Diagnostic.HINT);
      });
    }
  }
}

// TODO(johnniwinther): Move [ResolverTask] here.
class _CompilerResolution implements Resolution {
  final Compiler compiler;
  final Map<Element, WorldImpact> _worldImpactCache = <Element, WorldImpact>{};

  _CompilerResolution(this.compiler);

  @override
  DiagnosticReporter get reporter => compiler.reporter;

  @override
  Parsing get parsing => compiler.parsing;

  @override
  CoreTypes get coreTypes => compiler.coreTypes;

  @override
  void registerClass(ClassElement cls) {
    compiler.world.registerClass(cls);
  }

  @override
  void resolveClass(ClassElement cls) {
    compiler.resolver.resolveClass(cls);
  }

  @override
  void resolveTypedef(TypedefElement typdef) {
    compiler.resolver.resolve(typdef);
  }

  @override
  void resolveMetadataAnnotation(MetadataAnnotation metadataAnnotation) {
    compiler.resolver.resolveMetadataAnnotation(metadataAnnotation);
  }

  @override
  FunctionSignature resolveSignature(FunctionElement function) {
    return compiler.resolver.resolveSignature(function);
  }

  @override
  DartType resolveTypeAnnotation(Element element, TypeAnnotation node) {
    return compiler.resolver.resolveTypeAnnotation(element, node);
  }

  @override
  WorldImpact getWorldImpact(Element element) {
    WorldImpact worldImpact = _worldImpactCache[element];
    assert(invariant(element, worldImpact != null,
        message: "WorldImpact not computed for $element."));
    return worldImpact;
  }

  @override
  WorldImpact computeWorldImpact(Element element) {
    return _worldImpactCache.putIfAbsent(element, () {
      assert(compiler.parser != null);
      Node tree = compiler.parser.parse(element);
      assert(invariant(element, !element.isSynthesized || tree == null));
      ResolutionImpact resolutionImpact =
          compiler.resolver.resolve(element);
      if (tree != null && !compiler.options.analyzeSignaturesOnly) {
        // TODO(het): don't do this if suppressWarnings is on, currently we have
        // to do it because the typechecker also sets types
        // Only analyze nodes with a corresponding [TreeElements].
        compiler.checker.check(element);
      }
      WorldImpact worldImpact =
          compiler.backend.impactTransformer.transformResolutionImpact(
              resolutionImpact);
      return worldImpact;
    });
  }

  @override
  void uncacheWorldImpact(Element element) {
    if (compiler.serialization.isDeserialized(element)) return;
    assert(invariant(element, _worldImpactCache[element] != null,
        message: "WorldImpact not computed for $element."));
    _worldImpactCache[element] = const WorldImpact();
  }

  @override
  void emptyCache() {
    for (Element element in _worldImpactCache.keys) {
      _worldImpactCache[element] = const WorldImpact();
    }
  }

  @override
  bool hasBeenResolved(Element element) {
    return _worldImpactCache.containsKey(element);
  }

  @override
<<<<<<< HEAD
  void forgetElement(Element element) {
    _worldImpactCache.remove(element);
=======
  ResolutionWorkItem createWorkItem(
      Element element, ItemCompilationContext compilationContext) {
    if (compiler.serialization.isDeserialized(element)) {
      return compiler.serialization.createResolutionWorkItem(
          element, compilationContext);
    } else {
      return new ResolutionWorkItem(element, compilationContext);
    }
>>>>>>> 900e4288
  }
}

// TODO(johnniwinther): Move [ParserTask], [PatchParserTask], [DietParserTask]
// and [ScannerTask] here.
class _CompilerParsing implements Parsing {
  final Compiler compiler;

  _CompilerParsing(this.compiler);

  @override
  DiagnosticReporter get reporter => compiler.reporter;

  @override
  measure(f()) => compiler.parser.measure(f);

  @override
  void parsePatchClass(ClassElement cls) {
    compiler.patchParser.measure(() {
      if (cls.isPatch) {
        compiler.patchParser.parsePatchClassNode(cls);
      }
    });
  }

  ScannerOptions getScannerOptionsFor(Element element) {
    return new ScannerOptions(
      canUseNative: compiler.backend.canLibraryUseNative(element.library));
  }
}

class GlobalDependencyRegistry extends EagerRegistry {
  final Compiler compiler;
  Setlet<Element> _otherDependencies;

  GlobalDependencyRegistry(this.compiler) : super('GlobalDependencies', null);

  // TODO(johnniwinther): Rename world/universe/enqueuer through out the
  // compiler.
  @override
  Enqueuer get world => compiler.enqueuer.codegen;

  void registerDependency(Element element) {
    if (element == null) return;
    if (_otherDependencies == null) {
      _otherDependencies = new Setlet<Element>();
    }
    _otherDependencies.add(element.implementation);
  }

  Iterable<Element> get otherDependencies {
    return _otherDependencies != null ? _otherDependencies : const <Element>[];
  }
}<|MERGE_RESOLUTION|>--- conflicted
+++ resolved
@@ -32,8 +32,7 @@
     ResolutionImpact;
 import 'common/tasks.dart' show
     CompilerTask,
-    GenericTask,
-    Measurer;
+    GenericTask;
 import 'common/work.dart' show
     ItemCompilationContext,
     WorkItem;
@@ -147,23 +146,14 @@
 import 'world.dart' show
     World;
 
-typedef Backend MakeBackendFuncion(Compiler compiler);
-
-typedef CompilerDiagnosticReporter MakeReporterFunction(
-    Compiler compiler, DiagnosticOptions diagnosticOptions);
-
 abstract class Compiler {
-  /// Helper instance for measurements in [CompilerTask].
-  ///
-  /// Note: MUST be first field to ensure [Measurer.wallclock] is started
-  /// before other computations.
-  final Measurer measurer = new Measurer();
-
+
+  final Stopwatch totalCompileTime = new Stopwatch();
   int nextFreeClassId = 0;
   World world;
   Types types;
   _CompilerCoreTypes _coreTypes;
-  CompilerDiagnosticReporter _reporter;
+  _CompilerDiagnosticReporter _reporter;
   _CompilerResolution _resolution;
   _CompilerParsing _parsing;
 
@@ -216,6 +206,7 @@
 
   Tracer tracer;
 
+  CompilerTask measuredTask;
   LibraryElement coreLibrary;
   LibraryElement asyncLibrary;
 
@@ -286,11 +277,8 @@
   /// The [String.fromEnvironment] constructor.
   ConstructorElement stringEnvironment;
 
-  // TODO(zarah): Remove this map and incorporate compile-time errors
-  // in the model.
   /// Tracks elements with compile-time errors.
-  final Map<Element, List<DiagnosticMessage>> elementsWithCompileTimeErrors =
-      new Map<Element, List<DiagnosticMessage>>();
+  final Set<Element> elementsWithCompileTimeErrors = new Set<Element>();
 
   fromEnvironment(String name) => null;
 
@@ -311,8 +299,6 @@
 
   GenericTask reuseLibraryTask;
 
-  GenericTask selfTask;
-
   /// The constant environment for the frontend interpretation of compile-time
   /// constants.
   ConstantEnvironment constants;
@@ -350,82 +336,29 @@
   static const int PHASE_COMPILING = 3;
   int phase;
 
-  bool compilationFailed = false;
-
-<<<<<<< HEAD
-  /// Set by the backend if real reflection is detected in use of dart:mirrors.
-  bool disableTypeInferenceForMirrors = false;
-
-  Compiler({this.enableTypeAssertions: false,
-            this.enableUserAssertions: false,
-            this.trustTypeAnnotations: false,
-            this.trustPrimitives: false,
-            bool disableTypeInferenceFlag: false,
-            this.maxConcreteTypeSize: 5,
-            this.enableMinification: false,
-            this.preserveUris: false,
-            this.enableNativeLiveTypeAnalysis: false,
-            bool emitJavaScript: true,
-            bool dart2dartMultiFile: false,
-            bool generateSourceMap: true,
-            bool analyzeAllFlag: false,
-            bool analyzeOnly: false,
-            this.analyzeMain: false,
-            bool analyzeSignaturesOnly: false,
-            this.preserveComments: false,
-            this.useCpsIr: false,
-            this.useFrequencyNamer: false,
-            this.verbose: false,
-            this.sourceMapUri: null,
-            this.outputUri: null,
-            this.buildId: UNDETERMINED_BUILD_ID,
-            this.deferredMapUri: null,
-            this.dumpInfo: false,
-            bool useStartupEmitter: false,
-            this.useContentSecurityPolicy: false,
-            bool hasIncrementalSupport: false,
-            this.enableExperimentalMirrors: false,
-            this.enableAssertMessage: false,
-            this.allowNativeExtensions: false,
-            this.generateCodeWithCompileTimeErrors: false,
-            this.testMode: false,
-            DiagnosticOptions diagnosticOptions,
-            api.CompilerOutput outputProvider,
-            List<String> strips: const [],
-            MakeBackendFuncion makeBackend,
-            MakeReporterFunction makeReporter})
-      : this.disableTypeInferenceFlag =
-            disableTypeInferenceFlag || !emitJavaScript,
-        this.analyzeOnly =
-            analyzeOnly || analyzeSignaturesOnly || analyzeAllFlag,
-        this.analyzeSignaturesOnly = analyzeSignaturesOnly,
-        this.analyzeAllFlag = analyzeAllFlag,
-        this.hasIncrementalSupport = hasIncrementalSupport,
-        cacheStrategy = new CacheStrategy(hasIncrementalSupport),
-=======
+  bool compilationFailedInternal = false;
+
+  bool get compilationFailed => compilationFailedInternal;
+
+  void set compilationFailed(bool value) {
+    if (value) {
+      elementsWithCompileTimeErrors.add(currentElement);
+    }
+    compilationFailedInternal = value;
+  }
+
   Compiler({api.CompilerOptions options,
             api.CompilerOutput outputProvider})
       : this.options = options,
         this.cacheStrategy = new CacheStrategy(options.hasIncrementalSupport),
->>>>>>> 900e4288
         this.userOutputProvider = outputProvider == null
             ? const NullCompilerOutput() : outputProvider {
 
     world = new World(this);
-<<<<<<< HEAD
-    if (makeReporter != null) {
-      _reporter = makeReporter(this, diagnosticOptions);
-    } else {
-      // TODO(johnniwinther): Initialize core types in [initializeCoreClasses]
-      // and make its field final.
-      _reporter = new CompilerDiagnosticReporter(this, diagnosticOptions);
-    }
-=======
     // TODO(johnniwinther): Initialize core types in [initializeCoreClasses] and
     // make its field final.
     _reporter = new _CompilerDiagnosticReporter(
         this, options.diagnosticOptions);
->>>>>>> 900e4288
     _parsing = new _CompilerParsing(this);
     _resolution = new _CompilerResolution(this);
     _coreTypes = new _CompilerCoreTypes(_resolution);
@@ -440,13 +373,7 @@
     // for global dependencies.
     globalDependencies = new GlobalDependencyRegistry(this);
 
-<<<<<<< HEAD
-    if (makeBackend != null) {
-      backend = makeBackend(this);
-    } else if (emitJavaScript) {
-=======
     if (options.emitJavaScript) {
->>>>>>> 900e4288
       js_backend.JavaScriptBackend jsBackend =
           new js_backend.JavaScriptBackend(
               this, generateSourceMap: options.generateSourceMap,
@@ -478,10 +405,9 @@
       constants = backend.constantCompilerTask,
       deferredLoadTask = new DeferredLoadTask(this),
       mirrorUsageAnalyzerTask = new MirrorUsageAnalyzerTask(this),
-      enqueuer = backend.makeEnqueuer(),
+      enqueuer = new EnqueueTask(this),
       dumpInfoTask = new DumpInfoTask(this),
       reuseLibraryTask = new GenericTask('Reuse library', this),
-      selfTask = new GenericTask('self', this),
     ];
 
     tasks.addAll(backend.tasks);
@@ -500,12 +426,6 @@
   int getNextFreeClassId() => nextFreeClassId++;
 
   void unimplemented(Spannable spannable, String methodName) {
-    try {
-      // Provoke a coredump if --abort-on-assertion-errors was passed to DartVM.
-      assert(false);
-    } catch (_) {
-      // Ignored.
-    }
     reporter.internalError(spannable, "$methodName not implemented.");
   }
 
@@ -513,18 +433,18 @@
   //
   // The resulting future will complete with true if the compilation
   // succeded.
-  Future<bool> run(Uri uri) => selfTask.measureSubtask("Compiler.run", () {
-    measurer.startWallClock();
+  Future<bool> run(Uri uri) {
+    totalCompileTime.start();
 
     return new Future.sync(() => runInternal(uri))
         .catchError((error) => _reporter.onError(uri, error))
         .whenComplete(() {
       tracer.close();
-      measurer.stopWallClock();
+      totalCompileTime.stop();
     }).then((_) {
       return !compilationFailed;
     });
-  });
+  }
 
   /// This method is called immediately after the [LibraryElement] [library] has
   /// been created.
@@ -927,9 +847,7 @@
   }
 
   /// Performs the compilation when all libraries have been loaded.
-  void compileLoadedLibraries()
-      => selfTask.measureSubtask("Compiler.compileLoadedLibraries", () {
-
+  void compileLoadedLibraries() {
     computeMain();
 
     mirrorUsageAnalyzerTask.analyzeUsage(mainApp);
@@ -1032,7 +950,7 @@
     backend.sourceInformationStrategy.onComplete();
 
     checkQueues();
-  });
+  }
 
   void fullyEnqueueLibrary(LibraryElement library, Enqueuer world) {
     void enqueueAll(Element element) {
@@ -1069,20 +987,15 @@
   /**
    * Empty the [world] queue.
    */
-  void emptyQueue(Enqueuer world)
-      => selfTask.measureSubtask("Compiler.emptyQueue", () {
+  void emptyQueue(Enqueuer world) {
     world.forEach((WorkItem work) {
-      reporter.withCurrentElement(
-          work.element, () => selfTask.measureSubtask("world.applyImpact", () {
-        world.applyImpact(
-            work.element,
-            selfTask.measureSubtask("work.run", () => work.run(this, world)));
-      }));
+    reporter.withCurrentElement(work.element, () {
+        world.applyImpact(work.element, work.run(this, world));
+      });
     });
-  });
-
-  void processQueue(Enqueuer world, Element main)
-      => selfTask.measureSubtask("Compiler.processQueue", () {
+  }
+
+  void processQueue(Enqueuer world, Element main) {
     world.nativeEnqueuer.processNativeClasses(libraryLoader.libraries);
     if (main != null && !main.isMalformed) {
       FunctionElement mainMethod = main;
@@ -1110,7 +1023,7 @@
     impactStrategy.onImpactUsed(world.impactUse);
     backend.onQueueClosed();
     assert(compilationFailed || world.checkNoEnqueuedInvokedInstanceMethods());
-  });
+  }
 
   /**
    * Perform various checks of the queues. This includes checking that
@@ -1152,8 +1065,7 @@
     }
   }
 
-  WorldImpact analyzeElement(Element element)
-      => selfTask.measureSubtask("Compiler.analyzeElement", () {
+  WorldImpact analyzeElement(Element element) {
     assert(invariant(element,
            element.impliesType ||
            element.isField ||
@@ -1166,10 +1078,10 @@
         message: 'Element $element is not analyzable.'));
     assert(invariant(element, element.isDeclaration));
     return resolution.computeWorldImpact(element);
-  });
-
-  WorldImpact analyze(ResolutionWorkItem work, ResolutionEnqueuer world)
-      => selfTask.measureSubtask("Compiler.analyze", () {
+  }
+
+  WorldImpact analyze(ResolutionWorkItem work,
+                      ResolutionEnqueuer world) {
     assert(invariant(work.element, identical(world, enqueuer.resolution)));
     assert(invariant(work.element, !work.isAnalyzed,
         message: 'Element ${work.element} has already been analyzed'));
@@ -1191,7 +1103,7 @@
     backend.onElementResolved(element, element.resolvedAst.elements);
     world.registerProcessedElement(element);
     return worldImpact;
-  });
+  }
 
   WorldImpact codegen(CodegenWorkItem work, CodegenEnqueuer world) {
     assert(invariant(work.element, identical(world, enqueuer.codegen)));
@@ -1414,7 +1326,6 @@
   }
 
   void forgetElement(Element element) {
-    resolution.forgetElement(element);
     enqueuer.forgetElement(element);
     if (element is MemberElement) {
       for (Element closure in element.nestedClosures) {
@@ -1425,24 +1336,8 @@
     backend.forgetElement(element);
   }
 
-  /// Returns [true] if a compile-time error has been reported for element.
   bool elementHasCompileTimeError(Element element) {
-    return elementsWithCompileTimeErrors.containsKey(element);
-  }
-
-  /// Associate [element] with a compile-time error [message].
-  void registerCompiletimeError(Element element, DiagnosticMessage message) {
-    // The information is only needed if [generateCodeWithCompileTimeErrors].
-    if (generateCodeWithCompileTimeErrors) {
-      if (element == null) {
-        // Record as global error.
-        // TODO(zarah): Extend element model to represent compile-time
-        // errors instead of using a map.
-        element = mainFunction;
-      }
-      elementsWithCompileTimeErrors.
-          putIfAbsent(element, () => <DiagnosticMessage>[]).add(message);
-    }
+    return elementsWithCompileTimeErrors.contains(element);
   }
 
   EventSink<String> outputProvider(String name, String extension) {
@@ -1615,7 +1510,7 @@
   }
 }
 
-class CompilerDiagnosticReporter extends DiagnosticReporter {
+class _CompilerDiagnosticReporter extends DiagnosticReporter {
   final Compiler compiler;
   final DiagnosticOptions options;
 
@@ -1630,7 +1525,7 @@
   /// suppressed for each library.
   Map<Uri, SuppressionInfo> suppressedWarnings = <Uri, SuppressionInfo>{};
 
-  CompilerDiagnosticReporter(this.compiler, this.options);
+  _CompilerDiagnosticReporter(this.compiler, this.options);
 
   Element get currentElement => _currentElement;
 
@@ -1716,18 +1611,7 @@
         kind == api.Diagnostic.CRASH ||
         (options.fatalWarnings &&
          kind == api.Diagnostic.WARNING)) {
-<<<<<<< HEAD
-      Element errorElement;
-      if (message.spannable is Element) {
-        errorElement = message.spannable;
-      } else {
-        errorElement = currentElement;
-      }
-      compiler.registerCompiletimeError(errorElement, message);
-      compiler.compilationFailed = true;
-=======
       compiler.fatalDiagnosticReported(message, infos, kind);
->>>>>>> 900e4288
     }
   }
 
@@ -2148,10 +2032,6 @@
   }
 
   @override
-<<<<<<< HEAD
-  void forgetElement(Element element) {
-    _worldImpactCache.remove(element);
-=======
   ResolutionWorkItem createWorkItem(
       Element element, ItemCompilationContext compilationContext) {
     if (compiler.serialization.isDeserialized(element)) {
@@ -2160,7 +2040,6 @@
     } else {
       return new ResolutionWorkItem(element, compilationContext);
     }
->>>>>>> 900e4288
   }
 }
 
