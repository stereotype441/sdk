// Copyright (c) 2013, the Dart project authors.  Please see the AUTHORS file
// for details. All rights reserved. Use of this source code is governed by a
// BSD-style license that can be found in the LICENSE file.

library inferrer_visitor;

import '../constants/constant_system.dart';
import '../constants/expressions.dart';
import '../dart2jslib.dart' hide Selector, TypedSelector;
import '../dart_types.dart';
import '../elements/elements.dart';
import '../resolution/operators.dart';
import '../tree/tree.dart';
import '../universe/universe.dart';
import '../util/util.dart';
import '../types/types.dart' show TypeMask;
import '../types/constants.dart' show computeTypeMask;
import 'dart:collection' show IterableMixin;

/**
 * The interface [InferrerVisitor] will use when working on types.
 */
abstract class TypeSystem<T> {
  T get dynamicType;
  T get nullType;
  T get intType;
  T get uint31Type;
  T get uint32Type;
  T get positiveIntType;
  T get doubleType;
  T get numType;
  T get boolType;
  T get functionType;
  T get listType;
  T get constListType;
  T get fixedListType;
  T get growableListType;
  T get mapType;
  T get constMapType;
  T get stringType;
  T get typeType;

  T stringLiteralType(DartString value);

  T nonNullSubtype(ClassElement type);
  T nonNullSubclass(ClassElement type);
  T nonNullExact(ClassElement type);
  T nonNullEmpty();
  bool isNull(T type);
  Selector newTypedSelector(T receiver, Selector selector);

  T allocateList(T type,
                 Node node,
                 Element enclosing,
                 [T elementType, int length]);

  T allocateMap(T type, Node node, Element element, [List<T> keyType,
                                                     List<T> valueType]);

  T allocateClosure(Node node, Element element);

  /**
   * Returns the least upper bound between [firstType] and
   * [secondType].
   */
  T computeLUB(T firstType, T secondType);

  /**
   * Returns the intersection between [T] and [annotation].
   * [isNullable] indicates whether the annotation implies a null
   * type.
   */
  T narrowType(T type, DartType annotation, {bool isNullable: true});

  /**
   * Returns a new type that unions [firstInput] and [secondInput].
   */
  T allocateDiamondPhi(T firstInput, T secondInput);

  /**
   * Returns a new type for holding the potential types of [element].
   * [inputType] is the first incoming type of the phi.
   */
  T allocatePhi(Node node, Local variable, T inputType);


  /**
   * Returns a new type for holding the potential types of [element].
   * [inputType] is the first incoming type of the phi. [allocateLoopPhi]
   * only differs from [allocatePhi] in that it allows the underlying
   * implementation of [TypeSystem] to differentiate Phi nodes due to loops
   * from other merging uses.
   */
  T allocateLoopPhi(Node node, Local variable, T inputType);

  /**
   * Simplies the phi representing [element] and of the type
   * [phiType]. For example, if this phi has one incoming input, an
   * implementation of this method could just return that incoming
   * input type.
   */
  T simplifyPhi(Node node, Local variable, T phiType);

  /**
   * Adds [newType] as an input of [phiType].
   */
  T addPhiInput(Local variable, T phiType, T newType);

  /**
   * Returns `true` if `selector` should be updated to reflect the new
   * `receiverType`.
   */
  bool selectorNeedsUpdate(T receiverType, Selector selector);

  /**
   * Returns a new receiver type for this [selector] applied to
   * [receiverType].
   */
  T refineReceiver(Selector selector, T receiverType);

  /**
   * Returns the internal inferrer representation for [mask].
   */
  T getConcreteTypeFor(TypeMask mask);
}

/**
 * A variable scope holds types for variables. It has a link to a
 * parent scope, but never changes the types in that parent. Instead,
 * updates to locals of a parent scope are put in the current scope.
 * The inferrer makes sure updates get merged into the parent scope,
 * once the control flow block has been visited.
 */
class VariableScope<T> {
  Map<Local, T> variables;

  /// The parent of this scope. Null for the root scope.
  final VariableScope<T> parent;

  /// The [Node] that created this scope.
  final Node block;

  VariableScope(this.block, [parent])
      : this.variables = null,
        this.parent = parent;

  VariableScope.deepCopyOf(VariableScope<T> other)
      : variables = other.variables == null
            ? null
            : new Map<Local, T>.from(other.variables),
        block = other.block,
        parent = other.parent == null
            ? null
            : new VariableScope<T>.deepCopyOf(other.parent);

  VariableScope.topLevelCopyOf(VariableScope<T> other)
      : variables = other.variables == null
            ? null
            : new Map<Local, T>.from(other.variables),
        block = other.block,
        parent = other.parent;

  T operator [](Local variable) {
    T result;
    if (variables == null || (result = variables[variable]) == null) {
      return parent == null ? null : parent[variable];
    }
    return result;
  }

  void operator []=(Local variable, T mask) {
    assert(mask != null);
    if (variables == null) {
      variables = new Map<Local, T>();
    }
    variables[variable] = mask;
  }

  void forEachOwnLocal(void f(Local variable, T type)) {
    if (variables == null) return;
    variables.forEach(f);
  }

  void forEachLocalUntilNode(Node node,
                             void f(Local variable, T type),
                             [Setlet<Local> seenLocals]) {
    if (seenLocals == null) seenLocals = new Setlet<Local>();
    if (variables != null) {
      variables.forEach((variable, type) {
        if (seenLocals.contains(variable)) return;
        seenLocals.add(variable);
        f(variable, type);
      });
    }
    if (block == node) return;
    if (parent != null) parent.forEachLocalUntilNode(node, f, seenLocals);
  }

  void forEachLocal(void f(Local variable, T type)) {
    forEachLocalUntilNode(null, f);
  }

  bool updates(Local variable) {
    if (variables == null) return false;
    return variables.containsKey(variable);
  }

  String toString() {
    String rest = parent == null ? "null" : parent.toString();
    return '$variables $rest';
  }
}

class FieldInitializationScope<T> {
  final TypeSystem<T> types;
  Map<Element, T> fields;
  bool isThisExposed;

  FieldInitializationScope(this.types) : isThisExposed = false;

  FieldInitializationScope.internalFrom(FieldInitializationScope<T> other)
      : types = other.types,
        isThisExposed = other.isThisExposed;

  factory FieldInitializationScope.from(FieldInitializationScope<T> other) {
    if (other == null) return null;
    return new FieldInitializationScope<T>.internalFrom(other);
  }

  void updateField(Element field, T type) {
    if (isThisExposed) return;
    if (fields == null) fields = new Map<Element, T>();
    fields[field] = type;
  }

  T readField(Element field) {
    return fields == null ? null : fields[field];
  }

  void forEach(void f(Element element, T type)) {
    if (fields == null) return;
    fields.forEach(f);
  }

  void mergeDiamondFlow(FieldInitializationScope<T> thenScope,
                        FieldInitializationScope<T> elseScope) {
    // Quick bailout check. If [isThisExposed] is true, we know the
    // code following won't do anything.
    if (isThisExposed) return;
    if (elseScope == null || elseScope.fields == null) {
      elseScope = this;
    }

    thenScope.forEach((Element field, T type) {
      T otherType = elseScope.readField(field);
      if (otherType == null) return;
      updateField(field, types.allocateDiamondPhi(type, otherType));
    });
    isThisExposed = thenScope.isThisExposed || elseScope.isThisExposed;
  }
}

/**
 * Placeholder for inferred arguments types on sends.
 */
class ArgumentsTypes<T> extends IterableMixin<T> {
  final List<T> positional;
  final Map<String, T> named;
  ArgumentsTypes(this.positional, named)
    : this.named = (named == null || named.isEmpty) ? const {} : named {
    assert(this.positional.every((T type) => type != null));
    assert(this.named.values.every((T type) => type != null));
  }

  ArgumentsTypes.empty() : positional = const [], named = const {};

  int get length => positional.length + named.length;

  Iterator<T> get iterator => new ArgumentsTypesIterator(this);

  String toString() => "{ positional = $positional, named = $named }";

  bool operator==(other) {
    if (positional.length != other.positional.length) return false;
    if (named.length != other.named.length) return false;
    for (int i = 0; i < positional.length; i++) {
      if (positional[i] != other.positional[i]) return false;
    }
    named.forEach((name, type) {
      if (other.named[name] != type) return false;
    });
    return true;
  }

  int get hashCode => throw new UnsupportedError('ArgumentsTypes.hashCode');

  bool hasNoArguments() => positional.isEmpty && named.isEmpty;

  bool hasOnePositionalArgumentThatMatches(bool f(T type)) {
    return named.isEmpty && positional.length == 1 && f(positional[0]);
  }

  void forEach(void f(T type)) {
    positional.forEach(f);
    named.values.forEach(f);
  }

  bool every(bool f(T type)) {
    return positional.every(f) && named.values.every(f);
  }

  bool contains(T type) {
    return positional.contains(type) || named.containsValue(type);
  }
}

class ArgumentsTypesIterator<T> implements Iterator<T> {
  final Iterator<T> positional;
  final Iterator<T> named;
  bool _iteratePositional = true;

  ArgumentsTypesIterator(ArgumentsTypes<T> iteratee)
      : positional = iteratee.positional.iterator,
        named = iteratee.named.values.iterator;

  Iterator<T> get _currentIterator => _iteratePositional ? positional : named;

  T get current => _currentIterator.current;

  bool moveNext() {
    if (_iteratePositional && positional.moveNext()) {
      return true;
    }
    _iteratePositional = false;
    return named.moveNext();
  }
}


abstract class MinimalInferrerEngine<T> {
  /**
   * Returns the type of [element].
   */
  T typeOfElement(Element element);

  /**
   * Records that [node] sets non-final field [element] to be of type
   * [type].
   */
  void recordTypeOfNonFinalField(Node node, Element field, T type);

  /**
   * Records that the captured variable [local] is read.
   */
  void recordCapturedLocalRead(Local local);

  /**
   * Records that the variable [local] is being updated.
   */
  void recordLocalUpdate(Local local, T type);
}

/**
 * Placeholder for inferred types of local variables.
 */
class LocalsHandler<T> {
  final Compiler compiler;
  final TypeSystem<T> types;
  final MinimalInferrerEngine<T> inferrer;
  final VariableScope<T> locals;
  final Map<Local, Element> captured;
  final Map<Local, Element> capturedAndBoxed;
  final FieldInitializationScope<T> fieldScope;
  LocalsHandler<T> tryBlock;
  bool seenReturnOrThrow = false;
  bool seenBreakOrContinue = false;

  bool get aborts {
    return seenReturnOrThrow || seenBreakOrContinue;
  }
  bool get inTryBlock => tryBlock != null;

  LocalsHandler(this.inferrer,
                this.types,
                this.compiler,
                Node block,
                [this.fieldScope])
      : locals = new VariableScope<T>(block),
        captured = new Map<Local, Element>(),
        capturedAndBoxed = new Map<Local, Element>(),
        tryBlock = null;

  LocalsHandler.from(LocalsHandler<T> other,
                     Node block,
                     {bool useOtherTryBlock: true})
      : locals = new VariableScope<T>(block, other.locals),
        fieldScope = new FieldInitializationScope<T>.from(other.fieldScope),
        captured = other.captured,
        capturedAndBoxed = other.capturedAndBoxed,
        types = other.types,
        inferrer = other.inferrer,
        compiler = other.compiler {
    tryBlock = useOtherTryBlock ? other.tryBlock : this;
  }

  LocalsHandler.deepCopyOf(LocalsHandler<T> other)
      : locals = new VariableScope<T>.deepCopyOf(other.locals),
        fieldScope = new FieldInitializationScope<T>.from(other.fieldScope),
        captured = other.captured,
        capturedAndBoxed = other.capturedAndBoxed,
        tryBlock = other.tryBlock,
        types = other.types,
        inferrer = other.inferrer,
        compiler = other.compiler;

  LocalsHandler.topLevelCopyOf(LocalsHandler<T> other)
      : locals = new VariableScope<T>.topLevelCopyOf(other.locals),
        fieldScope = new FieldInitializationScope<T>.from(other.fieldScope),
        captured = other.captured,
        capturedAndBoxed = other.capturedAndBoxed,
        tryBlock = other.tryBlock,
        types = other.types,
        inferrer = other.inferrer,
        compiler = other.compiler;

  T use(Local local) {
    if (capturedAndBoxed.containsKey(local)) {
      return inferrer.typeOfElement(capturedAndBoxed[local]);
    } else {
      if (captured.containsKey(local)) {
        inferrer.recordCapturedLocalRead(local);
      }
      return locals[local];
    }
  }

  void update(LocalElement local, T type, Node node) {
    assert(type != null);
    if (compiler.trustTypeAnnotations || compiler.enableTypeAssertions) {
      type = types.narrowType(type, local.type);
    }
    updateLocal() {
      T currentType = locals[local];
      locals[local] = type;
      if (currentType != type) {
        inferrer.recordLocalUpdate(local, type);
      }
    }
    if (capturedAndBoxed.containsKey(local)) {
      inferrer.recordTypeOfNonFinalField(
          node, capturedAndBoxed[local], type);
    } else if (inTryBlock) {
      // We don't know if an assignment in a try block
      // will be executed, so all assigments in that block are
      // potential types after we have left it. We update the parent
      // of the try block so that, at exit of the try block, we get
      // the right phi for it.
      T existing = tryBlock.locals.parent[local];
      if (existing != null) {
        T phiType = types.allocatePhi(tryBlock.locals.block, local, existing);
        T inputType = types.addPhiInput(local, phiType, type);
        tryBlock.locals.parent[local] = inputType;
      }
      // Update the current handler unconditionnally with the new
      // type.
      updateLocal();
    } else {
      updateLocal();
    }
  }

  void setCaptured(Local local, Element field) {
    captured[local] = field;
  }

  void setCapturedAndBoxed(Local local, Element field) {
    capturedAndBoxed[local] = field;
  }

  void mergeDiamondFlow(LocalsHandler<T> thenBranch,
                        LocalsHandler<T> elseBranch) {
    if (fieldScope != null && elseBranch != null) {
      fieldScope.mergeDiamondFlow(thenBranch.fieldScope, elseBranch.fieldScope);
    }
    seenReturnOrThrow = thenBranch.seenReturnOrThrow
        && elseBranch != null
        && elseBranch.seenReturnOrThrow;
    seenBreakOrContinue = thenBranch.seenBreakOrContinue
        && elseBranch != null
        && elseBranch.seenBreakOrContinue;
    if (aborts) return;

    void mergeOneBranch(LocalsHandler<T> other) {
      other.locals.forEachOwnLocal((Local local, T type) {
        T myType = locals[local];
        if (myType == null) return; // Variable is only defined in [other].
        if (type == myType) return;
        locals[local] = types.allocateDiamondPhi(myType, type);
      });
    }

    void inPlaceUpdateOneBranch(LocalsHandler<T> other) {
      other.locals.forEachOwnLocal((Local local, T type) {
        T myType = locals[local];
        if (myType == null) return; // Variable is only defined in [other].
        if (type == myType) return;
        locals[local] = type;
      });
    }

    if (thenBranch.aborts) {
      if (elseBranch == null) return;
      inPlaceUpdateOneBranch(elseBranch);
    } else if (elseBranch == null) {
      mergeOneBranch(thenBranch);
    } else if (elseBranch.aborts) {
      inPlaceUpdateOneBranch(thenBranch);
    } else {
      void mergeLocal(Local local) {
        T myType = locals[local];
        if (myType == null) return;
        T elseType = elseBranch.locals[local];
        T thenType = thenBranch.locals[local];
        if (thenType == elseType) {
          locals[local] = thenType;
        } else {
          locals[local] = types.allocateDiamondPhi(thenType, elseType);
        }
      }

      thenBranch.locals.forEachOwnLocal((Local local, _) {
        mergeLocal(local);
      });
      elseBranch.locals.forEachOwnLocal((Local local, _) {
        // Discard locals we already processed when iterating over
        // [thenBranch]'s locals.
        if (!thenBranch.locals.updates(local)) mergeLocal(local);
      });
    }
  }

  /**
   * Merge all [LocalsHandler] in [handlers] into [:this:].
   *
   * If [keepOwnLocals] is true, the types of locals in this
   * [LocalsHandler] are being used in the merge. [keepOwnLocals]
   * should be true if this [LocalsHandler], the dominator of
   * all [handlers], also direclty flows into the join point,
   * that is the code after all [handlers]. For example, consider:
   *
   * [: switch (...) {
   *      case 1: ...; break;
   *    }
   * :]
   *
   * The [LocalsHandler] at entry of the switch also flows into the
   * exit of the switch, because there is no default case. So the
   * types of locals at entry of the switch have to take part to the
   * merge.
   *
   * The above situation is also true for labeled statements like
   *
   * [: L: {
   *      if (...) break;
   *      ...
   *    }
   * :]
   *
   * where [:this:] is the [LocalsHandler] for the paths through the
   * labeled statement that do not break out.
   */
  void mergeAfterBreaks(List<LocalsHandler<T>> handlers,
                        {bool keepOwnLocals: true}) {
    Node level = locals.block;
    Set<Local> seenLocals = new Setlet<Local>();
    // If we want to keep the locals, we first merge [this] into itself to
    // create the required Phi nodes.
    if (keepOwnLocals && !seenReturnOrThrow) {
      mergeHandler(this, seenLocals);
    }
    bool allBranchesAbort = true;
    // Merge all other handlers.
    for (LocalsHandler handler in handlers) {
      allBranchesAbort = allBranchesAbort && handler.seenReturnOrThrow;
      mergeHandler(handler, seenLocals);
    }
    // Clean up Phi nodes with single input.
    locals.forEachLocal((Local variable, T type) {
      if (!seenLocals.contains(variable)) return;
      T newType = types.simplifyPhi(level, variable, type);
      if (newType != type) {
        locals[variable] = newType;
      }
    });
    seenReturnOrThrow = allBranchesAbort &&
                        (!keepOwnLocals || seenReturnOrThrow);
  }

  /**
   * Merge [other] into this handler. Returns whether a local in this
   * has changed. If [seen] is not null, we allocate new Phi nodes
   * unless the local is already present in the set [seen]. This effectively
   * overwrites the current type knowledge in this handler.
   */
  bool mergeHandler(LocalsHandler<T> other, [Set<Local> seen]) {
    if (other.seenReturnOrThrow) return false;
    bool changed = false;
    other.locals.forEachLocalUntilNode(locals.block, (local, otherType) {
      T myType = locals[local];
      if (myType == null) return;
      T newType;
      if (seen != null && !seen.contains(local)) {
        newType = types.allocatePhi(locals.block, local, otherType);
        seen.add(local);
      } else {
        newType = types.addPhiInput(local, myType, otherType);
      }
      if (newType != myType) {
        changed = true;
        locals[local] = newType;
      }
    });
    return changed;
  }

  /**
   * Merge all [LocalsHandler] in [handlers] into this handler.
   * Returns whether a local in this handler has changed.
   */
  bool mergeAll(List<LocalsHandler<T>> handlers) {
    bool changed = false;
    assert(!seenReturnOrThrow);
    handlers.forEach((other) {
      changed = mergeHandler(other) || changed;
    });
    return changed;
  }

  void startLoop(Node loop) {
    locals.forEachLocal((Local variable, T type) {
      T newType = types.allocateLoopPhi(loop, variable, type);
      if (newType != type) {
        locals[variable] = newType;
      }
    });
  }

  void endLoop(Node loop) {
    locals.forEachLocal((Local variable, T type) {
      T newType = types.simplifyPhi(loop, variable, type);
      if (newType != type) {
        locals[variable] = newType;
      }
    });
  }

  void updateField(Element element, T type) {
    fieldScope.updateField(element, type);
  }
}

abstract class InferrerVisitor
    <T, E extends MinimalInferrerEngine<T>> extends NewResolvedVisitor<T> {
  final Compiler compiler;
  final AstElement analyzedElement;
  final TypeSystem<T> types;
  final E inferrer;
  final Map<JumpTarget, List<LocalsHandler<T>>> breaksFor =
      new Map<JumpTarget, List<LocalsHandler<T>>>();
  final Map<JumpTarget, List<LocalsHandler>> continuesFor =
      new Map<JumpTarget, List<LocalsHandler<T>>>();
  LocalsHandler<T> locals;
  final List<T> cascadeReceiverStack = new List<T>();

  bool accumulateIsChecks = false;
  bool conditionIsSimple = false;
  List<Send> isChecks;
  int loopLevel = 0;

  bool get inLoop => loopLevel > 0;
  bool get isThisExposed {
    return analyzedElement.isGenerativeConstructor
        ? locals.fieldScope.isThisExposed
        : true;
  }
  void set isThisExposed(value) {
    if (analyzedElement.isGenerativeConstructor) {
      locals.fieldScope.isThisExposed = value;
    }
  }

  InferrerVisitor(AstElement analyzedElement,
                  this.inferrer,
                  this.types,
                  this.compiler,
                  [LocalsHandler<T> handler])
    : this.analyzedElement = analyzedElement,
      this.locals = handler,
      super(analyzedElement.resolvedAst.elements) {
    if (handler != null) return;
    Node node = analyzedElement.node;
    FieldInitializationScope<T> fieldScope =
        analyzedElement.isGenerativeConstructor
            ? new FieldInitializationScope<T>(types)
            : null;
    locals = new LocalsHandler<T>(inferrer, types, compiler, node, fieldScope);
  }

  T handleSendSet(SendSet node);

  T handleDynamicInvoke(Send node);

  T visitAsyncForIn(AsyncForIn node);

<<<<<<< HEAD
  T visitDynamicSend(Send node);

  T visitAsyncForIn(AsyncForIn node);

=======
>>>>>>> 005befeb
  T visitSyncForIn(SyncForIn node);

  T visitReturn(Return node);

  T visitFunctionExpression(FunctionExpression node);

  @override
  T visitAssert(Send node, Node expression, _) {
    if (!compiler.enableUserAssertions) {
      return types.nullType;
    }
    return handleAssert(node, expression);
  }

  /// Handle an enabled assertion of [expression].
  T handleAssert(Send node, Node expression);

  T visitNode(Node node) {
    return node.visitChildren(this);
  }

  T visit(Node node) {
    return node == null ? null : node.accept(this);
  }

  T visitFunctionDeclaration(FunctionDeclaration node) {
    locals.update(elements[node], types.functionType, node);
    return visit(node.function);
  }

  T visitLiteralString(LiteralString node) {
    return types.stringLiteralType(node.dartString);
  }

  T visitStringInterpolation(StringInterpolation node) {
    node.visitChildren(this);
    return types.stringType;
  }

  T visitStringJuxtaposition(StringJuxtaposition node) {
    node.visitChildren(this);
    return types.stringType;
  }

  T visitLiteralBool(LiteralBool node) {
    return types.boolType;
  }

  T visitLiteralDouble(LiteralDouble node) {
    ConstantSystem constantSystem = compiler.backend.constantSystem;
    // The JavaScript backend may turn this literal into an integer at
    // runtime.
    return types.getConcreteTypeFor(
        computeTypeMask(compiler, constantSystem.createDouble(node.value)));
  }

  T visitLiteralInt(LiteralInt node) {
    ConstantSystem constantSystem = compiler.backend.constantSystem;
    // The JavaScript backend may turn this literal into a double at
    // runtime.
    return types.getConcreteTypeFor(
        computeTypeMask(compiler, constantSystem.createInt(node.value)));
  }

  T visitLiteralList(LiteralList node) {
    node.visitChildren(this);
    return node.isConst ? types.constListType : types.growableListType;
  }

  T visitLiteralMap(LiteralMap node) {
    node.visitChildren(this);
    return node.isConst ? types.constMapType : types.mapType;
  }

  T visitLiteralNull(LiteralNull node) {
    return types.nullType;
  }

  T visitLiteralSymbol(LiteralSymbol node) {
    // TODO(kasperl): We should be able to tell that the type of a literal
    // symbol is always a non-null exact symbol implementation -- not just
    // any non-null subtype of the symbol interface.
    return types.nonNullSubtype(compiler.symbolClass);
  }

  T visitTypePrefixSend(Send node) {
    // TODO(johnniwinther): Remove the need for handling this node.
    return types.dynamicType;
  }

  T handleTypeLiteralGet() {
    return types.typeType;
  }

  T handleTypeLiteralInvoke(NodeList arguments) {
    return types.dynamicType;
  }

  T visitClassTypeLiteralGet(
      Send node,
      ConstantExpression constant,
      _) {
    return handleTypeLiteralGet();
  }

  T visitClassTypeLiteralInvoke(
      Send node,
      ConstantExpression constant,
      NodeList arguments,
      CallStructure callStructure,
      _) {
    return handleTypeLiteralInvoke(arguments);
  }

  T visitTypedefTypeLiteralGet(
      Send node,
      ConstantExpression constant,
      _) {
    return handleTypeLiteralGet();
  }

  T visitTypedefTypeLiteralInvoke(
      Send node,
      ConstantExpression constant,
      NodeList arguments,
      CallStructure callStructure,
      _) {
    return handleTypeLiteralInvoke(arguments);
  }

  T visitTypeVariableTypeLiteralGet(
      Send node,
      TypeVariableElement element,
      _) {
    return handleTypeLiteralGet();
  }

  T visitTypeVariableTypeLiteralInvoke(
      Send node,
      TypeVariableElement element,
      NodeList arguments,
      CallStructure callStructure,
      _) {
    return handleTypeLiteralInvoke(arguments);
  }

  T visitDynamicTypeLiteralGet(
      Send node,
      ConstantExpression constant,
      _) {
    return handleTypeLiteralGet();
  }

  T visitDynamicTypeLiteralInvoke(
      Send node,
      ConstantExpression constant,
      NodeList arguments,
      CallStructure callStructure,
      _) {
    return handleTypeLiteralInvoke(arguments);
  }

  bool isThisOrSuper(Node node) => node.isThis() || node.isSuper();

  Element get outermostElement {
    return analyzedElement.outermostEnclosingMemberOrTopLevel.implementation;
  }

  T _thisType;
  T get thisType {
    if (_thisType != null) return _thisType;
    ClassElement cls = outermostElement.enclosingClass;
    ClassWorld classWorld = compiler.world;
    if (classWorld.isUsedAsMixin(cls)) {
      return _thisType = types.nonNullSubtype(cls);
    } else {
      return _thisType = types.nonNullSubclass(cls);
    }
  }

  T _superType;
  T get superType {
    if (_superType != null) return _superType;
    return _superType = types.nonNullExact(
        outermostElement.enclosingClass.superclass);
  }

  T visitIdentifier(Identifier node) {
    if (node.isThis()) {
      return thisType;
    } else if (node.isSuper()) {
      return superType;
    } else {
      Element element = elements[node];
      if (Elements.isLocal(element)) {
        LocalElement local = element;
        return locals.use(local);
      }
      return null;
    }
  }

  void potentiallyAddIsCheck(Send node) {
    if (!accumulateIsChecks) return;
    if (!Elements.isLocal(elements[node.receiver])) return;
    isChecks.add(node);
  }

  void potentiallyAddNullCheck(Send node, Node receiver) {
    if (!accumulateIsChecks) return;
    if (!Elements.isLocal(elements[receiver])) return;
    isChecks.add(node);
  }

  void updateIsChecks(List<Node> tests, {bool usePositive}) {
    void narrow(Element element, DartType type, Node node) {
      if (element is LocalElement) {
        T existing = locals.use(element);
        T newType = types.narrowType(existing, type, isNullable: false);
        locals.update(element, newType, node);
      }
    }

    if (tests == null) return;
    for (Send node in tests) {
      if (node.isTypeTest) {
        if (node.isIsNotCheck) {
          if (usePositive) continue;
        } else {
          if (!usePositive) continue;
        }
        DartType type = elements.getType(node.typeAnnotationFromIsCheckOrCast);
        narrow(elements[node.receiver], type, node);
      } else {
        Element receiverElement = elements[node.receiver];
        Element argumentElement = elements[node.arguments.first];
        String operator = node.selector.asOperator().source;
        if ((operator == '==' && usePositive)
            || (operator == '!=' && !usePositive)) {
          // Type the elements as null.
          if (Elements.isLocal(receiverElement)) {
            locals.update(receiverElement, types.nullType, node);
          }
          if (Elements.isLocal(argumentElement)) {
            locals.update(argumentElement, types.nullType, node);
          }
        } else {
          // Narrow the elements to a non-null type.
          DartType objectType = compiler.objectClass.rawType;
          if (Elements.isLocal(receiverElement)) {
            narrow(receiverElement, objectType, node);
          }
          if (Elements.isLocal(argumentElement)) {
            narrow(argumentElement, objectType, node);
          }
        }
      }
    }
  }

  @override
  T visitIndex(Send node, Node receiver, Node index, _) {
    return handleDynamicInvoke(node);
  }

  @override
  T visitDynamicPropertyInvoke(
      Send node,
      Node receiver,
      NodeList arguments,
      Selector selector,
      _) {
    return handleDynamicInvoke(node);
  }

  @override
  T visitThisPropertyInvoke(
      Send node,
      NodeList arguments,
      Selector selector,
      _) {
    return handleDynamicInvoke(node);
  }

  @override
  T visitLogicalAnd(Send node, Node left, Node right, _) {
    conditionIsSimple = false;
    bool oldAccumulateIsChecks = accumulateIsChecks;
    List<Send> oldIsChecks = isChecks;
    if (!accumulateIsChecks) {
      accumulateIsChecks = true;
      isChecks = <Send>[];
    }
    visit(left);
    LocalsHandler<T> saved = locals;
    locals = new LocalsHandler<T>.from(locals, node);
    updateIsChecks(isChecks, usePositive: true);
    LocalsHandler<T> narrowed;
    if (oldAccumulateIsChecks) {
      narrowed = new LocalsHandler<T>.topLevelCopyOf(locals);
    } else {
      accumulateIsChecks = false;
      isChecks = oldIsChecks;
    }
    visit(right);
    if (oldAccumulateIsChecks) {

      bool invalidatedInRightHandSide (Send test) {
        Element receiver = elements[test.receiver];
        if (receiver is LocalElement) {
          return narrowed.locals[receiver] != locals.locals[receiver];
        }
        return false;
      }

      isChecks.removeWhere(invalidatedInRightHandSide);
    }
    saved.mergeDiamondFlow(locals, null);
    locals = saved;
    return types.boolType;
  }

  @override
  T visitLogicalOr(Send node, Node left, Node right, _) {
    conditionIsSimple = false;
    List<Send> tests = <Send>[];
    bool isSimple = handleCondition(left, tests);
    LocalsHandler<T> saved = locals;
    locals = new LocalsHandler<T>.from(locals, node);
    if (isSimple) updateIsChecks(tests, usePositive: false);
    bool oldAccumulateIsChecks = accumulateIsChecks;
    accumulateIsChecks = false;
    visit(right);
    accumulateIsChecks = oldAccumulateIsChecks;
    saved.mergeDiamondFlow(locals, null);
    locals = saved;
    return types.boolType;
  }

  @override
  T visitNot(Send node, Node expression, _) {
    bool oldAccumulateIsChecks = accumulateIsChecks;
    accumulateIsChecks = false;
    visit(expression);
    accumulateIsChecks = oldAccumulateIsChecks;
    return types.boolType;
  }

  @override
  T visitIs(Send node, Node expression, DartType type, _) {
    potentiallyAddIsCheck(node);
    visit(expression);
    return types.boolType;
  }

  @override
  T visitIsNot(Send node, Node expression, DartType type, _) {
    potentiallyAddIsCheck(node);
    visit(expression);
    return types.boolType;
  }

  @override
  T visitAs(Send node, Node expression, DartType type, _) {
    T receiverType = visit(expression);
    return types.narrowType(receiverType, type);
  }

  @override
  T visitUnary(Send node, UnaryOperator operator, Node expression, _) {
    return handleDynamicInvoke(node);
  }

  @override
  T visitNotEquals(Send node, Node left, Node right, _) {
    handleDynamicInvoke(node);
    return types.boolType;
  }

  @override
  T visitEquals(Send node, Node left, Node right, _) {
    return handleDynamicInvoke(node);
  }

  @override
  T visitBinary(Send node, Node left, BinaryOperator operator, Node right, _) {
    return handleDynamicInvoke(node);
  }

  // Because some nodes just visit their children, we may end up
  // visiting a type annotation, that may contain a send in case of a
  // prefixed type. Therefore we explicitly visit the type annotation
  // to avoid confusing the [ResolvedVisitor].
  visitTypeAnnotation(TypeAnnotation node) {}

  T visitConditional(Conditional node) {
    List<Send> tests = <Send>[];
    bool simpleCondition = handleCondition(node.condition, tests);
    LocalsHandler<T> saved = locals;
    locals = new LocalsHandler<T>.from(locals, node);
    updateIsChecks(tests, usePositive: true);
    T firstType = visit(node.thenExpression);
    LocalsHandler<T> thenLocals = locals;
    locals = new LocalsHandler<T>.from(saved, node);
    if (simpleCondition) updateIsChecks(tests, usePositive: false);
    T secondType = visit(node.elseExpression);
    saved.mergeDiamondFlow(thenLocals, locals);
    locals = saved;
    T type = types.allocateDiamondPhi(firstType, secondType);
    return type;
  }

  T visitVariableDefinitions(VariableDefinitions node) {
    for (Link<Node> link = node.definitions.nodes;
         !link.isEmpty;
         link = link.tail) {
      Node definition = link.head;
      if (definition is Identifier) {
        locals.update(elements[definition], types.nullType, node);
      } else {
        assert(definition.asSendSet() != null);
        visit(definition);
      }
    }
    return null;
  }

  bool handleCondition(Node node, List<Send> tests) {
    bool oldConditionIsSimple = conditionIsSimple;
    bool oldAccumulateIsChecks = accumulateIsChecks;
    List<Send> oldIsChecks = isChecks;
    accumulateIsChecks = true;
    conditionIsSimple = true;
    isChecks = tests;
    visit(node);
    bool simpleCondition = conditionIsSimple;
    accumulateIsChecks = oldAccumulateIsChecks;
    isChecks = oldIsChecks;
    conditionIsSimple = oldConditionIsSimple;
    return simpleCondition;
  }

  T visitIf(If node) {
    List<Send> tests = <Send>[];
    bool simpleCondition = handleCondition(node.condition, tests);
    LocalsHandler<T> saved = locals;
    locals = new LocalsHandler<T>.from(locals, node);
    updateIsChecks(tests, usePositive: true);
    visit(node.thenPart);
    LocalsHandler<T> thenLocals = locals;
    locals = new LocalsHandler<T>.from(saved, node);
    if (simpleCondition) updateIsChecks(tests, usePositive: false);
    visit(node.elsePart);
    saved.mergeDiamondFlow(thenLocals, locals);
    locals = saved;
    return null;
  }

  void setupBreaksAndContinues(JumpTarget element) {
    if (element == null) return;
    if (element.isContinueTarget) continuesFor[element] = <LocalsHandler>[];
    if (element.isBreakTarget) breaksFor[element] = <LocalsHandler>[];
  }

  void clearBreaksAndContinues(JumpTarget element) {
    continuesFor.remove(element);
    breaksFor.remove(element);
  }

  List<LocalsHandler<T>> getBreaks(JumpTarget element) {
    List<LocalsHandler<T>> list = <LocalsHandler<T>>[locals];
    if (element == null) return list;
    if (!element.isBreakTarget) return list;
    return list..addAll(breaksFor[element]);
  }

  List<LocalsHandler<T>> getLoopBackEdges(JumpTarget element) {
    List<LocalsHandler<T>> list = <LocalsHandler<T>>[locals];
    if (element == null) return list;
    if (!element.isContinueTarget) return list;
    return list..addAll(continuesFor[element]);
  }

  T handleLoop(Node node, void logic()) {
    loopLevel++;
    bool changed = false;
    JumpTarget target = elements.getTargetDefinition(node);
    LocalsHandler<T> saved = locals;
    saved.startLoop(node);
    do {
      // Setup (and clear in case of multiple iterations of the loop)
      // the lists of breaks and continues seen in the loop.
      setupBreaksAndContinues(target);
      locals = new LocalsHandler<T>.from(saved, node);
      logic();
      changed = saved.mergeAll(getLoopBackEdges(target));
    } while (changed);
    loopLevel--;
    saved.endLoop(node);
    bool keepOwnLocals = node.asDoWhile() == null;
    saved.mergeAfterBreaks(
        getBreaks(target), keepOwnLocals: keepOwnLocals);
    locals = saved;
    clearBreaksAndContinues(target);
    return null;
  }

  T visitWhile(While node) {
    return handleLoop(node, () {
      List<Send> tests = <Send>[];
      handleCondition(node.condition, tests);
      updateIsChecks(tests, usePositive: true);
      visit(node.body);
    });
  }

  T visitDoWhile(DoWhile node) {
    return handleLoop(node, () {
      visit(node.body);
      List<Send> tests = <Send>[];
      handleCondition(node.condition, tests);
      updateIsChecks(tests, usePositive: true);
    });
  }

  T visitFor(For node) {
    visit(node.initializer);
    return handleLoop(node, () {
      List<Send> tests = <Send>[];
      handleCondition(node.condition, tests);
      updateIsChecks(tests, usePositive: true);
      visit(node.body);
      visit(node.update);
    });
  }

  T visitTryStatement(TryStatement node) {
    LocalsHandler<T> saved = locals;
    locals = new LocalsHandler<T>.from(
        locals, node, useOtherTryBlock: false);
    visit(node.tryBlock);
    saved.mergeDiamondFlow(locals, null);
    locals = saved;
    for (Node catchBlock in node.catchBlocks) {
      saved = locals;
      locals = new LocalsHandler<T>.from(locals, catchBlock);
      visit(catchBlock);
      saved.mergeDiamondFlow(locals, null);
      locals = saved;
    }
    visit(node.finallyBlock);
    return null;
  }

  T visitThrow(Throw node) {
    node.visitChildren(this);
    locals.seenReturnOrThrow = true;
    return types.nonNullEmpty();
  }

  T visitCatchBlock(CatchBlock node) {
    Node exception = node.exception;
    if (exception != null) {
      DartType type = elements.getType(node.type);
      T mask = type == null ||
               type.treatAsDynamic ||
               type.isTypeVariable
          ? types.dynamicType
          : types.nonNullSubtype(type.element);
      locals.update(elements[exception], mask, node);
    }
    Node trace = node.trace;
    if (trace != null) {
      locals.update(elements[trace], types.dynamicType, node);
    }
    visit(node.block);
    return null;
  }

  T visitParenthesizedExpression(ParenthesizedExpression node) {
    return visit(node.expression);
  }

  T visitBlock(Block node) {
    if (node.statements != null) {
      for (Node statement in node.statements) {
        visit(statement);
        if (locals.aborts) break;
      }
    }
    return null;
  }

  T visitLabeledStatement(LabeledStatement node) {
    Statement body = node.statement;
    if (body is Loop
        || body is SwitchStatement
        || Elements.isUnusedLabel(node, elements)) {
      // Loops and switches handle their own labels.
      visit(body);
    } else {
      JumpTarget targetElement = elements.getTargetDefinition(body);
      setupBreaksAndContinues(targetElement);
      visit(body);
      locals.mergeAfterBreaks(getBreaks(targetElement));
      clearBreaksAndContinues(targetElement);
    }
    return null;
  }

  T visitBreakStatement(BreakStatement node) {
    JumpTarget target = elements.getTargetOf(node);
    locals.seenBreakOrContinue = true;
    // Do a deep-copy of the locals, because the code following the
    // break will change them.
    breaksFor[target].add(new LocalsHandler<T>.deepCopyOf(locals));
    return null;
  }

  T visitContinueStatement(ContinueStatement node) {
    JumpTarget target = elements.getTargetOf(node);
    locals.seenBreakOrContinue = true;
    // Do a deep-copy of the locals, because the code following the
    // continue will change them.
    continuesFor[target].add(new LocalsHandler<T>.deepCopyOf(locals));
    return null;
  }

  internalError(Spannable node, String reason) {
    compiler.internalError(node, reason);
  }

  T visitSwitchStatement(SwitchStatement node) {
    visit(node.parenthesizedExpression);

    setupBreaksAndContinues(elements.getTargetDefinition(node));
    if (Elements.switchStatementHasContinue(node, elements)) {
      void forEachLabeledCase(void action(JumpTarget target)) {
        for (SwitchCase switchCase in node.cases) {
          for (Node labelOrCase in switchCase.labelsAndCases) {
            if (labelOrCase.asLabel() == null) continue;
            LabelDefinition labelElement =
                elements.getLabelDefinition(labelOrCase);
            if (labelElement != null) {
              action(labelElement.target);
            }
          }
        }
      }

      forEachLabeledCase((JumpTarget target) {
        setupBreaksAndContinues(target);
      });

      // If the switch statement has a continue, we conservatively
      // visit all cases and update [locals] until we have reached a
      // fixed point.
      bool changed;
      locals.startLoop(node);
      do {
        changed = false;
        for (Node switchCase in node.cases) {
          LocalsHandler<T> saved = locals;
          locals = new LocalsHandler<T>.from(locals, switchCase);
          visit(switchCase);
          changed = saved.mergeAll([locals]) || changed;
          locals = saved;
        }
      } while (changed);
      locals.endLoop(node);

      forEachLabeledCase((JumpTarget target) {
        clearBreaksAndContinues(target);
      });
    } else {
      LocalsHandler<T> saved = locals;
      List<LocalsHandler<T>> localsToMerge = <LocalsHandler<T>>[];
      bool hasDefaultCase = false;

      for (SwitchCase switchCase in node.cases) {
        if (switchCase.isDefaultCase) {
          hasDefaultCase = true;
        }
        locals = new LocalsHandler<T>.from(saved, switchCase);
        visit(switchCase);
        localsToMerge.add(locals);
      }
      saved.mergeAfterBreaks(localsToMerge, keepOwnLocals: !hasDefaultCase);
      locals = saved;
    }
    clearBreaksAndContinues(elements.getTargetDefinition(node));
    return null;
  }

  T visitCascadeReceiver(CascadeReceiver node) {
    var type = visit(node.expression);
    cascadeReceiverStack.add(type);
    return type;
  }

  T visitCascade(Cascade node) {
    // Ignore the result of the cascade send and return the type of the cascade
    // receiver.
    visit(node.expression);
    return cascadeReceiverStack.removeLast();
  }
}<|MERGE_RESOLUTION|>--- conflicted
+++ resolved
@@ -712,13 +712,6 @@
 
   T visitAsyncForIn(AsyncForIn node);
 
-<<<<<<< HEAD
-  T visitDynamicSend(Send node);
-
-  T visitAsyncForIn(AsyncForIn node);
-
-=======
->>>>>>> 005befeb
   T visitSyncForIn(SyncForIn node);
 
   T visitReturn(Return node);
