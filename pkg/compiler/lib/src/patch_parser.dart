--- conflicted
+++ resolved
@@ -502,11 +502,7 @@
                 ConstantValue constant) {
     JavaScriptBackend backend = compiler.backend;
     if (constant.getType(compiler.coreTypes).element !=
-<<<<<<< HEAD
-        backend.jsAnnotationClass) {
-=======
         backend.helpers.jsAnnotationClass) {
->>>>>>> d9397d8a
       compiler.reporter.internalError(annotation, 'Invalid @JS(...) annotation.');
     }
   }
