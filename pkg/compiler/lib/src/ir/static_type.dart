--- conflicted
+++ resolved
@@ -1401,11 +1401,7 @@
   @override
   Null visitField(ir.Field node) {
     thisType = new ThisInterfaceType.from(node.enclosingClass?.thisType);
-<<<<<<< HEAD
-    _currentVariables = new Set<ir.VariableDeclaration>();
-=======
     _currentVariables = {};
->>>>>>> f0240e91
     visitNode(node.initializer);
     handleField(node);
     _invalidatedVariables.removeAll(_currentVariables);
