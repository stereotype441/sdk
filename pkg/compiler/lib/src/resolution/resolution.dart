// Copyright (c) 2012, the Dart project authors.  Please see the AUTHORS file
// for details. All rights reserved. Use of this source code is governed by a
// BSD-style license that can be found in the LICENSE file.

library dart2js.resolution;

import 'dart:collection' show Queue;

import '../common.dart';
import '../common/names.dart' show Identifiers;
import '../common/resolution.dart'
    show Feature, Parsing, Resolution, ResolutionImpact;
import '../common/tasks.dart' show CompilerTask, DeferredAction;
import '../compiler.dart' show Compiler;
import '../compile_time_constants.dart' show ConstantCompiler;
import '../constants/expressions.dart'
    show
        ConstantExpression,
        ConstantExpressionKind,
        ConstructedConstantExpression,
        ErroneousConstantExpression;
import '../constants/values.dart' show ConstantValue;
import '../core_types.dart' show CoreClasses, CoreTypes;
import '../dart_types.dart';
import '../elements/elements.dart';
import '../elements/modelx.dart'
    show
        BaseClassElementX,
        BaseFunctionElementX,
        ConstructorElementX,
        FieldElementX,
        FunctionElementX,
        GetterElementX,
        MetadataAnnotationX,
        MixinApplicationElementX,
        ParameterMetadataAnnotation,
        SetterElementX,
        TypedefElementX;
import '../tokens/token.dart'
    show
        isBinaryOperator,
        isMinusOperator,
        isTernaryOperator,
        isUnaryOperator,
        isUserDefinableOperator;
import '../tree/tree.dart';
import '../universe/call_structure.dart' show CallStructure;
import '../universe/use.dart' show StaticUse, TypeUse;
import '../universe/world_impact.dart' show WorldImpact;
import '../util/util.dart' show Link, LinkBuilder, Setlet;

import 'class_hierarchy.dart';
import 'class_members.dart' show MembersCreator;
import 'constructors.dart';
import 'members.dart';
import 'registry.dart';
import 'signatures.dart';
import 'tree_elements.dart';
import 'typedefs.dart';

class ResolverTask extends CompilerTask {
  final ConstantCompiler constantCompiler;

  ResolverTask(Compiler compiler, this.constantCompiler) : super(compiler);

  String get name => 'Resolver';

  Resolution get resolution => compiler.resolution;

  Parsing get parsing => compiler.parsing;

  CoreClasses get coreClasses => compiler.coreClasses;

  CoreTypes get coreTypes => compiler.coreTypes;

  ResolutionImpact resolve(Element element) {
    return measure(() {
      if (Elements.isMalformed(element)) {
        // TODO(johnniwinther): Add a predicate for this.
        assert(invariant(element, element is! ErroneousElement,
            message: "Element $element expected to have parse errors."));
        _ensureTreeElements(element);
        return const ResolutionImpact();
      }

      WorldImpact processMetadata([WorldImpact result]) {
        for (MetadataAnnotation metadata in element.implementation.metadata) {
          metadata.ensureResolved(resolution);
        }
        return result;
      }

      if (element.isConstructor ||
          element.isFunction ||
          element.isGetter ||
          element.isSetter) {
        return processMetadata(resolveMethodElement(element));
      }

      if (element.isField) {
        return processMetadata(resolveField(element));
      }
      if (element.isClass) {
        ClassElement cls = element;
        cls.ensureResolved(resolution);
        return processMetadata(const ResolutionImpact());
      } else if (element.isTypedef) {
        TypedefElement typdef = element;
        return processMetadata(resolveTypedef(typdef));
      }

      compiler.unimplemented(element, "resolve($element)");
    });
  }

  void resolveRedirectingConstructor(InitializerResolver resolver, Node node,
      FunctionElement constructor, FunctionElement redirection) {
    assert(invariant(node, constructor.isImplementation,
        message: 'Redirecting constructors must be resolved on implementation '
            'elements.'));
    Setlet<FunctionElement> seen = new Setlet<FunctionElement>();
    seen.add(constructor);
    while (redirection != null) {
      // Ensure that we follow redirections through implementation elements.
      redirection = redirection.implementation;
      if (redirection.isError) {
        break;
      }
      if (seen.contains(redirection)) {
        reporter.reportErrorMessage(
            node, MessageKind.REDIRECTING_CONSTRUCTOR_CYCLE);
        return;
      }
      seen.add(redirection);
      redirection = resolver.visitor.resolveConstructorRedirection(redirection);
    }
  }

  static void processAsyncMarker(Compiler compiler,
      BaseFunctionElementX element, ResolutionRegistry registry) {
    DiagnosticReporter reporter = compiler.reporter;
    Resolution resolution = compiler.resolution;
    CoreClasses coreClasses = compiler.coreClasses;
    FunctionExpression functionExpression = element.node;
    AsyncModifier asyncModifier = functionExpression.asyncModifier;
    if (asyncModifier != null) {
<<<<<<< HEAD
      if (!compiler.backend.supportsAsyncAwait) {
        reporter.reportErrorMessage(functionExpression.asyncModifier,
            MessageKind.ASYNC_AWAIT_NOT_SUPPORTED);
=======
      if (asyncModifier.isAsynchronous) {
        element.asyncMarker = asyncModifier.isYielding
            ? AsyncMarker.ASYNC_STAR
            : AsyncMarker.ASYNC;
      } else {
        element.asyncMarker = AsyncMarker.SYNC_STAR;
      }
      if (element.isAbstract) {
        reporter.reportErrorMessage(
            asyncModifier,
            MessageKind.ASYNC_MODIFIER_ON_ABSTRACT_METHOD,
            {'modifier': element.asyncMarker});
      } else if (element.isConstructor) {
        reporter.reportErrorMessage(
            asyncModifier,
            MessageKind.ASYNC_MODIFIER_ON_CONSTRUCTOR,
            {'modifier': element.asyncMarker});
>>>>>>> 33d9d7e4
      } else {
        if (asyncModifier.isAsynchronous) {
          element.asyncMarker = asyncModifier.isYielding
              ? AsyncMarker.ASYNC_STAR : AsyncMarker.ASYNC;
        } else {
          element.asyncMarker = AsyncMarker.SYNC_STAR;
        }
        if (element.isAbstract) {
          reporter.reportErrorMessage(
              asyncModifier,
              MessageKind.ASYNC_MODIFIER_ON_ABSTRACT_METHOD,
              {'modifier': element.asyncMarker});
<<<<<<< HEAD
        } else if (element.isConstructor) {
=======
        }
        if (functionExpression.body.asReturn() != null &&
            element.asyncMarker.isYielding) {
>>>>>>> 33d9d7e4
          reporter.reportErrorMessage(
              asyncModifier,
              MessageKind.ASYNC_MODIFIER_ON_CONSTRUCTOR,
              {'modifier': element.asyncMarker});
        } else {
          if (element.isSetter) {
            reporter.reportErrorMessage(
                asyncModifier,
                MessageKind.ASYNC_MODIFIER_ON_SETTER,
                {'modifier': element.asyncMarker});

          }
          if (functionExpression.body.asReturn() != null &&
              element.asyncMarker.isYielding) {
            reporter.reportErrorMessage(
                asyncModifier,
                MessageKind.YIELDING_MODIFIER_ON_ARROW_BODY,
                {'modifier': element.asyncMarker});
          }
        }
        switch (element.asyncMarker) {
        case AsyncMarker.ASYNC:
          registry.registerFeature(Feature.ASYNC);
          coreClasses.futureClass.ensureResolved(resolution);
          break;
        case AsyncMarker.ASYNC_STAR:
          registry.registerFeature(Feature.ASYNC_STAR);
          coreClasses.streamClass.ensureResolved(resolution);
          break;
        case AsyncMarker.SYNC_STAR:
          registry.registerFeature(Feature.SYNC_STAR);
          coreClasses.iterableClass.ensureResolved(resolution);
          break;
        }
<<<<<<< HEAD
=======
      }
      switch (element.asyncMarker) {
        case AsyncMarker.ASYNC:
          registry.registerFeature(Feature.ASYNC);
          coreClasses.futureClass.ensureResolved(resolution);
          break;
        case AsyncMarker.ASYNC_STAR:
          registry.registerFeature(Feature.ASYNC_STAR);
          coreClasses.streamClass.ensureResolved(resolution);
          break;
        case AsyncMarker.SYNC_STAR:
          registry.registerFeature(Feature.SYNC_STAR);
          coreClasses.iterableClass.ensureResolved(resolution);
          break;
>>>>>>> 33d9d7e4
      }
    }
  }

  bool _isNativeClassOrExtendsNativeClass(ClassElement classElement) {
    assert(classElement != null);
    while (classElement != null) {
      if (compiler.backend.isNative(classElement)) return true;
      classElement = classElement.superclass;
    }
    return false;
  }

  WorldImpact resolveMethodElementImplementation(
      FunctionElement element, FunctionExpression tree) {
    return reporter.withCurrentElement(element, () {
      if (element.isExternal && tree.hasBody) {
        reporter.reportErrorMessage(element, MessageKind.EXTERNAL_WITH_BODY,
            {'functionName': element.name});
      }
      if (element.isConstructor) {
        if (tree.returnType != null) {
          reporter.reportErrorMessage(
              tree, MessageKind.CONSTRUCTOR_WITH_RETURN_TYPE);
        }
        if (tree.hasBody && element.isConst) {
          if (element.isGenerativeConstructor) {
            reporter.reportErrorMessage(
                tree, MessageKind.CONST_CONSTRUCTOR_WITH_BODY);
          } else if (!tree.isRedirectingFactory) {
            reporter.reportErrorMessage(tree, MessageKind.CONST_FACTORY);
          }
        }
      }

      ResolverVisitor visitor = visitorFor(element);
      ResolutionRegistry registry = visitor.registry;
      registry.defineFunction(tree, element);
      visitor.setupFunction(tree, element);
      processAsyncMarker(compiler, element, registry);

      if (element.isGenerativeConstructor) {
        // Even if there is no initializer list we still have to do the
        // resolution in case there is an implicit super constructor call.
        InitializerResolver resolver =
            new InitializerResolver(visitor, element, tree);
        FunctionElement redirection = resolver.resolveInitializers();
        if (redirection != null) {
          resolveRedirectingConstructor(resolver, tree, element, redirection);
        }
      } else if (tree.initializers != null) {
        reporter.reportErrorMessage(
            tree, MessageKind.FUNCTION_WITH_INITIALIZER);
      }

      if (!compiler.options.analyzeSignaturesOnly ||
          tree.isRedirectingFactory) {
        // We need to analyze the redirecting factory bodies to ensure that
        // we can analyze compile-time constants.
        visitor.visit(tree.body);
      }

      // Get the resolution tree and check that the resolved
      // function doesn't use 'super' if it is mixed into another
      // class. This is the part of the 'super' mixin check that
      // happens when a function is resolved after the mixin
      // application has been performed.
      TreeElements resolutionTree = registry.mapping;
      ClassElement enclosingClass = element.enclosingClass;
      if (enclosingClass != null) {
        // TODO(johnniwinther): Find another way to obtain mixin uses.
        Iterable<MixinApplicationElement> mixinUses =
            compiler.world.allMixinUsesOf(enclosingClass);
        ClassElement mixin = enclosingClass;
        for (MixinApplicationElement mixinApplication in mixinUses) {
          checkMixinSuperUses(resolutionTree, mixinApplication, mixin);
        }
      }

      // TODO(9631): support noSuchMethod on native classes.
      if (element.isFunction &&
          element.isInstanceMember &&
          element.name == Identifiers.noSuchMethod_ &&
          _isNativeClassOrExtendsNativeClass(enclosingClass)) {
        reporter.reportErrorMessage(tree, MessageKind.NO_SUCH_METHOD_IN_NATIVE);
      }

      return registry.worldImpact;
    });
  }

  WorldImpact resolveMethodElement(FunctionElementX element) {
    assert(invariant(element, element.isDeclaration));
    return reporter.withCurrentElement(element, () {
      if (compiler.enqueuer.resolution.hasBeenProcessed(element)) {
        // TODO(karlklose): Remove the check for [isConstructor]. [elememts]
        // should never be non-null, not even for constructors.
        assert(invariant(element, element.isConstructor,
            message: 'Non-constructor element $element '
                'has already been analyzed.'));
        return const ResolutionImpact();
      }
      if (element.isSynthesized) {
        if (element.isGenerativeConstructor) {
          ResolutionRegistry registry =
              new ResolutionRegistry(compiler, _ensureTreeElements(element));
          ConstructorElement constructor = element.asFunctionElement();
          ConstructorElement target = constructor.definingConstructor;
          // Ensure the signature of the synthesized element is
          // resolved. This is the only place where the resolver is
          // seeing this element.
          element.computeType(resolution);
          if (!target.isMalformed) {
            registry.registerStaticUse(new StaticUse.superConstructorInvoke(
                target, CallStructure.NO_ARGS));
          }
          return registry.worldImpact;
        } else {
          assert(element.isDeferredLoaderGetter || element.isMalformed);
          _ensureTreeElements(element);
          return const ResolutionImpact();
        }
      } else {
        element.parseNode(resolution.parsing);
        element.computeType(resolution);
        FunctionElementX implementation = element;
        if (element.isExternal) {
          implementation = compiler.backend.resolveExternalFunction(element);
        }
        return resolveMethodElementImplementation(
            implementation, implementation.node);
      }
    });
  }

  /// Creates a [ResolverVisitor] for resolving an AST in context of [element].
  /// If [useEnclosingScope] is `true` then the initial scope of the visitor
  /// does not include inner scope of [element].
  ///
  /// This method should only be used by this library (or tests of
  /// this library).
  ResolverVisitor visitorFor(Element element, {bool useEnclosingScope: false}) {
    return new ResolverVisitor(compiler, element,
        new ResolutionRegistry(compiler, _ensureTreeElements(element)),
        useEnclosingScope: useEnclosingScope);
  }

  WorldImpact resolveField(FieldElementX element) {
    VariableDefinitions tree = element.parseNode(parsing);
    if (element.modifiers.isStatic && element.isTopLevel) {
      reporter.reportErrorMessage(element.modifiers.getStatic(),
          MessageKind.TOP_LEVEL_VARIABLE_DECLARED_STATIC);
    }
    ResolverVisitor visitor = visitorFor(element);
    ResolutionRegistry registry = visitor.registry;
    // TODO(johnniwinther): Maybe remove this when placeholderCollector migrates
    // to the backend ast.
    registry.defineElement(tree.definitions.nodes.head, element);
    // TODO(johnniwinther): Share the resolved type between all variables
    // declared in the same declaration.
    if (tree.type != null) {
      element.variables.type = visitor.resolveTypeAnnotation(tree.type);
    } else {
      element.variables.type = const DynamicType();
    }

    Expression initializer = element.initializer;
    Modifiers modifiers = element.modifiers;
    if (initializer != null) {
      // TODO(johnniwinther): Avoid analyzing initializers if
      // [Compiler.analyzeSignaturesOnly] is set.
      visitor.visit(initializer);
    } else if (modifiers.isConst) {
      reporter.reportErrorMessage(
          element, MessageKind.CONST_WITHOUT_INITIALIZER);
    } else if (modifiers.isFinal && !element.isInstanceMember) {
      reporter.reportErrorMessage(
          element, MessageKind.FINAL_WITHOUT_INITIALIZER);
    } else {
      // TODO(johnniwinther): Register a feature instead.
      registry.registerTypeUse(new TypeUse.instantiation(coreTypes.nullType));
    }

    if (Elements.isStaticOrTopLevelField(element)) {
      visitor.addDeferredAction(element, () {
        if (element.modifiers.isConst) {
          element.constant = constantCompiler.compileConstant(element);
        } else {
          constantCompiler.compileVariable(element);
        }
      });
      if (initializer != null) {
        if (!element.modifiers.isConst) {
          // TODO(johnniwinther): Determine the const-ness eagerly to avoid
          // unnecessary registrations.
          registry.registerFeature(Feature.LAZY_FIELD);
        }
      }
    }

    // Perform various checks as side effect of "computing" the type.
    element.computeType(resolution);

    return registry.worldImpact;
  }

  DartType resolveTypeAnnotation(Element element, TypeAnnotation annotation) {
    DartType type = resolveReturnType(element, annotation);
    if (type.isVoid) {
      reporter.reportErrorMessage(annotation, MessageKind.VOID_NOT_ALLOWED);
    }
    return type;
  }

  DartType resolveReturnType(Element element, TypeAnnotation annotation) {
    if (annotation == null) return const DynamicType();
    DartType result = visitorFor(element).resolveTypeAnnotation(annotation);
    if (result == null) {
      // TODO(karklose): warning.
      return const DynamicType();
    }
    return result;
  }

  void resolveRedirectionChain(
      ConstructorElementX constructor, Spannable node) {
    ConstructorElementX target = constructor;
    InterfaceType targetType;
    List<Element> seen = new List<Element>();
    bool isMalformed = false;
    // Follow the chain of redirections and check for cycles.
    while (target.isRedirectingFactory || target.isPatched) {
      if (target.effectiveTargetInternal != null) {
        // We found a constructor that already has been processed.
        targetType = target.effectiveTargetType;
        assert(invariant(target, targetType != null,
            message: 'Redirection target type has not been computed for '
                '$target'));
        target = target.effectiveTargetInternal;
        break;
      }

      Element nextTarget;
      if (target.isPatched) {
        nextTarget = target.patch;
      } else {
        nextTarget = target.immediateRedirectionTarget;
      }

      if (seen.contains(nextTarget)) {
        reporter.reportErrorMessage(
            node, MessageKind.CYCLIC_REDIRECTING_FACTORY);
        targetType = target.enclosingClass.thisType;
        isMalformed = true;
        break;
      }
      seen.add(target);
      target = nextTarget;
    }

    if (target.isGenerativeConstructor && target.enclosingClass.isAbstract) {
      isMalformed = true;
    }
    if (target.isMalformed) {
      isMalformed = true;
    }

    if (targetType == null) {
      assert(!target.isRedirectingFactory);
      targetType = target.enclosingClass.thisType;
    }

    // [target] is now the actual target of the redirections.  Run through
    // the constructors again and set their [redirectionTarget], so that we
    // do not have to run the loop for these constructors again. Furthermore,
    // compute [redirectionTargetType] for each factory by computing the
    // substitution of the target type with respect to the factory type.
    while (!seen.isEmpty) {
      ConstructorElementX factory = seen.removeLast();
      TreeElements treeElements = factory.treeElements;
      assert(invariant(node, treeElements != null,
          message: 'No TreeElements cached for $factory.'));
      if (!factory.isPatched) {
        FunctionExpression functionNode = factory.node;
        RedirectingFactoryBody redirectionNode = functionNode.body;
        DartType factoryType = treeElements.getType(redirectionNode);
        if (!factoryType.isDynamic) {
          targetType = targetType.substByContext(factoryType);
        }
      }
      factory.setEffectiveTarget(target, targetType, isMalformed: isMalformed);
    }
  }

  /**
   * Load and resolve the supertypes of [cls].
   *
   * Warning: do not call this method directly. It should only be
   * called by [resolveClass] and [ClassSupertypeResolver].
   */
  void loadSupertypes(BaseClassElementX cls, Spannable from) {
    measure(() {
      if (cls.supertypeLoadState == STATE_DONE) return;
      if (cls.supertypeLoadState == STATE_STARTED) {
        reporter.reportErrorMessage(
            from, MessageKind.CYCLIC_CLASS_HIERARCHY, {'className': cls.name});
        cls.supertypeLoadState = STATE_DONE;
        cls.hasIncompleteHierarchy = true;
        cls.allSupertypesAndSelf = coreClasses.objectClass.allSupertypesAndSelf
            .extendClass(cls.computeType(resolution));
        cls.supertype = cls.allSupertypes.head;
        assert(invariant(from, cls.supertype != null,
            message: 'Missing supertype on cyclic class $cls.'));
        cls.interfaces = const Link<DartType>();
        return;
      }
      cls.supertypeLoadState = STATE_STARTED;
      reporter.withCurrentElement(cls, () {
        // TODO(ahe): Cache the node in cls.
        cls
            .parseNode(parsing)
            .accept(new ClassSupertypeResolver(compiler, cls));
        if (cls.supertypeLoadState != STATE_DONE) {
          cls.supertypeLoadState = STATE_DONE;
        }
      });
    });
  }

  // TODO(johnniwinther): Remove this queue when resolution has been split into
  // syntax and semantic resolution.
  TypeDeclarationElement currentlyResolvedTypeDeclaration;
  Queue<ClassElement> pendingClassesToBeResolved = new Queue<ClassElement>();
  Queue<ClassElement> pendingClassesToBePostProcessed =
      new Queue<ClassElement>();

  /// Resolve [element] using [resolveTypeDeclaration].
  ///
  /// This methods ensure that class declarations encountered through type
  /// annotations during the resolution of [element] are resolved after
  /// [element] has been resolved.
  // TODO(johnniwinther): Encapsulate this functionality in a
  // 'TypeDeclarationResolver'.
  _resolveTypeDeclaration(
      TypeDeclarationElement element, resolveTypeDeclaration()) {
    return reporter.withCurrentElement(element, () {
      return measure(() {
        TypeDeclarationElement previousResolvedTypeDeclaration =
            currentlyResolvedTypeDeclaration;
        currentlyResolvedTypeDeclaration = element;
        var result = resolveTypeDeclaration();
        if (previousResolvedTypeDeclaration == null) {
          do {
            while (!pendingClassesToBeResolved.isEmpty) {
              pendingClassesToBeResolved
                  .removeFirst()
                  .ensureResolved(resolution);
            }
            while (!pendingClassesToBePostProcessed.isEmpty) {
              _postProcessClassElement(
                  pendingClassesToBePostProcessed.removeFirst());
            }
          } while (!pendingClassesToBeResolved.isEmpty);
          assert(pendingClassesToBeResolved.isEmpty);
          assert(pendingClassesToBePostProcessed.isEmpty);
        }
        currentlyResolvedTypeDeclaration = previousResolvedTypeDeclaration;
        return result;
      });
    });
  }

  /**
   * Resolve the class [element].
   *
   * Before calling this method, [element] was constructed by the
   * scanner and most fields are null or empty. This method fills in
   * these fields and also ensure that the supertypes of [element] are
   * resolved.
   *
   * Warning: Do not call this method directly. Instead use
   * [:element.ensureResolved(resolution):].
   */
  TreeElements resolveClass(BaseClassElementX element) {
    return _resolveTypeDeclaration(element, () {
      // TODO(johnniwinther): Store the mapping in the resolution enqueuer.
      ResolutionRegistry registry =
          new ResolutionRegistry(compiler, _ensureTreeElements(element));
      resolveClassInternal(element, registry);
      return element.treeElements;
    });
  }

  void ensureClassWillBeResolvedInternal(ClassElement element) {
    if (currentlyResolvedTypeDeclaration == null) {
      element.ensureResolved(resolution);
    } else {
      pendingClassesToBeResolved.add(element);
    }
  }

  void resolveClassInternal(
      BaseClassElementX element, ResolutionRegistry registry) {
    if (!element.isPatch) {
      reporter.withCurrentElement(
          element,
          () => measure(() {
                assert(element.resolutionState == STATE_NOT_STARTED);
                element.resolutionState = STATE_STARTED;
                Node tree = element.parseNode(parsing);
                loadSupertypes(element, tree);

                ClassResolverVisitor visitor =
                    new ClassResolverVisitor(compiler, element, registry);
                visitor.visit(tree);
                element.resolutionState = STATE_DONE;
                compiler.onClassResolved(element);
                pendingClassesToBePostProcessed.add(element);
              }));
      if (element.isPatched) {
        // Ensure handling patch after origin.
        element.patch.ensureResolved(resolution);
      }
    } else {
      // Handle patch classes:
      element.resolutionState = STATE_STARTED;
      // Ensure handling origin before patch.
      element.origin.ensureResolved(resolution);
      // Ensure that the type is computed.
      element.computeType(resolution);
      // Copy class hierarchy from origin.
      element.supertype = element.origin.supertype;
      element.interfaces = element.origin.interfaces;
      element.allSupertypesAndSelf = element.origin.allSupertypesAndSelf;
      // Stepwise assignment to ensure invariant.
      element.supertypeLoadState = STATE_STARTED;
      element.supertypeLoadState = STATE_DONE;
      element.resolutionState = STATE_DONE;
      // TODO(johnniwinther): Check matching type variables and
      // empty extends/implements clauses.
    }
  }

  void _postProcessClassElement(BaseClassElementX element) {
    for (MetadataAnnotation metadata in element.implementation.metadata) {
      metadata.ensureResolved(resolution);
      ConstantValue value =
          compiler.constants.getConstantValue(metadata.constant);
      if (!element.isProxy && compiler.isProxyConstant(value)) {
        element.isProxy = true;
      }
    }

    // Force resolution of metadata on non-instance members since they may be
    // inspected by the backend while emitting. Metadata on instance members is
    // handled as a result of processing instantiated class members in the
    // enqueuer.
    // TODO(ahe): Avoid this eager resolution.
    element.forEachMember((_, Element member) {
      if (!member.isInstanceMember) {
        reporter.withCurrentElement(member, () {
          for (MetadataAnnotation metadata in member.implementation.metadata) {
            metadata.ensureResolved(resolution);
          }
        });
      }
    });

    computeClassMember(element, Identifiers.call);
  }

  void computeClassMembers(ClassElement element) {
    MembersCreator.computeAllClassMembers(compiler, element);
  }

  void computeClassMember(ClassElement element, String name) {
    MembersCreator.computeClassMembersByName(compiler, element, name);
  }

  void checkClass(ClassElement element) {
    computeClassMembers(element);
    if (element.isMixinApplication) {
      checkMixinApplication(element);
    } else {
      checkClassMembers(element);
    }
  }

  void checkMixinApplication(MixinApplicationElementX mixinApplication) {
    Modifiers modifiers = mixinApplication.modifiers;
    int illegalFlags = modifiers.flags & ~Modifiers.FLAG_ABSTRACT;
    if (illegalFlags != 0) {
      Modifiers illegalModifiers = new Modifiers.withFlags(null, illegalFlags);
      reporter.reportErrorMessage(
          modifiers,
          MessageKind.ILLEGAL_MIXIN_APPLICATION_MODIFIERS,
          {'modifiers': illegalModifiers});
    }

    // In case of cyclic mixin applications, the mixin chain will have
    // been cut. If so, we have already reported the error to the
    // user so we just return from here.
    ClassElement mixin = mixinApplication.mixin;
    if (mixin == null) return;

    // Check that we're not trying to use Object as a mixin.
    if (mixin.superclass == null) {
      reporter.reportErrorMessage(
          mixinApplication, MessageKind.ILLEGAL_MIXIN_OBJECT);
      // Avoid reporting additional errors for the Object class.
      return;
    }

    if (mixin.isEnumClass) {
      // Mixing in an enum has already caused a compile-time error.
      return;
    }

    // Check that the mixed in class has Object as its superclass.
    if (!mixin.superclass.isObject) {
      reporter.reportErrorMessage(mixin, MessageKind.ILLEGAL_MIXIN_SUPERCLASS);
    }

    // Check that the mixed in class doesn't have any constructors and
    // make sure we aren't mixing in methods that use 'super'.
    mixin.forEachLocalMember((AstElement member) {
      if (member.isGenerativeConstructor && !member.isSynthesized) {
        reporter.reportErrorMessage(
            member, MessageKind.ILLEGAL_MIXIN_CONSTRUCTOR);
      } else {
        // Get the resolution tree and check that the resolved member
        // doesn't use 'super'. This is the part of the 'super' mixin
        // check that happens when a function is resolved before the
        // mixin application has been performed.
        // TODO(johnniwinther): Obtain the [TreeElements] for [member]
        // differently.
        if (compiler.enqueuer.resolution.hasBeenProcessed(member)) {
          checkMixinSuperUses(
              member.resolvedAst.elements, mixinApplication, mixin);
        }
      }
    });
  }

  void checkMixinSuperUses(TreeElements resolutionTree,
      MixinApplicationElement mixinApplication, ClassElement mixin) {
    // TODO(johnniwinther): Avoid the use of [TreeElements] here.
    if (resolutionTree == null) return;
    Iterable<SourceSpan> superUses = resolutionTree.superUses;
    if (superUses.isEmpty) return;
    DiagnosticMessage error = reporter.createMessage(mixinApplication,
        MessageKind.ILLEGAL_MIXIN_WITH_SUPER, {'className': mixin.name});
    // Show the user the problematic uses of 'super' in the mixin.
    List<DiagnosticMessage> infos = <DiagnosticMessage>[];
    for (SourceSpan use in superUses) {
      infos.add(
          reporter.createMessage(use, MessageKind.ILLEGAL_MIXIN_SUPER_USE));
    }
    reporter.reportError(error, infos);
  }

  void checkClassMembers(ClassElement cls) {
    assert(invariant(cls, cls.isDeclaration));
    if (cls.isObject) return;
    // TODO(johnniwinther): Should this be done on the implementation element as
    // well?
    List<Element> constConstructors = <Element>[];
    List<Element> nonFinalInstanceFields = <Element>[];
    cls.forEachMember((holder, member) {
      reporter.withCurrentElement(member, () {
        // Perform various checks as side effect of "computing" the type.
        member.computeType(resolution);

        // Check modifiers.
        if (member.isFunction && member.modifiers.isFinal) {
          reporter.reportErrorMessage(
              member, MessageKind.ILLEGAL_FINAL_METHOD_MODIFIER);
        }
        if (member.isConstructor) {
          final mismatchedFlagsBits = member.modifiers.flags &
              (Modifiers.FLAG_STATIC | Modifiers.FLAG_ABSTRACT);
          if (mismatchedFlagsBits != 0) {
            final mismatchedFlags =
                new Modifiers.withFlags(null, mismatchedFlagsBits);
            reporter.reportErrorMessage(
                member,
                MessageKind.ILLEGAL_CONSTRUCTOR_MODIFIERS,
                {'modifiers': mismatchedFlags});
          }
          if (member.modifiers.isConst) {
            constConstructors.add(member);
          }
        }
        if (member.isField) {
          if (member.modifiers.isConst && !member.modifiers.isStatic) {
            reporter.reportErrorMessage(
                member, MessageKind.ILLEGAL_CONST_FIELD_MODIFIER);
          }
          if (!member.modifiers.isStatic && !member.modifiers.isFinal) {
            nonFinalInstanceFields.add(member);
          }
        }
        checkAbstractField(member);
        checkUserDefinableOperator(member);
      });
    });
    if (!constConstructors.isEmpty && !nonFinalInstanceFields.isEmpty) {
      Spannable span =
          constConstructors.length > 1 ? cls : constConstructors[0];
      DiagnosticMessage error = reporter.createMessage(
          span,
          MessageKind.CONST_CONSTRUCTOR_WITH_NONFINAL_FIELDS,
          {'className': cls.name});
      List<DiagnosticMessage> infos = <DiagnosticMessage>[];
      if (constConstructors.length > 1) {
        for (Element constructor in constConstructors) {
          infos.add(reporter.createMessage(constructor,
              MessageKind.CONST_CONSTRUCTOR_WITH_NONFINAL_FIELDS_CONSTRUCTOR));
        }
      }
      for (Element field in nonFinalInstanceFields) {
        infos.add(reporter.createMessage(
            field, MessageKind.CONST_CONSTRUCTOR_WITH_NONFINAL_FIELDS_FIELD));
      }
      reporter.reportError(error, infos);
    }
  }

  void checkAbstractField(Element member) {
    // Only check for getters. The test can only fail if there is both a setter
    // and a getter with the same name, and we only need to check each abstract
    // field once, so we just ignore setters.
    if (!member.isGetter) return;

    // Find the associated abstract field.
    ClassElement classElement = member.enclosingClass;
    Element lookupElement = classElement.lookupLocalMember(member.name);
    if (lookupElement == null) {
      reporter.internalError(member, "No abstract field for accessor");
    } else if (!lookupElement.isAbstractField) {
      if (lookupElement.isMalformed || lookupElement.isAmbiguous) return;
      reporter.internalError(
          member, "Inaccessible abstract field for accessor");
    }
    AbstractFieldElement field = lookupElement;

    GetterElementX getter = field.getter;
    if (getter == null) return;
    SetterElementX setter = field.setter;
    if (setter == null) return;
    int getterFlags = getter.modifiers.flags | Modifiers.FLAG_ABSTRACT;
    int setterFlags = setter.modifiers.flags | Modifiers.FLAG_ABSTRACT;
    if (getterFlags != setterFlags) {
      final mismatchedFlags =
          new Modifiers.withFlags(null, getterFlags ^ setterFlags);
      reporter.reportWarningMessage(field.getter, MessageKind.GETTER_MISMATCH,
          {'modifiers': mismatchedFlags});
      reporter.reportWarningMessage(field.setter, MessageKind.SETTER_MISMATCH,
          {'modifiers': mismatchedFlags});
    }
  }

  void checkUserDefinableOperator(Element member) {
    FunctionElement function = member.asFunctionElement();
    if (function == null) return;
    String value = member.name;
    if (value == null) return;
    if (!(isUserDefinableOperator(value) || identical(value, 'unary-'))) return;

    bool isMinus = false;
    int requiredParameterCount;
    MessageKind messageKind;
    if (identical(value, 'unary-')) {
      isMinus = true;
      messageKind = MessageKind.MINUS_OPERATOR_BAD_ARITY;
      requiredParameterCount = 0;
    } else if (isMinusOperator(value)) {
      isMinus = true;
      messageKind = MessageKind.MINUS_OPERATOR_BAD_ARITY;
      requiredParameterCount = 1;
    } else if (isUnaryOperator(value)) {
      messageKind = MessageKind.UNARY_OPERATOR_BAD_ARITY;
      requiredParameterCount = 0;
    } else if (isBinaryOperator(value)) {
      messageKind = MessageKind.BINARY_OPERATOR_BAD_ARITY;
      requiredParameterCount = 1;
      if (identical(value, '==')) checkOverrideHashCode(member);
    } else if (isTernaryOperator(value)) {
      messageKind = MessageKind.TERNARY_OPERATOR_BAD_ARITY;
      requiredParameterCount = 2;
    } else {
      reporter.internalError(
          function, 'Unexpected user defined operator $value');
    }
    checkArity(function, requiredParameterCount, messageKind, isMinus);
  }

  void checkOverrideHashCode(FunctionElement operatorEquals) {
    if (operatorEquals.isAbstract) return;
    ClassElement cls = operatorEquals.enclosingClass;
    Element hashCodeImplementation = cls.lookupLocalMember('hashCode');
    if (hashCodeImplementation != null) return;
    reporter.reportHintMessage(operatorEquals,
        MessageKind.OVERRIDE_EQUALS_NOT_HASH_CODE, {'class': cls.name});
  }

  void checkArity(FunctionElement function, int requiredParameterCount,
      MessageKind messageKind, bool isMinus) {
    FunctionExpression node = function.node;
    FunctionSignature signature = function.functionSignature;
    if (signature.requiredParameterCount != requiredParameterCount) {
      Node errorNode = node;
      if (node.parameters != null) {
        if (isMinus ||
            signature.requiredParameterCount < requiredParameterCount) {
          // If there are too few parameters, point to the whole parameter list.
          // For instance
          //
          //     int operator +() {}
          //                   ^^
          //
          //     int operator []=(value) {}
          //                     ^^^^^^^
          //
          // For operator -, always point the whole parameter list, like
          //
          //     int operator -(a, b) {}
          //                   ^^^^^^
          //
          // instead of
          //
          //     int operator -(a, b) {}
          //                       ^
          //
          // since the correction might not be to remove 'b' but instead to
          // remove 'a, b'.
          errorNode = node.parameters;
        } else {
          errorNode = node.parameters.nodes.skip(requiredParameterCount).head;
        }
      }
      reporter.reportErrorMessage(
          errorNode, messageKind, {'operatorName': function.name});
    }
    if (signature.optionalParameterCount != 0) {
      Node errorNode =
          node.parameters.nodes.skip(signature.requiredParameterCount).head;
      if (signature.optionalParametersAreNamed) {
        reporter.reportErrorMessage(
            errorNode,
            MessageKind.OPERATOR_NAMED_PARAMETERS,
            {'operatorName': function.name});
      } else {
        reporter.reportErrorMessage(
            errorNode,
            MessageKind.OPERATOR_OPTIONAL_PARAMETERS,
            {'operatorName': function.name});
      }
    }
  }

  reportErrorWithContext(Element errorneousElement, MessageKind errorMessage,
      Element contextElement, MessageKind contextMessage) {
    reporter.reportError(
        reporter.createMessage(errorneousElement, errorMessage, {
          'memberName': contextElement.name,
          'className': contextElement.enclosingClass.name
        }),
        <DiagnosticMessage>[
          reporter.createMessage(contextElement, contextMessage),
        ]);
  }

  FunctionSignature resolveSignature(FunctionElementX element) {
    MessageKind defaultValuesError = null;
    if (element.isFactoryConstructor) {
      FunctionExpression body = element.parseNode(parsing);
      if (body.isRedirectingFactory) {
        defaultValuesError = MessageKind.REDIRECTING_FACTORY_WITH_DEFAULT;
      }
    }
    return reporter.withCurrentElement(element, () {
      FunctionExpression node = element.parseNode(parsing);
      return measure(() => SignatureResolver.analyze(
          compiler,
          node.parameters,
          node.returnType,
          element,
          new ResolutionRegistry(compiler, _ensureTreeElements(element)),
          defaultValuesError: defaultValuesError,
          createRealParameters: true));
    });
  }

  WorldImpact resolveTypedef(TypedefElementX element) {
    if (element.isResolved) return const ResolutionImpact();
    compiler.world.allTypedefs.add(element);
    return _resolveTypeDeclaration(element, () {
      ResolutionRegistry registry =
          new ResolutionRegistry(compiler, _ensureTreeElements(element));
      return reporter.withCurrentElement(element, () {
        return measure(() {
          assert(element.resolutionState == STATE_NOT_STARTED);
          element.resolutionState = STATE_STARTED;
          Typedef node = element.parseNode(parsing);
          TypedefResolverVisitor visitor =
              new TypedefResolverVisitor(compiler, element, registry);
          visitor.visit(node);
          element.resolutionState = STATE_DONE;
          return registry.worldImpact;
        });
      });
    });
  }

  void resolveMetadataAnnotation(MetadataAnnotationX annotation) {
    reporter.withCurrentElement(
        annotation.annotatedElement,
        () => measure(() {
              assert(annotation.resolutionState == STATE_NOT_STARTED);
              annotation.resolutionState = STATE_STARTED;

              Node node = annotation.parseNode(parsing);
              Element annotatedElement = annotation.annotatedElement;
              AnalyzableElement context = annotatedElement.analyzableElement;
              ClassElement classElement = annotatedElement.enclosingClass;
              if (classElement != null) {
                // The annotation is resolved in the scope of [classElement].
                classElement.ensureResolved(resolution);
              }
              assert(invariant(node, context != null,
                  message: "No context found for metadata annotation "
                      "on $annotatedElement."));
              ResolverVisitor visitor =
                  visitorFor(context, useEnclosingScope: true);
              ResolutionRegistry registry = visitor.registry;
              node.accept(visitor);
              // TODO(johnniwinther): Avoid passing the [TreeElements] to
              // [compileMetadata].
              ConstantExpression constant = constantCompiler.compileMetadata(
                  annotation, node, registry.mapping);
              switch (constant.kind) {
                case ConstantExpressionKind.CONSTRUCTED:
                  ConstructedConstantExpression constructedConstant = constant;
                  if (constructedConstant.type.isGeneric) {
                    // Const constructor calls cannot have type arguments.
                    // TODO(24312): Remove this.
                    reporter.reportErrorMessage(
                        node, MessageKind.INVALID_METADATA_GENERIC);
                    constant = new ErroneousConstantExpression();
                  }
                  break;
                case ConstantExpressionKind.VARIABLE:
                case ConstantExpressionKind.ERRONEOUS:
                  break;
                default:
                  reporter.reportErrorMessage(
                      node, MessageKind.INVALID_METADATA);
                  constant = new ErroneousConstantExpression();
                  break;
              }
              annotation.constant = constant;

              constantCompiler.evaluate(annotation.constant);
              // TODO(johnniwinther): Register the relation between the annotation
              // and the annotated element instead. This will allow the backend to
              // retrieve the backend constant and only register metadata on the
              // elements for which it is needed. (Issue 17732).
              registry.registerMetadataConstant(annotation);
              annotation.resolutionState = STATE_DONE;
            }));
  }

  List<MetadataAnnotation> resolveMetadata(
      Element element, VariableDefinitions node) {
    List<MetadataAnnotation> metadata = <MetadataAnnotation>[];
    for (Metadata annotation in node.metadata.nodes) {
      ParameterMetadataAnnotation metadataAnnotation =
          new ParameterMetadataAnnotation(annotation);
      metadataAnnotation.annotatedElement = element;
      metadata.add(metadataAnnotation.ensureResolved(resolution));
    }
    return metadata;
  }
}

TreeElements _ensureTreeElements(AnalyzableElementX element) {
  if (element._treeElements == null) {
    element._treeElements = new TreeElementMapping(element);
  }
  return element._treeElements;
}

abstract class AnalyzableElementX implements AnalyzableElement {
  TreeElements _treeElements;

  bool get hasTreeElements => _treeElements != null;

  TreeElements get treeElements {
    assert(invariant(this, _treeElements != null,
        message: "TreeElements have not been computed for $this."));
    return _treeElements;
  }

  void reuseElement() {
    _treeElements = null;
  }
}<|MERGE_RESOLUTION|>--- conflicted
+++ resolved
@@ -144,11 +144,6 @@
     FunctionExpression functionExpression = element.node;
     AsyncModifier asyncModifier = functionExpression.asyncModifier;
     if (asyncModifier != null) {
-<<<<<<< HEAD
-      if (!compiler.backend.supportsAsyncAwait) {
-        reporter.reportErrorMessage(functionExpression.asyncModifier,
-            MessageKind.ASYNC_AWAIT_NOT_SUPPORTED);
-=======
       if (asyncModifier.isAsynchronous) {
         element.asyncMarker = asyncModifier.isYielding
             ? AsyncMarker.ASYNC_STAR
@@ -166,62 +161,20 @@
             asyncModifier,
             MessageKind.ASYNC_MODIFIER_ON_CONSTRUCTOR,
             {'modifier': element.asyncMarker});
->>>>>>> 33d9d7e4
       } else {
-        if (asyncModifier.isAsynchronous) {
-          element.asyncMarker = asyncModifier.isYielding
-              ? AsyncMarker.ASYNC_STAR : AsyncMarker.ASYNC;
-        } else {
-          element.asyncMarker = AsyncMarker.SYNC_STAR;
-        }
-        if (element.isAbstract) {
+        if (element.isSetter) {
           reporter.reportErrorMessage(
               asyncModifier,
-              MessageKind.ASYNC_MODIFIER_ON_ABSTRACT_METHOD,
+              MessageKind.ASYNC_MODIFIER_ON_SETTER,
               {'modifier': element.asyncMarker});
-<<<<<<< HEAD
-        } else if (element.isConstructor) {
-=======
         }
         if (functionExpression.body.asReturn() != null &&
             element.asyncMarker.isYielding) {
->>>>>>> 33d9d7e4
           reporter.reportErrorMessage(
               asyncModifier,
-              MessageKind.ASYNC_MODIFIER_ON_CONSTRUCTOR,
+              MessageKind.YIELDING_MODIFIER_ON_ARROW_BODY,
               {'modifier': element.asyncMarker});
-        } else {
-          if (element.isSetter) {
-            reporter.reportErrorMessage(
-                asyncModifier,
-                MessageKind.ASYNC_MODIFIER_ON_SETTER,
-                {'modifier': element.asyncMarker});
-
-          }
-          if (functionExpression.body.asReturn() != null &&
-              element.asyncMarker.isYielding) {
-            reporter.reportErrorMessage(
-                asyncModifier,
-                MessageKind.YIELDING_MODIFIER_ON_ARROW_BODY,
-                {'modifier': element.asyncMarker});
-          }
-        }
-        switch (element.asyncMarker) {
-        case AsyncMarker.ASYNC:
-          registry.registerFeature(Feature.ASYNC);
-          coreClasses.futureClass.ensureResolved(resolution);
-          break;
-        case AsyncMarker.ASYNC_STAR:
-          registry.registerFeature(Feature.ASYNC_STAR);
-          coreClasses.streamClass.ensureResolved(resolution);
-          break;
-        case AsyncMarker.SYNC_STAR:
-          registry.registerFeature(Feature.SYNC_STAR);
-          coreClasses.iterableClass.ensureResolved(resolution);
-          break;
-        }
-<<<<<<< HEAD
-=======
+        }
       }
       switch (element.asyncMarker) {
         case AsyncMarker.ASYNC:
@@ -236,7 +189,6 @@
           registry.registerFeature(Feature.SYNC_STAR);
           coreClasses.iterableClass.ensureResolved(resolution);
           break;
->>>>>>> 33d9d7e4
       }
     }
   }
