// Copyright (c) 2015, the Dart project authors.  Please see the AUTHORS file
// for details. All rights reserved. Use of this source code is governed by a
// BSD-style license that can be found in the LICENSE file.

import 'dart:collection' show HashMap, HashSet;
import 'dart:math' show min, max;

import 'package:analyzer/analyzer.dart' hide ConstantEvaluator;
import 'package:analyzer/dart/ast/ast.dart';
import 'package:analyzer/dart/ast/token.dart' show Token, TokenType;
import 'package:analyzer/dart/element/element.dart';
import 'package:analyzer/dart/element/type.dart';
import 'package:analyzer/src/dart/ast/token.dart' show StringToken;
import 'package:analyzer/src/dart/element/element.dart'
    show LocalVariableElementImpl;
import 'package:analyzer/src/dart/element/type.dart' show DynamicTypeImpl;
import 'package:analyzer/src/generated/engine.dart' show AnalysisContext;
import 'package:analyzer/src/generated/resolver.dart'
    show TypeProvider, NamespaceBuilder;
import 'package:analyzer/src/generated/type_system.dart'
    show StrongTypeSystemImpl;
import 'package:analyzer/src/summary/summarize_elements.dart'
    show PackageBundleAssembler;
import 'package:analyzer/src/task/strong/ast_properties.dart'
    show isDynamicInvoke, setIsDynamicInvoke;
import 'package:source_maps/source_maps.dart';
import 'package:path/path.dart' show separator;

import '../closure/closure_annotator.dart' show ClosureAnnotator;
import '../js_ast/js_ast.dart' as JS;
import '../js_ast/js_ast.dart' show js;
import 'ast_builder.dart' show AstBuilder;
import 'compiler.dart'
    show BuildUnit, CompilerOptions, JSModuleFile, ModuleFormat;
import 'element_helpers.dart';
import 'element_loader.dart' show ElementLoader;
import 'extension_types.dart' show ExtensionTypeSet;
import 'js_field_storage.dart' show checkForPropertyOverride, getSuperclasses;
import 'js_interop.dart';
import 'js_metalet.dart' as JS;
import 'js_names.dart' as JS;
import 'js_typeref_codegen.dart' show JsTypeRefCodegen;
import 'module_builder.dart'
    show LegacyModuleBuilder, NodeModuleBuilder, pathToJSIdentifier;
import 'nullable_type_inference.dart' show NullableTypeInference;
import 'reify_coercions.dart' show CoercionReifier;
import 'side_effect_analysis.dart' show ConstFieldVisitor, isStateless;
import 'source_map_printer.dart' show SourceMapPrintingContext;
import 'type_utilities.dart';

class CodeGenerator extends GeneralizingAstVisitor
    with ClosureAnnotator, JsTypeRefCodegen, NullableTypeInference {
  final AnalysisContext context;
  final CompilerOptions options;
  final rules = new StrongTypeSystemImpl();

  /// The set of libraries we are currently compiling, and the temporaries used
  /// to refer to them.
  ///
  /// We sometimes special case codegen for a single library, as it simplifies
  /// name scoping requirements.
  final _libraries = new Map<LibraryElement, JS.Identifier>();

  /// Imported libraries, and the temporaries used to refer to them.
  final _imports = new Map<LibraryElement, JS.TemporaryId>();

  /// The list of output module items, in the order they need to be emitted in.
  final _moduleItems = <JS.ModuleItem>[];

  /// Table of named and possibly hoisted types.
  final _typeTable = new TypeTable();

  /// The global extension type table.
  final ExtensionTypeSet _extensionTypes;

  /// The variable for the target of the current `..` cascade expression.
  ///
  /// Usually a [SimpleIdentifier], but it can also be other expressions
  /// that are safe to evaluate multiple times, such as `this`.
  Expression _cascadeTarget;

  /// The variable for the current catch clause
  SimpleIdentifier _catchParameter;

  /// In an async* function, this represents the stream controller parameter.
  JS.TemporaryId _asyncStarController;

  // TODO(jmesserly): fuse this with notNull check.
  final _privateNames =
      new HashMap<LibraryElement, HashMap<String, JS.TemporaryId>>();
  final _initializingFormalTemps =
      new HashMap<ParameterElement, JS.TemporaryId>();

  final _dartxVar = new JS.Identifier('dartx');
  final _runtimeLibVar = new JS.Identifier('dart');
  final namedArgumentTemp = new JS.TemporaryId('opts');

  final _hasDeferredSupertype = new HashSet<ClassElement>();

  final _eagerTopLevelFields = new HashSet<Element>.identity();

  /// The  type provider from the current Analysis [context].
  final TypeProvider types;

  final LibraryElement dartCoreLibrary;
  final LibraryElement dartJSLibrary;

  /// The dart:async `StreamIterator<>` type.
  final InterfaceType _asyncStreamIterator;

  /// The dart:_interceptors JSArray element.
  final ClassElement _jsArray;

  final ClassElement boolClass;
  final ClassElement intClass;
  final ClassElement interceptorClass;
  final ClassElement nullClass;
  final ClassElement numClass;
  final ClassElement objectClass;
  final ClassElement stringClass;

  ConstFieldVisitor _constField;

  /// The current function body being compiled.
  FunctionBody _currentFunction;

  /// Helper class for emitting elements in the proper order to allow
  /// JS to load the module.
  ElementLoader _loader;

  BuildUnit _buildUnit;

  String _buildRoot;

  bool _superAllowed = true;

  List<JS.TemporaryId> _superHelperSymbols = <JS.TemporaryId>[];
  List<JS.Method> _superHelpers = <JS.Method>[];

  List<TypeParameterType> _typeParamInConst = null;

  /// Whether we are currently generating code for the body of a `JS()` call.
  bool _isInForeignJS = false;

  CodeGenerator(AnalysisContext c, this.options, this._extensionTypes)
      : context = c,
        types = c.typeProvider,
        _asyncStreamIterator =
            _getLibrary(c, 'dart:async').getType('StreamIterator').type,
        _jsArray = _getLibrary(c, 'dart:_interceptors').getType('JSArray'),
        interceptorClass =
            _getLibrary(c, 'dart:_interceptors').getType('Interceptor'),
        dartCoreLibrary = _getLibrary(c, 'dart:core'),
        boolClass = _getLibrary(c, 'dart:core').getType('bool'),
        intClass = _getLibrary(c, 'dart:core').getType('int'),
        numClass = _getLibrary(c, 'dart:core').getType('num'),
        nullClass = _getLibrary(c, 'dart:core').getType('Null'),
        objectClass = _getLibrary(c, 'dart:core').getType('Object'),
        stringClass = _getLibrary(c, 'dart:core').getType('String'),
        dartJSLibrary = _getLibrary(c, 'dart:js');

  LibraryElement get currentLibrary => _loader.currentElement.library;

  /// The main entry point to JavaScript code generation.
  ///
  /// Takes the metadata for the build unit, as well as resolved trees and
  /// errors, and computes the output module code and optionally the source map.
  JSModuleFile compile(BuildUnit unit, List<CompilationUnit> compilationUnits,
      List<String> errors) {
    _buildUnit = unit;
    _buildRoot = _buildUnit.buildRoot;
    if (!_buildRoot.endsWith(separator)) {
      _buildRoot = '$_buildRoot${separator}';
    }

    var jsTree = _emitModule(compilationUnits);
    var codeAndSourceMap = _writeJSText(unit, jsTree);

    List<int> summary;
    if (options.summarizeApi) {
      var assembler = new PackageBundleAssembler();
      compilationUnits
          .map((u) => u.element.library)
          .toSet()
          .forEach(assembler.serializeLibraryElement);
      summary = assembler.assemble().toBuffer();
    }

    return new JSModuleFile(
        unit.name, errors, codeAndSourceMap.e0, codeAndSourceMap.e1, summary);
  }

  Tuple2<String, Map> _writeJSText(BuildUnit unit, JS.Program jsTree) {
    var opts = new JS.JavaScriptPrintingOptions(
        emitTypes: options.closure,
        allowKeywordsInProperties: true,
        allowSingleLineIfStatements: true);
    JS.SimpleJavaScriptPrintingContext printer;
    SourceMapBuilder sourceMap;
    if (options.sourceMap) {
      var sourceMapContext = new SourceMapPrintingContext();
      sourceMap = sourceMapContext.sourceMap;
      printer = sourceMapContext;
    } else {
      printer = new JS.SimpleJavaScriptPrintingContext();
    }

    jsTree.accept(new JS.Printer(opts, printer,
        localNamer: new JS.TemporaryNamer(jsTree)));

    if (options.sourceMap && options.sourceMapComment) {
      printer.emit('\n//# sourceMappingURL=${unit.name}.js.map\n');
    }

    return new Tuple2(printer.getText(), sourceMap?.build(unit.name + '.js'));
  }

  JS.Program _emitModule(List<CompilationUnit> compilationUnits) {
    if (_moduleItems.isNotEmpty) {
      throw new StateError('Can only call emitModule once.');
    }

    // Transform the AST to make coercions explicit.
    compilationUnits = CoercionReifier.reify(compilationUnits);

    // Initialize our library variables.
    var items = <JS.ModuleItem>[];
    for (var unit in compilationUnits) {
      var library = unit.element.library;
      if (unit.element != library.definingCompilationUnit) continue;

      var libraryTemp = _isDartRuntime(library)
          ? _runtimeLibVar
          : new JS.TemporaryId(jsLibraryName(_buildRoot, library));
      _libraries[library] = libraryTemp;
      items.add(new JS.ExportDeclaration(
          js.call('const # = Object.create(null)', [libraryTemp])));

      // dart:_runtime has a magic module that holds extenstion method symbols.
      // TODO(jmesserly): find a cleaner design for this.
      if (_isDartRuntime(library)) {
        items.add(new JS.ExportDeclaration(
            js.call('const # = Object.create(null)', [_dartxVar])));
      }
    }

    // Collect all Element -> Node mappings, in case we need to forward declare
    // any nodes.
    var nodes = new HashMap<Element, AstNode>.identity();
    var sdkBootstrappingFns = new List<FunctionElement>();
    for (var unit in compilationUnits) {
      if (_isDartRuntime(unit.element.library)) {
        sdkBootstrappingFns.addAll(unit.element.functions);
      }
      _collectElements(unit, nodes);
    }
    _loader = new ElementLoader(nodes);

    // Add implicit dart:core dependency so it is first.
    emitLibraryName(dartCoreLibrary);

    // Emit SDK bootstrapping functions first, if any.
    sdkBootstrappingFns.forEach(_emitDeclaration);

    // Visit each compilation unit and emit its code.
    //
    // NOTE: declarations are not necessarily emitted in this order.
    // Order will be changed as needed so the resulting code can execute.
    // This is done by forward declaring items.
    compilationUnits.forEach(visitCompilationUnit);

    // Declare imports
    _finishImports(items);

    // Discharge the type table cache variables and
    // hoisted definitions.
    items.addAll(_typeTable.discharge());

    // Add the module's code (produced by visiting compilation units, above)
    _copyAndFlattenBlocks(items, _moduleItems);

    // Build the module.
    var module = new JS.Program(items, name: _buildUnit.name);

    // Optional: lower module format. Otherwise just return it.
    switch (options.moduleFormat) {
      case ModuleFormat.legacy:
        return new LegacyModuleBuilder().build(module);
      case ModuleFormat.node:
        return new NodeModuleBuilder().build(module);
      case ModuleFormat.es6:
        return module;
    }
    return null; // unreachable. It is here to suppress a bogus Analyzer message
  }

  List<String> _getJSName(Element e) {
    if (findAnnotation(e.library, isPublicJSAnnotation) == null) {
      return null;
    }

    var libraryJSName = getAnnotationName(e.library, isPublicJSAnnotation);
    var libraryPrefix = <String>[];
    if (libraryJSName != null && libraryJSName.isNotEmpty) {
      libraryPrefix.addAll(libraryJSName.split('.'));
    }

    String elementJSName;
    if (findAnnotation(e, isPublicJSAnnotation) != null) {
      elementJSName = getAnnotationName(e, isPublicJSAnnotation) ?? '';
    }
    if (e is TopLevelVariableElement &&
        e.getter != null &&
        (e.getter.isExternal ||
            findAnnotation(e.getter, isPublicJSAnnotation) != null)) {
      elementJSName = getAnnotationName(e.getter, isPublicJSAnnotation) ?? '';
    }
    if (elementJSName == null) return null;

    var elementJSParts = <String>[];
    if (elementJSName.isNotEmpty) {
      elementJSParts.addAll(elementJSName.split('.'));
    } else {
      elementJSParts.add(e.name);
    }

    return libraryPrefix..addAll(elementJSParts);
  }

  JS.Expression _emitJSInterop(Element e) {
    var jsName = _getJSName(e);
    if (jsName == null) return null;
    var fullName = ['global']..addAll(jsName);
    JS.Expression access = _runtimeLibVar;
    for (var part in fullName) {
      access = new JS.PropertyAccess(access, js.string(part));
    }
    return access;
  }

  /// Flattens blocks in [items] to a single list.
  ///
  /// This will not flatten blocks that are marked as being scopes.
  void _copyAndFlattenBlocks(
      List<JS.ModuleItem> result, Iterable<JS.ModuleItem> items) {
    for (var item in items) {
      if (item is JS.Block && !item.isScope) {
        _copyAndFlattenBlocks(result, item.statements);
      } else {
        result.add(item);
      }
    }
  }

  String _libraryToModule(LibraryElement library) {
    assert(!_libraries.containsKey(library));
    var source = library.source;
    // TODO(jmesserly): we need to split out HTML.
    if (source.uri.scheme == 'dart') {
      return 'dart_sdk';
    }
    var moduleName = _buildUnit.libraryToModule(source);
    if (moduleName == null) {
      throw new StateError('Could not find module containing "$library".');
    }
    return moduleName;
  }

  void _finishImports(List<JS.ModuleItem> items) {
    var modules = new Map<String, List<LibraryElement>>();

    for (var import in _imports.keys) {
      modules.putIfAbsent(_libraryToModule(import), () => []).add(import);
    }

    String coreModuleName;
    if (!_libraries.containsKey(dartCoreLibrary)) {
      coreModuleName = _libraryToModule(dartCoreLibrary);
    }
    modules.forEach((module, libraries) {
      // Generate import directives.
      //
      // Our import variables are temps and can get renamed. Since our renaming
      // is integrated into js_ast, it is aware of this possibility and will
      // generate an "as" if needed. For example:
      //
      //     import {foo} from 'foo';         // if no rename needed
      //     import {foo as foo$} from 'foo'; // if rename was needed
      //
      var imports =
          libraries.map((l) => new JS.NameSpecifier(_imports[l])).toList();
      if (module == coreModuleName) {
        imports.add(new JS.NameSpecifier(_runtimeLibVar));
        imports.add(new JS.NameSpecifier(_dartxVar));
      }
      items.add(new JS.ImportDeclaration(
          namedImports: imports, from: js.string(module, "'")));
    });
  }

  /// Collect toplevel elements and nodes we need to emit, and returns
  /// an ordered map of these.
  static void _collectElements(
      CompilationUnit unit, Map<Element, AstNode> map) {
    for (var declaration in unit.declarations) {
      if (declaration is TopLevelVariableDeclaration) {
        for (var field in declaration.variables.variables) {
          map[field.element] = field;
        }
      } else {
        map[declaration.element] = declaration;
      }
    }
  }

  /// Called to emit all top-level declarations.
  ///
  /// During the course of emitting one item, we may emit another. For example
  ///
  ///     class D extends B { C m() { ... } }
  ///
  /// Because D depends on B, we'll emit B first if needed. However C is not
  /// used by top-level JavaScript code, so we can ignore that dependency.
  void _emitDeclaration(Element e) {
    var item = _loader.emitDeclaration(e, (AstNode node) {
      // TODO(jmesserly): this is not really the right place for this.
      // Ideally we do this per function body.
      //
      // We'll need to be consistent about when we're generating functions, and
      // only run this on the outermost function, and not any closures.
      inferNullableTypes(node);
      return _visit(node);
    });

    if (item != null) _moduleItems.add(item);
  }

  void _declareBeforeUse(Element e) {
    _loader.declareBeforeUse(e, _emitDeclaration);
  }

  @override
  void visitCompilationUnit(CompilationUnit unit) {
    _constField = new ConstFieldVisitor(types, unit.element.source);

    for (var declaration in unit.declarations) {
      var element = declaration.element;
      if (element != null) {
        _emitDeclaration(element);
      } else {
        declaration.accept(this);
      }
    }
    for (var directive in unit.directives) {
      directive.accept(this);
    }
  }

  @override
  void visitLibraryDirective(LibraryDirective node) {}

  @override
  void visitImportDirective(ImportDirective node) {
    // We don't handle imports here.
    //
    // Instead, we collect imports whenever we need to generate a reference
    // to another library. This has the effect of collecting the actually used
    // imports.
    //
    // TODO(jmesserly): if this is a prefixed import, consider adding the prefix
    // as an alias?
  }

  @override
  void visitPartDirective(PartDirective node) {}

  @override
  void visitPartOfDirective(PartOfDirective node) {}

  @override
  void visitExportDirective(ExportDirective node) {
    ExportElement element = node.element;
    var currentLibrary = element.library;

    var currentNames = currentLibrary.publicNamespace.definedNames;
    var exportedNames =
        new NamespaceBuilder().createExportNamespaceForDirective(element);

    var libraryName = emitLibraryName(currentLibrary);

    // TODO(jmesserly): we could collect all of the names for bulk re-export,
    // but this is easier to implement for now.
    void emitExport(Element export, {String suffix: ''}) {
      var name = _emitTopLevelName(export, suffix: suffix);

      if (export is TypeDefiningElement ||
          export is FunctionElement ||
          _eagerTopLevelFields.contains(export)) {
        // classes, typedefs, functions, and eager init fields can be assigned
        // directly.
        // TODO(jmesserly): we don't know about eager init fields from other
        // modules we import, so we will never go down this code path for them.
        _moduleItems
            .add(js.statement('#.# = #;', [libraryName, name.selector, name]));
      } else {
        // top-level fields, getters, setters need to copy the property
        // descriptor.
        _moduleItems.add(js.statement('dart.export(#, #, #);',
            [libraryName, name.receiver, name.selector]));
      }
    }

    for (var export in exportedNames.definedNames.values) {
      if (export is PropertyAccessorElement) {
        export = (export as PropertyAccessorElement).variable;
      }

      // Don't allow redefining names from this library.
      if (currentNames.containsKey(export.name)) continue;

      if (export.isSynthetic && export is PropertyInducingElement) {
        _emitDeclaration(export.getter);
        _emitDeclaration(export.setter);
      } else {
        _emitDeclaration(export);
      }
      if (export is ClassElement && export.typeParameters.isNotEmpty) {
        // Export the generic name as well.
        // TODO(jmesserly): revisit generic classes
        emitExport(export, suffix: r'$');
      }
      emitExport(export);
    }
  }

  @override
  visitAsExpression(AsExpression node) {
    Expression fromExpr = node.expression;
    var from = getStaticType(fromExpr);
    var to = node.type.type;

    var jsFrom = _visit(fromExpr);

    // Skip the cast if it's not needed.
    if (rules.isSubtypeOf(from, to)) return jsFrom;

    // All Dart number types map to a JS double.
    if (_isNumberInJS(from) && _isNumberInJS(to)) {
      // Make sure to check when converting to int.
      if (from != types.intType && to == types.intType) {
        // TODO(jmesserly): fuse this with notNull check.
        return js.call('dart.asInt(#)', jsFrom);
      }

      // A no-op in JavaScript.
      return jsFrom;
    }

    var type = _emitType(to,
        nameType: options.nameTypeTests || options.hoistTypeTests,
        hoistType: options.hoistTypeTests);
    if (_inWhitelistCode(node)) return jsFrom;
    if (isReifiedCoercion(node)) {
      return js.call('#._check(#)', [type, jsFrom]);
    } else {
      return js.call('#.as(#)', [type, jsFrom]);
    }
  }

  bool isReifiedCoercion(AstNode node) {
    // TODO(sra): Find a better way to recognize reified coercion, since we
    // can't set the isSynthetic attribute.
    return (node is AsExpression) && (node.asOperator.offset == 0);
  }

  @override
  visitIsExpression(IsExpression node) {
    // Generate `is` as `dart.is` or `typeof` depending on the RHS type.
    JS.Expression result;
    var type = node.type.type;
    var lhs = _visit(node.expression);
    var typeofName = _jsTypeofName(type);
    if (typeofName != null) {
      result = js.call('typeof # == #', [lhs, js.string(typeofName, "'")]);
    } else {
      // Always go through a runtime helper, because implicit interfaces.

      var castType = _emitType(type,
          nameType: options.nameTypeTests || options.hoistTypeTests,
          hoistType: options.hoistTypeTests);

      result = js.call('#.is(#)', [castType, lhs]);
    }

    if (node.notOperator != null) {
      return js.call('!#', result);
    }
    return result;
  }

  String _jsTypeofName(DartType t) {
    if (_isNumberInJS(t)) return 'number';
    if (t == types.stringType) return 'string';
    if (t == types.boolType) return 'boolean';
    return null;
  }

  @override
  visitFunctionTypeAlias(FunctionTypeAlias node) {
    FunctionTypeAliasElement element = node.element;

    JS.Expression body = annotate(
        js.call('dart.typedef(#, () => #)', [
          js.string(element.name, "'"),
          _emitType(element.type, nameType: false, lowerTypedef: true)
        ]),
        node,
        element);

    var typeFormals = element.typeParameters;
    if (typeFormals.isNotEmpty) {
      return _defineClassTypeArguments(element, typeFormals,
          js.statement('const # = #;', [element.name, body]));
    } else {
      return js.statement('# = #;', [_emitTopLevelName(element), body]);
    }
  }

  @override
  JS.Expression visitTypeName(TypeName node) {
    if (node.type == null) {
      // TODO(jmesserly): if the type fails to resolve, should we generate code
      // that throws instead?
      assert(options.unsafeForceCompile);
      return js.call('dart.dynamic');
    }
    return _emitType(node.type);
  }

  @override
  JS.Statement visitClassTypeAlias(ClassTypeAlias node) {
    ClassElement element = node.element;

    // Forward all generative constructors from the base class.
    var methods = <JS.Method>[];

    var supertype = element.supertype;
    if (!supertype.isObject) {
      for (var ctor in element.constructors) {
        var parentCtor = supertype.lookUpConstructor(ctor.name, ctor.library);
        // TODO(jmesserly): this avoids spread args for perf. Revisit.
        var jsParams = <JS.Identifier>[];
        for (var p in ctor.parameters) {
          if (p.parameterKind != ParameterKind.NAMED) {
            jsParams.add(new JS.Identifier(p.name));
          } else {
            jsParams.add(new JS.TemporaryId('namedArgs'));
            break;
          }
        }
        var fun = js.call('function(#) { super.#(#); }',
            [jsParams, _constructorName(parentCtor), jsParams]) as JS.Fun;
        methods.add(new JS.Method(_constructorName(ctor), fun));
      }
    }

    var classExpr = _emitClassExpression(element, methods);

    var typeFormals = element.typeParameters;
    if (typeFormals.isNotEmpty) {
      return _defineClassTypeArguments(
          element, typeFormals, new JS.ClassDeclaration(classExpr));
    } else {
      return js.statement('# = #;', [_emitTopLevelName(element), classExpr]);
    }
  }

  JS.Statement _emitJsType(Element e) {
    var jsTypeName = getAnnotationName(e, isJSAnnotation);
    if (jsTypeName == null || jsTypeName == e.name) return null;

    // We export the JS type as if it was a Dart type. For example this allows
    // `dom.InputElement` to actually be HTMLInputElement.
    // TODO(jmesserly): if we had the JS name on the Element, we could just
    // generate it correctly when we refer to it.
    return js.statement('# = #;', [_emitTopLevelName(e), jsTypeName]);
  }

  @override
  JS.Statement visitClassDeclaration(ClassDeclaration node) {
    var classElem = node.element;

    // If this class is annotated with `@JS`, then there is nothing to emit.
    if (findAnnotation(classElem, isPublicJSAnnotation) != null) return null;

    // If this is a JavaScript type, emit it now and then exit.
    var jsTypeDef = _emitJsType(classElem);
    if (jsTypeDef != null) return jsTypeDef;

    var ctors = <ConstructorDeclaration>[];
    var fields = <FieldDeclaration>[];
    var staticFields = <FieldDeclaration>[];
    var methods = <MethodDeclaration>[];
    for (var member in node.members) {
      if (member is ConstructorDeclaration) {
        ctors.add(member);
      } else if (member is FieldDeclaration) {
        (member.isStatic ? staticFields : fields).add(member);
      } else if (member is MethodDeclaration) {
        methods.add(member);
      }
    }

    JS.Expression className;
    if (classElem.typeParameters.isNotEmpty) {
      // Generic classes will be defined inside a function that closes over the
      // type parameter. So we can use their local variable name directly.
      className = new JS.Identifier(classElem.name);
    } else {
      className = _emitTopLevelName(classElem);
    }

    var allFields = fields.toList()..addAll(staticFields);
    var superclasses = getSuperclasses(classElem);
    var virtualFields = <FieldElement, JS.TemporaryId>{};
    var virtualFieldSymbols = <JS.Statement>[];
    var staticFieldOverrides = new HashSet<FieldElement>();
    _registerPropertyOverrides(classElem, className, superclasses, allFields,
        virtualFields, virtualFieldSymbols, staticFieldOverrides);

    var classExpr = _emitClassExpression(classElem,
        _emitClassMethods(node, ctors, fields, superclasses, virtualFields),
        fields: allFields);

    var body = <JS.Statement>[];
    var extensions = _extensionsToImplement(classElem);
    _initExtensionSymbols(classElem, methods, fields, body);
    _emitSuperHelperSymbols(_superHelperSymbols, body);

    // Emit the class, e.g. `core.Object = class Object { ... }`
    _defineClass(classElem, className, classExpr, body);

    // Emit things that come after the ES6 `class ... { ... }`.
    var jsPeerName = _getJSPeerName(classElem);
    _setBaseClass(classElem, className, jsPeerName, body);

    _emitClassTypeTests(classElem, className, body);

    _defineNamedConstructors(ctors, body, className);
    _emitVirtualFieldSymbols(virtualFieldSymbols, body);
    _emitClassSignature(methods, classElem, ctors, extensions, className, body);
    _defineExtensionMembers(extensions, className, body);
    _emitClassMetadata(node.metadata, className, body);

    JS.Statement classDef = _statement(body);
    var typeFormals = classElem.typeParameters;
    if (typeFormals.isNotEmpty) {
      classDef = _defineClassTypeArguments(classElem, typeFormals, classDef);
    }

    body = <JS.Statement>[classDef];
    _emitStaticFields(staticFields, staticFieldOverrides, classElem, body);
    _registerExtensionType(classElem, jsPeerName, body);
    return _statement(body);
  }

  void _emitClassTypeTests(ClassElement classElem, JS.Expression className,
      List<JS.Statement> body) {
    if (classElem == objectClass) {
      // We rely on ES6 static inheritance.  All types that are represented by
      // class constructor functions will see these definitions, with [this]
      // being bound to the class constructor.

      // The 'instanceof' checks don't work for primitive types (which have fast
      // definitions below) and don't work for native types. In those cases we
      // fall through to the general purpose checking code.
      body.add(js.statement(
          '#.is = function is_Object(o) {'
          '  if (o instanceof this) return true;'
          '  return dart.is(o, this);'
          '}',
          className));
      body.add(js.statement(
          '#.as = function as_Object(o) {'
          '  if (o == null || o instanceof this) return o;'
          '  return dart.as(o, this);'
          '}',
          className));
      body.add(js.statement(
          '#._check = function check_Object(o) {'
          '  if (o == null || o instanceof this) return o;'
          '  return dart.check(o, this);'
          '}',
          className));
      return;
    }
    if (classElem == stringClass) {
      body.add(js.statement(
          '#.is = function is_String(o) { return typeof o == "string"; }',
          className));
      body.add(js.statement(
          '#.as = function as_String(o) {'
          '  if (typeof o == "string" || o == null) return o;'
          '  return dart.as(o, #);'
          '}',
          [className, className]));
      body.add(js.statement(
          '#._check = function check_String(o) {'
          '  if (typeof o == "string" || o == null) return o;'
          '  return dart.check(o, #);'
          '}',
          [className, className]));
      return;
    }
    if (classElem == intClass) {
      body.add(js.statement(
          '#.is = function is_int(o) {'
          '  return typeof o == "number" && Math.floor(o) == o;'
          '}',
          className));
      body.add(js.statement(
          '#.as = function as_int(o) {'
          '  if ((typeof o == "number" && Math.floor(o) == o) || o == null)'
          '    return o;'
          '  return dart.as(o, #);'
          '}',
          [className, className]));
      body.add(js.statement(
          '#._check = function check_int(o) {'
          '  if ((typeof o == "number" && Math.floor(o) == o) || o == null)'
          '    return o;'
          '  return dart.check(o, #);'
          '}',
          [className, className]));
      return;
    }
    if (classElem == nullClass) {
      body.add(js.statement(
          '#.is = function is_Null(o) { return o == null; }', className));
      body.add(js.statement(
          '#.as = function as_Null(o) {'
          '  if (o == null) return o;'
          '  return dart.as(o, #);'
          '}',
          [className, className]));
      body.add(js.statement(
          '#._check = function check_Null(o) {'
          '  if (o == null) return o;'
          '  return dart.check(o, #);'
          '}',
          [className, className]));
      return;
    }
    if (classElem == numClass) {
      body.add(js.statement(
          '#.is = function is_num(o) { return typeof o == "number"; }',
          className));
      body.add(js.statement(
          '#.as = function as_num(o) {'
          '  if (typeof o == "number" || o == null) return o;'
          '  return dart.as(o, #);'
          '}',
          [className, className]));
      body.add(js.statement(
          '#._check = function check_num(o) {'
          '  if (typeof o == "number" || o == null) return o;'
          '  return dart.check(o, #);'
          '}',
          [className, className]));
      return;
    }
    if (classElem == boolClass) {
      body.add(js.statement(
          '#.is = function is_bool(o) { return o === true || o === false; }',
          className));
      body.add(js.statement(
          '#.as = function as_bool(o) {'
          '  if (o === true || o === false || o == null) return o;'
          '  return dart.as(o, #);'
          '}',
          [className, className]));
      body.add(js.statement(
          '#._check = function check_bool(o) {'
          '  if (o === true || o === false || o == null) return o;'
          '  return dart.check(o, #);'
          '}',
          [className, className]));
      return;
    }
    // TODO(sra): Add special cases for hot tests like `x is html.Element`.

    // `instanceof` check is futile for classes that are Interceptor classes.
    ClassElement parent = classElem;
    while (parent != objectClass) {
      if (parent == interceptorClass) {
        if (classElem == interceptorClass) {
          // Place non-instanceof version of checks on Interceptor. All
          // interceptor classes will inherit the methods via ES6 class static
          // inheritance.
          body.add(js.statement('dart.addTypeTests(#);', className));

          // TODO(sra): We could place on the extension type a pointer to the
          // peer constructor and use that for the `instanceof` check, e.g.
          //
          //    if (o instanceof this[_peerConstructor]) return o;
          //
        }
        return;
      }
      parent = parent.type.superclass.element;
    }

    // Choose between 'simple' checks, which are often accelerated by
    // `instanceof`, and other checks, which are slowed down by taking time to
    // do an `instanceof` check that is futile or likely futile.
    //
    // The `instanceof` check is futile for (1) a class that is only used as a
    // mixin, or (2) is only used as an interface in an `implements` clause, and
    // is likely futile (3) if the class has type parameters, since `Foo` aka
    // `Foo<dynamic>` is not a superclass of `Foo<int>`. The first two are
    // whole-program properites, but we can check for the last case.

    // Since ES6 classes have inheritance of static properties, we need only
    // install checks that differ from the parent.

    bool isSimple(ClassElement classElement) {
      if (classElement.typeParameters.isNotEmpty) return false;
      return true;
    }

    assert(classElem != objectClass);
    bool thisIsSimple = isSimple(classElem);
    bool superIsSimple = isSimple(classElem.type.superclass.element);

    if (thisIsSimple == superIsSimple) return;

    if (thisIsSimple) {
      body.add(js.statement('dart.addSimpleTypeTests(#);', className));
    } else {
      body.add(js.statement('dart.addTypeTests(#);', className));
    }
  }

  void _emitSuperHelperSymbols(
      List<JS.TemporaryId> superHelperSymbols, List<JS.Statement> body) {
    for (var id in superHelperSymbols) {
      body.add(js.statement('const # = Symbol(#)', [id, js.string(id.name)]));
    }
    superHelperSymbols.clear();
  }

  void _registerPropertyOverrides(
      ClassElement classElem,
      JS.Expression className,
      List<ClassElement> superclasses,
      List<FieldDeclaration> fields,
      Map<FieldElement, JS.TemporaryId> virtualFields,
      List<JS.Statement> virtualFieldSymbols,
      Set<FieldElement> staticFieldOverrides) {
    for (var field in fields) {
      for (VariableDeclaration field in field.fields.variables) {
        var overrideInfo =
            checkForPropertyOverride(field.element, superclasses);
        if (overrideInfo.foundGetter || overrideInfo.foundSetter) {
          if (field.element.isStatic) {
            staticFieldOverrides.add(field.element);
          } else {
            var fieldName =
                _emitMemberName(field.element.name, type: classElem.type);
            var virtualField = new JS.TemporaryId(field.element.name);
            virtualFields[field.element] = virtualField;
            virtualFieldSymbols.add(js.statement(
                'const # = Symbol(#.name + "." + #.toString());',
                [virtualField, className, fieldName]));
          }
        }
      }
    }
  }

  void _defineClass(ClassElement classElem, JS.Expression className,
      JS.ClassExpression classExpr, List<JS.Statement> body) {
    if (classElem.typeParameters.isNotEmpty) {
      body.add(new JS.ClassDeclaration(classExpr));
    } else {
      body.add(js.statement('# = #;', [className, classExpr]));
    }
  }

  void _emitVirtualFieldSymbols(
      List<JS.Statement> virtualFields, List<JS.Statement> body) {
    body.addAll(virtualFields);
  }

  List<JS.Identifier> _emitTypeFormals(List<TypeParameterElement> typeFormals) {
    return typeFormals
        .map((t) => new JS.Identifier(t.name))
        .toList(growable: false);
  }

  /// Emits a field declaration for TypeScript & Closure's ES6_TYPED
  /// (e.g. `class Foo { i: string; }`)
  JS.VariableDeclarationList _emitTypeScriptField(FieldDeclaration field) {
    return new JS.VariableDeclarationList(
        field.isStatic ? 'static' : null,
        field.fields.variables
            .map((decl) => new JS.VariableInitialization(
                new JS.Identifier(
                    // TODO(ochafik): use a refactored _emitMemberName instead.
                    decl.name.name,
                    type: emitTypeRef(decl.element.type)),
                null))
            .toList(growable: false));
  }

  @override
  JS.Statement visitEnumDeclaration(EnumDeclaration node) {
    var element = node.element;
    var type = element.type;

    // Generate a class per section 13 of the spec.
    // TODO(vsm): Generate any accompanying metadata

    // Create constructor and initialize index
    var constructor = new JS.Method(_propertyName('new'),
        js.call('function(index) { this.index = index; }') as JS.Fun);
    var fields = new List<FieldElement>.from(
        element.fields.where((f) => f.type == type));

    // Create toString() method
    var properties = new List<JS.Property>();
    for (var i = 0; i < fields.length; ++i) {
      properties.add(new JS.Property(
          js.number(i), js.string('${type.name}.${fields[i].name}')));
    }
    var nameMap = new JS.ObjectInitializer(properties, multiline: true);
    var toStringF = new JS.Method(js.string('toString'),
        js.call('function() { return #[this.index]; }', nameMap) as JS.Fun);

    // Create enum class
    var classExpr = new JS.ClassExpression(new JS.Identifier(type.name),
        _emitClassHeritage(element), [constructor, toStringF]);
    var id = _emitTopLevelName(element);
    var result = [
      js.statement('# = #', [id, classExpr])
    ];

    // Create static fields for each enum value
    for (var i = 0; i < fields.length; ++i) {
      result.add(js.statement('#.# = dart.const(new #(#));',
          [id, fields[i].name, id, js.number(i)]));
    }

    // Create static values list
    var values = new JS.ArrayInitializer(new List<JS.Expression>.from(
        fields.map((f) => js.call('#.#', [id, f.name]))));

    // dart.constList helper internally depends on _interceptors.JSArray.
    _declareBeforeUse(_jsArray);

    result.add(js.statement(
        '#.values = dart.constList(#, #);', [id, values, _emitType(type)]));

    return _statement(result);
  }

  /// Wraps a possibly generic class in its type arguments.
  JS.Statement _defineClassTypeArguments(TypeDefiningElement element,
      List<TypeParameterElement> formals, JS.Statement body) {
    assert(formals.isNotEmpty);
    var genericCall = js.call('dart.generic((#) => { #; #; return #; })', [
      _emitTypeFormals(formals),
      _typeTable.discharge(formals),
      body,
      element.name
    ]);
    if (element.library.isDartAsync &&
        (element.name == "Future" || element.name == "_Future")) {
      genericCall = js.call('dart.flattenFutures(#)', [genericCall]);
    }
    var genericDef = js.statement(
        '# = #;', [_emitTopLevelName(element, suffix: r'$'), genericCall]);
    var dynType = fillDynamicTypeArgs(element.type);
    var genericInst = _emitType(dynType, lowerGeneric: true);
    return js.statement(
        '{ #; # = #; }', [genericDef, _emitTopLevelName(element), genericInst]);
  }

  bool _deferIfNeeded(DartType type, ClassElement current) {
    if (type is ParameterizedType) {
      var typeArguments = type.typeArguments;
      for (var typeArg in typeArguments) {
        var typeElement = typeArg.element;
        // FIXME(vsm): This does not track mutual recursive dependences.
        if (current == typeElement || _deferIfNeeded(typeArg, current)) {
          return true;
        }
      }
    }
    return false;
  }

  JS.ClassExpression _emitClassExpression(
      ClassElement element, List<JS.Method> methods,
      {List<FieldDeclaration> fields}) {
    String name = element.name;
    var heritage = _emitClassHeritage(element);
    var typeParams = _emitTypeFormals(element.typeParameters);
    var jsFields = fields?.map(_emitTypeScriptField)?.toList();

    return new JS.ClassExpression(new JS.Identifier(name), heritage, methods,
        typeParams: typeParams, fields: jsFields);
  }

  JS.Expression _emitClassHeritage(ClassElement element) {
    var type = element.type;
    if (type.isObject) return null;

    _loader.startTopLevel(element);

    // Find the super type
    JS.Expression heritage;
    var supertype = type.superclass;
    if (_deferIfNeeded(supertype, element)) {
      // Fall back to raw type.
      supertype = fillDynamicTypeArgs(supertype.element.type);
      _hasDeferredSupertype.add(element);
    }
    // We could choose to name the superclasses, but it's
    // not clear that there's much benefit
    heritage = _emitType(supertype, nameType: false);

    if (type.mixins.isNotEmpty) {
      var mixins =
          type.mixins.map((t) => _emitType(t, nameType: false)).toList();
      mixins.insert(0, heritage);
      heritage = js.call('dart.mixin(#)', [mixins]);
    }

    _loader.finishTopLevel(element);

    return heritage;
  }

  /// Provide Dart getters and setters that forward to the underlying native
  /// field.  Note that the Dart names are always symbolized to avoid
  /// conflicts.  They will be installed as extension methods on the underlying
  /// native type.
  List<JS.Method> _emitNativeFieldAccessors(FieldDeclaration node) {
    // TODO(vsm): Can this by meta-programmed?
    // E.g., dart.nativeField(symbol, jsName)
    // Alternatively, perhaps it could be meta-programmed directly in
    // dart.registerExtensions?
    var jsMethods = <JS.Method>[];
    if (!node.isStatic) {
      for (var decl in node.fields.variables) {
        var field = decl.element as FieldElement;
        var name = getAnnotationName(field, isJsName) ?? field.name;
        // Generate getter
        var fn = new JS.Fun([], js.statement('{ return this.#; }', [name]));
        var method =
            new JS.Method(_elementMemberName(field.getter), fn, isGetter: true);
        jsMethods.add(method);

        // Generate setter
        if (!decl.isFinal) {
          var value = new JS.TemporaryId('value');
          fn = new JS.Fun(
              [value], js.statement('{ this.# = #; }', [name, value]));
          method = new JS.Method(_elementMemberName(field.setter), fn,
              isSetter: true);
          jsMethods.add(method);
        }
      }
    }
    return jsMethods;
  }

  List<JS.Method> _emitClassMethods(
      ClassDeclaration node,
      List<ConstructorDeclaration> ctors,
      List<FieldDeclaration> fields,
      List<ClassElement> superclasses,
      Map<FieldElement, JS.TemporaryId> virtualFields) {
    var element = node.element;
    var type = element.type;
    var isObject = type.isObject;

    // Iff no constructor is specified for a class C, it implicitly has a
    // default constructor `C() : super() {}`, unless C is class Object.
    var jsMethods = <JS.Method>[];
    if (isObject) {
      // Implements Dart constructor behavior.
      //
      // Because of ES6 constructor restrictions (`this` is not available until
      // `super` is called), we cannot emit an actual ES6 `constructor` on our
      // classes and preserve the Dart initialization order.
      //
      // Instead we use the same trick as named constructors, and do them as
      // instance methods that perform initialization.
      //
      // Therefore, dart:core Object gets the one real `constructor` and
      // immediately bounces to the `new() { ... }` initializer, letting us
      // bypass the ES6 restrictions.
      //
      // TODO(jmesserly): we'll need to rethink this.
      // See <https://github.com/dart-lang/dev_compiler/issues/51>.
      // This level of indirection will hurt performance.
      jsMethods.add(new JS.Method(
          _propertyName('constructor'),
          js.call('function(...args) { return this.new.apply(this, args); }')
          as JS.Fun));
    } else if (ctors.isEmpty) {
      jsMethods.add(_emitImplicitConstructor(node, fields, virtualFields));
    }

    bool hasJsPeer = findAnnotation(element, isJsPeerInterface) != null;

    bool hasIterator = false;
    for (var m in node.members) {
      if (m is ConstructorDeclaration) {
        jsMethods
            .add(_emitConstructor(m, type, fields, virtualFields, isObject));
      } else if (m is MethodDeclaration) {
        jsMethods.add(_emitMethodDeclaration(type, m));

        if (m.element is PropertyAccessorElement) {
          jsMethods.add(_emitSuperAccessorWrapper(m, type, superclasses));
        }

        if (!hasJsPeer && m.isGetter && m.name.name == 'iterator') {
          hasIterator = true;
          jsMethods.add(_emitIterable(type));
        }
      } else if (m is FieldDeclaration) {
        if (_extensionTypes.isNativeClass(element)) {
          jsMethods.addAll(_emitNativeFieldAccessors(m));
          continue;
        }
        if (m.isStatic) continue;
        for (VariableDeclaration field in m.fields.variables) {
          if (virtualFields.containsKey(field.element)) {
            jsMethods.addAll(_emitVirtualFieldAccessor(field, virtualFields));
          }
        }
      }
    }

    // If the type doesn't have an `iterator`, but claims to implement Iterable,
    // we inject the adaptor method here, as it's less code size to put the
    // helper on a parent class. This pattern is common in the core libraries
    // (e.g. IterableMixin<E> and IterableBase<E>).
    //
    // (We could do this same optimization for any interface with an `iterator`
    // method, but that's more expensive to check for, so it doesn't seem worth
    // it. The above case for an explicit `iterator` method will catch those.)
    if (!hasJsPeer && !hasIterator && _implementsIterable(type)) {
      jsMethods.add(_emitIterable(type));
    }

    // Add all of the super helper methods
    jsMethods.addAll(_superHelpers);
    _superHelpers.clear();

    return jsMethods.where((m) => m != null).toList(growable: false);
  }

  /// This is called whenever a derived class needs to introduce a new field,
  /// shadowing a field or getter/setter pair on its parent.
  ///
  /// This is important because otherwise, trying to read or write the field
  /// would end up calling the getter or setter, and one of those might not even
  /// exist, resulting in a runtime error. Even if they did exist, that's the
  /// wrong behavior if a new field was declared.
  List<JS.Method> _emitVirtualFieldAccessor(VariableDeclaration field,
      Map<FieldElement, JS.TemporaryId> virtualFields) {
    var virtualField = virtualFields[field.element];
    var result = <JS.Method>[];
    var name = _emitMemberName(field.element.name,
        type: (field.element.enclosingElement as ClassElement).type);
    var getter = js.call('function() { return this[#]; }', [virtualField]);
    result.add(new JS.Method(name, getter, isGetter: true));

    if (field.isFinal) {
      var setter = js.call('function(value) { super[#] = value; }', [name]);
      result.add(new JS.Method(name, setter, isSetter: true));
    } else {
      var setter =
          js.call('function(value) { this[#] = value; }', [virtualField]);
      result.add(new JS.Method(name, setter, isSetter: true));
    }

    return result;
  }

  /// Emit a getter or setter that simply forwards to the superclass getter or
  /// setter. This is needed because in ES6, if you only override a getter
  /// (alternatively, a setter), then there is an implicit override of the
  /// setter (alternatively, the getter) that does nothing.
  JS.Method _emitSuperAccessorWrapper(MethodDeclaration method,
      InterfaceType type, List<ClassElement> superclasses) {
    var methodElement = method.element as PropertyAccessorElement;
    var field = methodElement.variable;
    if (!field.isSynthetic) return null;
    var propertyOverrideResult =
        checkForPropertyOverride(methodElement.variable, superclasses);

    // Generate a corresponding virtual getter / setter.
    var name = _elementMemberName(methodElement,
        useExtension: _extensionTypes.isNativeClass(type.element));
    if (method.isGetter) {
      // Generate a setter
      if (field.setter != null || !propertyOverrideResult.foundSetter)
        return null;
      var fn = js.call('function(value) { super[#] = value; }', [name]);
      return new JS.Method(name, fn, isSetter: true);
    } else {
      // Generate a getter
      if (field.getter != null || !propertyOverrideResult.foundGetter)
        return null;
      var fn = js.call('function() { return super[#]; }', [name]);
      return new JS.Method(name, fn, isGetter: true);
    }
  }

  bool _implementsIterable(InterfaceType t) =>
      t.interfaces.any((i) => i.element.type == types.iterableType);

  /// Support for adapting dart:core Iterable to ES6 versions.
  ///
  /// This lets them use for-of loops transparently:
  /// <https://github.com/lukehoban/es6features#iterators--forof>
  ///
  /// This will return `null` if the adapter was already added on a super type,
  /// otherwise it returns the adapter code.
  // TODO(jmesserly): should we adapt `Iterator` too?
  JS.Method _emitIterable(InterfaceType t) {
    // If a parent had an `iterator` (concrete or abstract) or implements
    // Iterable, we know the adapter is already there, so we can skip it as a
    // simple code size optimization.
    var parent = t.lookUpGetterInSuperclass('iterator', t.element.library);
    if (parent != null) return null;
    var parentType = findSupertype(t, _implementsIterable);
    if (parentType != null) return null;

    // Otherwise, emit the adapter method, which wraps the Dart iterator in
    // an ES6 iterator.
    return new JS.Method(
        js.call('Symbol.iterator'),
        js.call('function() { return new dart.JsIterator(this.#); }',
            [_emitMemberName('iterator', type: t)]) as JS.Fun);
  }

  JS.Expression _instantiateAnnotation(Annotation node) {
    var element = node.element;
    if (element is ConstructorElement) {
      return _emitInstanceCreationExpression(element, element.returnType,
          node.constructorName, node.arguments, true);
    } else {
      return _visit(node.name);
    }
  }

  /// Gets the JS peer for this Dart type if any, otherwise null.
  ///
  /// For example for dart:_interceptors `JSArray` this will return "Array",
  /// referring to the JavaScript built-in `Array` type.
  String _getJSPeerName(ClassElement classElem) {
    var jsPeerName = getAnnotationName(
        classElem,
        (a) =>
            isJsPeerInterface(a) ||
            isNativeAnnotation(a) && _extensionTypes.isNativeClass(classElem));
    if (jsPeerName != null && jsPeerName.contains(',')) {
      jsPeerName = jsPeerName.split(',')[0];
    }
    return jsPeerName;
  }

  void _registerExtensionType(
      ClassElement classElem, String jsPeerName, List<JS.Statement> body) {
    if (jsPeerName != null) {
      body.add(js.statement('dart.registerExtension(dart.global.#, #);',
          [_propertyName(jsPeerName), _emitTopLevelName(classElem)]));
    }
  }

  void _setBaseClass(ClassElement classElem, JS.Expression className,
      String jsPeerName, List<JS.Statement> body) {
    if (jsPeerName != null && classElem.typeParameters.isNotEmpty) {
      // TODO(jmesserly): we should really just extend Array in the first place.
      var newBaseClass = js.call('dart.global.#', [jsPeerName]);
      body.add(js.statement(
          'dart.setExtensionBaseClass(#, #);', [className, newBaseClass]));
    } else if (_hasDeferredSupertype.contains(classElem)) {
      var newBaseClass = _emitType(classElem.type.superclass,
          nameType: false, subClass: classElem, className: className);
      body.add(
          js.statement('dart.setBaseClass(#, #);', [className, newBaseClass]));
    }
  }

  void _defineNamedConstructors(List<ConstructorDeclaration> ctors,
      List<JS.Statement> body, JS.Expression className) {
    for (ConstructorDeclaration member in ctors) {
      if (member.name != null && member.factoryKeyword == null) {
        body.add(js.statement('dart.defineNamedConstructor(#, #);',
            [className, _constructorName(member.element)]));
      }
    }
  }

  /// Emits static fields for a class, and initialize them eagerly if possible,
  /// otherwise define them as lazy properties.
  void _emitStaticFields(
      List<FieldDeclaration> staticFields,
      Set<FieldElement> staticFieldOverrides,
      ClassElement classElem,
      List<JS.Statement> body) {
    var lazyStatics = <VariableDeclaration>[];
    for (FieldDeclaration member in staticFields) {
      for (VariableDeclaration field in member.fields.variables) {
        JS.Statement eagerField =
            _emitConstantStaticField(classElem, field, staticFieldOverrides);
        if (eagerField != null) {
          body.add(eagerField);
        } else {
          lazyStatics.add(field);
        }
      }
    }
    if (lazyStatics.isNotEmpty) {
      body.add(_emitLazyFields(classElem, lazyStatics));
    }
  }

  void _emitClassMetadata(List<Annotation> metadata, JS.Expression className,
      List<JS.Statement> body) {
    // Metadata
    if (options.emitMetadata && metadata.isNotEmpty) {
      body.add(js.statement('#[dart.metadata] = () => #;', [
        className,
        new JS.ArrayInitializer(
            new List<JS.Expression>.from(metadata.map(_instantiateAnnotation)))
      ]));
    }
  }

  /// If a concrete class implements one of our extensions, we might need to
  /// add forwarders.
  void _defineExtensionMembers(List<ExecutableElement> extensions,
      JS.Expression className, List<JS.Statement> body) {
    // If a concrete class implements one of our extensions, we might need to
    // add forwarders.
    if (extensions.isNotEmpty) {
      var methodNames = <JS.Expression>[];
      for (var e in extensions) {
        methodNames.add(_elementMemberName(e, useExtension: false));
      }
      body.add(js.statement('dart.defineExtensionMembers(#, #);', [
        className,
        new JS.ArrayInitializer(methodNames, multiline: methodNames.length > 4)
      ]));
    }
  }

  /// Emit the signature on the class recording the runtime type information
  void _emitClassSignature(
      List<MethodDeclaration> methods,
      ClassElement classElem,
      List<ConstructorDeclaration> ctors,
      List<ExecutableElement> extensions,
      JS.Expression className,
      List<JS.Statement> body) {
    if (classElem.interfaces.isNotEmpty) {
      body.add(js.statement('#[dart.implements] = () => #;', [
        className,
        new JS.ArrayInitializer(
            new List<JS.Expression>.from(classElem.interfaces.map(_emitType)))
      ]));
    }

    var tStatics = <JS.Property>[];
    var tMethods = <JS.Property>[];
    var sNames = <JS.Expression>[];
    for (MethodDeclaration node in methods) {
      if (!(node.isSetter || node.isGetter || node.isAbstract)) {
        var name = node.name.name;
        var element = node.element;
        var inheritedElement =
            classElem.lookUpInheritedConcreteMethod(name, currentLibrary);
        if (inheritedElement != null && inheritedElement.type == element.type) {
          continue;
        }
        var memberName = _elementMemberName(element,
            useExtension: _extensionTypes.isNativeClass(classElem));
        var type = _emitFunctionType(element.type,
            nameType: options.hoistSignatureTypes,
            hoistType: options.hoistSignatureTypes,
            definite: true);
        var property = new JS.Property(memberName, type);
        if (node.isStatic) {
          tStatics.add(property);
          sNames.add(memberName);
        } else {
          tMethods.add(property);
        }
      }
    }

    var tCtors = <JS.Property>[];
    for (ConstructorDeclaration node in ctors) {
      var memberName = _constructorName(node.element);
      var element = node.element;
      var type = _emitFunctionType(element.type,
          parameters: node.parameters.parameters,
          nameType: options.hoistSignatureTypes,
          hoistType: options.hoistSignatureTypes,
          definite: true);
      var property = new JS.Property(memberName, type);
      tCtors.add(property);
    }

    JS.Property build(String name, List<JS.Property> elements) {
      var o =
          new JS.ObjectInitializer(elements, multiline: elements.length > 1);
      var e = js.call('() => #', o);
      return new JS.Property(_propertyName(name), e);
    }
    var sigFields = <JS.Property>[];
    if (!tCtors.isEmpty) sigFields.add(build('constructors', tCtors));
    if (!tMethods.isEmpty) sigFields.add(build('methods', tMethods));
    if (!tStatics.isEmpty) {
      assert(!sNames.isEmpty);
      var aNames = new JS.Property(
          _propertyName('names'), new JS.ArrayInitializer(sNames));
      sigFields.add(build('statics', tStatics));
      sigFields.add(aNames);
    }
    if (!sigFields.isEmpty || extensions.isNotEmpty) {
      var sig = new JS.ObjectInitializer(sigFields);
      body.add(js.statement('dart.setSignature(#, #);', [className, sig]));
    }
  }

  /// Ensure `dartx.` symbols we will use are present.
  void _initExtensionSymbols(
      ClassElement classElem,
      List<MethodDeclaration> methods,
      List<FieldDeclaration> fields,
      List<JS.Statement> body) {
    if (_extensionTypes.hasNativeSubtype(classElem.type)) {
      var dartxNames = <JS.Expression>[];
      for (var m in methods) {
        if (!m.isAbstract && !m.isStatic && m.element.isPublic) {
          dartxNames.add(_elementMemberName(m.element, useExtension: false));
        }
      }
      for (var fieldDecl in fields) {
        if (!fieldDecl.isStatic) {
          for (var field in fieldDecl.fields.variables) {
            var e = field.element as FieldElement;
            if (e.isPublic) {
              dartxNames.add(_elementMemberName(e.getter, useExtension: false));
            }
          }
        }
      }
      if (dartxNames.isNotEmpty) {
        body.add(js.statement('dart.defineExtensionNames(#)',
            [new JS.ArrayInitializer(dartxNames, multiline: true)]));
      }
    }
  }

  List<ExecutableElement> _extensionsToImplement(ClassElement element) {
    var members = <ExecutableElement>[];
    if (_extensionTypes.isNativeClass(element)) return members;

    // Collect all extension types we implement.
    var type = element.type;
    var types = _extensionTypes.collectNativeInterfaces(element);
    if (types.isEmpty) return members;

    // Collect all possible extension method names.
    var extensionMembers = new HashSet<String>();
    for (var t in types) {
      for (var m in [t.methods, t.accessors].expand((e) => e)) {
        if (!m.isStatic && m.isPublic) extensionMembers.add(m.name);
      }
    }

    // Collect all of extension methods this type implements.
    for (var m in [type.methods, type.accessors].expand((e) => e)) {
      if (!m.isStatic && !m.isAbstract && extensionMembers.contains(m.name)) {
        members.add(m);
      }
    }
    return members;
  }

  /// Generates the implicit default constructor for class C of the form
  /// `C() : super() {}`.
  JS.Method _emitImplicitConstructor(
      ClassDeclaration node,
      List<FieldDeclaration> fields,
      Map<FieldElement, JS.TemporaryId> virtualFields) {
    assert(_hasUnnamedConstructor(node.element) == fields.isNotEmpty);

    // If we don't have a method body, skip this.
    var superCall = _superConstructorCall(node.element);
    if (fields.isEmpty && superCall == null) return null;

    var initFields = _initializeFields(node, fields, virtualFields);
    List<JS.Statement> body = [initFields];
    if (superCall != null) {
      body.add(superCall);
    }
    var name = _constructorName(node.element.unnamedConstructor);
    return annotate(
        new JS.Method(name, js.call('function() { #; }', [body]) as JS.Fun),
        node,
        node.element);
  }

  JS.Method _emitConstructor(
      ConstructorDeclaration node,
      InterfaceType type,
      List<FieldDeclaration> fields,
      Map<FieldElement, JS.TemporaryId> virtualFields,
      bool isObject) {
    if (_externalOrNative(node)) return null;

    var name = _constructorName(node.element);
    var returnType = emitTypeRef(node.element.enclosingElement.type);

    // Wacky factory redirecting constructors: factory Foo.q(x, y) = Bar.baz;
    var redirect = node.redirectedConstructor;
    if (redirect != null) {
      var newKeyword = redirect.staticElement.isFactory ? '' : 'new';
      // Pass along all arguments verbatim, and let the callee handle them.
      // TODO(jmesserly): we'll need something different once we have
      // rest/spread support, but this should work for now.
      var params =
          visitFormalParameterList(node.parameters, destructure: false);

      var fun = new JS.Fun(
          params,
          js.statement(
              '{ return $newKeyword #(#); }', [_visit(redirect), params]),
          returnType: returnType);
      return annotate(
          new JS.Method(name, fun, isStatic: true), node, node.element);
    }

    // For const constructors we need to ensure default values are
    // available for use by top-level constant initializers.
    ClassDeclaration cls = node.parent;
    if (node.constKeyword != null) _loader.startTopLevel(cls.element);
    var params = visitFormalParameterList(node.parameters);
    if (node.constKeyword != null) _loader.finishTopLevel(cls.element);

    // Factory constructors are essentially static methods.
    if (node.factoryKeyword != null) {
      var body = <JS.Statement>[];
      var init = _emitArgumentInitializers(node, constructor: true);
      if (init != null) body.add(init);
      body.add(_visit(node.body));
      var fun = new JS.Fun(params, new JS.Block(body), returnType: returnType);
      return annotate(
          new JS.Method(name, fun, isStatic: true), node, node.element);
    }

    // Code generation for Object's constructor.
    var savedFunction = _currentFunction;
    _currentFunction = node.body;
    var body = _emitConstructorBody(node, fields, virtualFields);
    _currentFunction = savedFunction;

    // We generate constructors as initializer methods in the class;
    // this allows use of `super` for instance methods/properties.
    // It also avoids V8 restrictions on `super` in default constructors.
    return annotate(
        new JS.Method(name, new JS.Fun(params, body, returnType: returnType)),
        node,
        node.element);
  }

  JS.Expression _constructorName(ConstructorElement ctor) {
    var name = ctor.name;
    if (name == '') {
      // Default constructors (factory or not) use `new` as their name.
      return _propertyName('new');
    }
    return _emitMemberName(name, isStatic: true);
  }

  JS.Block _emitConstructorBody(
      ConstructorDeclaration node,
      List<FieldDeclaration> fields,
      Map<FieldElement, JS.TemporaryId> virtualFields) {
    var body = <JS.Statement>[];
    ClassDeclaration cls = node.parent;

    // Generate optional/named argument value assignment. These can not have
    // side effects, and may be used by the constructor's initializers, so it's
    // nice to do them first.
    // Also for const constructors we need to ensure default values are
    // available for use by top-level constant initializers.
    if (node.constKeyword != null) _loader.startTopLevel(cls.element);
    var init = _emitArgumentInitializers(node, constructor: true);
    if (node.constKeyword != null) _loader.finishTopLevel(cls.element);
    if (init != null) body.add(init);

    // Redirecting constructors: these are not allowed to have initializers,
    // and the redirecting ctor invocation runs before field initializers.
    var redirectCall = node.initializers.firstWhere(
        (i) => i is RedirectingConstructorInvocation,
        orElse: () => null);

    if (redirectCall != null) {
      body.add(_visit(redirectCall));
      return new JS.Block(body);
    }

    // Generate field initializers.
    // These are expanded into each non-redirecting constructor.
    // In the future we may want to create an initializer function if we have
    // multiple constructors, but it needs to be balanced against readability.
    body.add(_initializeFields(cls, fields, virtualFields, node));

    var superCall = node.initializers.firstWhere(
        (i) => i is SuperConstructorInvocation,
        orElse: () => null) as SuperConstructorInvocation;

    // If no superinitializer is provided, an implicit superinitializer of the
    // form `super()` is added at the end of the initializer list, unless the
    // enclosing class is class Object.
    var jsSuper = _superConstructorCall(cls.element, superCall);
    if (jsSuper != null) body.add(jsSuper);

    body.add(_visit(node.body));
    return new JS.Block(body)..sourceInformation = node;
  }

  @override
  JS.Statement visitRedirectingConstructorInvocation(
      RedirectingConstructorInvocation node) {
    var ctor = node.staticElement;
    var cls = ctor.enclosingElement;
    // We can't dispatch to the constructor with `this.new` as that might hit a
    // derived class constructor with the same name.
    return js.statement('#.prototype.#.call(this, #);', [
      new JS.Identifier(cls.name),
      _constructorName(ctor),
      _visit(node.argumentList)
    ]);
  }

  JS.Statement _superConstructorCall(ClassElement element,
      [SuperConstructorInvocation node]) {
    if (element.supertype == null) {
      assert(element.type.isObject || options.unsafeForceCompile);
      return null;
    }

    ConstructorElement superCtor;
    if (node != null) {
      superCtor = node.staticElement;
    } else {
      // Get the supertype's unnamed constructor.
      superCtor = element.supertype.element.unnamedConstructor;
    }

    if (superCtor == null) {
      // This will only happen if the code has errors:
      // we're trying to generate an implicit constructor for a type where
      // we don't have a default constructor in the supertype.
      assert(options.unsafeForceCompile);
      return null;
    }

    if (superCtor.name == '' && !_shouldCallUnnamedSuperCtor(element)) {
      return null;
    }

    var name = _constructorName(superCtor);
    var args = node != null ? _visit(node.argumentList) : [];
    return annotate(js.statement('super.#(#);', [name, args]), node);
  }

  bool _shouldCallUnnamedSuperCtor(ClassElement e) {
    var supertype = e.supertype;
    if (supertype == null) return false;
    if (_hasUnnamedConstructor(supertype.element)) return true;
    for (var mixin in e.mixins) {
      if (_hasUnnamedConstructor(mixin.element)) return true;
    }
    return false;
  }

  bool _hasUnnamedConstructor(ClassElement e) {
    if (e.type.isObject) return false;
    if (!e.unnamedConstructor.isSynthetic) return true;
    return e.fields.any((f) => !f.isStatic && !f.isSynthetic);
  }

  /// Initialize fields. They follow the sequence:
  ///
  ///   1. field declaration initializer if non-const,
  ///   2. field initializing parameters,
  ///   3. constructor field initializers,
  ///   4. initialize fields not covered in 1-3
  JS.Statement _initializeFields(
      ClassDeclaration cls,
      List<FieldDeclaration> fieldDecls,
      Map<FieldElement, JS.TemporaryId> virtualFields,
      [ConstructorDeclaration ctor]) {
    bool isConst = ctor != null && ctor.constKeyword != null;
    if (isConst) _loader.startTopLevel(cls.element);

    // Run field initializers if they can have side-effects.
    var fields = new Map<FieldElement, JS.Expression>();
    var unsetFields = new Map<FieldElement, VariableDeclaration>();
    for (var declaration in fieldDecls) {
      for (var fieldNode in declaration.fields.variables) {
        var element = fieldNode.element;
        if (_constField.isFieldInitConstant(fieldNode)) {
          unsetFields[element as FieldElement] = fieldNode;
        } else {
          fields[element as FieldElement] = _visitInitializer(fieldNode);
        }
      }
    }

    // Initialize fields from `this.fieldName` parameters.
    if (ctor != null) {
      for (var p in ctor.parameters.parameters) {
        var element = p.element;
        if (element is FieldFormalParameterElement) {
          fields[element.field] = _emitSimpleIdentifier(p.identifier);
        }
      }

      // Run constructor field initializers such as `: foo = bar.baz`
      for (var init in ctor.initializers) {
        if (init is ConstructorFieldInitializer) {
          fields[init.fieldName.staticElement as FieldElement] =
              _visit(init.expression);
        }
      }
    }

    for (var f in fields.keys) unsetFields.remove(f);

    // Initialize all remaining fields
    unsetFields.forEach((element, fieldNode) {
      JS.Expression value;
      if (fieldNode.initializer != null) {
        value = _visit(fieldNode.initializer);
      } else {
        value = new JS.LiteralNull();
      }
      fields[element] = value;
    });

    var body = <JS.Statement>[];
    fields.forEach((FieldElement e, JS.Expression initialValue) {
      if (virtualFields.containsKey(e)) {
        body.add(
            js.statement('this[#] = #;', [virtualFields[e], initialValue]));
      } else {
        var access = _emitMemberName(e.name, type: e.enclosingElement.type);
        body.add(js.statement('this.# = #;', [access, initialValue]));
      }
    });

    if (isConst) _loader.finishTopLevel(cls.element);
    return _statement(body);
  }

  FormalParameterList _parametersOf(node) {
    // TODO(jmesserly): clean this up. If we can model ES6 spread/rest args, we
    // could handle argument initializers more consistently in a separate
    // lowering pass.
    if (node is ConstructorDeclaration) return node.parameters;
    if (node is MethodDeclaration) return node.parameters;
    if (node is FunctionDeclaration) node = node.functionExpression;
    return (node as FunctionExpression).parameters;
  }

  /// Emits argument initializers, which handles optional/named args, as well
  /// as generic type checks needed due to our covariance.
  JS.Statement _emitArgumentInitializers(node, {bool constructor: false}) {
    // Constructor argument initializers are emitted earlier in the code, rather
    // than always when we visit the function body, so we control it explicitly.
    if (node is ConstructorDeclaration != constructor) return null;

    var parameters = _parametersOf(node);
    if (parameters == null) return null;

    var body = <JS.Statement>[];
    for (var param in parameters.parameters) {
      var jsParam = _emitSimpleIdentifier(param.identifier);

      if (!options.destructureNamedParams) {
        if (param.kind == ParameterKind.NAMED) {
          // Parameters will be passed using their real names, not the (possibly
          // renamed) local variable.
          var paramName = js.string(param.identifier.name, "'");

          // TODO(ochafik): Fix `'prop' in obj` to please Closure's renaming.
          body.add(js.statement('let # = # && # in # ? #.# : #;', [
            jsParam,
            namedArgumentTemp,
            paramName,
            namedArgumentTemp,
            namedArgumentTemp,
            paramName,
            _defaultParamValue(param),
          ]));
        } else if (param.kind == ParameterKind.POSITIONAL) {
          body.add(js.statement('if (# === void 0) # = #;',
              [jsParam, jsParam, _defaultParamValue(param)]));
        }
      }

      // TODO(jmesserly): various problems here, see:
      // https://github.com/dart-lang/dev_compiler/issues/116
      var paramType = param.element.type;
      if (node is MethodDeclaration && _unsoundCovariant(paramType, true)) {
        var castType = _emitType(paramType,
            nameType: options.nameTypeTests || options.hoistTypeTests,
            hoistType: options.hoistTypeTests);
        if (!_inWhitelistCode(node)) {
          body.add(js.statement('#._check(#);', [castType, jsParam]));
        }
      }
    }
    return body.isEmpty ? null : _statement(body);
  }

  /// Given a type [t], return whether or not t is unsoundly covariant.
  /// If [contravariant] is true, then t appears in a contravariant
  /// position.
  bool _unsoundCovariant(DartType t, bool contravariant) {
    if (t is TypeParameterType) {
      return contravariant && t.element.enclosingElement is ClassElement;
    }
    if (t is FunctionType) {
      if (_unsoundCovariant(t.returnType, contravariant)) return true;
      return t.parameters.any((p) => _unsoundCovariant(p.type, !contravariant));
    }
    if (t is ParameterizedType) {
      return t.typeArguments.any((t) => _unsoundCovariant(t, contravariant));
    }
    return false;
  }

  JS.Expression _defaultParamValue(FormalParameter param) {
    if (param is DefaultFormalParameter && param.defaultValue != null) {
      return _visit(param.defaultValue);
    } else {
      return new JS.LiteralNull();
    }
  }

  JS.Fun _emitNativeFunctionBody(MethodDeclaration node) {
    if (node.isStatic) {
      // TODO(vsm): Do we need to handle this case?
      return null;
    }

    var params = visitFormalParameterList(node.parameters, destructure: false);
    String name =
        getAnnotationName(node.element, isJSAnnotation) ?? node.name.name;
    if (node.isGetter) {
      return new JS.Fun(params, js.statement('{ return this.#; }', [name]));
    } else if (node.isSetter) {
      return new JS.Fun(
          params, js.statement('{ this.# = #; }', [name, params.last]));
    } else {
      return new JS.Fun(
          params, js.statement('{ return this.#(#); }', [name, params]));
    }
  }

  JS.Method _emitMethodDeclaration(InterfaceType type, MethodDeclaration node) {
    if (node.isAbstract) {
      return null;
    }

    JS.Fun fn;
    if (_externalOrNative(node)) {
      fn = _emitNativeFunctionBody(node);
      // TODO(vsm): Remove if / when we handle the static case above.
      if (fn == null) return null;
    } else {
      fn = _emitFunctionBody(node.element, node.parameters, node.body);

      if (node.operatorKeyword != null &&
          node.name.name == '[]=' &&
          fn.params.isNotEmpty) {
        // []= methods need to return the value. We could also address this at
        // call sites, but it's cleaner to instead transform the operator method.
        fn = _alwaysReturnLastParameter(fn);
      }

      fn = _makeGenericFunction(fn);
    }

    return annotate(
        new JS.Method(
            _elementMemberName(node.element,
                useExtension: _extensionTypes.isNativeClass(type.element)),
            fn,
            isGetter: node.isGetter,
            isSetter: node.isSetter,
            isStatic: node.isStatic),
        node,
        node.element);
  }

  /// Transform the function so the last parameter is always returned.
  ///
  /// This is useful for indexed set methods, which otherwise would not have
  /// the right return value in JS.
  JS.Fun _alwaysReturnLastParameter(JS.Fun fn) {
    var body = fn.body;
    if (JS.Return.foundIn(fn)) {
      // If a return is inside body, transform `(params) { body }` to
      // `(params) { (() => { body })(); return value; }`.
      // TODO(jmesserly): we could instead generate the return differently,
      // and avoid the immediately invoked function.
      body = new JS.Call(new JS.ArrowFun([], fn.body), []).toStatement();
    }
    // Rewrite the function to include the return.
    return new JS.Fun(
        fn.params, new JS.Block([body, new JS.Return(fn.params.last)]),
        typeParams: fn.typeParams,
        returnType: fn.returnType)..sourceInformation = fn.sourceInformation;
  }

  @override
  JS.Statement visitFunctionDeclaration(FunctionDeclaration node) {
    assert(node.parent is CompilationUnit);

    if (_externalOrNative(node)) return null;

    // If we have a getter/setter pair, they need to be defined together.
    if (node.isGetter) {
      PropertyAccessorElement element = node.element;
      var props = <JS.Method>[_emitTopLevelProperty(node)];
      var setter = element.correspondingSetter;
      if (setter != null) {
        props.add(_loader.emitDeclaration(
            setter, (node) => _emitTopLevelProperty(node)));
      }
      return js.statement('dart.copyProperties(#, { # });',
          [emitLibraryName(currentLibrary), props]);
    }
    if (node.isSetter) {
      PropertyAccessorElement element = node.element;
      var props = <JS.Method>[_emitTopLevelProperty(node)];
      var getter = element.correspondingGetter;
      if (getter != null) {
        props.add(_loader.emitDeclaration(
            getter, (node) => _emitTopLevelProperty(node)));
      }
      return js.statement('dart.copyProperties(#, { # });',
          [emitLibraryName(currentLibrary), props]);
    }

    var body = <JS.Statement>[];
    var fn = _emitFunction(node.functionExpression);

    if (currentLibrary.source.isInSystemLibrary &&
        _isInlineJSFunction(node.functionExpression)) {
      fn = _simplifyPassThroughArrowFunCallBody(fn);
    }

    var element = node.element;
    var nameExpr = _emitTopLevelName(element);
    body.add(annotate(js.statement('# = #', [nameExpr, fn]), node, element));
    if (!_isDartRuntime(element.library)) {
      body.add(_emitFunctionTagged(nameExpr, element.type, topLevel: true)
          .toStatement());
    }

    return _statement(body);
  }

  bool _isInlineJSFunction(FunctionExpression functionExpression) {
    var body = functionExpression.body;
    if (body is ExpressionFunctionBody) {
      return _isJSInvocation(body.expression);
    } else if (body is BlockFunctionBody) {
      var statements = body.block.statements;
      if (statements.length == 1) {
        var stat = statements[0];
        if (stat is ReturnStatement) {
          return _isJSInvocation(stat.expression);
        }
      }
    }
    return false;
  }

  bool _isJSInvocation(Expression expr) =>
      expr is MethodInvocation && isInlineJS(expr.methodName.staticElement);

  // Simplify `(args) => (() => { ... })()` to `(args) => { ... }`.
  // Note: this allows silently passing args through to the body, which only
  // works if we don't do weird renamings of Dart params.
  JS.Fun _simplifyPassThroughArrowFunCallBody(JS.Fun fn) {
    if (fn.body is JS.Block && fn.body.statements.length == 1) {
      var stat = fn.body.statements.single;
      if (stat is JS.Return && stat.value is JS.Call) {
        JS.Call call = stat.value;
        if (call.target is JS.ArrowFun && call.arguments.isEmpty) {
          JS.ArrowFun innerFun = call.target;
          if (innerFun.params.isEmpty) {
            return new JS.Fun(fn.params, innerFun.body,
                typeParams: fn.typeParams, returnType: fn.returnType);
          }
        }
      }
    }
    return fn;
  }

  JS.Method _emitTopLevelProperty(FunctionDeclaration node) {
    var name = node.name.name;
    return annotate(
        new JS.Method(
            _propertyName(name), _emitFunction(node.functionExpression),
            isGetter: node.isGetter, isSetter: node.isSetter),
        node,
        node.element);
  }

  bool _executesAtTopLevel(AstNode node) {
    var ancestor = node.getAncestor((n) =>
        n is FunctionBody ||
        (n is FieldDeclaration && n.staticKeyword == null) ||
        (n is ConstructorDeclaration && n.constKeyword == null));
    return ancestor == null;
  }

  bool _typeIsLoaded(DartType type) {
    if (type is FunctionType && (type.name == '' || type.name == null)) {
      return (_typeIsLoaded(type.returnType) &&
          type.optionalParameterTypes.every(_typeIsLoaded) &&
          type.namedParameterTypes.values.every(_typeIsLoaded) &&
          type.normalParameterTypes.every(_typeIsLoaded));
    }
    if (type.isDynamic || type.isVoid || type.isBottom) return true;
    if (type is ParameterizedType && !type.typeArguments.every(_typeIsLoaded)) {
      return false;
    }
    return _loader.isLoaded(type.element);
  }

  JS.Expression _emitFunctionTagged(JS.Expression fn, DartType type,
      {topLevel: false}) {
    var lazy = topLevel && !_typeIsLoaded(type);
    var typeRep = _emitFunctionType(type, definite: true);
    if (lazy) {
      return js.call('dart.lazyFn(#, () => #)', [fn, typeRep]);
    } else {
      return js.call('dart.fn(#, #)', [fn, typeRep]);
    }
  }

  /// Emits an arrow FunctionExpression node.
  ///
  /// This should be used for all places in Dart's AST where FunctionExpression
  /// appears and the function is actually in an Expression context. These
  /// correspond to arrow functions in Dart.
  ///
  /// Contrast with [_emitFunction].
  @override
  JS.Expression visitFunctionExpression(FunctionExpression node) {
    assert(node.parent is! FunctionDeclaration &&
        node.parent is! MethodDeclaration);
    return _emitFunctionTagged(_emitArrowFunction(node), getStaticType(node),
        topLevel: _executesAtTopLevel(node));
  }

  JS.ArrowFun _emitArrowFunction(FunctionExpression node) {
    JS.Fun f = _emitFunctionBody(node.element, node.parameters, node.body);
    JS.Node body = f.body;

    // Simplify `=> { return e; }` to `=> e`
    if (body is JS.Block) {
      JS.Block block = body;
      if (block.statements.length == 1) {
        JS.Statement s = block.statements[0];
        if (s is JS.Return) body = s.value;
      }
    }

    // Convert `function(...) { ... }` to `(...) => ...`
    // This is for readability, but it also ensures correct `this` binding.
    var fn = new JS.ArrowFun(f.params, body,
        typeParams: f.typeParams, returnType: f.returnType);

    return annotate(_makeGenericArrowFun(fn), node);
  }

  JS.ArrowFun _makeGenericArrowFun(JS.ArrowFun fn) {
    if (fn.typeParams == null || fn.typeParams.isEmpty) return fn;
    return new JS.ArrowFun(fn.typeParams, fn);
  }

  JS.Fun _makeGenericFunction(JS.Fun fn) {
    if (fn.typeParams == null || fn.typeParams.isEmpty) return fn;

    // TODO(jmesserly): we could make these default to `dynamic`.
    return new JS.Fun(
        fn.typeParams,
        new JS.Block([
          // Convert the function to an => function, to ensure `this` binding.
          new JS.Return(new JS.ArrowFun(fn.params, fn.body,
              typeParams: fn.typeParams, returnType: fn.returnType))
        ]));
  }

  /// Emits a non-arrow FunctionExpression node.
  ///
  /// This should be used for all places in Dart's AST where FunctionExpression
  /// appears but the function is not actually in an Expression context, such
  /// as methods, properties, and top-level functions.
  ///
  /// Contrast with [visitFunctionExpression].
  JS.Fun _emitFunction(FunctionExpression node) {
    var fn = _emitFunctionBody(node.element, node.parameters, node.body);
    return annotate(_makeGenericFunction(fn), node);
  }

  JS.Fun _emitFunctionBody(ExecutableElement element,
      FormalParameterList parameters, FunctionBody body) {
    FunctionType type = element.type;

    // normal function (sync), vs (sync*, async, async*)
    var stdFn = !(element.isAsynchronous || element.isGenerator);
    var formals = visitFormalParameterList(parameters, destructure: stdFn);
    var code = (stdFn)
        ? _visit(body)
        : new JS.Block(
            [_emitGeneratorFunctionBody(element, parameters, body).toReturn()]);
    var typeFormals = _emitTypeFormals(type.typeFormals);
    var returnType = emitTypeRef(type.returnType);
    if (type.typeFormals.isNotEmpty) {
      code = new JS.Block(
          [new JS.Block(_typeTable.discharge(type.typeFormals)), code]);
    }
    return new JS.Fun(formals, code,
        typeParams: typeFormals, returnType: returnType);
  }

  JS.Expression _emitGeneratorFunctionBody(ExecutableElement element,
      FormalParameterList parameters, FunctionBody body) {
    var kind = element.isSynchronous ? 'sync' : 'async';
    if (element.isGenerator) kind += 'Star';

    // Transforms `sync*` `async` and `async*` function bodies
    // using ES6 generators.
    //
    // `sync*` wraps a generator in a Dart Iterable<T>:
    //
    // function name(<args>) {
    //   return dart.syncStar(function*(<args>) {
    //     <body>
    //   }, T, <args>).bind(this);
    // }
    //
    // We need to include <args> in case any are mutated, so each `.iterator`
    // gets the same initial values.
    //
    // TODO(jmesserly): we could omit the args for the common case where args
    // are not mutated inside the generator.
    //
    // In the future, we might be able to simplify this, see:
    // https://github.com/dart-lang/dev_compiler/issues/247.
    //
    // `async` works the same, but uses the `dart.async` helper.
    //
    // In the body of a `sync*` and `async`, `yield`/`await` are both generated
    // simply as `yield`.
    //
    // `async*` uses the `dart.asyncStar` helper, and also has an extra `stream`
    // argument to the generator, which is used for passing values to the
    // _AsyncStarStreamController implementation type.
    // `yield` is specially generated inside `async*`, see visitYieldStatement.
    // `await` is generated as `yield`.
    // runtime/_generators.js has an example of what the code is generated as.
    var savedController = _asyncStarController;
    var jsParams = visitFormalParameterList(parameters);
    if (kind == 'asyncStar') {
      _asyncStarController = new JS.TemporaryId('stream');
      jsParams.insert(0, _asyncStarController);
    } else {
      _asyncStarController = null;
    }
    var savedSuperAllowed = _superAllowed;
    _superAllowed = false;
    // Visit the body with our async* controller set.
    var jsBody = _visit(body);
    _superAllowed = savedSuperAllowed;
    _asyncStarController = savedController;

    DartType returnType = _getExpectedReturnType(element);
    JS.Expression gen = new JS.Fun(jsParams, jsBody,
        isGenerator: true, returnType: emitTypeRef(returnType));
    if (JS.This.foundIn(gen)) {
      gen = js.call('#.bind(this)', gen);
    }

    var T = _emitType(returnType);
    return js.call('dart.#(#)', [
      kind,
      [gen, T]..addAll(visitFormalParameterList(parameters, destructure: false))
    ]);
  }

  @override
  JS.Statement visitFunctionDeclarationStatement(
      FunctionDeclarationStatement node) {
    var func = node.functionDeclaration;
    if (func.isGetter || func.isSetter) {
      return js.comment('Unimplemented function get/set statement: $node');
    }

    var fn = _emitFunction(func.functionExpression);

    var name = new JS.Identifier(func.name.name);
    JS.Statement declareFn;
    if (JS.This.foundIn(fn)) {
      declareFn = js.statement('const # = #.bind(this);', [name, fn]);
    } else {
      declareFn = new JS.FunctionDeclaration(name, fn);
    }
    declareFn = annotate(declareFn, node, node.functionDeclaration.element);

    return new JS.Block([
      declareFn,
      _emitFunctionTagged(name, func.element.type).toStatement()
    ]);
  }

  /// Emits a simple identifier, including handling an inferred generic
  /// function instantiation.
  @override
  JS.Expression visitSimpleIdentifier(SimpleIdentifier node) {
    var typeArgs = _getTypeArgs(node.staticElement, node.staticType);
    var simpleId = _emitSimpleIdentifier(node);
    if (typeArgs == null) {
      return simpleId;
    }
    return js.call('dart.gbind(#, #)', [simpleId, typeArgs]);
  }

  /// Emits a simple identifier, handling implicit `this` as well as
  /// going through the qualified library name if necessary, but *not* handling
  /// inferred generic function instantiation.
  JS.Expression _emitSimpleIdentifier(SimpleIdentifier node) {
    var accessor = node.staticElement;
    if (accessor == null) {
      return js.commentExpression(
          'Unimplemented unknown name', new JS.Identifier(node.name));
    }

    // Get the original declaring element. If we had a property accessor, this
    // indirects back to a (possibly synthetic) field.
    var element = accessor;
    if (accessor is PropertyAccessorElement) element = accessor.variable;

    _declareBeforeUse(element);

    // type literal
    if (element is TypeDefiningElement) {
      var typeName = _emitType(fillDynamicTypeArgs(element.type));

      // If the type is a type literal expression in Dart code, wrap the raw
      // runtime type in a "Type" instance.
      if (!_isInForeignJS && _isTypeLiteral(node)) {
        typeName = js.call('dart.wrapType(#)', typeName);
      }

      return typeName;
    }

    // library member
    if (element.enclosingElement is CompilationUnitElement) {
      return _emitTopLevelName(element);
    }

    var name = element.name;

    // Unqualified class member. This could mean implicit-this, or implicit
    // call to a static from the same class.
    if (element is ClassMemberElement && element is! ConstructorElement) {
      bool isStatic = element.isStatic;
      var type = element.enclosingElement.type;
      var member = _emitMemberName(name, isStatic: isStatic, type: type);

      // For static methods, we add the raw type name, without generics or
      // library prefix. We don't need those because static calls can't use
      // the generic type.
      if (isStatic) {
        var dynType = _emitType(fillDynamicTypeArgs(type));
        return new JS.PropertyAccess(dynType, member);
      }

      // For instance members, we add implicit-this.
      // For method tear-offs, we ensure it's a bound method.
      var tearOff = element is MethodElement && !inInvocationContext(node);
      var code = (tearOff) ? 'dart.bind(this, #)' : 'this.#';
      return js.call(code, member);
    }

    if (element is ParameterElement) {
      return _emitParameter(element);
    }

    // If this is one of our compiler's temporary variables, return its JS form.
    if (element is TemporaryVariableElement) {
      return element.jsVariable;
    }

    return new JS.Identifier(name);
  }

  /// Returns `true` if the type name referred to by [node] is used in a
  /// position where it should evaluate as a type literal -- an object of type
  /// Type.
  bool _isTypeLiteral(SimpleIdentifier node) {
    var parent = node.parent;

    // Static member call.
    if (parent is MethodInvocation || parent is PropertyAccess) return false;

    // An expression like "a.b".
    if (parent is PrefixedIdentifier) {
      // In "a.b", "b" may be a type literal, but "a", is not.
      if (node != parent.identifier) return false;

      // If the prefix expression is itself used as an invocation, like
      // "a.b.c", then "b" is not a type literal.
      var grand = parent.parent;
      if (grand is MethodInvocation || grand is PropertyAccess) return false;

      return true;
    }

    // In any other context, it's a type literal.
    return true;
  }

  JS.Identifier _emitParameter(ParameterElement element,
      {bool declaration: false}) {
    // initializing formal parameter, e.g. `Point(this._x)`
    // TODO(jmesserly): type ref is not attached in this case.
    if (element.isInitializingFormal && element.isPrivate) {
      /// Rename private names so they don't shadow the private field symbol.
      /// The renamer would handle this, but it would prefer to rename the
      /// temporary used for the private symbol. Instead rename the parameter.
      return _initializingFormalTemps.putIfAbsent(
          element, () => new JS.TemporaryId(element.name.substring(1)));
    }

    var type = declaration ? emitTypeRef(element.type) : null;
    return new JS.Identifier(element.name, type: type);
  }

  List<Annotation> _parameterMetadata(FormalParameter p) =>
      (p is NormalFormalParameter)
          ? p.metadata
          : (p as DefaultFormalParameter).parameter.metadata;

  JS.ArrayInitializer _emitTypeNames(
      List<DartType> types, List<FormalParameter> parameters,
      {bool nameType: true, bool hoistType: true}) {
    var result = <JS.Expression>[];
    for (int i = 0; i < types.length; ++i) {
      var metadata =
          parameters != null ? _parameterMetadata(parameters[i]) : [];
      var typeName =
          _emitType(types[i], nameType: nameType, hoistType: hoistType);
      var value = typeName;
      if (options.emitMetadata && metadata.isNotEmpty) {
        value = new JS.ArrayInitializer(
            [typeName]..addAll(metadata.map(_instantiateAnnotation)));
      }
      result.add(value);
    }
    return new JS.ArrayInitializer(result);
  }

  JS.ObjectInitializer _emitTypeProperties(Map<String, DartType> types) {
    var properties = <JS.Property>[];
    types.forEach((name, type) {
      var key = _propertyName(name);
      var value = _emitType(type);
      properties.add(new JS.Property(key, value));
    });
    return new JS.ObjectInitializer(properties);
  }

  /// Emit the pieces of a function type, as an array of return type,
  /// regular args, and optional/named args.
  JS.Expression _emitFunctionType(FunctionType type,
      {List<FormalParameter> parameters,
      bool lowerTypedef: false,
      bool nameType: true,
      bool hoistType: true,
      definite: false}) {
    var parts = _emitFunctionTypeParts(type,
        parameters: parameters,
        lowerTypedef: lowerTypedef,
        nameType: nameType,
        hoistType: hoistType);
    var helper = (definite) ? 'definiteFunctionType' : 'functionType';
    var fullType = js.call('dart.${helper}(#)', [parts]);
    if (!nameType) return fullType;
    return _typeTable.nameType(type, fullType,
        hoistType: hoistType, definite: definite);
  }

  /// Emit the pieces of a function type, as an array of return type,
  /// regular args, and optional/named args.
  List<JS.Expression> _emitFunctionTypeParts(FunctionType type,
      {List<FormalParameter> parameters,
      bool lowerTypedef: false,
      bool nameType: true,
      bool hoistType: true}) {
    var parameterTypes = type.normalParameterTypes;
    var optionalTypes = type.optionalParameterTypes;
    var namedTypes = type.namedParameterTypes;
    var rt =
        _emitType(type.returnType, nameType: nameType, hoistType: hoistType);
    var ra = _emitTypeNames(parameterTypes, parameters,
        nameType: nameType, hoistType: hoistType);

    List<JS.Expression> typeParts;
    if (namedTypes.isNotEmpty) {
      assert(optionalTypes.isEmpty);
      // TODO(vsm): Pass in annotations here as well.
      var na = _emitTypeProperties(namedTypes);
      typeParts = [rt, ra, na];
    } else if (optionalTypes.isNotEmpty) {
      assert(namedTypes.isEmpty);
      var oa = _emitTypeNames(
          optionalTypes, parameters?.sublist(parameterTypes.length),
          nameType: nameType, hoistType: hoistType);
      typeParts = [rt, ra, oa];
    } else {
      typeParts = [rt, ra];
    }

    var typeFormals = type.typeFormals;
    if (typeFormals.isNotEmpty && !lowerTypedef) {
      // TODO(jmesserly): this is a suboptimal representation for universal
      // function types (as callable functions). See discussion at:
      // https://github.com/dart-lang/dev_compiler/issues/526
      var tf = _emitTypeFormals(typeFormals);
      var names = _typeTable.discharge(typeFormals);
      var parts = new JS.ArrayInitializer(typeParts);
      if (names.isEmpty) {
        typeParts = [
          js.call('(#) => #', [tf, parts])
        ];
      } else {
        typeParts = [
          js.call('(#) => {#; return #;}', [tf, names, parts])
        ];
      }
    }
    return typeParts;
  }

  /// Emits a Dart [type] into code.
  ///
  /// If [lowerTypedef] is set, a typedef will be expanded as if it were a
  /// function type. Similarly if [lowerGeneric] is set, the `List$()` form
  /// will be used instead of `List`. These flags are used when generating
  /// the definitions for typedefs and generic types, respectively.
  ///
  /// If [subClass] is set, then we are setting the base class for the given
  /// class and should emit the given [className], which will already be
  /// defined.
  ///
  /// If [nameType] is true, then the type will be named.  In addition,
  /// if [hoistType] is true, then the named type will be hoisted.
  JS.Expression _emitType(DartType type,
      {bool lowerTypedef: false,
      bool lowerGeneric: false,
      bool nameType: true,
      bool hoistType: true,
      ClassElement subClass,
      JS.Expression className}) {
    // The void and dynamic types are not defined in core.
    if (type.isVoid) {
      return js.call('dart.void');
    } else if (type.isDynamic) {
      return js.call('dart.dynamic');
    } else if (type.isBottom) {
      return js.call('dart.bottom');
    }

    _declareBeforeUse(type.element);

    // TODO(jmesserly): like constants, should we hoist function types out of
    // methods? Similar issue with generic types. For all of these, we may want
    // to canonicalize them too, at least when inside the same library.
    var name = type.name;
    var element = type.element;
    if (name == '' || name == null || lowerTypedef) {
      // TODO(jmesserly): should we change how typedefs work? They currently
      // go through use similar logic as generic classes. This makes them
      // different from universal function types.
      return _emitFunctionType(type as FunctionType,
          lowerTypedef: lowerTypedef, nameType: nameType, hoistType: hoistType);
    }

    if (type is TypeParameterType) {
      _typeParamInConst?.add(type);
      return new JS.Identifier(name);
    }

    if (type == subClass?.type) {
      return className;
    }

    if (type is ParameterizedType) {
      var args = type.typeArguments;
      Iterable jsArgs = null;
      if (args.any((a) => !a.isDynamic)) {
        jsArgs = args.map((x) => _emitType(x,
            nameType: nameType,
            hoistType: hoistType,
            subClass: subClass,
            className: className));
      } else if (lowerGeneric) {
        jsArgs = [];
      }
      if (jsArgs != null) {
        var genericName = _emitTopLevelName(element, suffix: '\$');
        var typeRep = js.call('#(#)', [genericName, jsArgs]);
        return nameType
            ? _typeTable.nameType(type, typeRep, hoistType: hoistType)
            : typeRep;
      }
    }

    return _emitTopLevelName(element);
  }

  JS.PropertyAccess _emitTopLevelName(Element e, {String suffix: ''}) {
    var interop = _emitJSInterop(e);
    if (interop != null) return interop;
    String name = getJSExportName(e) + suffix;
    return new JS.PropertyAccess(
        emitLibraryName(e.library), _propertyName(name));
  }

  @override
  JS.Expression visitAssignmentExpression(AssignmentExpression node) {
    var left = node.leftHandSide;
    var right = node.rightHandSide;
    if (node.operator.type == TokenType.EQ) return _emitSet(left, right);
    var op = node.operator.lexeme;
    assert(op.endsWith('='));
    op = op.substring(0, op.length - 1); // remove trailing '='
    return _emitOpAssign(left, right, op, node.staticElement, context: node);
  }

  JS.MetaLet _emitOpAssign(
      Expression left, Expression right, String op, MethodElement element,
      {Expression context}) {
    if (op == '??') {
      // Desugar `l ??= r` as ((x) => x == null ? l = r : x)(l)
      // Note that if `x` contains subexpressions, we need to ensure those
      // are also evaluated only once. This is similar to desguaring for
      // postfix expressions like `i++`.

      // Handle the left hand side, to ensure each of its subexpressions are
      // evaluated only once.
      var vars = <JS.MetaLetVariable, JS.Expression>{};
      var x = _bindLeftHandSide(vars, left, context: left);
      // Capture the result of evaluating the left hand side in a temp.
      var t = _bindValue(vars, 't', x, context: x);
      return new JS.MetaLet(vars, [
        js.call('# == null ? # : #', [_visit(t), _emitSet(x, right), _visit(t)])
      ]);
    }

    // Desugar `x += y` as `x = x + y`, ensuring that if `x` has subexpressions
    // (for example, x is IndexExpression) we evaluate those once.
    var vars = <JS.MetaLetVariable, JS.Expression>{};
    var lhs = _bindLeftHandSide(vars, left, context: context);
    var inc = AstBuilder.binaryExpression(lhs, op, right);
    inc.staticElement = element;
    inc.staticType = getStaticType(left);
    return new JS.MetaLet(vars, [_emitSet(lhs, inc)]);
  }

  JS.Expression _emitSet(Expression lhs, Expression rhs) {
    if (lhs is IndexExpression) {
      var target = _getTarget(lhs);
      if (_useNativeJsIndexer(target.staticType)) {
        return js
            .call('#[#] = #', [_visit(target), _visit(lhs.index), _visit(rhs)]);
      }
      return _emitSend(target, '[]=', [lhs.index, rhs]);
    }

    if (lhs is SimpleIdentifier) {
      return _emitSetSimpleIdentifier(lhs, rhs);
    }

    Expression target = null;
    SimpleIdentifier id;
    if (lhs is PropertyAccess) {
      if (lhs.operator.lexeme == '?.') {
        return _emitNullSafeSet(lhs, rhs);
      }
      target = _getTarget(lhs);
      id = lhs.propertyName;
    } else if (lhs is PrefixedIdentifier) {
      if (isLibraryPrefix(lhs.prefix)) {
        return _emitSet(lhs.identifier, rhs);
      }
      target = lhs.prefix;
      id = lhs.identifier;
    } else {
      assert(false);
    }

    assert(target != null);

    if (target is SuperExpression) {
      return _emitSetSuper(lhs, target, id, rhs);
    }

<<<<<<< HEAD
    if (target != null && isDynamicInvoke(target)) {
=======
    if (DynamicInvoke.get(target)) {
>>>>>>> 3e5d1d80
      if (_inWhitelistCode(lhs)) {
        var vars = <JS.MetaLetVariable, JS.Expression>{};
        var l = _visit(_bindValue(vars, 'l', target));
        var name = _emitMemberName(id.name);
        return new JS.MetaLet(vars, [
          js.call('(#[(#[dart._extensionType]) ? dartx[#] : #] = #)',
              [l, l, name, name, _visit(rhs)])
        ]);
      }
      return js.call('dart.dput(#, #, #)',
          [_visit(target), _emitMemberName(id.name), _visit(rhs)]);
    }

    var accessor = id.staticElement;
    var element =
        accessor is PropertyAccessorElement ? accessor.variable : accessor;

    if (element is ClassMemberElement && element is! ConstructorElement) {
      bool isStatic = element.isStatic;
      if (isStatic) {
        if (element is FieldElement) {
          return _emitSetStaticProperty(lhs, element, rhs);
        }
        return _badAssignment('Unknown static: $element', lhs, rhs);
      }
      if (element is FieldElement) {
        return _emitWriteInstanceProperty(
            lhs, _visit(target), element, _visit(rhs));
      }
    }

    return _badAssignment('Unhandled assignment', lhs, rhs);
  }

  JS.Expression _badAssignment(String problem, Expression lhs, Expression rhs) {
    // TODO(sra): We should get here only for compiler bugs or weirdness due to
    // --unsafe-force-compile. Once those paths have been addressed, throw at
    // compile time.
    return js.call('dart.throwUnimplementedError((#, #, #))',
        [js.string('$lhs ='), _visit(rhs), js.string(problem)]);
  }

  /// Emits assignment to a simple identifier. Handles all legal simple
  /// identifier assignment targets (local, top level library member, implicit
  /// `this` or class, etc.)
  JS.Expression _emitSetSimpleIdentifier(
      SimpleIdentifier node, Expression rhs) {
    JS.Expression unimplemented() {
      return _badAssignment("Unimplemented: unknown name '$node'", node, rhs);
    }

    var accessor = node.staticElement;
    if (accessor == null) return unimplemented();

    // Get the original declaring element. If we had a property accessor, this
    // indirects back to a (possibly synthetic) field.
    var element = accessor;
    if (accessor is PropertyAccessorElement) element = accessor.variable;

    _declareBeforeUse(element);

    if (element is LocalVariableElement || element is ParameterElement) {
      return _emitSetLocal(node, element, rhs);
    }

    if (element.enclosingElement is CompilationUnitElement) {
      // Top level library member.
      return _emitSetTopLevel(node, element, rhs);
    }

    // Unqualified class member. This could mean implicit `this`, or implicit
    // static from the same class.
    if (element is ClassMemberElement) {
      bool isStatic = element.isStatic;
      if (isStatic) {
        if (element is FieldElement) {
          return _emitSetStaticProperty(node, element, rhs);
        }
        return unimplemented();
      }

      // For instance members, we add implicit-this.
      if (element is FieldElement) {
        return _emitWriteInstanceProperty(
            node, new JS.This(), element, _visit(rhs));
      }
      return unimplemented();
    }

    // We should not get here.
    return unimplemented();
  }

  /// Emits assignment to a simple local variable or parameter.
  JS.Expression _emitSetLocal(
      SimpleIdentifier node, Element element, Expression rhs) {
    JS.Expression target;
    if (element is TemporaryVariableElement) {
      // If this is one of our compiler's temporary variables, use its JS form.
      target = element.jsVariable;
    } else if (element is ParameterElement) {
      target = _emitParameter(element);
    } else {
      target = new JS.Identifier(element.name);
    }

    return _visit(rhs).toAssignExpression(annotate(target, node));
  }

  /// Emits assignment to library scope element [element].
  JS.Expression _emitSetTopLevel(
      Expression lhs, Element element, Expression rhs) {
    return _visit(rhs)
        .toAssignExpression(annotate(_emitTopLevelName(element), lhs));
  }

  /// Emits assignment to a static field element or property.
  JS.Expression _emitSetStaticProperty(
      Expression lhs, Element element, Expression rhs) {
    // For static methods, we add the raw type name, without generics or
    // library prefix. We don't need those because static calls can't use
    // the generic type.
    ClassElement classElement = element.enclosingElement;
    var type = classElement.type;
    var dynType = _emitType(fillDynamicTypeArgs(type));
    var member = _emitMemberName(element.name, isStatic: true, type: type);
    return _visit(rhs).toAssignExpression(
        annotate(new JS.PropertyAccess(dynType, member), lhs));
  }

  /// Emits an assignment to the [element] property of instance referenced by
  /// [jsTarget].
  JS.Expression _emitWriteInstanceProperty(Expression lhs,
      JS.Expression jsTarget, Element element, JS.Expression value) {
    String memberName = element.name;
    var type = (element.enclosingElement as ClassElement).type;
    var name = _emitMemberName(memberName, type: type);
    return value.toAssignExpression(
        annotate(new JS.PropertyAccess(jsTarget, name), lhs));
  }

  JS.Expression _emitSetSuper(Expression lhs, SuperExpression target,
      SimpleIdentifier id, Expression rhs) {
    // TODO(sra): Determine whether and access helper is required for the
    // setter. For now fall back on the r-value path.
    return _visit(rhs).toAssignExpression(_visit(lhs));
  }

  JS.Expression _emitNullSafeSet(PropertyAccess node, Expression right) {
    // Emit `obj?.prop = expr` as:
    //
    //     (_ => _ == null ? null : _.prop = expr)(obj).
    //
    // We could use a helper, e.g.:  `nullSafeSet(e1, _ => _.v = e2)`
    //
    // However with MetaLet, we get clean code in statement or void context,
    // or when one of the expressions is stateless, which seems common.
    var vars = <JS.MetaLetVariable, JS.Expression>{};
    var left = _bindValue(vars, 'l', node.target);
    var body = js.call('# == null ? null : #',
        [_visit(left), _emitSet(_stripNullAwareOp(node, left), right)]);
    return new JS.MetaLet(vars, [body]);
  }

  @override
  JS.Block visitExpressionFunctionBody(ExpressionFunctionBody node) {
    var savedFunction = _currentFunction;
    _currentFunction = node;
    var initArgs = _emitArgumentInitializers(node.parent);
    var ret = new JS.Return(_visit(node.expression));
    _currentFunction = savedFunction;
    return new JS.Block(initArgs != null ? [initArgs, ret] : [ret]);
  }

  @override
  JS.Block visitEmptyFunctionBody(EmptyFunctionBody node) => new JS.Block([]);

  @override
  JS.Block visitBlockFunctionBody(BlockFunctionBody node) {
    var savedFunction = _currentFunction;
    _currentFunction = node;
    var initArgs = _emitArgumentInitializers(node.parent);
    var stmts = _visitList(node.block.statements) as List<JS.Statement>;
    if (initArgs != null) stmts.insert(0, initArgs);
    _currentFunction = savedFunction;
    return new JS.Block(stmts);
  }

  @override
  JS.Block visitBlock(Block node) =>
      new JS.Block(_visitList(node.statements) as List<JS.Statement>,
          isScope: true);

  @override
  visitMethodInvocation(MethodInvocation node) {
    if (node.operator?.lexeme == '?.') {
      return _emitNullSafe(node);
    }

    var result = _emitForeignJS(node);
    if (result != null) return result;

    var target = _getTarget(node);
    if (target == null || isLibraryPrefix(target)) {
      return _emitFunctionCall(node);
    }

    return _emitMethodCall(target, node);
  }

  JS.Expression _emitMethodCall(Expression target, MethodInvocation node) {
    var args = _visit(node.argumentList) as List<JS.Expression>;
    var typeArgs = _emitInvokeTypeArguments(node);

    if (target is SuperExpression && !_superAllowed) {
      return _emitSuperHelperCall(typeArgs, args, target, node);
    }

    return _emitMethodCallInternal(target, node, args, typeArgs);
  }

  JS.Expression _emitSuperHelperCall(List<JS.Expression> typeArgs,
      List<JS.Expression> args, SuperExpression target, MethodInvocation node) {
    var fakeTypeArgs =
        typeArgs?.map((_) => new JS.TemporaryId('a'))?.toList(growable: false);
    var fakeArgs =
        args.map((_) => new JS.TemporaryId('a')).toList(growable: false);
    var combinedFakeArgs = <JS.TemporaryId>[];
    if (fakeTypeArgs != null) {
      combinedFakeArgs.addAll(fakeTypeArgs);
    }
    combinedFakeArgs.addAll(fakeArgs);

    var forwardedCall =
        _emitMethodCallInternal(target, node, fakeArgs, fakeTypeArgs);
    var superForwarder = _getSuperHelperFor(
        node.methodName.name, forwardedCall, combinedFakeArgs);

    var combinedRealArgs = <JS.Expression>[];
    if (typeArgs != null) {
      combinedRealArgs.addAll(typeArgs);
    }
    combinedRealArgs.addAll(args);

    return js.call('this.#(#)', [superForwarder, combinedRealArgs]);
  }

  JS.Expression _getSuperHelperFor(String name, JS.Expression forwardedCall,
      List<JS.Expression> helperArgs) {
    var helperMethod =
        new JS.Fun(helperArgs, new JS.Block([new JS.Return(forwardedCall)]));
    var helperMethodName = new JS.TemporaryId('super\$$name');
    _superHelperSymbols.add(helperMethodName);
    _superHelpers.add(new JS.Method(helperMethodName, helperMethod));
    return helperMethodName;
  }

  /// Emits a (possibly generic) instance method call.
  JS.Expression _emitMethodCallInternal(
      Expression target,
      MethodInvocation node,
      List<JS.Expression> args,
      List<JS.Expression> typeArgs) {
    var type = getStaticType(target);
    var name = node.methodName.name;
    var element = node.methodName.staticElement;
    bool isStatic = element is ExecutableElement && element.isStatic;
    var memberName = _emitMemberName(name, type: type, isStatic: isStatic);

    JS.Expression jsTarget = _visit(target);
    if (isDynamicInvoke(target) || isDynamicInvoke(node.methodName)) {
      if (_inWhitelistCode(target)) {
        var vars = <JS.MetaLetVariable, JS.Expression>{};
        var l = _visit(_bindValue(vars, 'l', target));
        jsTarget = new JS.MetaLet(vars, [
          js.call('(#[(#[dart._extensionType]) ? dartx[#] : #])',
              [l, l, memberName, memberName,])
        ]);
        if (typeArgs != null) jsTarget = new JS.Call(jsTarget, typeArgs);
        return new JS.Call(jsTarget, args);
      }
      if (typeArgs != null) {
        return js.call('dart.dgsend(#, #, #, #)',
            [jsTarget, new JS.ArrayInitializer(typeArgs), memberName, args]);
      } else {
        return js.call('dart.dsend(#, #, #)', [jsTarget, memberName, args]);
      }
    }
    if (_isObjectMemberCall(target, name)) {
      assert(typeArgs == null); // Object methods don't take type args.
      return js.call('dart.#(#, #)', [name, jsTarget, args]);
    }

    jsTarget = new JS.PropertyAccess(jsTarget, memberName);
    if (typeArgs != null) jsTarget = new JS.Call(jsTarget, typeArgs);

    return new JS.Call(jsTarget, args);
  }

  /// Emits a function call, to a top-level function, local function, or
  /// an expression.
  JS.Expression _emitFunctionCall(InvocationExpression node) {
    var fn = _visit(node.function);
    var args = _visit(node.argumentList) as List<JS.Expression>;
    if (isDynamicInvoke(node.function)) {
      var typeArgs = _emitInvokeTypeArguments(node);
      if (typeArgs != null) {
        return js.call('dart.dgcall(#, #, #)',
            [fn, new JS.ArrayInitializer(typeArgs), args]);
      } else {
        if (_inWhitelistCode(node, isCall: true)) {
          return new JS.Call(fn, args);
        }
        return js.call('dart.dcall(#, #)', [fn, args]);
      }
    } else {
      return new JS.Call(_applyInvokeTypeArguments(fn, node), args);
    }
  }

  JS.Expression _applyInvokeTypeArguments(
      JS.Expression target, InvocationExpression node) {
    var typeArgs = _emitInvokeTypeArguments(node);
    if (typeArgs == null) return target;
    return new JS.Call(target, typeArgs);
  }

  List<JS.Expression> _emitInvokeTypeArguments(InvocationExpression node) {
    return _emitFunctionTypeArguments(
        node.function.staticType, node.staticInvokeType, node.typeArguments);
  }

  /// If `g` is a generic function type, and `f` is an instantiation of it,
  /// then this will return the type arguments to apply, otherwise null.
  List<JS.Expression> _emitFunctionTypeArguments(DartType g, DartType f,
      [TypeArgumentList typeArgs]) {
    if (g is FunctionType &&
        g.typeFormals.isNotEmpty &&
        f is FunctionType &&
        f.typeFormals.isEmpty) {
      return _recoverTypeArguments(g, f).map(_emitType).toList(growable: false);
    } else if (typeArgs != null) {
      // Dynamic calls may have type arguments, even though the function types
      // are not known.
      return typeArgs.arguments.map(visitTypeName).toList(growable: false);
    }
    return null;
  }

  /// Given a generic function type [g] and an instantiated function type [f],
  /// find a list of type arguments TArgs such that `g<TArgs> == f`,
  /// and return TArgs.
  ///
  /// This function must be called with type [f] that was instantiated from [g].
  Iterable<DartType> _recoverTypeArguments(FunctionType g, FunctionType f) {
    // TODO(jmesserly): this design is a bit unfortunate. It would be nice if
    // resolution could simply create a synthetic type argument list.
    assert(identical(g.element, f.element));
    assert(g.typeFormals.isNotEmpty && f.typeFormals.isEmpty);
    assert(g.typeFormals.length + g.typeArguments.length ==
        f.typeArguments.length);

    // Instantiation in Analyzer works like this:
    // Given:
    //     {U/T} <S> T -> S
    // Where {U/T} represents the typeArguments (U) and typeParameters (T) list,
    // and <S> represents the typeFormals.
    //
    // Now instantiate([V]), and the result should be:
    //     {U/T, V/S} T -> S.
    //
    // Therefore, we can recover the typeArguments from our instantiated
    // function.
    return f.typeArguments.skip(g.typeArguments.length);
  }

  /// Emits code for the `JS(...)` macro.
  _emitForeignJS(MethodInvocation node) {
    var e = node.methodName.staticElement;
    if (isInlineJS(e)) {
      var args = node.argumentList.arguments;
      // arg[0] is static return type, used in `RestrictedStaticTypeAnalyzer`
      var code = args[1];
      List<AstNode> templateArgs;
      var source;
      if (code is StringInterpolation) {
        if (args.length > 2) {
          throw new ArgumentError(
              "Can't mix template args and string interpolation in JS calls.");
        }
        templateArgs = <Expression>[];
        source = code.elements.map((element) {
          if (element is InterpolationExpression) {
            templateArgs.add(element.expression);
            return '#';
          } else {
            return (element as InterpolationString).value;
          }
        }).join();
      } else {
        templateArgs = args.skip(2).toList();
        source = (code as StringLiteral).stringValue;
      }

      // TODO(rnystrom): The JS() calls are almost never nested, and probably
      // really shouldn't be, but there are at least a couple of calls in the
      // HTML library where an argument to JS() is itself a JS() call. If those
      // go away, this can just assert(!_isInForeignJS).
      // Inside JS(), type names evaluate to the raw runtime type, not the
      // wrapped Type object.
      var wasInForeignJS = _isInForeignJS;
      _isInForeignJS = true;

      var template = js.parseForeignJS(source);
      var result = template.instantiate(_visitList(templateArgs));

      _isInForeignJS = wasInForeignJS;

      // `throw` is emitted as a statement by `parseForeignJS`.
      assert(result is JS.Expression || node.parent is ExpressionStatement);
      return result;
    }
    return null;
  }

  @override
  JS.Expression visitFunctionExpressionInvocation(
          FunctionExpressionInvocation node) =>
      _emitFunctionCall(node);

  @override
  List<JS.Expression> visitArgumentList(ArgumentList node) {
    var args = <JS.Expression>[];
    var named = <JS.Property>[];
    for (var arg in node.arguments) {
      if (arg is NamedExpression) {
        named.add(_visit(arg));
      } else if (arg is MethodInvocation && isJsSpreadInvocation(arg)) {
        args.add(
            new JS.RestParameter(_visit(arg.argumentList.arguments.single)));
      } else {
        args.add(_visit(arg));
      }
    }
    if (named.isNotEmpty) {
      args.add(new JS.ObjectInitializer(named));
    }
    return args;
  }

  @override
  JS.Property visitNamedExpression(NamedExpression node) {
    assert(node.parent is ArgumentList);
    return new JS.Property(
        _propertyName(node.name.label.name), _visit(node.expression));
  }

  @override
  List<JS.Parameter> visitFormalParameterList(FormalParameterList node,
      {bool destructure: true}) {
    if (node == null) return [];

    destructure = destructure && options.destructureNamedParams;

    var result = <JS.Parameter>[];
    var namedVars = <JS.DestructuredVariable>[];
    var hasNamedArgsConflictingWithObjectProperties = false;
    var needsOpts = false;

    for (FormalParameter param in node.parameters) {
      if (param.kind == ParameterKind.NAMED) {
        if (destructure) {
          if (_jsObjectProperties.contains(param.identifier.name)) {
            hasNamedArgsConflictingWithObjectProperties = true;
          }
          JS.Expression name;
          JS.SimpleBindingPattern structure = null;
          String paramName = param.identifier.name;
          if (JS.invalidVariableName(paramName)) {
            name = js.string(paramName);
            structure = new JS.SimpleBindingPattern(_visit(param.identifier));
          } else {
            name = _visit(param.identifier);
          }
          namedVars.add(new JS.DestructuredVariable(
              name: name,
              structure: structure,
              defaultValue: _defaultParamValue(param)));
        } else {
          needsOpts = true;
        }
      } else {
        var jsParam = _visit(param);
        result.add(param is DefaultFormalParameter && destructure
            ? new JS.DestructuredVariable(
                name: jsParam, defaultValue: _defaultParamValue(param))
            : jsParam);
      }
    }

    if (needsOpts) {
      result.add(namedArgumentTemp);
    } else if (namedVars.isNotEmpty) {
      // Note: `var {valueOf} = {}` extracts `Object.prototype.valueOf`, so
      // in case there are conflicting names we create an object without
      // any prototype.
      var defaultOpts = hasNamedArgsConflictingWithObjectProperties
          ? js.call('Object.create(null)')
          : js.call('{}');
      result.add(new JS.DestructuredVariable(
          structure: new JS.ObjectBindingPattern(namedVars),
          type: emitNamedParamsArgType(node.parameterElements),
          defaultValue: defaultOpts));
    }
    return result;
  }

  /// See ES6 spec (and `Object.getOwnPropertyNames(Object.prototype)`):
  /// http://www.ecma-international.org/ecma-262/6.0/#sec-properties-of-the-object-prototype-object
  /// http://www.ecma-international.org/ecma-262/6.0/#sec-additional-properties-of-the-object.prototype-object
  static final Set<String> _jsObjectProperties = new Set<String>()
    ..addAll([
      "constructor",
      "toString",
      "toLocaleString",
      "valueOf",
      "hasOwnProperty",
      "isPrototypeOf",
      "propertyIsEnumerable",
      "__defineGetter__",
      "__lookupGetter__",
      "__defineSetter__",
      "__lookupSetter__",
      "__proto__"
    ]);

  @override
  JS.Statement visitExpressionStatement(ExpressionStatement node) =>
      _visit(node.expression).toStatement();

  @override
  JS.EmptyStatement visitEmptyStatement(EmptyStatement node) =>
      new JS.EmptyStatement();

  @override
  JS.Statement visitAssertStatement(AssertStatement node) =>
      // TODO(jmesserly): only emit in checked mode.
      js.statement('dart.assert(#);', _visit(node.condition));

  @override
  JS.Statement visitReturnStatement(ReturnStatement node) {
    var e = node.expression;
    if (e == null) return new JS.Return();
    return (_visit(e) as JS.Expression).toReturn();
  }

  @override
  JS.Statement visitYieldStatement(YieldStatement node) {
    JS.Expression jsExpr = _visit(node.expression);
    var star = node.star != null;
    if (_asyncStarController != null) {
      // async* yields are generated differently from sync* yields. `yield e`
      // becomes:
      //
      //     if (stream.add(e)) return;
      //     yield;
      //
      // `yield* e` becomes:
      //
      //     if (stream.addStream(e)) return;
      //     yield;
      var helperName = star ? 'addStream' : 'add';
      return js.statement('{ if(#.#(#)) return; #; }',
          [_asyncStarController, helperName, jsExpr, new JS.Yield(null)]);
    }
    // A normal yield in a sync*
    return jsExpr.toYieldStatement(star: star);
  }

  @override
  JS.Expression visitAwaitExpression(AwaitExpression node) {
    return new JS.Yield(_visit(node.expression));
  }

  @override
  visitTopLevelVariableDeclaration(TopLevelVariableDeclaration node) {
    for (var variable in node.variables.variables) {
      _emitDeclaration(variable.element);
    }
  }

  /// This is not used--we emit fields as we are emitting the class,
  /// see [visitClassDeclaration].
  @override
  visitFieldDeclaration(FieldDeclaration node) {
    assert(false);
  }

  @override
  JS.Statement visitVariableDeclarationStatement(
      VariableDeclarationStatement node) {
    // Special case a single variable with an initializer.
    // This helps emit cleaner code for things like:
    //     var result = []..add(1)..add(2);
    var variables = node.variables.variables;
    if (variables.length == 1) {
      var v = variables[0];
      if (v.initializer != null) {
        var name = new JS.Identifier(v.name.name);
        return _visit(v.initializer).toVariableDeclaration(name);
      }
    }
    return _visit(node.variables).toStatement();
  }

  @override
  visitVariableDeclarationList(VariableDeclarationList node) {
    return new JS.VariableDeclarationList(
        'let', _visitList(node.variables) as List<JS.VariableInitialization>);
  }

  @override
  visitVariableDeclaration(VariableDeclaration node) {
    if (node.element is PropertyInducingElement) {
      // Static and instance fields are handled elsewhere.
      assert(node.element is TopLevelVariableElement);
      return _emitTopLevelField(node);
    }

    var name =
        new JS.Identifier(node.name.name, type: emitTypeRef(node.element.type));
    return new JS.VariableInitialization(name, _visitInitializer(node));
  }

  /// Try to emit a constant static field.
  ///
  /// If the field's initializer does not cause side effects, and if all of
  /// dependencies are safe to refer to while we are initializing the class,
  /// then we can initialize it eagerly:
  ///
  ///     // Baz must be const constructor, and the name "Baz" must be defined
  ///     // by this point.
  ///     Foo.bar = dart.const(new Baz(42));
  ///
  /// Otherwise, we'll need to generate a lazy-static field. That ensures
  /// correct visible behavior, as well as avoiding referencing something that
  /// isn't defined yet (because it is defined later in the module).
  JS.Statement _emitConstantStaticField(ClassElement classElem,
      VariableDeclaration field, Set<FieldElement> staticFieldOverrides) {
    PropertyInducingElement element = field.element;
    assert(element.isStatic);

    _loader.startCheckingReferences();
    JS.Expression jsInit = _visitInitializer(field);
    bool isLoaded = _loader.finishCheckingReferences();

    bool eagerInit =
        isLoaded && (field.isConst || _constField.isFieldInitConstant(field));

    var fieldName = field.name.name;
    if (eagerInit &&
        !JS.invalidStaticFieldName(fieldName) &&
        !staticFieldOverrides.contains(element)) {
      return annotate(
          js.statement('#.# = #;', [
            _emitTopLevelName(classElem),
            _emitMemberName(fieldName, isStatic: true),
            jsInit
          ]),
          field,
          field.element);
    }

    // This means it should be treated as a lazy field.
    // TODO(jmesserly): we're throwing away the initializer expression,
    // which will force us to regenerate it.
    return null;
  }

  /// Emits a top-level field.
  JS.ModuleItem _emitTopLevelField(VariableDeclaration field) {
    TopLevelVariableElement element = field.element;
    assert(element.isStatic);

    bool eagerInit;
    JS.Expression jsInit;
    if (field.isConst || _constField.isFieldInitConstant(field)) {
      // If the field is constant, try and generate it at the top level.
      _loader.startTopLevel(element);
      jsInit = _visitInitializer(field);
      _loader.finishTopLevel(element);
      eagerInit = _loader.isLoaded(element);
    } else {
      // TODO(jmesserly): we're visiting the initializer here, and again
      // later on when we emit lazy fields. That seems busted.
      jsInit = _visitInitializer(field);
      eagerInit = false;
    }

    // Treat dart:runtime stuff as safe to eagerly evaluate.
    // TODO(jmesserly): it'd be nice to avoid this special case.
    var isJSTopLevel = field.isFinal && _isDartRuntime(element.library);
    if (eagerInit || isJSTopLevel) {
      // Remember that we emitted it this way, so re-export can take advantage
      // of this fact.
      _eagerTopLevelFields.add(element);

      return annotate(
          js.statement('# = #;', [_emitTopLevelName(element), jsInit]),
          field,
          element);
    }

    assert(element.library == currentLibrary);
    return _emitLazyFields(element.library, [field]);
  }

  JS.Expression _visitInitializer(VariableDeclaration node) {
    var value = _visit(node.initializer);
    // explicitly initialize to null, to avoid getting `undefined`.
    // TODO(jmesserly): do this only for vars that aren't definitely assigned.
    return value ?? new JS.LiteralNull();
  }

  JS.Statement _emitLazyFields(
      Element target, List<VariableDeclaration> fields) {
    var methods = [];
    for (var node in fields) {
      var name = node.name.name;
      var element = node.element;
      var access = _emitMemberName(name, isStatic: true);
      methods.add(annotate(
          new JS.Method(
              access,
              js.call('function() { return #; }', _visitInitializer(node))
              as JS.Fun,
              isGetter: true),
          node,
          _findAccessor(element, getter: true)));

      // TODO(jmesserly): currently uses a dummy setter to indicate writable.
      if (!node.isFinal && !node.isConst) {
        methods.add(annotate(
            new JS.Method(access, js.call('function(_) {}') as JS.Fun,
                isSetter: true),
            node,
            _findAccessor(element, getter: false)));
      }
    }

    JS.Expression objExpr;
    if (target is ClassElement) {
      objExpr = _emitTopLevelName(target);
    } else {
      objExpr = emitLibraryName(target);
    }

    return js.statement('dart.defineLazy(#, { # });', [objExpr, methods]);
  }

  PropertyAccessorElement _findAccessor(VariableElement element,
      {bool getter}) {
    var parent = element.enclosingElement;
    if (parent is ClassElement) {
      return getter
          ? parent.getGetter(element.name)
          : parent.getSetter(element.name);
    }
    return null;
  }

  JS.Expression _emitConstructorName(
      ConstructorElement element, DartType type, SimpleIdentifier name) {
    var classElem = element.enclosingElement;
    var interop = _emitJSInterop(classElem);
    if (interop != null) return interop;
    var typeName = _emitType(type);
    if (name != null || element.isFactory) {
      var namedCtor = _constructorName(element);
      return new JS.PropertyAccess(typeName, namedCtor);
    }
    return typeName;
  }

  @override
  visitConstructorName(ConstructorName node) {
    return _emitConstructorName(node.staticElement, node.type.type, node.name);
  }

  JS.Expression _emitInstanceCreationExpression(
      ConstructorElement element,
      DartType type,
      SimpleIdentifier name,
      ArgumentList argumentList,
      bool isConst) {
    JS.Expression emitNew() {
      JS.Expression ctor;
      bool isFactory = false;
      if (element == null) {
        // TODO(jmesserly): this only happens if we had a static error.
        // Should we generate a throw instead?
        ctor = _emitType(type,
            nameType: options.hoistInstanceCreation,
            hoistType: options.hoistInstanceCreation);
        if (name != null) {
          ctor = new JS.PropertyAccess(ctor, _propertyName(name.name));
        }
      } else {
        ctor = _emitConstructorName(element, type, name);
        isFactory = element.isFactory;
      }
      var args = _visit(argumentList) as List<JS.Expression>;
      return isFactory ? new JS.Call(ctor, args) : new JS.New(ctor, args);
    }
    if (element != null && _isObjectLiteral(element.enclosingElement)) {
      return _emitObjectLiteral(argumentList);
    }
    if (isConst) return _emitConst(emitNew);
    return emitNew();
  }

  bool _isObjectLiteral(ClassElement classElem) {
    return findAnnotation(classElem, isPublicJSAnnotation) != null &&
        findAnnotation(classElem, isJSAnonymousAnnotation) != null;
  }

  JS.Expression _emitObjectLiteral(ArgumentList argumentList) {
    var args = _visit(argumentList) as List<JS.Expression>;
    if (args.isEmpty) {
      return js.call('{}');
    }
    assert(args.single is JS.ObjectInitializer);
    return args.single;
  }

  @override
  visitInstanceCreationExpression(InstanceCreationExpression node) {
    var element = node.staticElement;
    var constructor = node.constructorName;
    var name = constructor.name;
    var type = constructor.type.type;
    return _emitInstanceCreationExpression(
        element, type, name, node.argumentList, node.isConst);
  }

  /// True if this type is built-in to JS, and we use the values unwrapped.
  /// For these types we generate a calling convention via static
  /// "extension methods". This allows types to be extended without adding
  /// extensions directly on the prototype.
  bool isPrimitiveType(DartType t) =>
      typeIsPrimitiveInJS(t) || t == types.stringType;

  bool typeIsPrimitiveInJS(DartType t) =>
      _isNumberInJS(t) || t == types.boolType;

  bool binaryOperationIsPrimitive(DartType leftT, DartType rightT) =>
      typeIsPrimitiveInJS(leftT) && typeIsPrimitiveInJS(rightT);

  bool unaryOperationIsPrimitive(DartType t) => typeIsPrimitiveInJS(t);

  JS.Expression notNull(Expression expr) {
    if (expr == null) return null;
    var jsExpr = _visit(expr);
    if (!isNullable(expr)) return jsExpr;
    return js.call('dart.notNull(#)', jsExpr);
  }

  @override
  JS.Expression visitBinaryExpression(BinaryExpression node) {
    var op = node.operator;

    // The operands of logical boolean operators are subject to boolean
    // conversion.
    if (op.type == TokenType.BAR_BAR ||
        op.type == TokenType.AMPERSAND_AMPERSAND) {
      return _visitTest(node);
    }

    var left = node.leftOperand;
    var right = node.rightOperand;

    var leftType = getStaticType(left);
    var rightType = getStaticType(right);

    var code;
    if (op.type.isEqualityOperator) {
      // If we statically know LHS or RHS is null we can generate a clean check.
      // We can also do this if both sides are the same primitive type.
      if (_canUsePrimitiveEquality(left, right)) {
        code = op.type == TokenType.EQ_EQ ? '# == #' : '# != #';
      } else if (left is SuperExpression) {
        return _emitSend(left, op.lexeme, [right]);
      } else {
        var bang = op.type == TokenType.BANG_EQ ? '!' : '';
        code = '${bang}dart.equals(#, #)';
      }
      return js.call(code, [_visit(left), _visit(right)]);
    }

    if (op.type.lexeme == '??') {
      // TODO(jmesserly): leave RHS for debugging?
      // This should be a hint or warning for dead code.
      if (!isNullable(left)) return _visit(left);

      var vars = <JS.MetaLetVariable, JS.Expression>{};
      // Desugar `l ?? r` as `l != null ? l : r`
      var l = _visit(_bindValue(vars, 'l', left, context: left));
      return new JS.MetaLet(vars, [
        js.call('# != null ? # : #', [l, l, _visit(right)])
      ]);
    }

    if (binaryOperationIsPrimitive(leftType, rightType) ||
        leftType == types.stringType && op.type == TokenType.PLUS) {
      // special cases where we inline the operation
      // these values are assumed to be non-null (determined by the checker)
      // TODO(jmesserly): it would be nice to just inline the method from core,
      // instead of special cases here.
      JS.Expression binary(String code) {
        return js.call(code, [notNull(left), notNull(right)]);
      }

      JS.Expression bitwise(String code) {
        return _coerceBitOperationResultToUnsigned(node, binary(code));
      }

      switch (op.type) {
        case TokenType.TILDE_SLASH:
          // `a ~/ b` is equivalent to `(a / b).truncate()`
          var div = AstBuilder.binaryExpression(left, '/', right)
            ..staticType = node.staticType;
          return _emitSend(div, 'truncate', []);

        case TokenType.PERCENT:
          // TODO(sra): We can generate `a % b + 0` if both are non-negative
          // (the `+ 0` is to coerce -0.0 to 0).
          return _emitSend(left, op.lexeme, [right]);

        case TokenType.AMPERSAND:
          return bitwise('# & #');

        case TokenType.BAR:
          return bitwise('# | #');

        case TokenType.CARET:
          return bitwise('# ^ #');

        case TokenType.GT_GT:
          int shiftCount = _asIntInRange(right, 0, 31);
          if (_is31BitUnsigned(left) && shiftCount != null) {
            return binary('# >> #');
          }
          if (_isDefinitelyNonNegative(left) && shiftCount != null) {
            return binary('# >>> #');
          }
          // If the context selects out only bits that can't be affected by the
          // sign position we can use any JavaScript shift, `(x >> 6) & 3`.
          if (shiftCount != null &&
              _parentMasksToWidth(node, 31 - shiftCount)) {
            return binary('# >> #');
          }
          return _emitSend(left, op.lexeme, [right]);

        case TokenType.LT_LT:
          if (_is31BitUnsigned(node)) {
            // Result is 31 bit unsigned which implies the shift count was small
            // enough not to pollute the sign bit.
            return binary('# << #');
          }
          if (_asIntInRange(right, 0, 31) != null) {
            return _coerceBitOperationResultToUnsigned(node, binary('# << #'));
          }
          return _emitSend(left, op.lexeme, [right]);

        default:
          // TODO(vsm): When do Dart ops not map to JS?
          return binary('# $op #');
      }
    }

    return _emitSend(left, op.lexeme, [right]);
  }

  /// Bit operations are coerced to values on [0, 2^32). The coercion changes
  /// the interpretation of the 32-bit value from signed to unsigned.  Most
  /// JavaScript operations interpret their operands as signed and generate
  /// signed results.
  JS.Expression _coerceBitOperationResultToUnsigned(
      Expression node, JS.Expression uncoerced) {
    // Don't coerce if the parent will coerce.
    AstNode parent = _parentOperation(node);
    if (_nodeIsBitwiseOperation(parent)) return uncoerced;

    // Don't do a no-op coerce if the most significant bit is zero.
    if (_is31BitUnsigned(node)) return uncoerced;

    // If the consumer of the expression is '==' or '!=' with a constant that
    // fits in 31 bits, adding a coercion does not change the result of the
    // comparision, e.g.  `a & ~b == 0`.
    if (parent is BinaryExpression) {
      var tokenType = parent.operator.type;
      Expression left = parent.leftOperand;
      Expression right = parent.rightOperand;
      if (tokenType == TokenType.EQ_EQ || tokenType == TokenType.BANG_EQ) {
        const int MAX = 0x7fffffff;
        if (_asIntInRange(right, 0, MAX) != null) return uncoerced;
        if (_asIntInRange(left, 0, MAX) != null) return uncoerced;
      } else if (tokenType == TokenType.GT_GT) {
        if (_isDefinitelyNonNegative(left) &&
            _asIntInRange(right, 0, 31) != null) {
          // Parent will generate `# >>> n`.
          return uncoerced;
        }
      }
    }
    return js.call('# >>> 0', uncoerced);
  }

  AstNode _parentOperation(AstNode node) {
    node = node.parent;
    while (node is ParenthesizedExpression) node = node.parent;
    return node;
  }

  bool _nodeIsBitwiseOperation(AstNode node) {
    if (node is BinaryExpression) {
      switch (node.operator.type) {
        case TokenType.AMPERSAND:
        case TokenType.BAR:
        case TokenType.CARET:
          return true;
      }
      return false;
    }
    if (node is PrefixExpression) {
      return node.operator.type == TokenType.TILDE;
    }
    return false;
  }

  int _asIntInRange(Expression expr, int low, int high) {
    expr = expr.unParenthesized;
    if (expr is IntegerLiteral) {
      if (expr.value >= low && expr.value <= high) return expr.value;
      return null;
    }
    int finishIdentifier(SimpleIdentifier identifier) {
      Element staticElement = identifier.staticElement;
      if (staticElement is PropertyAccessorElement && staticElement.isGetter) {
        PropertyInducingElement variable = staticElement.variable;
        int value = variable?.constantValue?.toIntValue();
        if (value != null && value >= low && value <= high) return value;
      }
      return null;
    }
    if (expr is SimpleIdentifier) {
      return finishIdentifier(expr);
    } else if (expr is PrefixedIdentifier && !expr.isDeferred) {
      return finishIdentifier(expr.identifier);
    }
    return null;
  }

  bool _isDefinitelyNonNegative(Expression expr) {
    expr = expr.unParenthesized;
    if (expr is IntegerLiteral) {
      return expr.value >= 0;
    }
    if (_nodeIsBitwiseOperation(expr)) return true;
    // TODO(sra): Lengths of known list types etc.
    return false;
  }

  /// Does the parent of [node] mask the result to [width] bits or fewer?
  bool _parentMasksToWidth(AstNode node, int width) {
    AstNode parent = _parentOperation(node);
    if (parent == null) return false;
    if (_nodeIsBitwiseOperation(parent)) {
      if (parent is BinaryExpression &&
          parent.operator.type == TokenType.AMPERSAND) {
        Expression left = parent.leftOperand;
        Expression right = parent.rightOperand;
        final int MAX = (1 << width) - 1;
        if (_asIntInRange(right, 0, MAX) != null) return true;
        if (_asIntInRange(left, 0, MAX) != null) return true;
      }
      return _parentMasksToWidth(parent, width);
    }
    return false;
  }

  /// Determines if the result of evaluating [expr] will be an non-negative
  /// value that fits in 31 bits.
  bool _is31BitUnsigned(Expression expr) {
    const int MAX = 32; // Includes larger and negative values.
    /// Determines how many bits are required to hold result of evaluation
    /// [expr].  [depth] is used to bound exploration of huge expressions.
    int bitWidth(Expression expr, int depth) {
      if (expr is IntegerLiteral) {
        return expr.value >= 0 ? expr.value.bitLength : MAX;
      }
      if (++depth > 5) return MAX;
      if (expr is BinaryExpression) {
        var left = expr.leftOperand.unParenthesized;
        var right = expr.rightOperand.unParenthesized;
        switch (expr.operator.type) {
          case TokenType.AMPERSAND:
            return min(bitWidth(left, depth), bitWidth(right, depth));

          case TokenType.BAR:
          case TokenType.CARET:
            return max(bitWidth(left, depth), bitWidth(right, depth));

          case TokenType.GT_GT:
            int shiftValue = _asIntInRange(right, 0, 31);
            if (shiftValue != null) {
              int leftWidth = bitWidth(left, depth);
              return leftWidth == MAX ? MAX : max(0, leftWidth - shiftValue);
            }
            return MAX;

          case TokenType.LT_LT:
            int leftWidth = bitWidth(left, depth);
            int shiftValue = _asIntInRange(right, 0, 31);
            if (shiftValue != null) {
              return min(MAX, leftWidth + shiftValue);
            }
            int rightWidth = bitWidth(right, depth);
            if (rightWidth <= 5) {
              // e.g.  `1 << (x & 7)` has a rightWidth of 3, so shifts by up to
              // (1 << 3) - 1 == 7 bits.
              return min(MAX, leftWidth + ((1 << rightWidth) - 1));
            }
            return MAX;
          default:
            return MAX;
        }
      }
      int value = _asIntInRange(expr, 0, 0x7fffffff);
      if (value != null) return value.bitLength;
      return MAX;
    }
    return bitWidth(expr, 0) < 32;
  }

  /// If the type [t] is [int] or [double], or a type parameter
  /// bounded by [int], [double] or [num] returns [num].
  /// Otherwise returns [t].
  DartType _canonicalizeNumTypes(DartType t) {
    var numType = types.numType;
    if (rules.isSubtypeOf(t, numType)) return numType;
    return t;
  }

  bool _canUsePrimitiveEquality(Expression left, Expression right) {
    if (_isNull(left) || _isNull(right)) return true;

    var leftType = _canonicalizeNumTypes(getStaticType(left));
    var rightType = _canonicalizeNumTypes(getStaticType(right));
    return isPrimitiveType(leftType) && leftType == rightType;
  }

  bool _isNull(Expression expr) => expr is NullLiteral;

  SimpleIdentifier _createTemporary(String name, DartType type,
      {bool nullable: true, JS.Expression variable}) {
    // We use an invalid source location to signal that this is a temporary.
    // See [_isTemporary].
    // TODO(jmesserly): alternatives are
    // * (ab)use Element.isSynthetic, which isn't currently used for
    //   LocalVariableElementImpl, so we could repurpose to mean "temp".
    // * add a new property to LocalVariableElementImpl.
    // * create a new subtype of LocalVariableElementImpl to mark a temp.
    var id =
        new SimpleIdentifier(new StringToken(TokenType.IDENTIFIER, name, -1));

    variable ??= new JS.TemporaryId(name);

    id.staticElement = new TemporaryVariableElement.forNode(id, variable);
    id.staticType = type;
    setIsDynamicInvoke(id, type.isDynamic);
    addTemporaryVariable(id.staticElement, nullable: nullable);
    return id;
  }

  JS.Expression _cacheConst(JS.Expression expr()) {
    var savedTypeParams = _typeParamInConst;
    _typeParamInConst = [];

    var jsExpr = expr();

    bool usesTypeParams = _typeParamInConst.isNotEmpty;
    _typeParamInConst = savedTypeParams;

    // TODO(jmesserly): if it uses type params we can still hoist it up as far
    // as it will go, e.g. at the level the generic class is defined where type
    // params are available.
    if (_currentFunction == null || usesTypeParams) return jsExpr;

    var temp = new JS.TemporaryId('const');
    _moduleItems.add(js.statement('let #;', [temp]));
    return js.call('# || (# = #)', [temp, temp, jsExpr]);
  }

  JS.Expression _emitConst(JS.Expression expr()) =>
      _cacheConst(() => js.call('dart.const(#)', expr()));

  /// Returns a new expression, which can be be used safely *once* on the
  /// left hand side, and *once* on the right side of an assignment.
  /// For example: `expr1[expr2] += y` can be compiled as
  /// `expr1[expr2] = expr1[expr2] + y`.
  ///
  /// The temporary scope will ensure `expr1` and `expr2` are only evaluated
  /// once: `((x1, x2) => x1[x2] = x1[x2] + y)(expr1, expr2)`.
  ///
  /// If the expression does not end up using `x1` or `x2` more than once, or
  /// if those expressions can be treated as stateless (e.g. they are
  /// non-mutated variables), then the resulting code will be simplified
  /// automatically.
  ///
  /// [scope] can be mutated to contain any new temporaries that were created,
  /// unless [expr] is a SimpleIdentifier, in which case a temporary is not
  /// needed.
  Expression _bindLeftHandSide(
      Map<JS.MetaLetVariable, JS.Expression> scope, Expression expr,
      {Expression context}) {
    Expression result;
    if (expr is IndexExpression) {
      IndexExpression index = expr;
      result = new IndexExpression.forTarget(
          _bindValue(scope, 'o', index.target, context: context),
          index.leftBracket,
          _bindValue(scope, 'i', index.index, context: context),
          index.rightBracket);
    } else if (expr is PropertyAccess) {
      PropertyAccess prop = expr;
      result = new PropertyAccess(
          _bindValue(scope, 'o', _getTarget(prop), context: context),
          prop.operator,
          prop.propertyName);
    } else if (expr is PrefixedIdentifier) {
      PrefixedIdentifier ident = expr;
      if (isLibraryPrefix(ident.prefix)) {
        return expr;
      }
      result = new PrefixedIdentifier(
          _bindValue(scope, 'o', ident.prefix, context: context)
          as SimpleIdentifier,
          ident.period,
          ident.identifier);
    } else {
      return expr as SimpleIdentifier;
    }
    result.staticType = expr.staticType;
    setIsDynamicInvoke(result, isDynamicInvoke(expr));
    return result;
  }

  /// Creates a temporary to contain the value of [expr]. The temporary can be
  /// used multiple times in the resulting expression. For example:
  /// `expr ** 2` could be compiled as `expr * expr`. The temporary scope will
  /// ensure `expr` is only evaluated once: `(x => x * x)(expr)`.
  ///
  /// If the expression does not end up using `x` more than once, or if those
  /// expressions can be treated as stateless (e.g. they are non-mutated
  /// variables), then the resulting code will be simplified automatically.
  ///
  /// [scope] will be mutated to contain the new temporary's initialization.
  Expression _bindValue(Map<JS.MetaLetVariable, JS.Expression> scope,
      String name, Expression expr,
      {Expression context}) {
    // No need to do anything for stateless expressions.
    if (isStateless(_currentFunction, expr, context)) return expr;

    var variable = new JS.MetaLetVariable(name);
    var t = _createTemporary(name, getStaticType(expr), variable: variable);
    scope[variable] = _visit(expr);
    return t;
  }

  /// Desugars postfix increment.
  ///
  /// In the general case [expr] can be one of [IndexExpression],
  /// [PrefixExpression] or [PropertyAccess] and we need to
  /// ensure sub-expressions are evaluated once.
  ///
  /// We also need to ensure we can return the original value of the expression,
  /// and that it is only evaluated once.
  ///
  /// We desugar this using let*.
  ///
  /// For example, `expr1[expr2]++` can be transformed to this:
  ///
  ///     // psuedocode mix of Scheme and JS:
  ///     (let* (x1=expr1, x2=expr2, t=expr1[expr2]) { x1[x2] = t + 1; t })
  ///
  /// The [JS.MetaLet] nodes automatically simplify themselves if they can.
  /// For example, if the result value is not used, then `t` goes away.
  @override
  JS.Expression visitPostfixExpression(PostfixExpression node) {
    var op = node.operator;
    var expr = node.operand;

    var dispatchType = getStaticType(expr);
    if (unaryOperationIsPrimitive(dispatchType)) {
      if (!isNullable(expr)) {
        return js.call('#$op', _visit(expr));
      }
    }

    assert(op.lexeme == '++' || op.lexeme == '--');

    // Handle the left hand side, to ensure each of its subexpressions are
    // evaluated only once.
    var vars = <JS.MetaLetVariable, JS.Expression>{};
    var left = _bindLeftHandSide(vars, expr, context: expr);

    // Desugar `x++` as `(x1 = x0 + 1, x0)` where `x0` is the original value
    // and `x1` is the new value for `x`.
    var x = _bindValue(vars, 'x', left, context: expr);

    var one = AstBuilder.integerLiteral(1)..staticType = types.intType;
    var increment = AstBuilder.binaryExpression(x, op.lexeme[0], one)
      ..staticElement = node.staticElement
      ..staticType = getStaticType(expr);

    var body = <JS.Expression>[_emitSet(left, increment), _visit(x)];
    return new JS.MetaLet(vars, body, statelessResult: true);
  }

  @override
  JS.Expression visitPrefixExpression(PrefixExpression node) {
    var op = node.operator;

    // Logical negation, `!e`, is a boolean conversion context since it is
    // defined as `e ? false : true`.
    if (op.lexeme == '!') return _visitTest(node);

    var expr = node.operand;

    var dispatchType = getStaticType(expr);
    if (unaryOperationIsPrimitive(dispatchType)) {
      if (op.lexeme == '~') {
        if (_isNumberInJS(dispatchType)) {
          JS.Expression jsExpr = js.call('~#', notNull(expr));
          return _coerceBitOperationResultToUnsigned(node, jsExpr);
        }
        return _emitSend(expr, op.lexeme[0], []);
      }
      if (!isNullable(expr)) {
        return js.call('$op#', _visit(expr));
      }
      if (op.lexeme == '++' || op.lexeme == '--') {
        // We need a null check, so the increment must be expanded out.
        var vars = <JS.MetaLetVariable, JS.Expression>{};
        var x = _bindLeftHandSide(vars, expr, context: expr);

        var one = AstBuilder.integerLiteral(1)..staticType = types.intType;
        var increment = AstBuilder.binaryExpression(x, op.lexeme[0], one)
          ..staticElement = node.staticElement
          ..staticType = getStaticType(expr);

        return new JS.MetaLet(vars, [_emitSet(x, increment)]);
      }
      return js.call('$op#', notNull(expr));
    }

    if (op.lexeme == '++' || op.lexeme == '--') {
      // Increment or decrement requires expansion.
      // Desugar `++x` as `x = x + 1`, ensuring that if `x` has subexpressions
      // (for example, x is IndexExpression) we evaluate those once.
      var one = AstBuilder.integerLiteral(1)..staticType = types.intType;
      return _emitOpAssign(expr, one, op.lexeme[0], node.staticElement,
          context: expr);
    }

    return _emitSend(expr, op.lexeme[0], []);
  }

  // Cascades can contain [IndexExpression], [MethodInvocation] and
  // [PropertyAccess]. The code generation for those is handled in their
  // respective visit methods.
  @override
  JS.Node visitCascadeExpression(CascadeExpression node) {
    var savedCascadeTemp = _cascadeTarget;

    var vars = <JS.MetaLetVariable, JS.Expression>{};
    _cascadeTarget = _bindValue(vars, '_', node.target, context: node);
    var sections = _visitList(node.cascadeSections) as List<JS.Expression>;
    sections.add(_visit(_cascadeTarget));
    var result = new JS.MetaLet(vars, sections, statelessResult: true);
    _cascadeTarget = savedCascadeTemp;
    return result;
  }

  @override
  visitParenthesizedExpression(ParenthesizedExpression node) =>
      // The printer handles precedence so we don't need to.
      _visit(node.expression);

  @override
  visitFormalParameter(FormalParameter node) {
    var id = _emitParameter(node.element, declaration: true);
    var isRestArg = findAnnotation(node.element, isJsRestAnnotation) != null;
    return isRestArg ? new JS.RestParameter(id) : id;
  }

  @override
  JS.This visitThisExpression(ThisExpression node) => new JS.This();

  @override
  JS.Super visitSuperExpression(SuperExpression node) => new JS.Super();

  @override
  visitPrefixedIdentifier(PrefixedIdentifier node) {
    if (isLibraryPrefix(node.prefix)) {
      return _visit(node.identifier);
    } else {
      return _emitAccess(node.prefix, node.identifier, node.staticType);
    }
  }

  @override
  visitPropertyAccess(PropertyAccess node) {
    if (node.operator.lexeme == '?.') {
      return _emitNullSafe(node);
    }
    return _emitAccess(_getTarget(node), node.propertyName, node.staticType);
  }

  JS.Expression _emitNullSafe(Expression node) {
    // Desugar ?. sequence by passing a sequence of callbacks that applies
    // each operation in sequence:
    //
    //     obj?.foo()?.bar
    // -->
    //     nullSafe(obj, _ => _.foo(), _ => _.bar);
    //
    // This pattern has the benefit of preserving order, as well as minimizing
    // code expansion: each `?.` becomes `, _ => _`, plus one helper call.
    //
    // TODO(jmesserly): we could desugar with MetaLet instead, which may
    // lead to higher performing code, but at the cost of readability.
    var tail = <JS.Expression>[];
    for (;;) {
      var op = _getOperator(node);
      if (op != null && op.lexeme == '?.') {
        var nodeTarget = _getTarget(node);
        if (!isNullable(nodeTarget)) {
          node = _stripNullAwareOp(node, nodeTarget);
          break;
        }

        var param =
            _createTemporary('_', nodeTarget.staticType, nullable: false);
        var baseNode = _stripNullAwareOp(node, param);
        tail.add(new JS.ArrowFun([_visit(param)], _visit(baseNode)));
        node = nodeTarget;
      } else {
        break;
      }
    }
    if (tail.isEmpty) return _visit(node);
    return js.call('dart.nullSafe(#, #)', [_visit(node), tail.reversed]);
  }

  static Token _getOperator(Expression node) {
    if (node is PropertyAccess) return node.operator;
    if (node is MethodInvocation) return node.operator;
    return null;
  }

  // TODO(jmesserly): this is dropping source location.
  Expression _stripNullAwareOp(Expression node, Expression newTarget) {
    if (node is PropertyAccess) {
      return AstBuilder.propertyAccess(newTarget, node.propertyName);
    } else {
      var invoke = node as MethodInvocation;
      return AstBuilder.methodInvoke(
          newTarget, invoke.methodName, invoke.argumentList.arguments);
    }
  }

  /// Everything in Dart is an Object and supports the 4 members on Object,
  /// so we have to use a runtime helper to handle values such as `null` and
  /// native types.
  ///
  /// For example `null.toString()` is legal in Dart, so we need to generate
  /// that as `dart.toString(obj)`.
  bool _isObjectMemberCall(Expression target, String memberName) {
    if (!isObjectMember(memberName)) {
      return false;
    }

    // Check if the target could be `null`, is dynamic, or may be an extension
    // native type. In all of those cases we need defensive code generation.
    var type = getStaticType(target);
    return isNullable(target) ||
        type.isDynamic ||
        (_extensionTypes.hasNativeSubtype(type) && target is! SuperExpression);
  }

  /// Shared code for [PrefixedIdentifier] and [PropertyAccess].
  JS.Expression _emitAccess(
      Expression target, SimpleIdentifier memberId, DartType resultType) {
    Element member = memberId.staticElement;
    if (member is PropertyAccessorElement) {
      member = (member as PropertyAccessorElement).variable;
    }
    String memberName = memberId.name;
    var typeArgs = _getTypeArgs(member, resultType);

    if (target is SuperExpression && !_superAllowed) {
      return _emitSuperHelperAccess(target, member, memberName, typeArgs);
    }
    return _emitAccessInternal(target, member, memberName, typeArgs);
  }

  JS.Expression _emitSuperHelperAccess(SuperExpression target, Element member,
      String memberName, List<JS.Expression> typeArgs) {
    var fakeTypeArgs =
        typeArgs?.map((_) => new JS.TemporaryId('a'))?.toList(growable: false);

    var forwardedAccess =
        _emitAccessInternal(target, member, memberName, fakeTypeArgs);
    var superForwarder = _getSuperHelperFor(
        memberName, forwardedAccess, fakeTypeArgs ?? const []);

    return js.call('this.#(#)', [superForwarder, typeArgs ?? const []]);
  }

  List<JS.Expression> _getTypeArgs(Element member, DartType instantiated) {
    DartType type;
    if (member is ExecutableElement) {
      type = member.type;
    } else if (member is VariableElement) {
      type = member.type;
    }

    // TODO(jmesserly): handle explicitly passed type args.
    if (type == null) return null;
    return _emitFunctionTypeArguments(type, instantiated);
  }

  JS.Expression _emitAccessInternal(Expression target, Element member,
      String memberName, List<JS.Expression> typeArgs) {
    bool isStatic = member is ClassMemberElement && member.isStatic;
    var name = _emitMemberName(memberName,
        type: getStaticType(target), isStatic: isStatic);
    if (isDynamicInvoke(target)) {
      if (_inWhitelistCode(target)) {
        var vars = <JS.MetaLetVariable, JS.Expression>{};
        var l = _visit(_bindValue(vars, 'l', target));
        return new JS.MetaLet(vars, [
          js.call('(#[dart._extensionType]) ? #[dartx[#]] : #.#',
              [l, l, name, l, name])
        ]);
      }
      return js.call('dart.dload(#, #)', [_visit(target), name]);
    }

    var jsTarget = _visit(target);
    bool isSuper = jsTarget is JS.Super;

    if (isSuper && member is FieldElement && !member.isSynthetic) {
      // If super.x is actually a field, then x is an instance property since
      // subclasses cannot override x.
      jsTarget = new JS.This();
    }

    JS.Expression result;
    if (member != null && member is MethodElement && !isStatic) {
      // Tear-off methods: explicitly bind it.
      if (isSuper) {
        result = js.call('dart.bind(this, #, #.#)', [name, jsTarget, name]);
      } else if (_isObjectMemberCall(target, memberName)) {
        result = js.call('dart.bind(#, #, dart.#)',
            [jsTarget, _propertyName(memberName), memberName]);
      } else {
        result = js.call('dart.bind(#, #)', [jsTarget, name]);
      }
    } else if (_isObjectMemberCall(target, memberName)) {
      result = js.call('dart.#(#)', [memberName, jsTarget]);
    } else {
      result = js.call('#.#', [jsTarget, name]);
    }
    if (typeArgs == null) {
      return result;
    }
    return js.call('dart.gbind(#, #)', [result, typeArgs]);
  }

  /// Emits a generic send, like an operator method.
  ///
  /// **Please note** this function does not support method invocation syntax
  /// `obj.name(args)` because that could be a getter followed by a call.
  /// See [visitMethodInvocation].
  JS.Expression _emitSend(
      Expression target, String name, List<Expression> args) {
    var type = getStaticType(target);
    var memberName = _emitMemberName(name, unary: args.isEmpty, type: type);
    if (isDynamicInvoke(target)) {
      if (_inWhitelistCode(target)) {
        var vars = <JS.MetaLetVariable, JS.Expression>{};
        var l = _visit(_bindValue(vars, 'l', target));
        return new JS.MetaLet(vars, [
          js.call('(#[(#[dart._extensionType]) ? dartx[#] : #])(#)',
              [l, l, memberName, memberName, _visitList(args)])
        ]);
      }
      // dynamic dispatch
      var dynamicHelper = const {'[]': 'dindex', '[]=': 'dsetindex'}[name];
      if (dynamicHelper != null) {
        return js.call(
            'dart.$dynamicHelper(#, #)', [_visit(target), _visitList(args)]);
      } else {
        return js.call('dart.dsend(#, #, #)',
            [_visit(target), memberName, _visitList(args)]);
      }
    }

    // Generic dispatch to a statically known method.
    return js.call('#.#(#)', [_visit(target), memberName, _visitList(args)]);
  }

  @override
  visitIndexExpression(IndexExpression node) {
    var target = _getTarget(node);
    if (_useNativeJsIndexer(target.staticType)) {
      return new JS.PropertyAccess(_visit(target), _visit(node.index));
    }
    return _emitSend(target, '[]', [node.index]);
  }

  // TODO(jmesserly): ideally we'd check the method and see if it is marked
  // `external`, but that doesn't work because it isn't in the element model.
  bool _useNativeJsIndexer(DartType type) =>
      findAnnotation(type.element, isJSAnnotation) != null;

  /// Gets the target of a [PropertyAccess], [IndexExpression], or
  /// [MethodInvocation]. These three nodes can appear in a [CascadeExpression].
  Expression _getTarget(node) {
    assert(node is IndexExpression ||
        node is PropertyAccess ||
        node is MethodInvocation);
    return node.isCascaded ? _cascadeTarget : node.target;
  }

  @override
  visitConditionalExpression(ConditionalExpression node) {
    return js.call('# ? # : #', [
      _visitTest(node.condition),
      _visit(node.thenExpression),
      _visit(node.elseExpression)
    ]);
  }

  @override
  visitThrowExpression(ThrowExpression node) {
    var expr = _visit(node.expression);
    if (node.parent is ExpressionStatement) {
      return js.statement('dart.throw(#);', expr);
    } else {
      return js.call('dart.throw(#)', expr);
    }
  }

  @override
  visitRethrowExpression(RethrowExpression node) {
    if (node.parent is ExpressionStatement) {
      return js.statement('throw #;', _visit(_catchParameter));
    } else {
      return js.call('throw #', _visit(_catchParameter));
    }
  }

  /// Visits a statement, and ensures the resulting AST handles block scope
  /// correctly. Essentially, we need to promote a variable declaration
  /// statement into a block in some cases, e.g.
  ///
  ///     do var x = 5; while (false); // Dart
  ///     do { let x = 5; } while (false); // JS
  JS.Statement _visitScope(Statement stmt) {
    var result = _visit(stmt);
    if (result is JS.ExpressionStatement &&
        result.expression is JS.VariableDeclarationList) {
      return new JS.Block([result]);
    }
    return result;
  }

  @override
  JS.If visitIfStatement(IfStatement node) {
    return new JS.If(_visitTest(node.condition),
        _visitScope(node.thenStatement), _visitScope(node.elseStatement));
  }

  @override
  JS.For visitForStatement(ForStatement node) {
    var init = _visit(node.initialization);
    if (init == null) init = _visit(node.variables);
    var update = _visitListToBinary(node.updaters, ',');
    if (update != null) update = update.toVoidExpression();
    var condition = node.condition == null ? null : _visitTest(node.condition);
    return new JS.For(init, condition, update, _visitScope(node.body));
  }

  @override
  JS.While visitWhileStatement(WhileStatement node) {
    return new JS.While(_visitTest(node.condition), _visitScope(node.body));
  }

  @override
  JS.Do visitDoStatement(DoStatement node) {
    return new JS.Do(_visitScope(node.body), _visitTest(node.condition));
  }

  @override
  JS.Statement visitForEachStatement(ForEachStatement node) {
    if (node.awaitKeyword != null) {
      return _emitAwaitFor(node);
    }

    var init = _visit(node.identifier);
    if (init == null) {
      init = js.call('let #', node.loopVariable.identifier.name);
    }
    return new JS.ForOf(init, _visit(node.iterable), _visitScope(node.body));
  }

  JS.Statement _emitAwaitFor(ForEachStatement node) {
    // Emits `await for (var value in stream) ...`, which desugars as:
    //
    // var iter = new StreamIterator(stream);
    // try {
    //   while (await iter.moveNext()) {
    //     var value = iter.current;
    //     ...
    //   }
    // } finally {
    //   await iter.cancel();
    // }
    //
    // Like the Dart VM, we call cancel() always, as it's safe to call if the
    // stream has already been cancelled.
    //
    // TODO(jmesserly): we may want a helper if these become common. For now the
    // full desugaring seems okay.
    var streamIterator = rules.instantiateToBounds(_asyncStreamIterator);
    var createStreamIter = _emitInstanceCreationExpression(
        (streamIterator.element as ClassElement).unnamedConstructor,
        streamIterator,
        null,
        AstBuilder.argumentList([node.iterable]),
        false);
    var iter = _visit(_createTemporary('it', streamIterator, nullable: false));

    var init = _visit(node.identifier);
    if (init == null) {
      init = js
          .call('let # = #.current', [node.loopVariable.identifier.name, iter]);
    } else {
      init = js.call('# = #.current', [init, iter]);
    }
    return js.statement(
        '{'
        '  let # = #;'
        '  try {'
        '    while (#) { #; #; }'
        '  } finally { #; }'
        '}',
        [
          iter,
          createStreamIter,
          new JS.Yield(js.call('#.moveNext()', iter)),
          init,
          _visit(node.body),
          new JS.Yield(js.call('#.cancel()', iter))
        ]);
  }

  @override
  visitBreakStatement(BreakStatement node) {
    var label = node.label;
    return new JS.Break(label?.name);
  }

  @override
  visitContinueStatement(ContinueStatement node) {
    var label = node.label;
    return new JS.Continue(label?.name);
  }

  @override
  visitTryStatement(TryStatement node) {
    var savedSuperAllowed = _superAllowed;
    _superAllowed = false;
    var finallyBlock = _visit(node.finallyBlock);
    _superAllowed = savedSuperAllowed;
    return new JS.Try(
        _visit(node.body), _visitCatch(node.catchClauses), finallyBlock);
  }

  _visitCatch(NodeList<CatchClause> clauses) {
    if (clauses == null || clauses.isEmpty) return null;

    // TODO(jmesserly): need a better way to get a temporary variable.
    // This could incorrectly shadow a user's name.
    var savedCatch = _catchParameter;

    if (clauses.length == 1 && clauses.single.exceptionParameter != null) {
      // Special case for a single catch.
      _catchParameter = clauses.single.exceptionParameter;
    } else {
      _catchParameter = _createTemporary('e', types.dynamicType);
    }

    JS.Statement catchBody = js.statement('throw #;', _visit(_catchParameter));
    for (var clause in clauses.reversed) {
      catchBody = _catchClauseGuard(clause, catchBody);
    }

    var catchVarDecl = _visit(_catchParameter);
    _catchParameter = savedCatch;
    return new JS.Catch(catchVarDecl, new JS.Block([catchBody]));
  }

  JS.Statement _catchClauseGuard(CatchClause clause, JS.Statement otherwise) {
    var then = visitCatchClause(clause);

    // Discard following clauses, if any, as they are unreachable.
    if (clause.exceptionType == null) return then;

    // TODO(jmesserly): this is inconsistent with [visitIsExpression], which
    // has special case for typeof.
    var castType = _emitType(clause.exceptionType.type,
        nameType: options.nameTypeTests || options.hoistTypeTests,
        hoistType: options.hoistTypeTests);

    return new JS.If(js.call('#.is(#)', [castType, _visit(_catchParameter)]),
        then, otherwise);
  }

  JS.Statement _statement(List<JS.Statement> statements) {
    // TODO(jmesserly): empty block singleton?
    if (statements.length == 0) return new JS.Block([]);
    if (statements.length == 1) return statements[0];
    return new JS.Block(statements);
  }

  /// Visits the catch clause body. This skips the exception type guard, if any.
  /// That is handled in [_visitCatch].
  @override
  JS.Statement visitCatchClause(CatchClause node) {
    var body = <JS.Statement>[];

    var savedCatch = _catchParameter;
    if (node.catchKeyword != null) {
      var name = node.exceptionParameter;
      if (name != null && name != _catchParameter) {
        body.add(js
            .statement('let # = #;', [_visit(name), _visit(_catchParameter)]));
        _catchParameter = name;
      }
      if (node.stackTraceParameter != null) {
        var stackVar = node.stackTraceParameter.name;
        body.add(js.statement(
            'let # = dart.stackTrace(#);', [stackVar, _visit(name)]));
      }
    }

    body.add(
        new JS.Block(_visitList(node.body.statements) as List<JS.Statement>));
    _catchParameter = savedCatch;
    return _statement(body);
  }

  @override
  JS.Case visitSwitchCase(SwitchCase node) {
    var expr = _visit(node.expression);
    var body = _visitList(node.statements) as List<JS.Statement>;
    if (node.labels.isNotEmpty) {
      body.insert(0, js.comment('Unimplemented case labels: ${node.labels}'));
    }
    // TODO(jmesserly): make sure we are statically checking fall through
    return new JS.Case(expr, new JS.Block(body));
  }

  @override
  JS.Default visitSwitchDefault(SwitchDefault node) {
    var body = _visitList(node.statements) as List<JS.Statement>;
    if (node.labels.isNotEmpty) {
      body.insert(0, js.comment('Unimplemented case labels: ${node.labels}'));
    }
    // TODO(jmesserly): make sure we are statically checking fall through
    return new JS.Default(new JS.Block(body));
  }

  @override
  JS.Switch visitSwitchStatement(SwitchStatement node) => new JS.Switch(
      _visit(node.expression),
      _visitList(node.members) as List<JS.SwitchClause>);

  @override
  JS.Statement visitLabeledStatement(LabeledStatement node) {
    var result = _visit(node.statement);
    for (var label in node.labels.reversed) {
      result = new JS.LabeledStatement(label.label.name, result);
    }
    return result;
  }

  @override
  visitIntegerLiteral(IntegerLiteral node) => js.number(node.value);

  @override
  visitDoubleLiteral(DoubleLiteral node) => js.number(node.value);

  @override
  visitNullLiteral(NullLiteral node) => new JS.LiteralNull();

  @override
  visitSymbolLiteral(SymbolLiteral node) {
    JS.Expression emitSymbol() {
      // TODO(vsm): When we canonicalize, we need to treat private symbols
      // correctly.
      var name = js.string(node.components.join('.'), "'");
      return js.call('#.new(#)', [_emitType(types.symbolType), name]);
    }
    return _emitConst(emitSymbol);
  }

  @override
  visitListLiteral(ListLiteral node) {
    var isConst = node.constKeyword != null;
    JS.Expression emitList() {
      JS.Expression list = new JS.ArrayInitializer(
          _visitList(node.elements) as List<JS.Expression>);
      ParameterizedType type = node.staticType;
      var elementType = type.typeArguments.single;
      // TODO(jmesserly): analyzer will usually infer `List<Object>` because
      // that is the least upper bound of the element types. So we rarely
      // generate a plain `List<dynamic>` anymore.
      if (!elementType.isDynamic || isConst) {
        // dart.list helper internally depends on _interceptors.JSArray.
        _declareBeforeUse(_jsArray);
        if (isConst) {
          var typeRep = _emitType(elementType);
          list = js.call('dart.constList(#, #)', [list, typeRep]);
        } else {
          // Call `new JSArray<E>.of(list)`
          var jsArrayType = _jsArray.type.instantiate(type.typeArguments);
          list = js.call('#.of(#)', [_emitType(jsArrayType), list]);
        }
      }
      return list;
    }
    if (isConst) return _cacheConst(emitList);
    return emitList();
  }

  @override
  visitMapLiteral(MapLiteral node) {
    // TODO(jmesserly): we can likely make these faster.
    JS.Expression emitMap() {
      var entries = node.entries;
      var mapArguments = null;
      var typeArgs = node.typeArguments;
      if (entries.isEmpty && typeArgs == null) {
        mapArguments = [];
      } else if (entries.every((e) => e.key is StringLiteral)) {
        // Use JS object literal notation if possible, otherwise use an array.
        // We could do this any time all keys are non-nullable String type.
        // For now, support StringLiteral as the common non-nullable String case.
        var props = <JS.Property>[];
        for (var e in entries) {
          props.add(new JS.Property(_visit(e.key), _visit(e.value)));
        }
        mapArguments = new JS.ObjectInitializer(props);
      } else {
        var values = <JS.Expression>[];
        for (var e in entries) {
          values.add(_visit(e.key));
          values.add(_visit(e.value));
        }
        mapArguments = new JS.ArrayInitializer(values);
      }
      var types = <JS.Expression>[];
      if (typeArgs != null) {
        types.addAll(typeArgs.arguments.map((e) => _emitType(e.type)));
      }
      return js.call('dart.map(#, #)', [mapArguments, types]);
    }
    if (node.constKeyword != null) return _emitConst(emitMap);
    return emitMap();
  }

  @override
  JS.LiteralString visitSimpleStringLiteral(SimpleStringLiteral node) =>
      js.escapedString(node.value, node.isSingleQuoted ? "'" : '"');

  @override
  JS.Expression visitAdjacentStrings(AdjacentStrings node) =>
      _visitListToBinary(node.strings, '+');

  @override
  JS.Expression visitStringInterpolation(StringInterpolation node) {
    return new JS.TaggedTemplate(
        js.call('dart.str'), new JS.TemplateString(_visitList(node.elements)));
  }

  @override
  String visitInterpolationString(InterpolationString node) {
    // TODO(jmesserly): this call adds quotes, and then we strip them off.
    var str = js.escapedString(node.value, '`').value;
    return str.substring(1, str.length - 1);
  }

  @override
  visitInterpolationExpression(InterpolationExpression node) =>
      _visit(node.expression);

  @override
  visitBooleanLiteral(BooleanLiteral node) => js.boolean(node.value);

  @override
  JS.Expression visitExpression(Expression node) =>
      _unimplementedCall('Unimplemented ${node.runtimeType}: $node');

  JS.Expression _unimplementedCall(String comment) {
    return js.call('dart.throw(#)', [js.escapedString(comment)]);
  }

  @override
  visitNode(AstNode node) {
    // TODO(jmesserly): verify this is unreachable.
    throw 'Unimplemented ${node.runtimeType}: $node';
  }

  _visit(AstNode node) {
    if (node == null) return null;
    var result = node.accept(this);
    if (result is JS.Node) result = annotate(result, node);
    return result;
  }

  List/*<T>*/ _visitList/*<T extends AstNode>*/(Iterable/*<T>*/ nodes) {
    if (nodes == null) return null;
    var result = /*<T>*/ [];
    for (var node in nodes) result.add(_visit(node) as dynamic/*=T*/);
    return result;
  }

  /// Visits a list of expressions, creating a comma expression if needed in JS.
  JS.Expression _visitListToBinary(List<Expression> nodes, String operator) {
    if (nodes == null || nodes.isEmpty) return null;
    return new JS.Expression.binary(
        _visitList(nodes) as List<JS.Expression>, operator);
  }

  /// Generates an expression for a boolean conversion context (if, while, &&,
  /// etc.), where conversions and null checks are implemented via `dart.test`
  /// to give a more helpful message.
  // TODO(sra): When nullablility is available earlier, it would be cleaner to
  // build an input AST where the boolean conversion is a single AST node.
  JS.Expression _visitTest(Expression node) {
    JS.Expression finish(JS.Expression result) {
      return annotate(result, node);
    }
    if (node is PrefixExpression && node.operator.lexeme == '!') {
      return finish(js.call('!#', _visitTest(node.operand)));
    }
    if (node is ParenthesizedExpression) {
      return finish(_visitTest(node.expression));
    }
    if (node is BinaryExpression) {
      JS.Expression shortCircuit(String code) {
        return finish(js.call(code,
            [_visitTest(node.leftOperand), _visitTest(node.rightOperand)]));
      }
      var op = node.operator.type.lexeme;
      if (op == '&&') return shortCircuit('# && #');
      if (op == '||') return shortCircuit('# || #');
    }
    if (isReifiedCoercion(node)) {
      AsExpression asNode = node;
      assert(asNode.staticType == types.boolType);
      return js.call('dart.test(#)', _visit(asNode.expression));
    }
    JS.Expression result = _visit(node);
    if (isNullable(node)) result = js.call('dart.test(#)', result);
    return result;
  }

  /// Like [_emitMemberName], but for declaration sites.
  ///
  /// Unlike call sites, we always have an element available, so we can use it
  /// directly rather than computing the relevant options for [_emitMemberName].
  JS.Expression _elementMemberName(ExecutableElement e, {bool useExtension}) {
    String name;
    if (e is PropertyAccessorElement) {
      name = e.variable.name;
    } else {
      name = e.name;
    }
    return _emitMemberName(name,
        type: (e.enclosingElement as ClassElement).type,
        unary: e.parameters.isEmpty,
        isStatic: e.isStatic,
        useExtension: useExtension);
  }

  /// This handles member renaming for private names and operators.
  ///
  /// Private names are generated using ES6 symbols:
  ///
  ///     // At the top of the module:
  ///     let _x = Symbol('_x');
  ///     let _y = Symbol('_y');
  ///     ...
  ///
  ///     class Point {
  ///       Point(x, y) {
  ///         this[_x] = x;
  ///         this[_y] = y;
  ///       }
  ///       get x() { return this[_x]; }
  ///       get y() { return this[_y]; }
  ///     }
  ///
  /// For user-defined operators the following names are allowed:
  ///
  ///     <, >, <=, >=, ==, -, +, /, ~/, *, %, |, ^, &, <<, >>, []=, [], ~
  ///
  /// They generate code like:
  ///
  ///     x['+'](y)
  ///
  /// There are three exceptions: [], []= and unary -.
  /// The indexing operators we use `get` and `set` instead:
  ///
  ///     x.get('hi')
  ///     x.set('hi', 123)
  ///
  /// This follows the same pattern as EcmaScript 6 Map:
  /// <https://developer.mozilla.org/en-US/docs/Web/JavaScript/Reference/Global_Objects/Map>
  ///
  /// Unary minus looks like: `x['unary-']()`. Note that [unary] must be passed
  /// for this transformation to happen, otherwise binary minus is assumed.
  ///
  /// Equality is a bit special, it is generated via the Dart `equals` runtime
  /// helper, that checks for null. The user defined method is called '=='.
  ///
  JS.Expression _emitMemberName(String name,
      {DartType type,
      bool unary: false,
      bool isStatic: false,
      bool useExtension}) {
    // Static members skip the rename steps.
    if (isStatic) return _propertyName(name);

    if (name.startsWith('_')) {
      return _emitPrivateNameSymbol(currentLibrary, name);
    }

    if (name == '[]') {
      name = 'get';
    } else if (name == '[]=') {
      name = 'set';
    } else if (name == '-' && unary) {
      name = 'unary-';
    } else if (name == 'constructor' || name == 'prototype') {
      // This uses an illegal (in Dart) character for a member, avoiding the
      // conflict. We could use practically any character for this.
      name = '+$name';
    }

    var result = _propertyName(name);

    if (useExtension == null) {
      // Dart "extension" methods. Used for JS Array, Boolean, Number, String.
      var baseType = type;
      while (baseType is TypeParameterType) {
        baseType = (baseType.element as TypeParameterElement).bound;
      }
      useExtension = baseType != null &&
          _extensionTypes.hasNativeSubtype(baseType) &&
          !isObjectMember(name);
    }

    return useExtension ? js.call('dartx.#', result) : result;
  }

  JS.TemporaryId _emitPrivateNameSymbol(LibraryElement library, String name) {
    return _privateNames
        .putIfAbsent(library, () => new HashMap())
        .putIfAbsent(name, () {
      var id = new JS.TemporaryId(name);
      _moduleItems.add(
          js.statement('const # = Symbol(#);', [id, js.string(id.name, "'")]));
      return id;
    });
  }

  bool _externalOrNative(node) =>
      node.externalKeyword != null || _functionBody(node) is NativeFunctionBody;

  FunctionBody _functionBody(node) =>
      node is FunctionDeclaration ? node.functionExpression.body : node.body;

  /// Returns the canonical name to refer to the Dart library.
  JS.Identifier emitLibraryName(LibraryElement library) {
    // It's either one of the libraries in this module, or it's an import.
    return _libraries[library] ??
        _imports.putIfAbsent(library,
            () => new JS.TemporaryId(jsLibraryName(_buildRoot, library)));
  }

  JS.Node/*=T*/ annotate/*<T extends JS.Node>*/(
      JS.Node/*=T*/ node, AstNode original,
      [Element element]) {
    if (options.closure && element != null) {
      node = node.withClosureAnnotation(closureAnnotationFor(
          node, original, element, namedArgumentTemp.name)) as dynamic/*=T*/;
    }
    return node..sourceInformation = original;
  }

  /// Returns true if this is any kind of object represented by `Number` in JS.
  ///
  /// In practice, this is 4 types: num, int, double, and JSNumber.
  ///
  /// JSNumber is the type that actually "implements" all numbers, hence it's
  /// a subtype of int and double (and num). It's in our "dart:_interceptors".
  bool _isNumberInJS(DartType t) => rules.isSubtypeOf(t, types.numType);

  /// Return true if this is one of the methods/properties on all Dart Objects
  /// (toString, hashCode, noSuchMethod, runtimeType).
  ///
  /// Operator == is excluded, as it is handled as part of the equality binary
  /// operator.
  bool isObjectMember(String name) {
    // We could look these up on Object, but we have hard coded runtime helpers
    // so it's not really providing any benefit.
    switch (name) {
      case 'hashCode':
      case 'toString':
      case 'noSuchMethod':
      case 'runtimeType':
        return true;
    }
    return false;
  }

  // TODO(leafp): Various analyzer pieces computed similar things.
  // Share this logic somewhere?
  DartType _getExpectedReturnType(ExecutableElement element) {
    FunctionType functionType = element.type;
    if (functionType == null) {
      return DynamicTypeImpl.instance;
    }
    var type = functionType.returnType;

    InterfaceType expectedType = null;
    if (element.isAsynchronous) {
      if (element.isGenerator) {
        // Stream<T> -> T
        expectedType = types.streamType;
      } else {
        // Future<T> -> T
        // TODO(vsm): Revisit with issue #228.
        expectedType = types.futureType;
      }
    } else {
      if (element.isGenerator) {
        // Iterable<T> -> T
        expectedType = types.iterableType;
      } else {
        // T -> T
        return type;
      }
    }
    if (type.isDynamic) {
      return type;
    } else if (type is InterfaceType && type.element == expectedType.element) {
      return type.typeArguments[0];
    } else {
      // TODO(leafp): The above only handles the case where the return type
      // is exactly Future/Stream/Iterable.  Handle the subtype case.
      return DynamicTypeImpl.instance;
    }
  }

  /// Maps whitelisted files to a list of whitelisted methods
  /// within the file.
  ///
  /// If the value is null, the entire file is whitelisted.
  static Map<String, List<String>> _uncheckedWhitelist = {
    'dom_renderer.dart': ['moveNodesAfterSibling',],
    'template_ref.dart': ['createEmbeddedView'],
    'ng_class.dart': ['_applyIterableChanges'],
    'ng_for.dart': ['_bulkRemove', '_bulkInsert'],
    'view_container_ref.dart': ['createEmbeddedView'],
    'default_iterable_differ.dart': null,
  };

  static Set<String> _uncheckedWhitelistCalls = new Set()
    ..add('ng_zone_impl.dart')
    ..add('stack_zone_specification.dart')
    ..add('view_manager.dart')
    ..add('view.dart');

  bool _inWhitelistCode(AstNode node, {isCall: false}) {
    if (!options.useAngular2Whitelist) return false;
    var path = _loader.currentElement.source.fullName;
    var filename = path.split("/").last;
    if (_uncheckedWhitelist.containsKey(filename)) {
      var whitelisted = _uncheckedWhitelist[filename];
      if (whitelisted == null) return true;
      var enclosing = node;
      while (enclosing != null &&
          !(enclosing is ClassMember || enclosing is FunctionDeclaration)) {
        enclosing = enclosing.parent;
      }
      String name = (enclosing as dynamic)?.element?.name;
      if (name != null) {
        return whitelisted.contains(name);
      }
    }

    // Dynamic calls are less risky so there is no need to whitelist at the
    // method level.
    if (isCall && _uncheckedWhitelistCalls.contains(filename)) return true;

    return path.endsWith(".template.dart");
  }
}

/// Choose a canonical name from the library element.
/// This never uses the library's name (the identifier in the `library`
/// declaration) as it doesn't have any meaningful rules enforced.
String jsLibraryName(String buildRoot, LibraryElement library) {
  var uri = library.source.uri;
  if (uri.scheme == 'dart') {
    return uri.path;
  }
  // TODO(vsm): This is not necessarily unique if '__' appears in a file name.
  var separator = '__';
  String qualifiedPath;
  if (uri.scheme == 'package') {
    // Strip the package name.
    // TODO(vsm): This is not unique if an escaped '/'appears in a filename.
    // E.g., "foo/bar.dart" and "foo$47bar.dart" would collide.
    qualifiedPath = uri.pathSegments.skip(1).join(separator);
  } else if (uri.toFilePath().startsWith(buildRoot)) {
    qualifiedPath =
        uri.path.substring(buildRoot.length).replaceAll('/', separator);
  } else {
    // We don't have a unique name.
    throw 'Invalid build root.  $buildRoot does not contain ${uri.toFilePath()}';
  }
  return pathToJSIdentifier(qualifiedPath);
}

/// Shorthand for identifier-like property names.
/// For now, we emit them as strings and the printer restores them to
/// identifiers if it can.
// TODO(jmesserly): avoid the round tripping through quoted form.
JS.LiteralString _propertyName(String name) => js.string(name, "'");

// TODO(jacobr): we would like to do something like the following
// but we don't have summary support yet.
// bool _supportJsExtensionMethod(AnnotatedNode node) =>
//    _getAnnotation(node, "SupportJsExtensionMethod") != null;

/// A special kind of element created by the compiler, signifying a temporary
/// variable. These objects use instance equality, and should be shared
/// everywhere in the tree where they are treated as the same variable.
class TemporaryVariableElement extends LocalVariableElementImpl {
  final JS.Expression jsVariable;
  TemporaryVariableElement.forNode(Identifier name, this.jsVariable)
      : super.forNode(name);

  int get hashCode => identityHashCode(this);
  bool operator ==(Object other) => identical(this, other);
}

bool isLibraryPrefix(Expression node) =>
    node is SimpleIdentifier && node.staticElement is PrefixElement;

LibraryElement _getLibrary(AnalysisContext c, String uri) =>
    c.computeLibraryElement(c.sourceFactory.forUri(uri));

bool _isDartRuntime(LibraryElement l) =>
    l.isInSdk && l.source.uri.toString() == 'dart:_runtime';<|MERGE_RESOLUTION|>--- conflicted
+++ resolved
@@ -2744,11 +2744,7 @@
       return _emitSetSuper(lhs, target, id, rhs);
     }
 
-<<<<<<< HEAD
     if (target != null && isDynamicInvoke(target)) {
-=======
-    if (DynamicInvoke.get(target)) {
->>>>>>> 3e5d1d80
       if (_inWhitelistCode(lhs)) {
         var vars = <JS.MetaLetVariable, JS.Expression>{};
         var l = _visit(_bindValue(vars, 'l', target));
