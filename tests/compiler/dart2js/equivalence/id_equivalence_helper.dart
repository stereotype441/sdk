--- conflicted
+++ resolved
@@ -277,114 +277,6 @@
 class Dart2jsCompiledData<T> extends CompiledData<T> {
   final Compiler compiler;
   final ElementEnvironment elementEnvironment;
-<<<<<<< HEAD
-  final Uri mainUri;
-
-  /// For each Uri, a map associating an element id with the instrumentation
-  /// data we've collected for it.
-  final Map<Uri, Map<Id, ActualData<T>>> actualMaps;
-
-  /// Collected instrumentation data that doesn't refer to any of the user
-  /// files.  (E.g. information the test has collected about files in
-  /// `dart:core`).
-  final Map<Id, ActualData<T>> globalData;
-
-  CompiledData(this.compiler, this.elementEnvironment, this.mainUri,
-      this.actualMaps, this.globalData);
-
-  Map<int, List<String>> computeAnnotations(Uri uri) {
-    Map<Id, ActualData<T>> actualMap = actualMaps[uri];
-    Map<int, List<String>> annotations = <int, List<String>>{};
-    actualMap.forEach((Id id, ActualData<T> actualData) {
-      String actualValue = '${actualData.value}';
-      annotations
-          .putIfAbsent(actualData.offset, () => [])
-          .add(colorizeActual(actualValue));
-    });
-    return annotations;
-  }
-
-  Map<int, List<String>> computeDiffAnnotationsAgainst(
-      Map<Id, ActualData<T>> thisMap, Map<Id, ActualData<T>> otherMap, Uri uri,
-      {bool includeMatches: false}) {
-    Map<int, List<String>> annotations = <int, List<String>>{};
-    thisMap.forEach((Id id, ActualData<T> thisData) {
-      ActualData<T> otherData = otherMap[id];
-      String thisValue = '${thisData.value}';
-      if (thisData.value != otherData?.value) {
-        String otherValue = '${otherData?.value ?? '---'}';
-        annotations
-            .putIfAbsent(thisData.offset, () => [])
-            .add(colorizeDiff(thisValue, ' | ', otherValue));
-      } else if (includeMatches) {
-        annotations
-            .putIfAbsent(thisData.offset, () => [])
-            .add(colorizeMatch(thisValue));
-      }
-    });
-    otherMap.forEach((Id id, ActualData<T> otherData) {
-      if (!thisMap.containsKey(id)) {
-        String thisValue = '---';
-        String otherValue = '${otherData.value}';
-        annotations
-            .putIfAbsent(otherData.offset, () => [])
-            .add(colorizeDiff(thisValue, ' | ', otherValue));
-      }
-    });
-    return annotations;
-  }
-}
-
-String withAnnotations(String sourceCode, Map<int, List<String>> annotations) {
-  StringBuffer sb = new StringBuffer();
-  int end = 0;
-  for (int offset in annotations.keys.toList()..sort()) {
-    if (offset >= sourceCode.length) {
-      sb.write('...');
-      return sb.toString();
-    }
-    if (offset > end) {
-      sb.write(sourceCode.substring(end, offset));
-    }
-    for (String annotation in annotations[offset]) {
-      sb.write(colorizeAnnotation('/*', annotation, '*/'));
-    }
-    end = offset;
-  }
-  if (end < sourceCode.length) {
-    sb.write(sourceCode.substring(end));
-  }
-  return sb.toString();
-}
-
-/// Data collected by [computeData].
-class IdData<T> {
-  final Map<Uri, AnnotatedCode> code;
-  final MemberAnnotations<IdValue> expectedMaps;
-  final CompiledData _compiledData;
-  final MemberAnnotations<ActualData<T>> _actualMaps = new MemberAnnotations();
-
-  IdData(this.code, this.expectedMaps, this._compiledData) {
-    for (Uri uri in code.keys) {
-      _actualMaps[uri] = _compiledData.actualMaps[uri] ?? <Id, ActualData<T>>{};
-    }
-    _actualMaps.globalData.addAll(_compiledData.globalData);
-  }
-
-  Compiler get compiler => _compiledData.compiler;
-  ElementEnvironment get elementEnvironment => _compiledData.elementEnvironment;
-  Uri get mainUri => _compiledData.mainUri;
-  MemberAnnotations<ActualData<T>> get actualMaps => _actualMaps;
-
-  String actualCode(Uri uri) {
-    Map<int, List<String>> annotations = <int, List<String>>{};
-    actualMaps[uri].forEach((Id id, ActualData<T> data) {
-      annotations.putIfAbsent(data.offset, () => []).add('${data.value}');
-    });
-    return withAnnotations(code[uri].sourceCode, annotations);
-  }
-=======
->>>>>>> 68124e9f
 
   Dart2jsCompiledData(
       this.compiler,
