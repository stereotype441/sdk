// Copyright (c) 2013, the Dart project authors.  Please see the AUTHORS file
// for details. All rights reserved. Use of this source code is governed by a
// BSD-style license that can be found in the LICENSE file.

import 'package:expect/expect.dart';
import
    '../../../sdk/lib/_internal/compiler/implementation/types/types.dart'
    show TypeMask;

import 'compiler_helper.dart';
import 'parser_helper.dart';

const String TEST = """
returnNum1(a) {
  if (a) return 1;
  else return 2.0;
}

returnNum2(a) {
  if (a) return 1.0;
  else return 2;
}

returnInt1(a) {
  if (a) return 1;
  else return 2;
}

returnDouble(a) {
  if (a) return 1.0;
  else return 2.0;
}

returnGiveUp(a) {
  if (a) return 1;
  else return 'foo';
}

returnInt2() {
  var a = 42;
  return a++;
}

returnInt5() {
  var a = 42;
  return ++a;
}

returnInt6() {
  var a = 42;
  a++;
  return a;
}

returnIntOrNull(a) {
  if (a) return 42;
}

returnInt3(a) {
  if (a) return 42;
  throw 42;
}

returnInt4() {
  return (42);
}

returnInt7() {
  return 42.abs();
}

returnInt8() {
  return 42.remainder(54);
}

returnDynamic1() {
  // Ensure that we don't intrisify a wrong call to [int.remainder].
  return 42.remainder();
}

returnDynamic2() {
  // Ensure that we don't intrisify a wrong call to [int.abs].
  return 42.abs(42);
}

testIsCheck1(a) {
  if (a is int) {
    return a;
  } else {
    return 42;
  }
}

testIsCheck2(a) {
  if (a is !int) {
    return 0;
  } else {
    return a;
  }
}

testIsCheck3(a) {
  if (a is !int) {
    print('hello');
  } else {
    return a;
  }
}

testIsCheck4(a) {
  if (a is int) {
    return a;
  } else {
    return 42;
  }
}

testIsCheck5(a) {
  if (a is !int) {
    return 42;
  } else {
    return a;
  }
}

testIsCheck6(a) {
  if (a is !int) {
    return a;
  } else {
    return 42;
  }
}

testIsCheck7(a) {
  if (a == 'foo' && a is int) {
    return a;
  } else {
    return 42;
  }
}

testIsCheck8(a) {
  if (a == 'foo' || a is int) {
    return a;
  } else {
    return 42;
  }
}

testIsCheck9(a) {
  return a is int ? a : 42;
}

testIsCheck10(a) {
  return a is !int ? a : 42;
}

testIsCheck11(a) {
  return a is !int ? 42 : a;
}

testIsCheck12(a) {
  return a is int ? 42 : a;
}

testIsCheck13(a) {
  while (a is int) {
    return a;
  }
  return 42;
}

testIsCheck14(a) {
  while (a is !int) {
    return 42;
  }
  return a;
}

testIsCheck15(a) {
  var c = 42;
  do {
    if (a) return c;
    c = topLevelGetter();
  } while (c is int);
  return 42;
}

testIsCheck16(a) {
  var c = 42;
  do {
    if (a) return c;
    c = topLevelGetter();
  } while (c is !int);
  return 42;
}

testIsCheck17(a) {
  var c = 42;
  for (; c is int;) {
    if (a) return c;
    c = topLevelGetter();
  }
  return 42;
}

testIsCheck18(a) {
  var c = 42;
  for (; c is int;) {
    if (a) return c;
    c = topLevelGetter();
  }
  return c;
}

testIsCheck19(a) {
  var c = 42;
  for (; c is !int;) {
    if (a) return c;
    c = topLevelGetter();
  }
  return 42;
}

testIsCheck20() {
  var c = topLevelGetter();
  if (c != null && c is! bool && c is! int) {
    return 42;
  } else if (c is String) {
    return c;
  } else {
    return 68;
  }
}

returnAsString() {
  return topLevelGetter() as String;
}

returnIntAsNum() {
  return 0 as num;
}

typedef int Foo();

returnAsTypedef() {
  return topLevelGetter() as Foo;
}

testDeadCode() {
  return 42;
  return 'foo';
}

testLabeledIf(a) {
  var c;
  L1: if (a > 1) {
    if (a == 2) {
      break L1;
    }
    c = 42;
  } else {
    c = 38;
  }
  return c;
}

testSwitch1() {
  var a = null;
  switch (topLevelGetter) {
    case 100: a = 42.5; break;
    case 200: a = 42; break;
  }
  return a;
}

testSwitch2() {
  var a = null;
  switch (topLevelGetter) {
    case 100: a = 42; break;
    case 200: a = 42; break;
    default:
      a = 43;
  }
  return a;
}

testSwitch3() {
  var a = 42;
  var b;
  switch (topLevelGetter) {
    L1: case 1: b = a + 42; break;
    case 2: a = 'foo'; continue L1;
  }
  return b;
}

testSwitch4() {
  switch(topLevelGetter) {
    case 1: break;
    default: break;
  }
  return 42;
}

testContinue1() {
  var a = 42;
  var b;
  while (true) {
    b = a + 54;
    if (b == 42) continue;
    a = 'foo';
  }
  return b;
}

testBreak1() {
  var a = 42;
  var b;
  while (true) {
    b = a + 54;
    if (b == 42) break;
    b = 'foo';
  }
  return b;
}

testContinue2() {
  var a = 42;
  var b;
  while (true) {
    b = a + 54;
    if (b == 42) {
      b = 'foo';
      continue;
    }
  }
  return b;
}

testBreak2() {
  var a = 42;
  var b;
  while (true) {
    b = a + 54;
    if (b == 42) {
      a = 'foo';
      break;
    }
  }
  return b;
}

<<<<<<< HEAD
testReturnInvokeDynamicGetter() => new A().myFactory();
=======
testReturnElementOfConstList1() {
  return const [42][0];
}

testReturnElementOfConstList2() {
  return topLevelConstList[0];
}

testReturnItselfOrInt(a) {
  if (a) return 42;
  return testReturnItselfOrInt(a);
}

testReturnInvokeDynamicGetter() => new A().myFactory();

var topLevelConstList = const [42];
>>>>>>> d4ab0bdb

get topLevelGetter => 42;
returnDynamic() => topLevelGetter(42);
returnTopLevelGetter() => topLevelGetter;

class A {
  factory A() = A.generative;
  A.generative();
  operator==(other) => 42;

  get myField => 42;
  set myField(a) {}
  returnInt1() => ++myField;
  returnInt2() => ++this.myField;
  returnInt3() => this.myField += 42;
  returnInt4() => myField += 42;
  operator[](index) => 42;
  operator[]= (index, value) {}
  returnInt5() => ++this[0];
  returnInt6() => this[0] += 1;

  get myFactory => () => 42;
}

class B extends A {
  B() : super.generative();
  returnInt1() => ++new A().myField;
  returnInt2() => new A().myField += 4;
  returnInt3() => ++new A()[0];
  returnInt4() => new A()[0] += 42;
  returnInt5() => ++super.myField;
  returnInt6() => super.myField += 4;
  returnInt7() => ++super[0];
  returnInt8() => super[0] += 54;
  returnInt9() => super.myField;
}

main() {
  // Ensure a function class is being instantiated.
  () => 42;
  returnNum1(true);
  returnNum2(true);
  returnInt1(true);
  returnInt2(true);
  returnInt3(true);
  returnInt4();
  returnDouble(true);
  returnGiveUp(true);
  returnInt5();
  returnInt6();
  returnInt7();
  returnInt8();
  returnIntOrNull(true);
  returnDynamic();
  returnDynamic1();
  returnDynamic2();
  testIsCheck1(topLevelGetter());
  testIsCheck2(topLevelGetter());
  testIsCheck3(topLevelGetter());
  testIsCheck4(topLevelGetter());
  testIsCheck5(topLevelGetter());
  testIsCheck6(topLevelGetter());
  testIsCheck7(topLevelGetter());
  testIsCheck8(topLevelGetter());
  testIsCheck9(topLevelGetter());
  testIsCheck10(topLevelGetter());
  testIsCheck11(topLevelGetter());
  testIsCheck12(topLevelGetter());
  testIsCheck13(topLevelGetter());
  testIsCheck14(topLevelGetter());
  testIsCheck15(topLevelGetter());
  testIsCheck16(topLevelGetter());
  testIsCheck17(topLevelGetter());
  testIsCheck18(topLevelGetter());
  testIsCheck19(topLevelGetter());
  testIsCheck20();
  returnAsString();
  returnIntAsNum();
  returnAsTypedef();
  returnTopLevelGetter();
  testDeadCode();
  testLabeledIf();
  testSwitch1();
  testSwitch2();
  testSwitch3();
  testSwitch4();
  testContinue1();
  testBreak1();
  testContinue2();
  testBreak2();
  new A() == null;
  new A()..returnInt1()
         ..returnInt2()
         ..returnInt3()
         ..returnInt4()
         ..returnInt5()
         ..returnInt6();

  new B()..returnInt1()
         ..returnInt2()
         ..returnInt3()
         ..returnInt4()
         ..returnInt5()
         ..returnInt6()
         ..returnInt7()
         ..returnInt8()
         ..returnInt9();
<<<<<<< HEAD
=======
  testReturnElementOfConstList1();
  testReturnElementOfConstList2();
  testReturnItselfOrInt(topLevelGetter());
>>>>>>> d4ab0bdb
  testReturnInvokeDynamicGetter();
}
""";

void main() {
  Uri uri = new Uri(scheme: 'source');
  var compiler = compilerFor(TEST, uri);
  compiler.runCompiler(uri);
  var typesInferrer = compiler.typesTask.typesInferrer;

  checkReturn(String name, type) {
    var element = findElement(compiler, name);
    Expect.equals(
        type,
        typesInferrer.getReturnTypeOfElement(element).simplify(compiler),
        name);
  }
  var interceptorType =
      findTypeMask(compiler, 'Interceptor', 'nonNullSubclass');

  checkReturn('returnNum1', typesInferrer.numType);
  checkReturn('returnNum2', typesInferrer.numType);
  checkReturn('returnInt1', typesInferrer.intType);
  checkReturn('returnInt2', typesInferrer.intType);
  checkReturn('returnDouble', typesInferrer.doubleType);
  checkReturn('returnGiveUp', interceptorType);
  checkReturn('returnInt5', typesInferrer.intType);
  checkReturn('returnInt6', typesInferrer.intType);
  checkReturn('returnIntOrNull', typesInferrer.intType.nullable());
  checkReturn('returnInt3', typesInferrer.intType);
  checkReturn('returnDynamic', typesInferrer.dynamicType);
  checkReturn('returnInt4', typesInferrer.intType);
  checkReturn('returnInt7', typesInferrer.intType);
  checkReturn('returnInt8', typesInferrer.intType);
  checkReturn('returnDynamic1', typesInferrer.dynamicType);
  checkReturn('returnDynamic2', typesInferrer.dynamicType);
  TypeMask intType = new TypeMask.nonNullSubtype(compiler.intClass.rawType);
  checkReturn('testIsCheck1', intType);
  checkReturn('testIsCheck2', intType);
  checkReturn('testIsCheck3', intType.nullable());
  checkReturn('testIsCheck4', intType);
  checkReturn('testIsCheck5', intType);
  checkReturn('testIsCheck6', typesInferrer.dynamicType);
  checkReturn('testIsCheck7', intType);
  checkReturn('testIsCheck8', typesInferrer.dynamicType);
  checkReturn('testIsCheck9', intType);
  checkReturn('testIsCheck10', typesInferrer.dynamicType);
  checkReturn('testIsCheck11', intType);
  checkReturn('testIsCheck12', typesInferrer.dynamicType);
  checkReturn('testIsCheck13', intType);
  checkReturn('testIsCheck14', typesInferrer.dynamicType);
  checkReturn('testIsCheck15', intType);
  checkReturn('testIsCheck16', typesInferrer.dynamicType);
  checkReturn('testIsCheck17', intType);
  checkReturn('testIsCheck18', typesInferrer.dynamicType);
  checkReturn('testIsCheck19', typesInferrer.dynamicType);
  checkReturn('testIsCheck20', typesInferrer.dynamicType.nonNullable());
  checkReturn('returnAsString',
      new TypeMask.subtype(compiler.stringClass.computeType(compiler)));
  checkReturn('returnIntAsNum', typesInferrer.intType);
  checkReturn('returnAsTypedef', typesInferrer.functionType.nullable());
  checkReturn('returnTopLevelGetter', typesInferrer.intType);
  checkReturn('testDeadCode', typesInferrer.intType);
  checkReturn('testLabeledIf', typesInferrer.intType.nullable());
  checkReturn('testSwitch1', typesInferrer.intType
      .union(typesInferrer.doubleType, compiler).nullable().simplify(compiler));
  checkReturn('testSwitch2', typesInferrer.intType);
  checkReturn('testSwitch3', interceptorType.nullable());
  checkReturn('testSwitch4', typesInferrer.intType);
  checkReturn('testContinue1', interceptorType.nullable());
  checkReturn('testBreak1', interceptorType.nullable());
  checkReturn('testContinue2', interceptorType.nullable());
  checkReturn('testBreak2', typesInferrer.intType.nullable());
<<<<<<< HEAD
=======
  checkReturn('testReturnElementOfConstList1', typesInferrer.intType);
  checkReturn('testReturnElementOfConstList2', typesInferrer.intType);
  checkReturn('testReturnItselfOrInt', typesInferrer.intType);
>>>>>>> d4ab0bdb
  checkReturn('testReturnInvokeDynamicGetter', typesInferrer.dynamicType);

  checkReturnInClass(String className, String methodName, type) {
    var cls = findElement(compiler, className);
    var element = cls.lookupLocalMember(buildSourceString(methodName));
    Expect.equals(type,
        typesInferrer.getReturnTypeOfElement(element).simplify(compiler));
  }

  checkReturnInClass('A', 'returnInt1', typesInferrer.intType);
  checkReturnInClass('A', 'returnInt2', typesInferrer.intType);
  checkReturnInClass('A', 'returnInt3', typesInferrer.intType);
  checkReturnInClass('A', 'returnInt4', typesInferrer.intType);
  checkReturnInClass('A', 'returnInt5', typesInferrer.intType);
  checkReturnInClass('A', 'returnInt6', typesInferrer.intType);
  checkReturnInClass('A', '==', interceptorType);

  checkReturnInClass('B', 'returnInt1', typesInferrer.intType);
  checkReturnInClass('B', 'returnInt2', typesInferrer.intType);
  checkReturnInClass('B', 'returnInt3', typesInferrer.intType);
  checkReturnInClass('B', 'returnInt4', typesInferrer.intType);
  checkReturnInClass('B', 'returnInt5', typesInferrer.intType);
  checkReturnInClass('B', 'returnInt6', typesInferrer.intType);
  checkReturnInClass('B', 'returnInt7', typesInferrer.intType);
  checkReturnInClass('B', 'returnInt8', typesInferrer.intType);
  checkReturnInClass('B', 'returnInt9', typesInferrer.intType);

  checkFactoryConstructor(String className) {
    var cls = findElement(compiler, className);
    var element = cls.localLookup(buildSourceString(className));
    Expect.equals(new TypeMask.nonNullExact(cls.rawType),
                  typesInferrer.getReturnTypeOfElement(element));
  }
  checkFactoryConstructor('A');
}<|MERGE_RESOLUTION|>--- conflicted
+++ resolved
@@ -351,9 +351,6 @@
   return b;
 }
 
-<<<<<<< HEAD
-testReturnInvokeDynamicGetter() => new A().myFactory();
-=======
 testReturnElementOfConstList1() {
   return const [42][0];
 }
@@ -370,7 +367,6 @@
 testReturnInvokeDynamicGetter() => new A().myFactory();
 
 var topLevelConstList = const [42];
->>>>>>> d4ab0bdb
 
 get topLevelGetter => 42;
 returnDynamic() => topLevelGetter(42);
@@ -478,12 +474,9 @@
          ..returnInt7()
          ..returnInt8()
          ..returnInt9();
-<<<<<<< HEAD
-=======
   testReturnElementOfConstList1();
   testReturnElementOfConstList2();
   testReturnItselfOrInt(topLevelGetter());
->>>>>>> d4ab0bdb
   testReturnInvokeDynamicGetter();
 }
 """;
@@ -557,12 +550,9 @@
   checkReturn('testBreak1', interceptorType.nullable());
   checkReturn('testContinue2', interceptorType.nullable());
   checkReturn('testBreak2', typesInferrer.intType.nullable());
-<<<<<<< HEAD
-=======
   checkReturn('testReturnElementOfConstList1', typesInferrer.intType);
   checkReturn('testReturnElementOfConstList2', typesInferrer.intType);
   checkReturn('testReturnItselfOrInt', typesInferrer.intType);
->>>>>>> d4ab0bdb
   checkReturn('testReturnInvokeDynamicGetter', typesInferrer.dynamicType);
 
   checkReturnInClass(String className, String methodName, type) {
