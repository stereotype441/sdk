--- conflicted
+++ resolved
@@ -1284,11 +1284,6 @@
         var contentShellOptions = [];
 
         contentShellOptions.add('--no-timeout');
-<<<<<<< HEAD
-
-        // TODO(terry): Roll 50 dump-render-tree replaced with run-layout-test
-=======
->>>>>>> 4a2cca3a
         contentShellOptions.add('--run-layout-test');
 
         // Disable the GPU under Linux and Dartium. If the GPU is enabled,
@@ -1298,9 +1293,6 @@
         if (configuration['system'] == 'linux' &&
             configuration['runtime'] == 'drt') {
           contentShellOptions.add('--disable-gpu');
-
-          // TODO(terry): Roll 50 need this in conjection with disable-gpu.
-          contentShellOptions.add('--disable-gpu-early-init'); 
         }
         if (compiler == 'none') {
           dartFlags.add('--ignore-unrecognized-flags');
