--- conflicted
+++ resolved
@@ -26,12 +26,6 @@
 CHANNEL stable
 MAJOR 2
 MINOR 1
-<<<<<<< HEAD
-PATCH 0
-PRERELEASE 1
-PRERELEASE_PATCH 0
-=======
 PATCH 1
-PRERELEASE 3
-PRERELEASE_PATCH 2
->>>>>>> e2e36888
+PRERELEASE 0
+PRERELEASE_PATCH 0