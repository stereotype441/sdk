# This file is used by tools/utils.py to generate version strings.
# The numbers are changed as follows:
#
#  * New release cycle has begun (i.e. stable release was just made):
#     - increase MINOR by 1
#     - set "PATCH 0"
#     - set "PRERELEASE 0"
#     - set "PRERELEASE_PATCH 0"
#
#  * Doing a push-to-trunk from bleeding_edge:
#    (The first push-to-trunk in the release cycle will set PRERELEASE to 0)
#     - increase PRERELEASE by 1
#     - set "PRERELEASE_PATCH 0"
#
#  * Doing a cherry-pick to trunk:
#     - increase PRERELEASE_PATCH by 1
#
#  * Making a stable release (i.e. new stable branch):
#     - set "PRERELEASE 0"
#     - set "PRERELEASE_PATCH 0"
#    The new stable release version will sort higher than the prereleases.
#
#  * Making cherry-picks to stable channel
#     - increase PATCH by 1
#
#  * Making a change to the ABI:
#     - increase ABI_VERSION by 1
#
#  * Deprecating an old ABI version:
#     - increase OLDEST_SUPPORTED_ABI_VERSION to the version that is supported.
#
CHANNEL dev
MAJOR 2
MINOR 2
PATCH 1
<<<<<<< HEAD
PRERELEASE 4
PRERELEASE_PATCH 2
ABI_VERSION 2
=======
PRERELEASE 0
PRERELEASE_PATCH 0
ABI_VERSION 4
>>>>>>> 523666a9
OLDEST_SUPPORTED_ABI_VERSION 1<|MERGE_RESOLUTION|>--- conflicted
+++ resolved
@@ -31,15 +31,9 @@
 #
 CHANNEL dev
 MAJOR 2
-MINOR 2
-PATCH 1
-<<<<<<< HEAD
-PRERELEASE 4
-PRERELEASE_PATCH 2
-ABI_VERSION 2
-=======
+MINOR 3
+PATCH 0
 PRERELEASE 0
 PRERELEASE_PATCH 0
 ABI_VERSION 4
->>>>>>> 523666a9
 OLDEST_SUPPORTED_ABI_VERSION 1