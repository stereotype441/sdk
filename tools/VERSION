--- conflicted
+++ resolved
@@ -31,18 +31,9 @@
 #
 CHANNEL stable
 MAJOR 2
-<<<<<<< HEAD
-MINOR 3
-PATCH 2
-PRERELEASE 0
-PRERELEASE_PATCH 0
-ABI_VERSION 4
-OLDEST_SUPPORTED_ABI_VERSION 1
-=======
 MINOR 4
 PATCH 0
 PRERELEASE 0
 PRERELEASE_PATCH 0
 ABI_VERSION 5
-OLDEST_SUPPORTED_ABI_VERSION 3
->>>>>>> f0240e91
+OLDEST_SUPPORTED_ABI_VERSION 3