# The file DEPS.chromium from this directory (tools/deps/dartium.deps) is
# copied into this file, rather than imported, because the new DEPS syntax
# analyzer does not support the way that we import it.
# Please keep the code between here and "END OF IMPORTED CHROMIUM DEPS"
# an exact copy of the modified DEPS.chromium in this directory.

vars = {
  # Start of Dartium vars

<<<<<<< HEAD
  "dartium_chromium_commit": "df716be7058f7fb88209c97cb8bbc55f2e6fbd75",
=======
  "dartium_chromium_commit": "f4176572f643733083b6025ed6d17111f711bbec",
>>>>>>> d824acbf
  "chromium_base_revision": "378081",

  # We use mirrors of all github repos to guarantee reproducibility and
  # consistency between what users see and what the bots see.
  # We need the mirrors to not have 100+ bots pulling github constantly.
  # We mirror our github repos on chromium git servers.
  # DO NOT use this var if you don't see a mirror here:
  #   https://chromium.googlesource.com/
  # named like:
  #   external/github.com/dart-lang/NAME
  # It is ok to add a dependency directly on dart-lang (dart-lang only)
  # github repo until the mirror has been created, but please do file a bug
  # against infra to make that happen.
  "github_mirror":
      "https://chromium.googlesource.com/external/github.com/dart-lang/%s.git",

  "args_tag": "@0.13.0",
  "barback_rev" : "@29ee90dbcf77cfd64632fa2797a4c8a4f29a4b51",
  "charcode_tag": "@1.1.0",
  "collection_tag": "@1.9.1",
  "crypto_rev" : "@2df57a1e26dd88e8d0614207d4b062c73209917d",
  "csslib_tag" : "@0.12.0",
  "dart2js_info_tag" : "@0.5.4+2",
  "glob_rev": "@704cf75e4f26b417505c5c611bdaacd8808467dd",
  "html_tag" : "@0.12.1+1",
  "http_rev" : "@9b93e1542c753090c50b46ef1592d44bc858bfe7",
  "http_multi_server_tag" : "@1.3.2",
  "http_parser_rev" : "@8b179e36aba985208e4c5fb15cfddd386b6370a4",
  "http_throttle_rev" : "@a81f08be942cdd608883c7b67795c12226abc235",
  "json_rpc_2_rev": "@a38eefd116d910199de205f962af92fed87c164c",
  "logging_rev": "@85d83e002670545e9039ad3985f0018ab640e597",
  "matcher_tag": "@0.12.0",
  "mime_rev": "@75890811d4af5af080351ba8a2853ad4c8df98dd",
  "metatest_rev": "@e5aa8e4e19fc4188ac2f6d38368a47d8f07c3df1",
  "oauth2_rev": "@1bff41f4d54505c36f2d1a001b83b8b745c452f5",
  "observatory_pub_packages_rev": "@26aad88f1c1915d39bbcbff3cad589e2402fdcf1",
  "package_config_rev": "@0.1.3",
  "package_resolver_tag": "@1.0.2+1",
  "path_rev": "@b657c0854d1cf41c014986fa9d2321f1173df805",
  "plugin_tag": "@0.1.0",
  "pool_rev": "@22e12aeb16ad0b626900dbe79e4a25391ddfb28c",
  "pub_rev": "@d7649be15213c43669a40c33af516d8eb210e876",
  "pub_semver_tag": "@1.2.0",
  "quiver_tag": "@0.21.4",
  "root_certificates_rev": "@aed07942ce98507d2be28cbd29e879525410c7fc",
  "shelf_rev": "@1e87b79b21ac5e6fa2f93576d6c06eaa65285ef4",
  "shelf_web_socket_rev": "@ff170cec2c0e4e5722cdf47c557be63b5035a602",
  "source_span_rev": "@42501132e43599a151ba6727d340e44442f86c05",
  "stack_trace_tag": "@1.2.1",
  "string_scanner_rev": "@3e7617d6f74ba382e9b6130b1cc12091d89a9bc5",
  "test_tag": "@0.12.1",
  "unittest_tag": "@0.11.6",
  "utf_rev": "@1f55027068759e2d52f2c12de6a57cce5f3c5ee6",
  "watcher_tag": "@0.9.5",
  "yaml_rev": "@563a5ffd4a800a2897b8f4dd6b19f2a370df2f2b",
  "zlib_rev": "@c3d0a6190f2f8c924a05ab6cc97b8f975bddd33f",
  "web_components_rev": "@6349e09f9118dce7ae1b309af5763745e25a9d61",
  "WebCore_rev": "@3c45690813c112373757bbef53de1602a62af609",

  "co19_rev": "@4af9ef149be554216c5bb16cbac8e50d4c28cdf1",

  # End of Dartium vars

  'angle_revision':
    '4d76061e2be5b8b005afba8e0c145592c3b04527',
  'boringssl_revision':
    '6d49157929abdefb155daf2751dc03fd9eb4240c',
  'buildspec_platforms':
    'chromeos,',
  'buildtools_revision':
    '3d2e47bf14e4e67816a53e304dea422fa18f9180',
  'chromium_git':
    'https://chromium.googlesource.com',
  'deqp_revision':
    'cc0ded6c77267bbb14d21aac358fc5d9690c07f8',
  'deqp_url':
    'https://android.googlesource.com/platform/external/deqp',
  'freetype_android_revision':
    'a512b0fe7a8d9db0e5aa9c0a4db1e92cb861722d',
  'google_toolbox_for_mac_revision':
    '401878398253074c515c03cb3a3f8bb0cc8da6e9',
  'googlecode_url':
    'http://%s.googlecode.com/svn',
  'lighttpd_revision':
    '9dfa55d15937a688a92cbf2b7a8621b0927d06eb',
  'lss_revision':
    '4fc942258fe5509549333b9487ec018e3c8c5b10',
  'nacl_revision':
    'd182b0a028d44ba9767ae25b30cf3986a7e72e99',
  'nss_revision':
    '225bfc39c93dfb7c7d0d1162f81e9bb5cd356c30',
  'openmax_dl_revision':
    '6670e52d32351145a6b6c198dab3f6a536edf3db',
  'pdfium_revision':
    '8ba5b59356d506d3b9e976e7422e69bbd5bec8d6',
  'sfntly_revision':
    '130f832eddf98467e6578b548cb74ce17d04a26d',
  'skia_revision':
    '82e26bf23923f20828c850d1a0e01d8bde69cfff',
  'swarming_revision':
    'a72f46e42dba1335e8001499b4621acad2d26728',
  'v8_revision':
    'ad16e6c2cbd2c6b0f2e8ff944ac245561c682ac2'
}
allowed_hosts = [
  'android.googlesource.com',
  'boringssl.googlesource.com',
  'chromium.googlesource.com',
  'pdfium.googlesource.com'
]
deps = {
  'src/breakpad/src':
    (Var("chromium_git")) + '/breakpad/breakpad/src.git@481608d284106df9400d447e95574799670cabaf',
  'src/buildtools':
    (Var("chromium_git")) + '/chromium/buildtools.git@3d2e47bf14e4e67816a53e304dea422fa18f9180',
  'src/chrome/test/data/perf/canvas_bench':
    (Var("chromium_git")) + '/chromium/canvas_bench.git@a7b40ea5ae0239517d78845a5fc9b12976bfc732',
  'src/chrome/test/data/perf/frame_rate/content':
    (Var("chromium_git")) + '/chromium/frame_rate/content.git@c10272c88463efeef6bb19c9ec07c42bc8fe22b9',
  'src/media/cdm/api':
    (Var("chromium_git")) + '/chromium/cdm.git@1dea7088184dec2ebe4a8b3800aabb0afbb4b88a',
  'src/native_client':
    (Var("chromium_git")) + '/native_client/src/native_client.git@fb00463cb1ebd46a46c050101f8b6a6c999d5dc1',
  'src/sdch/open-vcdiff':
    (Var("chromium_git")) + '/external/github.com/google/open-vcdiff.git@21d7d0b9c3d0c3ccbdb221c85ae889373f0a2a58',
  'src/testing/gmock':
    (Var("chromium_git")) + '/external/googlemock.git@0421b6f358139f02e102c9c332ce19a33faf75be',
  'src/testing/gtest':
    (Var("chromium_git")) + '/external/github.com/google/googletest.git@6f8a66431cb592dad629028a50b3dd418a408c87',
  'src/third_party/angle':
    (Var("chromium_git")) + '/angle/angle.git@c46018b8598dad46f6834411f27e12e90bb62a56',
  'src/third_party/bidichecker':
    (Var("chromium_git")) + '/external/bidichecker/lib.git@97f2aa645b74c28c57eca56992235c79850fa9e0',
  'src/third_party/boringssl/src':
    'https://boringssl.googlesource.com/boringssl.git@c880e42ba1c8032d4cdde2aba0541d8a9d9fa2e9',
  'src/third_party/catapult':
    (Var("chromium_git")) + '/external/github.com/catapult-project/catapult.git@a489be785184f64356555a8170452a6d6880cc5d',
  'src/third_party/cld_2/src':
    (Var("chromium_git")) + '/external/github.com/CLD2Owners/cld2.git@84b58a5d7690ebf05a91406f371ce00c3daf31c0',
  'src/third_party/colorama/src':
    (Var("chromium_git")) + '/external/colorama.git@799604a1041e9b3bc5d2789ecbd7e8db2e18e6b8',
  'src/third_party/dom_distiller_js/dist':
    (Var("chromium_git")) + '/external/github.com/chromium/dom-distiller-dist.git@e21fe06cb71327ec62431f823e783d7b02f97b26',
  'src/third_party/ffmpeg':
    (Var("chromium_git")) + '/chromium/third_party/ffmpeg.git@b828a1bc02572754455e97508e4b78fc06d5e6fa',
  'src/third_party/flac':
    (Var("chromium_git")) + '/chromium/deps/flac.git@2c4b86af352b23498315c016dc207e3fb2733fc0',
  'src/third_party/hunspell_dictionaries':
    (Var("chromium_git")) + '/chromium/deps/hunspell_dictionaries.git@c106afdcec5d3de2622e19f1b3294c47bbd8bd72',
  'src/third_party/icu':
    (Var("chromium_git")) + '/chromium/deps/icu.git@052cebbb5f0695b797b0053cb302a2ca29b8044a',
  'src/third_party/jsoncpp/source':
    (Var("chromium_git")) + '/external/github.com/open-source-parsers/jsoncpp.git@f572e8e42e22cfcf5ab0aea26574f408943edfa4',
  'src/third_party/leveldatabase/src':
    (Var("chromium_git")) + '/external/leveldb.git@706b7f8d43b0aecdc75c5ee49d3e4ef5f27b9faf',
  'src/third_party/libaddressinput/src':
    (Var("chromium_git")) + '/external/libaddressinput.git@5eeeb797e79fa01503fcdcbebdc50036fac023ef',
  'src/third_party/libexif/sources':
    (Var("chromium_git")) + '/chromium/deps/libexif/sources.git@9d467f7d21e4749ee22ee7520e561ac7b38484b9',
  'src/third_party/libjingle/source/talk':
    (Var("chromium_git")) + '/external/webrtc/trunk/talk.git@a4cc90bc9bfb5cc932075aebccb734e38932b107',
# TODO(terry): Hash different between original and git mirror above is new hash below is original hash.  Some CL though.
#    (Var("chromium_git")) + '/external/webrtc/trunk/talk.git@04170d694b177d0e4b2c4f191daad36e88f765b2',
  'src/third_party/libjpeg_turbo':
    (Var("chromium_git")) + '/chromium/deps/libjpeg_turbo.git@e4e75037f29745f1546b6ebf5cf532e841c04c2c',
  'src/third_party/libphonenumber/src/phonenumbers':
    (Var("chromium_git")) + '/external/libphonenumber/cpp/src/phonenumbers.git@0d6e3e50e17c94262ad1ca3b7d52b11223084bca',
  'src/third_party/libphonenumber/src/resources':
    (Var("chromium_git")) + '/external/libphonenumber/resources.git@b6dfdc7952571ff7ee72643cd88c988cbe966396',
  'src/third_party/libphonenumber/src/test':
    (Var("chromium_git")) + '/external/libphonenumber/cpp/test.git@f351a7e007f9c9995494499120bbc361ca808a16',
  'src/third_party/libsrtp':
    (Var("chromium_git")) + '/chromium/deps/libsrtp.git@8eecac0feef4c65e2debb42718a10eab91551f35',
  'src/third_party/libvpx_new/source/libvpx':
    (Var("chromium_git")) + '/webm/libvpx.git@89cc68252846478fa7f2d570d96ff93776cefac6',
  'src/third_party/libwebm/source':
    (Var("chromium_git")) + '/webm/libwebm.git@75a6d2da8b63e0c446ec0ce1ac942c2962d959d7',
  'src/third_party/libyuv':
    (Var("chromium_git")) + '/libyuv/libyuv.git@20343f45c612e485cd898aeaae2250df2d0b2d2d',
  'src/third_party/mesa/src':
    (Var("chromium_git")) + '/chromium/deps/mesa.git@ef811c6bd4de74e13e7035ca882cc77f85793fef',
  'src/third_party/openh264/src':
    (Var("chromium_git")) + '/external/github.com/cisco/openh264@b37cda248234162033e3e11b0335f3131cdfe488',
  'src/third_party/openmax_dl':
    (Var("chromium_git")) + '/external/webrtc/deps/third_party/openmax.git@6670e52d32351145a6b6c198dab3f6a536edf3db',
  'src/third_party/opus/src':
    (Var("chromium_git")) + '/chromium/deps/opus.git@655cc54c564b84ef2827f0b2152ce3811046201e',
  'src/third_party/pdfium':
    'https://pdfium.googlesource.com/pdfium.git@58340b0f837343671f1eb033371a41441eae80cd',
  'src/third_party/py_trace_event/src':
    (Var("chromium_git")) + '/external/py_trace_event.git@dd463ea9e2c430de2b9e53dea57a77b4c3ac9b30',
  'src/third_party/pyftpdlib/src':
    (Var("chromium_git")) + '/external/pyftpdlib.git@2be6d65e31c7ee6320d059f581f05ae8d89d7e45',
  'src/third_party/pywebsocket/src':
    (Var("chromium_git")) + '/external/github.com/google/pywebsocket.git@2d7b73c3acbd0f41dcab487ae5c97c6feae06ce2',
  'src/third_party/re2/src':
    (Var("chromium_git")) + '/external/github.com/google/re2.git@dba3349aba83b5588e85e5ecf2b56c97f2d259b7',
  'src/third_party/safe_browsing/testing':
    (Var("chromium_git")) + '/external/google-safe-browsing/testing.git@9d7e8064f3ca2e45891470c9b5b1dce54af6a9d6',
  'src/third_party/scons-2.0.1':
    (Var("chromium_git")) + '/native_client/src/third_party/scons-2.0.1.git@1c1550e17fc26355d08627fbdec13d8291227067',
  'src/third_party/sfntly/src':
    (Var("chromium_git")) + '/external/github.com/googlei18n/sfntly.git@130f832eddf98467e6578b548cb74ce17d04a26d',
  'src/third_party/skia':
    (Var("chromium_git")) + '/skia.git@b95c8954fceebf67629d894d26cf57a170507612',
  'src/third_party/smhasher/src':
    (Var("chromium_git")) + '/external/smhasher.git@e87738e57558e0ec472b2fc3a643b838e5b6e88f',
  'src/third_party/snappy/src':
    (Var("chromium_git")) + '/external/snappy.git@762bb32f0c9d2f31ba4958c7c0933d22e80c20bf',
  'src/third_party/usrsctp/usrsctplib':
    (Var("chromium_git")) + '/external/github.com/sctplab/usrsctp@c60ec8b35c3fe6027d7a3faae89d1c8d7dd3ce98',
  'src/third_party/webdriver/pylib':
    (Var("chromium_git")) + '/external/selenium/py.git@5fd78261a75fe08d27ca4835fb6c5ce4b42275bd',
  'src/third_party/webgl/src':
    (Var("chromium_git")) + '/external/khronosgroup/webgl.git@1012e1f8baea808f3bc9fcef945d66b5f740c32b',
  'src/third_party/webpagereplay':
    (Var("chromium_git")) + '/external/github.com/chromium/web-page-replay.git@7564939bdf6482d57b9bd5e9c931679f96d8cf75',
# TODO(terry): below directory to enlist temporary commented out to explicitly pull in src/third_party/webrtc
#              at SHA commit 256ade59023c75dcf2135a4d99a371c09d07e0fe (need to revert src checkin
#              https://codereview.chromium.org/2741183002 then uncomment below 2 lines and remove rest
#              of comments below those 2 lines.
#  'src/third_party/webrtc':
#    (Var("chromium_git")) + '/external/webrtc/trunk/webrtc.git@256ade59023c75dcf2135a4d99a371c09d07e0fe',
# TODO(terry): Above is correct commit - below is a commit that exists on the mirrors.
#
#              To work around comment the above SHA and enable the below SHA
#              do a gclient sync then after that do this:
#
#              > git fetch origin refs/branch-heads/50
#              > git checkout -b webrtc_roll_50 256ade59023c75dcf2135a4d99a371c09d07e0
#
#              then comment the below SHA and enable the above SHA line.
#
#              then gclient sync again, everything will now work locally.
#
#    (Var("chromium_git")) + '/external/webrtc/trunk/webrtc.git@780d506ddf7bcba4a3dc04cfe2240c1ae80880f2',
  'src/third_party/yasm/source/patched-yasm':
    (Var("chromium_git")) + '/chromium/deps/yasm/patched-yasm.git@7da28c6c7c6a1387217352ce02b31754deb54d2a',
  'src/tools/gyp':
    (Var("chromium_git")) + '/external/gyp.git@ed163ce233f76a950dce1751ac851dbe4b1c00cc',
  'src/tools/page_cycler/acid3':
    (Var("chromium_git")) + '/chromium/deps/acid3.git@6be0a66a1ebd7ebc5abc1b2f405a945f6d871521',
  'src/tools/swarming_client':
    (Var("chromium_git")) + '/external/swarming.client.git@a72f46e42dba1335e8001499b4621acad2d26728',
  'src/v8':
    (Var("chromium_git")) + '/v8/v8.git@45a71919836046560ba8eb349eaf9172857ffe6f',

  # Start of Dartium specific deps

  "src":
    Var("chromium_git") + "/dart/dartium/src.git" + "@" +
        Var("dartium_chromium_commit"),
  "src/dart/third_party/pkg/args":
      (Var("github_mirror") % "args") + Var("args_tag"),
  "src/dart/third_party/pkg/barback":
      (Var("github_mirror") % "barback") + Var("barback_rev"),
  "src/dart/third_party/pkg/charcode":
      (Var("github_mirror") % "charcode") + Var("charcode_tag"),
  "src/dart/third_party/pkg/crypto":
      (Var("github_mirror") % "crypto") + Var("crypto_rev"),
  "src/dart/third_party/pkg/csslib":
      (Var("github_mirror") % "csslib") + Var("csslib_tag"),
  "src/dart/third_party/pkg/dart2js_info":
      (Var("github_mirror") % "dart2js_info") + Var("dart2js_info_tag"),
  "src/dart/third_party/pkg/collection":
      (Var("github_mirror") % "collection") + Var("collection_tag"),
  "src/dart/third_party/pkg/glob":
      (Var("github_mirror") % "glob") + Var("glob_rev"),
  "src/dart/third_party/pkg/html":
      (Var("github_mirror") % "html") + Var("html_tag"),
  "src/dart/third_party/pkg/json_rpc_2":
      (Var("github_mirror") % "json_rpc_2") + Var("json_rpc_2_rev"),
  "src/dart/third_party/pkg/http":
      (Var("github_mirror") % "http") + Var("http_rev"),
  "src/dart/third_party/pkg/http_multi_server":
      (Var("github_mirror") % "http_multi_server") +
      Var("http_multi_server_tag"),
  "src/dart/third_party/pkg/http_parser":
      (Var("github_mirror") % "http_parser") + Var("http_parser_rev"),
  "src/dart/third_party/pkg/http_throttle":
      (Var("github_mirror") % "http_throttle") + Var("http_throttle_rev"),
  "src/dart/third_party/pkg/logging":
      (Var("github_mirror") % "logging") + Var("logging_rev"),
  "src/dart/third_party/pkg/matcher":
      (Var("github_mirror") % "matcher") + Var("matcher_tag"),
  "src/dart/third_party/pkg/metatest":
      (Var("github_mirror") % "metatest") + Var("metatest_rev"),
  "src/dart/third_party/pkg/mime":
      (Var("github_mirror") % "mime") + Var("mime_rev"),
  "src/dart/third_party/pkg/oauth2":
      (Var("github_mirror") % "oauth2") + Var("oauth2_rev"),
  "src/dart/third_party/observatory_pub_packages":
      (Var("github_mirror") % "observatory_pub_packages") +
      Var("observatory_pub_packages_rev"),
  "src/dart/third_party/pkg_tested/package_config":
      (Var("github_mirror") % "package_config") + Var("package_config_rev"),
  "src/dart/third_party/pkg_tested/package_resolver":
      "https://github.com/dart-lang/package_resolver.git" +
      Var("package_resolver_tag"),
  "src/dart/third_party/pkg/path":
      (Var("github_mirror") % "path") + Var("path_rev"),
  "src/dart/third_party/pkg/plugin":
      (Var("github_mirror") % "plugin") + Var("plugin_tag"),
  "src/dart/third_party/pkg/pool":
      (Var("github_mirror") % "pool") + Var("pool_rev"),
  "src/dart/third_party/pkg/pub":
      (Var("github_mirror") % "pub") + Var("pub_rev"),
  "src/dart/third_party/pkg/pub_semver":
      (Var("github_mirror") % "pub_semver") + Var("pub_semver_tag"),
  "src/dart/third_party/pkg/quiver":
      Var("chromium_git")
      + "/external/github.com/google/quiver-dart.git"
      + Var("quiver_tag"),
  "src/dart/third_party/root_certificates":
      (Var("github_mirror") % "root_certificates")
      + Var("root_certificates_rev"),
  "src/dart/third_party/pkg/shelf":
      (Var("github_mirror") % "shelf") + Var("shelf_rev"),
  "src/dart/third_party/pkg/shelf_web_socket":
      (Var("github_mirror") % "shelf_web_socket") + Var("shelf_web_socket_rev"),
  "src/dart/third_party/pkg/source_span":
      (Var("github_mirror") % "source_span") + Var("source_span_rev"),
  "src/dart/third_party/pkg/stack_trace":
      (Var("github_mirror") % "stack_trace") + Var("stack_trace_tag"),
  "src/dart/third_party/pkg/string_scanner":
      (Var("github_mirror") % "string_scanner") + Var("string_scanner_rev"),
  "src/dart/third_party/pkg/test":
      (Var("github_mirror") % "test") + Var("test_tag"),
  "src/dart/third_party/pkg/utf":
      (Var("github_mirror") % "utf") + Var("utf_rev"),
  "src/dart/third_party/pkg/watcher":
      (Var("github_mirror") % "watcher") + Var("watcher_tag"),
  "src/dart/third_party/pkg/web_components":
      (Var("github_mirror") % "web-components") + Var("web_components_rev"),
  "src/dart/third_party/pkg/yaml":
      (Var("github_mirror") % "yaml") + Var("yaml_rev"),

  # TODO(sigmund): should be src/dart/third_party/pkg/unittest (dartbug.com/21949)
  "src/dart/pkg/unittest":
      (Var("github_mirror") % "test") + Var("unittest_tag"),

  "src/dart/third_party/WebCore":
    "https://github.com/dart-lang/webcore.git" + Var("WebCore_rev"),

  "src/dart/tests/co19/src":
      (Var("github_mirror") % "co19") + Var("co19_rev"),

  "src/dart/third_party/zlib":
      Var("chromium_git") + "/chromium/src/third_party/zlib.git" +
      Var("zlib_rev"),

  # End of Dartium deps
}
deps_os = {
  'android': {
    'src/third_party/android_protobuf/src':
      (Var("chromium_git")) + '/external/android_protobuf.git@999188d0dc72e97f7fe08bb756958a2cf090f4e7',
    'src/third_party/android_tools':
      (Var("chromium_git")) + '/android_tools.git@f4c36ad89b2696b37d9cd7ca7d984b691888b188',
    'src/third_party/apache-mime4j':
      (Var("chromium_git")) + '/chromium/deps/apache-mime4j.git@28cb1108bff4b6cf0a2e86ff58b3d025934ebe3a',
    'src/third_party/apache-portable-runtime/src':
      (Var("chromium_git")) + '/external/apache-portable-runtime.git@c76a8c4277e09a82eaa229e35246edea1ee0a6a1',
    'src/third_party/appurify-python/src':
      (Var("chromium_git")) + '/external/github.com/appurify/appurify-python.git@ee7abd5c5ae3106f72b2a0b9d2cb55094688e867',
    'src/third_party/cardboard-java/src':
      (Var("chromium_git")) + '/external/github.com/googlesamples/cardboard-java.git@e36ee57e72bbd057ddb53b127954177b50e18df7',
    'src/third_party/custom_tabs_client/src':
      (Var("chromium_git")) + '/external/github.com/GoogleChrome/custom-tabs-client.git@8ae46d26e739899d2e35f462beeb20e9c194d0ab',
    'src/third_party/elfutils/src':
      (Var("chromium_git")) + '/external/elfutils.git@249673729a7e5dbd5de4f3760bdcaa3d23d154d7',
    'src/third_party/errorprone/lib':
      (Var("chromium_git")) + '/chromium/third_party/errorprone.git@0eea83b66343133b9c76b7d3288c30321818ebcf',
    'src/third_party/findbugs':
      (Var("chromium_git")) + '/chromium/deps/findbugs.git@57f05238d3ac77ea0a194813d3065dd780c6e566',
    'src/third_party/freetype-android/src':
      (Var("chromium_git")) + '/chromium/src/third_party/freetype2.git@a512b0fe7a8d9db0e5aa9c0a4db1e92cb861722d',
    'src/third_party/httpcomponents-client':
      (Var("chromium_git")) + '/chromium/deps/httpcomponents-client.git@285c4dafc5de0e853fa845dce5773e223219601c',
    'src/third_party/httpcomponents-core':
      (Var("chromium_git")) + '/chromium/deps/httpcomponents-core.git@9f7180a96f8fa5cab23f793c14b413356d419e62',
    'src/third_party/jarjar':
      (Var("chromium_git")) + '/chromium/deps/jarjar.git@2e1ead4c68c450e0b77fe49e3f9137842b8b6920',
    'src/third_party/jsr-305/src':
      (Var("chromium_git")) + '/external/jsr-305.git@642c508235471f7220af6d5df2d3210e3bfc0919',
    'src/third_party/junit/src':
      (Var("chromium_git")) + '/external/junit.git@45a44647e7306262162e1346b750c3209019f2e1',
    'src/third_party/leakcanary/src':
      (Var("chromium_git")) + '/external/github.com/square/leakcanary.git@608ded739e036a3aa69db47ac43777dcee506f8e',
    'src/third_party/lss':
      (Var("chromium_git")) + '/external/linux-syscall-support/lss.git@4fc942258fe5509549333b9487ec018e3c8c5b10',
    'src/third_party/mockito/src':
      (Var("chromium_git")) + '/external/mockito/mockito.git@4d987dcd923b81525c42b1333e6c4e07440776c3',
    'src/third_party/netty-tcnative/src':
      (Var("chromium_git")) + '/external/netty-tcnative.git@12d01332921695e974175870175eb14a889313a1',
    'src/third_party/netty4/src':
      (Var("chromium_git")) + '/external/netty4.git@e0f26303b4ce635365be19414d0ac81f2ef6ba3c',
    'src/third_party/requests/src':
      (Var("chromium_git")) + '/external/github.com/kennethreitz/requests.git@f172b30356d821d180fa4ecfa3e71c7274a32de4',
    'src/third_party/robolectric/lib':
      (Var("chromium_git")) + '/chromium/third_party/robolectric.git@6b63c99a8b6967acdb42cbed0adb067c80efc810',
    'src/third_party/ub-uiautomator/lib':
      (Var("chromium_git")) + '/chromium/third_party/ub-uiautomator.git@00270549ce3161ae72ceb24712618ea28b4f9434'
  },
  'ios': {
    'src/chrome/test/data/perf/canvas_bench': None,
    'src/chrome/test/data/perf/frame_rate/content': None,
    'src/ios/third_party/fishhook/src':
      (Var("chromium_git")) + '/external/github.com/facebook/fishhook.git@d172d5247aa590c25d0b1885448bae76036ea22c',
    'src/ios/third_party/gcdwebserver/src':
      (Var("chromium_git")) + '/external/github.com/swisspol/GCDWebServer.git@3d5fd0b8281a7224c057deb2d17709b5bea64836',
    'src/ios/third_party/ochamcrest/src':
      (Var("chromium_git")) + '/external/github.com/hamcrest/OCHamcrest.git@5b50930c66d1e537918a87eef0943d6750729dc5',
    'src/native_client': None,
    'src/third_party/class-dump/src':
      (Var("chromium_git")) + '/external/github.com/nygard/class-dump.git@978d177ca6f0d2e5e34acf3e8dadc63e3140ebbc',
    'src/third_party/ffmpeg': None,
    'src/third_party/google_toolbox_for_mac/src':
      (Var("chromium_git")) + '/external/github.com/google/google-toolbox-for-mac.git@401878398253074c515c03cb3a3f8bb0cc8da6e9',
    'src/third_party/hunspell_dictionaries': None,
    'src/third_party/nss':
      (Var("chromium_git")) + '/chromium/deps/nss.git@225bfc39c93dfb7c7d0d1162f81e9bb5cd356c30',
    'src/third_party/webgl': None
  },
  'mac': {
    'src/chrome/installer/mac/third_party/xz/xz':
      (Var("chromium_git")) + '/chromium/deps/xz.git@eecaf55632ca72e90eb2641376bce7cdbc7284f7',

    # Dartium deps_os
    'src/chrome/tools/test/reference_build/chrome_mac': None,

    'src/third_party/google_toolbox_for_mac/src':
      (Var("chromium_git")) + '/external/github.com/google/google-toolbox-for-mac.git@401878398253074c515c03cb3a3f8bb0cc8da6e9',
    'src/third_party/lighttpd':
      (Var("chromium_git")) + '/chromium/deps/lighttpd.git@9dfa55d15937a688a92cbf2b7a8621b0927d06eb',
    'src/third_party/nss':
      (Var("chromium_git")) + '/chromium/deps/nss.git@225bfc39c93dfb7c7d0d1162f81e9bb5cd356c30',
    'src/third_party/pdfsqueeze':
      (Var("chromium_git")) + '/external/pdfsqueeze.git@5936b871e6a087b7e50d4cbcb122378d8a07499f'
  },
  'unix': {
    # Dartium deps_os
    'src/chrome/tools/test/reference_build/chrome_linux': None,

    'src/third_party/chromite':
      (Var("chromium_git")) + '/chromiumos/chromite.git@e19f83ba227bf1ec0077f5d3a816a415f1dd88d0',
    'src/third_party/cros_system_api':
      (Var("chromium_git")) + '/chromiumos/platform/system_api.git@7d0047203cf4263940e92d50b0725d0faf4d9281',
    'src/third_party/deqp/src':
      'https://android.googlesource.com/platform/external/deqp@cc0ded6c77267bbb14d21aac358fc5d9690c07f8',
    'src/third_party/fontconfig/src':
      (Var("chromium_git")) + '/external/fontconfig.git@f16c3118e25546c1b749f9823c51827a60aeb5c1',
    'src/third_party/freetype-android/src':
      (Var("chromium_git")) + '/chromium/src/third_party/freetype2.git@a512b0fe7a8d9db0e5aa9c0a4db1e92cb861722d',
    'src/third_party/freetype2/src':
      (Var("chromium_git")) + '/chromium/src/third_party/freetype2.git@fc1532a7c4c592f24a4c1a0261d2845524ca5cff',
    'src/third_party/liblouis/src':
      (Var("chromium_git")) + '/external/liblouis-github.git@5f9c03f2a3478561deb6ae4798175094be8a26c2',
    'src/third_party/lss':
      (Var("chromium_git")) + '/external/linux-syscall-support/lss.git@4fc942258fe5509549333b9487ec018e3c8c5b10',
    'src/third_party/minigbm/src':
      (Var("chromium_git")) + '/chromiumos/platform/minigbm.git@f9d2ab79a15a1bb6a1307f3b608964c81c27791b',
    'src/third_party/pyelftools':
      (Var("chromium_git")) + '/chromiumos/third_party/pyelftools.git@bdc1d380acd88d4bfaf47265008091483b0d614e',
    'src/third_party/wayland-protocols/src':
      (Var("chromium_git")) + '/external/anongit.freedesktop.org/git/wayland/wayland-protocols.git@596dfda882a51c05699bcb28a8459ce936a138db',
    'src/third_party/wayland/src':
      (Var("chromium_git")) + '/external/anongit.freedesktop.org/git/wayland/wayland.git@7ed00c1de77afbab23f4908fbd9d60ec070c209b',
    'src/third_party/wds/src':
      (Var("chromium_git")) + '/external/github.com/01org/wds@f187dda5fccaad08e168dc6657109325f42c648e',
    'src/third_party/xdg-utils':
      (Var("chromium_git")) + '/chromium/deps/xdg-utils.git@d80274d5869b17b8c9067a1022e4416ee7ed5e0d'
  },
  'win': {
    # Dartium deps_os
    'src/chrome/tools/test/reference_build/chrome_win': None,

    'src/third_party/bison':
      (Var("chromium_git")) + '/chromium/deps/bison.git@083c9a45e4affdd5464ee2b224c2df649c6e26c3',
    'src/third_party/cygwin':
      (Var("chromium_git")) + '/chromium/deps/cygwin.git@c89e446b273697fadf3a10ff1007a97c0b7de6df',
    'src/third_party/deqp/src':
      'https://android.googlesource.com/platform/external/deqp@cc0ded6c77267bbb14d21aac358fc5d9690c07f8',
    'src/third_party/gnu_binutils':
      (Var("chromium_git")) + '/native_client/deps/third_party/gnu_binutils.git@f4003433b61b25666565690caf3d7a7a1a4ec436',
    'src/third_party/gperf':
      (Var("chromium_git")) + '/chromium/deps/gperf.git@d892d79f64f9449770443fb06da49b5a1e5d33c1',
    'src/third_party/lighttpd':
      (Var("chromium_git")) + '/chromium/deps/lighttpd.git@9dfa55d15937a688a92cbf2b7a8621b0927d06eb',
    'src/third_party/mingw-w64/mingw/bin':
      (Var("chromium_git")) + '/native_client/deps/third_party/mingw-w64/mingw/bin.git@3cc8b140b883a9fe4986d12cfd46c16a093d3527',
    'src/third_party/nacl_sdk_binaries':
      (Var("chromium_git")) + '/chromium/deps/nacl_sdk_binaries.git@759dfca03bdc774da7ecbf974f6e2b84f43699a5',
    'src/third_party/nss':
      (Var("chromium_git")) + '/chromium/deps/nss.git@225bfc39c93dfb7c7d0d1162f81e9bb5cd356c30',
    'src/third_party/pefile':
      (Var("chromium_git")) + '/external/pefile.git@72c6ae42396cb913bcab63c15585dc3b5c3f92f1',
    'src/third_party/perl':
      (Var("chromium_git")) + '/chromium/deps/perl.git@ac0d98b5cee6c024b0cffeb4f8f45b6fc5ccdb78',
    'src/third_party/psyco_win32':
      (Var("chromium_git")) + '/chromium/deps/psyco_win32.git@f5af9f6910ee5a8075bbaeed0591469f1661d868',
    'src/third_party/yasm/binaries':
      (Var("chromium_git")) + '/chromium/deps/yasm/binaries.git@52f9b3f4b0aa06da24ef8b123058bb61ee468881'
  }
}
hooks = [
  {
    # Dartium hooks start
    'action': ['python', 'src/dart/tools/dartium/generate_dart_vm_version.py'],
    'pattern': 'dart',
    # Dartium hooks end
    'name':
      'landmines'
  },
  {
    'action': [
      'python',
      'src/build/download_nacl_toolchains.py',
      '--mode',
      'nacl_core_sdk',
      'sync',
      '--extract'
    ],
    'pattern':
      '.',
    'name':
      'nacltools'
  },
  {
    'action': [
      'python',
      'src/build/android/play_services/update.py',
      'download'
    ],
    'pattern':
      '.',
    'name':
      'sdkextras'
  },
  {
    'action': [
      'python',
      'src/build/linux/sysroot_scripts/install-sysroot.py',
      '--running-as-hook'
    ],
    'pattern':
      '.',
    'name':
      'sysroot'
  },
  {
    'action': [
      'python',
      'src/build/vs_toolchain.py',
      'update'
    ],
    'pattern':
      '.',
    'name':
      'win_toolchain'
  },
  {
    'action': [
      'python',
      'src/third_party/binutils/download.py'
    ],
    'pattern':
      'src/third_party/binutils',
    'name':
      'binutils'
  },
  {
    'action': [
      'python',
      'src/tools/clang/scripts/update.py',
      '--if-needed'
    ],
    'pattern':
      '.',
    'name':
      'clang'
  },
  {
    'action': [
      'python',
      'src/build/util/lastchange.py',
      '-o',
      'src/build/util/LASTCHANGE'
    ],
    'pattern':
      '.',
    'name':
      'lastchange'
  },
  {
    'action': [
      'python',
      'src/build/util/lastchange.py',
      '--git-hash-only',
      '-s',
      'src/third_party/WebKit',
      '-o',
      'src/build/util/LASTCHANGE.blink'
    ],
    'pattern':
      '.',
    'name':
      'lastchange_blink'
  },
  {
    'action': [
      'download_from_google_storage',
      '--no_resume',
      '--platform=win32',
      '--no_auth',
      '--bucket',
      'chromium-gn',
      '-s',
      'src/buildtools/win/gn.exe.sha1'
    ],
    'pattern':
      '.',
    'name':
      'gn_win'
  },
  {
    'action': [
      'download_from_google_storage',
      '--no_resume',
      '--platform=darwin',
      '--no_auth',
      '--bucket',
      'chromium-gn',
      '-s',
      'src/buildtools/mac/gn.sha1'
    ],
    'pattern':
      '.',
    'name':
      'gn_mac'
  },
  {
    'action': [
      'download_from_google_storage',
      '--no_resume',
      '--platform=linux*',
      '--no_auth',
      '--bucket',
      'chromium-gn',
      '-s',
      'src/buildtools/linux64/gn.sha1'
    ],
    'pattern':
      '.',
    'name':
      'gn_linux64'
  },
  {
    'action': [
      'download_from_google_storage',
      '--no_resume',
      '--platform=win32',
      '--no_auth',
      '--bucket',
      'chromium-clang-format',
      '-s',
      'src/buildtools/win/clang-format.exe.sha1'
    ],
    'pattern':
      '.',
    'name':
      'clang_format_win'
  },
  {
    'action': [
      'download_from_google_storage',
      '--no_resume',
      '--platform=darwin',
      '--no_auth',
      '--bucket',
      'chromium-clang-format',
      '-s',
      'src/buildtools/mac/clang-format.sha1'
    ],
    'pattern':
      '.',
    'name':
      'clang_format_mac'
  },
  {
    'action': [
      'download_from_google_storage',
      '--no_resume',
      '--platform=linux*',
      '--no_auth',
      '--bucket',
      'chromium-clang-format',
      '-s',
      'src/buildtools/linux64/clang-format.sha1'
    ],
    'pattern':
      '.',
    'name':
      'clang_format_linux'
  },
  {
    'action': [
      'download_from_google_storage',
      '--no_resume',
      '--platform=darwin',
      '--no_auth',
      '--bucket',
      'chromium-libcpp',
      '-s',
      'src/third_party/libc++-static/libc++.a.sha1'
    ],
    'pattern':
      '.',
    'name':
      'libcpp_mac'
  },
  {
    'action': [
      'download_from_google_storage',
      '--no_resume',
      '--platform=win32',
      '--no_auth',
      '--bucket',
      'chromium-luci',
      '-d',
      'src/tools/luci-go/win64'
    ],
    'pattern':
      '.',
    'name':
      'luci-go_win'
  },
  {
    'action': [
      'download_from_google_storage',
      '--no_resume',
      '--platform=darwin',
      '--no_auth',
      '--bucket',
      'chromium-luci',
      '-d',
      'src/tools/luci-go/mac64'
    ],
    'pattern':
      '.',
    'name':
      'luci-go_mac'
  },
  {
    'action': [
      'download_from_google_storage',
      '--no_resume',
      '--platform=linux*',
      '--no_auth',
      '--bucket',
      'chromium-luci',
      '-d',
      'src/tools/luci-go/linux64'
    ],
    'pattern':
      '.',
    'name':
      'luci-go_linux'
  },
  {
    'action': [
      'download_from_google_storage',
      '--no_resume',
      '--platform=linux*',
      '--no_auth',
      '--bucket',
      'chromium-eu-strip',
      '-s',
      'src/build/linux/bin/eu-strip.sha1'
    ],
    'pattern':
      '.',
    'name':
      'eu-strip'
  },
  {
    'action': [
      'download_from_google_storage',
      '--no_resume',
      '--platform=win32',
      '--no_auth',
      '--bucket',
      'chromium-drmemory',
      '-s',
      'src/third_party/drmemory/drmemory-windows-sfx.exe.sha1'
    ],
    'pattern':
      '.',
    'name':
      'drmemory'
  },
  {
    'action': [
      'python',
      'src/build/get_syzygy_binaries.py',
      '--output-dir=src/third_party/syzygy/binaries',
      '--revision=2d774f05a05cbc2f0dd929170c7a62fd549b2c5f',
      '--overwrite'
    ],
    'pattern':
      '.',
    'name':
      'syzygy-binaries'
  },
  {
    'action': [
      'python',
      'src/build/get_syzygy_binaries.py',
      '--output-dir=src/third_party/kasko/binaries',
      '--revision=266a18d9209be5ca5c5dcd0620942b82a2d238f3',
      '--resource=kasko.zip',
      '--resource=kasko_symbols.zip',
      '--overwrite'
    ],
    'pattern':
      '.',
    'name':
      'kasko'
  },
  {
    'action': [
      'download_from_google_storage',
      '--no_resume',
      '--platform=win32',
      '--directory',
      '--recursive',
      '--no_auth',
      '--num_threads=16',
      '--bucket',
      'chromium-apache-win32',
      'src/third_party/apache-win32'
    ],
    'pattern':
      '\\.sha1',
    'name':
      'apache_win32'
  },
  {
    'action': [
      'python',
      'src/third_party/instrumented_libraries/scripts/download_binaries.py'
    ],
    'pattern':
      '\\.sha1',
    'name':
      'instrumented_libraries'
  },
  {
    'action': [
      'python',
      'src/tools/remove_stale_pyc_files.py',
      'src/android_webview/tools',
      'src/gpu/gles2_conform_support',
      'src/infra',
      'src/ppapi',
      'src/printing',
      'src/third_party/closure_compiler/build',
      'src/tools'
    ],
    'pattern':
      '.',
    'name':
      'remove_stale_pyc_files'
  },
  {
    'action': [
      'python',
      'src/build/gyp_chromium'
    ],
    'pattern':
      '.',
    'name':
      'gyp'
  },

  # Dartium hooks start
  {
    "name": "checked_in_dart_sdks",
    "pattern": ".",
    "action": [
      "download_from_google_storage",
      "--no_auth",
      "--no_resume",
      "--bucket",
      "dart-dependencies",
      "--recursive",
      "--auto_platform",
      "--extract",
      "--directory",
      "src/dart/tools/sdks",
    ],
  },
  {
    "name": "unittest",
    # Unittest is an early version, 0.11.6, of the package "test"
    # Do not use it in any new tests.
    "pattern": ".",
    "action": [
      "download_from_google_storage",
      "--no_auth",
      "--no_resume",
      "--bucket",
      "dart-dependencies",
      "--extract",
      "-s",
      "src/dart/third_party/pkg/unittest.tar.gz.sha1",
    ],
  }

  # Dartium hooks end
]
include_rules = [
  '+base',
  '+build',
  '+ipc',
  '+library_loaders',
  '+testing',
  '+third_party/icu/source/common/unicode',
  '+third_party/icu/source/i18n/unicode',
  '+url'
]
skip_child_includes = [
  'breakpad',
  'native_client_sdk',
  'out',
  'sdch',
  'skia',
  'testing',
  'v8',
  'win8'
]

# END OF IMPORTED CHROMIUM DEPS<|MERGE_RESOLUTION|>--- conflicted
+++ resolved
@@ -7,11 +7,7 @@
 vars = {
   # Start of Dartium vars
 
-<<<<<<< HEAD
-  "dartium_chromium_commit": "df716be7058f7fb88209c97cb8bbc55f2e6fbd75",
-=======
   "dartium_chromium_commit": "f4176572f643733083b6025ed6d17111f711bbec",
->>>>>>> d824acbf
   "chromium_base_revision": "378081",
 
   # We use mirrors of all github repos to guarantee reproducibility and
