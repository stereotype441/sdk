
import gclient_utils
import os

path = gclient_utils.FindGclientRoot(os.getcwd())
execfile(os.path.join(path, 'src', 'dart', 'tools', 'deps', 'dartium.deps', 'DEPS.chromium')) # Include proper Chromium DEPS.

# Now we need to override some settings and add some new ones.

vars.update({
<<<<<<< HEAD
  "dartium_chromium_commit": "e0031d617cd71349042747aee6c46a0d39f42e64",
  "chromium_base_revision": "378081",
=======
  "dartium_chromium_commit": "7558afb6379171d7f96b2db68ae9d2b64b2c5544",
  "dartium_webkit_commit": "6b2be51884a122443c468e93e9d5090fb709964b",
  "chromium_base_revision": "338390",
>>>>>>> 07515855

  # We use mirrors of all github repos to guarantee reproducibility and
  # consistency between what users see and what the bots see.
  # We need the mirrors to not have 100+ bots pulling github constantly.
  # We mirror our github repos on chromium git servers.
  # DO NOT use this var if you don't see a mirror here:
  #   https://chromium.googlesource.com/
  # named like:
  #   external/github.com/dart-lang/NAME
  # It is ok to add a dependency directly on dart-lang (dart-lang only)
  # github repo until the mirror has been created, but please do file a bug
  # against infra to make that happen.
  "github_mirror":
      "https://chromium.googlesource.com/external/github.com/dart-lang/%s.git",

  "args_tag": "@0.13.0",
  "barback_rev" : "@29ee90dbcf77cfd64632fa2797a4c8a4f29a4b51",
  "charcode_tag": "@1.1.0",
  "collection_tag": "@1.9.1",
  "crypto_rev" : "@2df57a1e26dd88e8d0614207d4b062c73209917d",
  "csslib_tag" : "@0.12.0",
  "dart2js_info_tag" : "@0.5.4+2",
  "glob_rev": "@704cf75e4f26b417505c5c611bdaacd8808467dd",
  "html_tag" : "@0.12.1+1",
  "http_rev" : "@9b93e1542c753090c50b46ef1592d44bc858bfe7",
  "http_multi_server_tag" : "@1.3.2",
  "http_parser_rev" : "@8b179e36aba985208e4c5fb15cfddd386b6370a4",
  "http_throttle_rev" : "@a81f08be942cdd608883c7b67795c12226abc235",
  "json_rpc_2_rev": "@a38eefd116d910199de205f962af92fed87c164c",
  "logging_rev": "@85d83e002670545e9039ad3985f0018ab640e597",
  "matcher_tag": "@0.12.0",
  "mime_rev": "@75890811d4af5af080351ba8a2853ad4c8df98dd",
  "metatest_rev": "@e5aa8e4e19fc4188ac2f6d38368a47d8f07c3df1",
  "oauth2_rev": "@1bff41f4d54505c36f2d1a001b83b8b745c452f5",
  "observatory_pub_packages_rev": "@26aad88f1c1915d39bbcbff3cad589e2402fdcf1",
  "package_config_rev": "@0.1.3",
  "package_resolver_tag": "@1.0.2+1",
  "path_rev": "@b657c0854d1cf41c014986fa9d2321f1173df805",
  "plugin_tag": "@0.1.0",
  "pool_rev": "@22e12aeb16ad0b626900dbe79e4a25391ddfb28c",
  "pub_rev": "@d7649be15213c43669a40c33af516d8eb210e876",
  "pub_semver_tag": "@1.2.0",
  "quiver_tag": "@0.21.4",
  "root_certificates_rev": "@aed07942ce98507d2be28cbd29e879525410c7fc",
  "shelf_rev": "@1e87b79b21ac5e6fa2f93576d6c06eaa65285ef4",
  "shelf_web_socket_rev": "@ff170cec2c0e4e5722cdf47c557be63b5035a602",
  "source_span_rev": "@42501132e43599a151ba6727d340e44442f86c05",
  "stack_trace_tag": "@1.2.1",
  "string_scanner_rev": "@3e7617d6f74ba382e9b6130b1cc12091d89a9bc5",
  "test_tag": "@0.12.1",
  "unittest_tag": "@0.11.6",
  "utf_rev": "@1f55027068759e2d52f2c12de6a57cce5f3c5ee6",
  "watcher_tag": "@0.9.5",
  "yaml_rev": "@563a5ffd4a800a2897b8f4dd6b19f2a370df2f2b",
  "zlib_rev": "@c3d0a6190f2f8c924a05ab6cc97b8f975bddd33f",
  "web_components_rev": "@6349e09f9118dce7ae1b309af5763745e25a9d61",
  "WebCore_rev": "@3c45690813c112373757bbef53de1602a62af609",

  "co19_rev": "@4af9ef149be554216c5bb16cbac8e50d4c28cdf1",
})

deps.update({
  "src":
    Var("chromium_git") + "/dart/dartium/src.git" + "@" +
        Var("dartium_chromium_commit"),
  "src/dart/third_party/pkg/args":
      (Var("github_mirror") % "args") + Var("args_tag"),
  "src/dart/third_party/pkg/barback":
      (Var("github_mirror") % "barback") + Var("barback_rev"),
  "src/dart/third_party/pkg/charcode":
      (Var("github_mirror") % "charcode") + Var("charcode_tag"),
  "src/dart/third_party/pkg/crypto":
      (Var("github_mirror") % "crypto") + Var("crypto_rev"),
  "src/dart/third_party/pkg/csslib":
      (Var("github_mirror") % "csslib") + Var("csslib_tag"),
  "src/dart/third_party/pkg/dart2js_info":
      (Var("github_mirror") % "dart2js_info") + Var("dart2js_info_tag"),
  "src/dart/third_party/pkg/collection":
      (Var("github_mirror") % "collection") + Var("collection_tag"),
  "src/dart/third_party/pkg/glob":
      (Var("github_mirror") % "glob") + Var("glob_rev"),
  "src/dart/third_party/pkg/html":
      (Var("github_mirror") % "html") + Var("html_tag"),
  "src/dart/third_party/pkg/json_rpc_2":
      (Var("github_mirror") % "json_rpc_2") + Var("json_rpc_2_rev"),
  "src/dart/third_party/pkg/http":
      (Var("github_mirror") % "http") + Var("http_rev"),
  "src/dart/third_party/pkg/http_multi_server":
      (Var("github_mirror") % "http_multi_server") +
      Var("http_multi_server_tag"),
  "src/dart/third_party/pkg/http_parser":
      (Var("github_mirror") % "http_parser") + Var("http_parser_rev"),
  "src/dart/third_party/pkg/http_throttle":
      (Var("github_mirror") % "http_throttle") + Var("http_throttle_rev"),
  "src/dart/third_party/pkg/logging":
      (Var("github_mirror") % "logging") + Var("logging_rev"),
  "src/dart/third_party/pkg/matcher":
      (Var("github_mirror") % "matcher") + Var("matcher_tag"),
  "src/dart/third_party/pkg/metatest":
      (Var("github_mirror") % "metatest") + Var("metatest_rev"),
  "src/dart/third_party/pkg/mime":
      (Var("github_mirror") % "mime") + Var("mime_rev"),
  "src/dart/third_party/pkg/oauth2":
      (Var("github_mirror") % "oauth2") + Var("oauth2_rev"),
  "src/dart/third_party/observatory_pub_packages":
      (Var("github_mirror") % "observatory_pub_packages") +
      Var("observatory_pub_packages_rev"),
  "src/dart/third_party/pkg_tested/package_config":
      (Var("github_mirror") % "package_config") + Var("package_config_rev"),
  "src/dart/third_party/pkg_tested/package_resolver":
      "https://github.com/dart-lang/package_resolver.git" +
      Var("package_resolver_tag"),
  "src/dart/third_party/pkg/path":
      (Var("github_mirror") % "path") + Var("path_rev"),
  "src/dart/third_party/pkg/plugin":
      (Var("github_mirror") % "plugin") + Var("plugin_tag"),
  "src/dart/third_party/pkg/pool":
      (Var("github_mirror") % "pool") + Var("pool_rev"),
  "src/dart/third_party/pkg/pub":
      (Var("github_mirror") % "pub") + Var("pub_rev"),
  "src/dart/third_party/pkg/pub_semver":
      (Var("github_mirror") % "pub_semver") + Var("pub_semver_tag"),
  "src/dart/third_party/pkg/quiver":
      Var("chromium_git")
      + "/external/github.com/google/quiver-dart.git"
      + Var("quiver_tag"),
  "src/dart/third_party/root_certificates":
      (Var("github_mirror") % "root_certificates")
      + Var("root_certificates_rev"),
  "src/dart/third_party/pkg/shelf":
      (Var("github_mirror") % "shelf") + Var("shelf_rev"),
  "src/dart/third_party/pkg/shelf_web_socket":
      (Var("github_mirror") % "shelf_web_socket") + Var("shelf_web_socket_rev"),
  "src/dart/third_party/pkg/source_span":
      (Var("github_mirror") % "source_span") + Var("source_span_rev"),
  "src/dart/third_party/pkg/stack_trace":
      (Var("github_mirror") % "stack_trace") + Var("stack_trace_tag"),
  "src/dart/third_party/pkg/string_scanner":
      (Var("github_mirror") % "string_scanner") + Var("string_scanner_rev"),
  "src/dart/third_party/pkg/test":
      (Var("github_mirror") % "test") + Var("test_tag"),
  "src/dart/third_party/pkg/utf":
      (Var("github_mirror") % "utf") + Var("utf_rev"),
  "src/dart/third_party/pkg/watcher":
      (Var("github_mirror") % "watcher") + Var("watcher_tag"),
  "src/dart/third_party/pkg/web_components":
      (Var("github_mirror") % "web-components") + Var("web_components_rev"),
  "src/dart/third_party/pkg/yaml":
      (Var("github_mirror") % "yaml") + Var("yaml_rev"),

  # TODO(sigmund): should be src/dart/third_party/pkg/unittest (dartbug.com/21949)
  "src/dart/pkg/unittest":
      (Var("github_mirror") % "test") + Var("unittest_tag"),

  "src/dart/third_party/WebCore":
    "https://github.com/dart-lang/webcore.git" + Var("WebCore_rev"),

  "src/dart/tests/co19/src":
      (Var("github_mirror") % "co19") + Var("co19_rev"),

  "src/dart/third_party/zlib":
      Var("chromium_git") + "/chromium/src/third_party/zlib.git" +
      Var("zlib_rev"),
})

deps_os['win'].update({
  "src/chrome/tools/test/reference_build/chrome_win": None
})
deps_os['mac'].update({
  "src/chrome/tools/test/reference_build/chrome_mac": None
})
deps_os['unix'].update({
  "src/chrome/tools/test/reference_build/chrome_linux": None
})

hooks[0:0] = [{
    "pattern": "dart",
    "action": ["python", "src/dart/tools/dartium/generate_dart_vm_version.py"],
  }]

hooks.append({
  # Set the revision for a lazily downloaded reference build of chromium,
  # with which to run perf tests.
  'name': 'set_reference_build',
  'pattern': '.',
  'action': ['python',
             'src/dart/tools/bots/set_reference_build_revision.py',
             Var('chromium_base_revision')],
})
#hooks.append({
  # Peg the blink version number in LASTCHANGE.blink to be the upstream
  # webkit_revision number so that chrome remote devtools pulls assets from
  # the right place.
#  "name": "lastchange",
#  "pattern": ".",
#  "action": ["python", "-c",
#      "f=open('src/build/util/LASTCHANGE.blink','w'); f.write('LASTCHANGE=" +
#      Var('webkit_revision') + "\\n')" ],
#})
hooks.append({
  "name": "checked_in_dart_sdks",
  "pattern": ".",
  "action": [
    "download_from_google_storage",
    "--no_auth",
    "--no_resume",
    "--bucket",
    "dart-dependencies",
    "--recursive",
    "--auto_platform",
    "--extract",
    "--directory",
    "src/dart/tools/sdks",
  ],
})
hooks.append({
  "name": "unittest",
  # Unittest is an early version, 0.11.6, of the package "test"
  # Do not use it in any new tests.
  "pattern": ".",
  "action": [
    "download_from_google_storage",
    "--no_auth",
    "--no_resume",
    "--bucket",
    "dart-dependencies",
    "--extract",
    "-s",
    "src/dart/third_party/pkg/unittest.tar.gz.sha1",
  ],
})<|MERGE_RESOLUTION|>--- conflicted
+++ resolved
@@ -8,14 +8,9 @@
 # Now we need to override some settings and add some new ones.
 
 vars.update({
-<<<<<<< HEAD
-  "dartium_chromium_commit": "e0031d617cd71349042747aee6c46a0d39f42e64",
-  "chromium_base_revision": "378081",
-=======
   "dartium_chromium_commit": "7558afb6379171d7f96b2db68ae9d2b64b2c5544",
   "dartium_webkit_commit": "6b2be51884a122443c468e93e9d5090fb709964b",
   "chromium_base_revision": "338390",
->>>>>>> 07515855
 
   # We use mirrors of all github repos to guarantee reproducibility and
   # consistency between what users see and what the bots see.
@@ -72,7 +67,7 @@
   "yaml_rev": "@563a5ffd4a800a2897b8f4dd6b19f2a370df2f2b",
   "zlib_rev": "@c3d0a6190f2f8c924a05ab6cc97b8f975bddd33f",
   "web_components_rev": "@6349e09f9118dce7ae1b309af5763745e25a9d61",
-  "WebCore_rev": "@3c45690813c112373757bbef53de1602a62af609",
+  "WebCore_rev": "@2fe910c049be42bcef58f205debd4440e8139863",
 
   "co19_rev": "@4af9ef149be554216c5bb16cbac8e50d4c28cdf1",
 })
@@ -81,6 +76,11 @@
   "src":
     Var("chromium_git") + "/dart/dartium/src.git" + "@" +
         Var("dartium_chromium_commit"),
+
+  "src/third_party/WebKit":
+    Var("chromium_git") + "/dart/dartium/blink.git" + "@" +
+        Var("dartium_webkit_commit"),
+
   "src/dart/third_party/pkg/args":
       (Var("github_mirror") % "args") + Var("args_tag"),
   "src/dart/third_party/pkg/barback":
@@ -205,16 +205,16 @@
              'src/dart/tools/bots/set_reference_build_revision.py',
              Var('chromium_base_revision')],
 })
-#hooks.append({
+hooks.append({
   # Peg the blink version number in LASTCHANGE.blink to be the upstream
   # webkit_revision number so that chrome remote devtools pulls assets from
   # the right place.
-#  "name": "lastchange",
-#  "pattern": ".",
-#  "action": ["python", "-c",
-#      "f=open('src/build/util/LASTCHANGE.blink','w'); f.write('LASTCHANGE=" +
-#      Var('webkit_revision') + "\\n')" ],
-#})
+  "name": "lastchange",
+  "pattern": ".",
+  "action": ["python", "-c",
+      "f=open('src/build/util/LASTCHANGE.blink','w'); f.write('LASTCHANGE=" +
+      Var('webkit_revision') + "\\n')" ],
+})
 hooks.append({
   "name": "checked_in_dart_sdks",
   "pattern": ".",
