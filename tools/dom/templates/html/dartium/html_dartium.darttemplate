--- conflicted
+++ resolved
@@ -394,22 +394,6 @@
       // JS Interop converted the object to a Dart class e.g., Uint8ClampedList.
       return jsObject;
     }
-<<<<<<< HEAD
-    var constructor = jsObject['constructor'];
-    if (__interop_checks) {
-      if (jsObject is js.JsArray) {
-        return jsObject;
-      }
-
-      debug_or_assert("constructor != null", constructor != null);
-    }
-    if (constructor == js.context['Object']) {
-      return convertNativeObjectToDartMap(jsObject);
-    }
-    if (constructor == js.context['Promise']) {
-      return convertNativePromiseToDartFuture(jsObject);
-    }
-=======
     // Try the most general type conversions on it.
     // TODO(alanknight): We may be able to do better. This maintains identity,
     // which is useful, but expensive. And if we nest something that only
@@ -422,7 +406,6 @@
     if (__interop_checks) {
       debug_or_assert("constructor != null", constructor != null);
     }
->>>>>>> 3e5214ab
     var jsTypeName = constructor['name'];
     if (__interop_checks) {
       debug_or_assert("constructor != null && jsTypeName.length > 0", constructor != null && jsTypeName.length > 0);
@@ -453,11 +436,7 @@
 }
 
 /**
-<<<<<<< HEAD
- * Create Dart class that maps to the JS Type that is the JS type being 
-=======
  * Create Dart class that maps to the JS Type that is the JS type being
->>>>>>> 3e5214ab
  * extended using JS interop createCallback (we need the base type of the
  * custom element) not the Dart created constructor.
  */
@@ -530,43 +509,6 @@
     result[key] = wrap_jso(jsObject[key]);
   }
   return result;
-<<<<<<< HEAD
-}
-
-// Converts a flat Dart map into a JavaScript object with properties this is
-// is the Dartium only version it uses dart:js.
-convertDartToNative_Dictionary(Map dict) {
-  if (dict == null) return null;
-  var jsObject = new js.JsObject(js.context['Object']);
-  dict.forEach((String key, value) {
-    if (value is List) {
-      var jsArray = new js.JsArray();
-      value.forEach((elem) {
-        jsArray.add(elem is Map ? convertDartToNative_Dictionary(elem): elem);
-      });
-      jsObject[key] = jsArray;
-    } else {
-      jsObject[key] = value;
-    }
-  });
-  return jsObject;
-}
-
-// Converts a Dart list into a JsArray. For the Dartium version only.
-convertDartToNative_List(List input) => new js.JsArray()..addAll(input);
-
-// Conversion function place holder (currently not used in dart2js or dartium).
-List convertDartToNative_StringArray(List<String> input) => input;
-
-Future convertNativePromiseToDartFuture(js.JsObject promise) {
-  var completer = new Completer();
-  var newPromise = promise
-      .callMethod("then", [(result) => completer.complete(result)])
-      .callMethod("catch", [(result) => completer.completeError(result)]);
-  return completer.future;
-}
-
-=======
 }
 
 // Converts a flat Dart map into a JavaScript object with properties this is
@@ -596,18 +538,13 @@
 // Conversion function place holder (currently not used in dart2js or dartium).
 List convertDartToNative_StringArray(List<String> input) => input;
 
->>>>>>> 3e5214ab
 $else
 class JsoNativeFieldWrapper extends NativeFieldWrapperClass2 {}
 
 unwrap_jso(dartClass_instance) => dartClass_instance;
 wrap_jso(jsObject) => jsObject;
 make_dart_rectangle(r) => r;
-<<<<<<< HEAD
-convertDartToNative_Dictionary(Map dict) =>  dict;
-=======
 convertDartToNative_Dictionary(Map dict) => dict;
->>>>>>> 3e5214ab
 List convertDartToNative_StringArray(List<String> input) => input;
 convertDartToNative_List(List input) => input;
 
